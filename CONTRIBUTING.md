--- conflicted
+++ resolved
@@ -68,11 +68,7 @@
 ### Lua
 
 * Unix (LF) line ends
-<<<<<<< HEAD
-* Curly braces go on a newline unless empty or encased in a function.
-=======
 * Curly braces go on a newline unless empty, or opening a lambda.
->>>>>>> 9c50df41
 * Our lua functions are typically lowerCamelCased, with few exceptions (just FYI).
 * No parentheses unless needed to clarify order of operations.
 * No semicolons unless multiple statements on a single line.
