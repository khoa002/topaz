--- conflicted
+++ resolved
@@ -3907,11 +3907,8 @@
 INSERT INTO `mob_spell_lists` VALUES ('EaldNarche (Apoc Nigh)',432,201,75,255);-- waterga_iii
 INSERT INTO `mob_spell_lists` VALUES ('EaldNarche (Apoc Nigh)',432,274,75,255);-- sleepga_ii
 INSERT INTO `mob_spell_lists` VALUES ('EaldNarche (Apoc Nigh)',432,362,75,255);-- bindga
-<<<<<<< HEAD
-=======
-
-
->>>>>>> 8fadf127
+
+
 
 /*!40000 ALTER TABLE `mob_spell_lists` ENABLE KEYS */;
 UNLOCK TABLES;
