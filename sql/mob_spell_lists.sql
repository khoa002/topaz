-- MySQL dump 10.13  Distrib 5.6.13, for Win64 (x86_64)
--
-- Host: localhost    Database: tpzdb
-- ------------------------------------------------------
-- Server version   5.6.13-log

/*!40101 SET @OLD_CHARACTER_SET_CLIENT=@@CHARACTER_SET_CLIENT */;
/*!40101 SET @OLD_CHARACTER_SET_RESULTS=@@CHARACTER_SET_RESULTS */;
/*!40101 SET @OLD_COLLATION_CONNECTION=@@COLLATION_CONNECTION */;
/*!40101 SET NAMES utf8 */;
/*!40103 SET @OLD_TIME_ZONE=@@TIME_ZONE */;
/*!40103 SET TIME_ZONE='+00:00' */;
/*!40014 SET @OLD_UNIQUE_CHECKS=@@UNIQUE_CHECKS, UNIQUE_CHECKS=0 */;
/*!40014 SET @OLD_FOREIGN_KEY_CHECKS=@@FOREIGN_KEY_CHECKS, FOREIGN_KEY_CHECKS=0 */;
/*!40101 SET @OLD_SQL_MODE=@@SQL_MODE, SQL_MODE='NO_AUTO_VALUE_ON_ZERO' */;
/*!40111 SET @OLD_SQL_NOTES=@@SQL_NOTES, SQL_NOTES=0 */;

--
-- Table structure for table `mob_spell_lists`
--

DROP TABLE IF EXISTS `mob_spell_lists`;
/*!40101 SET @saved_cs_client     = @@character_set_client */;
/*!40101 SET character_set_client = utf8 */;
CREATE TABLE `mob_spell_lists` (
  `spell_list_name` varchar(30) DEFAULT NULL,
  `spell_list_id` smallint(5) unsigned NOT NULL,
  `spell_id` smallint(3) unsigned NOT NULL,
  `min_level` tinyint(3) unsigned NOT NULL,
  `max_level` tinyint(3) unsigned NOT NULL,
  PRIMARY KEY (`spell_list_id`,`spell_id`)
) ENGINE=MyISAM DEFAULT CHARSET=utf8;
/*!40101 SET character_set_client = @saved_cs_client */;

--
-- Dumping data for table `mob_spell_lists`
--

LOCK TABLES `mob_spell_lists` WRITE;
/*!40000 ALTER TABLE `mob_spell_lists` DISABLE KEYS */;
INSERT INTO `mob_spell_lists` VALUES ('Beastmen_WHM',1,1,1,10);
INSERT INTO `mob_spell_lists` VALUES ('Beastmen_WHM',1,2,11,20);
INSERT INTO `mob_spell_lists` VALUES ('Beastmen_WHM',1,3,21,40);
INSERT INTO `mob_spell_lists` VALUES ('Beastmen_WHM',1,4,41,60);
INSERT INTO `mob_spell_lists` VALUES ('Beastmen_WHM',1,5,61,79);
INSERT INTO `mob_spell_lists` VALUES ('Beastmen_WHM',1,6,80,255);
INSERT INTO `mob_spell_lists` VALUES ('Beastmen_WHM',1,14,6,255);
INSERT INTO `mob_spell_lists` VALUES ('Beastmen_WHM',1,15,9,255);
INSERT INTO `mob_spell_lists` VALUES ('Beastmen_WHM',1,16,14,255);
INSERT INTO `mob_spell_lists` VALUES ('Beastmen_WHM',1,17,19,255);
INSERT INTO `mob_spell_lists` VALUES ('Beastmen_WHM',1,18,39,255);
INSERT INTO `mob_spell_lists` VALUES ('Beastmen_WHM',1,19,34,255);
INSERT INTO `mob_spell_lists` VALUES ('Beastmen_WHM',1,20,29,255);
INSERT INTO `mob_spell_lists` VALUES ('Beastmen_WHM',1,21,50,94);
INSERT INTO `mob_spell_lists` VALUES ('Beastmen_WHM',1,22,95,255);
INSERT INTO `mob_spell_lists` VALUES ('Beastmen_WHM',1,23,3,35);
INSERT INTO `mob_spell_lists` VALUES ('Beastmen_WHM',1,24,36,64);
INSERT INTO `mob_spell_lists` VALUES ('Beastmen_WHM',1,25,65,255);
INSERT INTO `mob_spell_lists` VALUES ('Beastmen_WHM',1,28,5,29);
INSERT INTO `mob_spell_lists` VALUES ('Beastmen_WHM',1,29,30,60);
INSERT INTO `mob_spell_lists` VALUES ('Beastmen_WHM',1,30,61,72);
INSERT INTO `mob_spell_lists` VALUES ('Beastmen_WHM',1,31,73,255);
INSERT INTO `mob_spell_lists` VALUES ('Beastmen_WHM',1,33,18,54);
INSERT INTO `mob_spell_lists` VALUES ('Beastmen_WHM',1,34,60,73);
INSERT INTO `mob_spell_lists` VALUES ('Beastmen_WHM',1,35,74,255);
INSERT INTO `mob_spell_lists` VALUES ('Beastmen_WHM',1,38,15,39);
INSERT INTO `mob_spell_lists` VALUES ('Beastmen_WHM',1,39,40,68);
INSERT INTO `mob_spell_lists` VALUES ('Beastmen_WHM',1,40,69,255);
INSERT INTO `mob_spell_lists` VALUES ('Beastmen_WHM',1,43,7,26);
INSERT INTO `mob_spell_lists` VALUES ('Beastmen_WHM',1,44,27,46);
INSERT INTO `mob_spell_lists` VALUES ('Beastmen_WHM',1,45,47,62);
INSERT INTO `mob_spell_lists` VALUES ('Beastmen_WHM',1,46,63,75);
INSERT INTO `mob_spell_lists` VALUES ('Beastmen_WHM',1,47,80,255);
INSERT INTO `mob_spell_lists` VALUES ('Beastmen_WHM',1,48,17,36);
INSERT INTO `mob_spell_lists` VALUES ('Beastmen_WHM',1,49,37,56);
INSERT INTO `mob_spell_lists` VALUES ('Beastmen_WHM',1,50,57,67);
INSERT INTO `mob_spell_lists` VALUES ('Beastmen_WHM',1,51,68,75);
INSERT INTO `mob_spell_lists` VALUES ('Beastmen_WHM',1,52,80,255);
INSERT INTO `mob_spell_lists` VALUES ('Beastmen_WHM',1,53,19,255);
INSERT INTO `mob_spell_lists` VALUES ('Beastmen_WHM',1,54,28,255);
INSERT INTO `mob_spell_lists` VALUES ('Beastmen_WHM',1,55,10,255);
INSERT INTO `mob_spell_lists` VALUES ('Beastmen_WHM',1,56,13,255);
INSERT INTO `mob_spell_lists` VALUES ('Beastmen_WHM',1,57,40,255);
INSERT INTO `mob_spell_lists` VALUES ('Beastmen_WHM',1,58,4,255);
INSERT INTO `mob_spell_lists` VALUES ('Beastmen_WHM',1,59,15,255);
INSERT INTO `mob_spell_lists` VALUES ('Beastmen_WHM',1,108,21,43);
INSERT INTO `mob_spell_lists` VALUES ('Beastmen_WHM',1,110,44,65);
INSERT INTO `mob_spell_lists` VALUES ('Beastmen_WHM',1,111,66,255);
INSERT INTO `mob_spell_lists` VALUES ('Beastmen_WHM',1,112,45,255);
INSERT INTO `mob_spell_lists` VALUES ('Beastmen_WHM',1,143,32,255);
INSERT INTO `mob_spell_lists` VALUES ('Beastmen_WHM',1,477,86,255);
INSERT INTO `mob_spell_lists` VALUES ('Beastmen_BLM',2,144,13,22);
INSERT INTO `mob_spell_lists` VALUES ('Beastmen_BLM',2,145,38,47);
INSERT INTO `mob_spell_lists` VALUES ('Beastmen_BLM',2,146,62,67);
INSERT INTO `mob_spell_lists` VALUES ('Beastmen_BLM',2,147,73,85);
INSERT INTO `mob_spell_lists` VALUES ('Beastmen_BLM',2,148,86,255);
INSERT INTO `mob_spell_lists` VALUES ('Beastmen_BLM',2,149,17,27);
INSERT INTO `mob_spell_lists` VALUES ('Beastmen_BLM',2,150,42,53);
INSERT INTO `mob_spell_lists` VALUES ('Beastmen_BLM',2,151,64,68);
INSERT INTO `mob_spell_lists` VALUES ('Beastmen_BLM',2,152,74,88);
INSERT INTO `mob_spell_lists` VALUES ('Beastmen_BLM',2,153,89,255);
INSERT INTO `mob_spell_lists` VALUES ('Beastmen_BLM',2,154,9,18);
INSERT INTO `mob_spell_lists` VALUES ('Beastmen_BLM',2,155,34,44);
INSERT INTO `mob_spell_lists` VALUES ('Beastmen_BLM',2,156,59,66);
INSERT INTO `mob_spell_lists` VALUES ('Beastmen_BLM',2,157,72,82);
INSERT INTO `mob_spell_lists` VALUES ('Beastmen_BLM',2,158,83,255);
INSERT INTO `mob_spell_lists` VALUES ('Beastmen_BLM',2,159,1,10);
INSERT INTO `mob_spell_lists` VALUES ('Beastmen_BLM',2,160,26,35);
INSERT INTO `mob_spell_lists` VALUES ('Beastmen_BLM',2,161,51,60);
INSERT INTO `mob_spell_lists` VALUES ('Beastmen_BLM',2,162,68,73);
INSERT INTO `mob_spell_lists` VALUES ('Beastmen_BLM',2,163,77,255);
INSERT INTO `mob_spell_lists` VALUES ('Beastmen_BLM',2,164,21,46);
INSERT INTO `mob_spell_lists` VALUES ('Beastmen_BLM',2,165,46,55);
INSERT INTO `mob_spell_lists` VALUES ('Beastmen_BLM',2,166,66,70);
INSERT INTO `mob_spell_lists` VALUES ('Beastmen_BLM',2,167,75,92);
INSERT INTO `mob_spell_lists` VALUES ('Beastmen_BLM',2,168,92,255);
INSERT INTO `mob_spell_lists` VALUES ('Beastmen_BLM',2,169,5,12);
INSERT INTO `mob_spell_lists` VALUES ('Beastmen_BLM',2,170,30,40);
INSERT INTO `mob_spell_lists` VALUES ('Beastmen_BLM',2,171,55,61);
INSERT INTO `mob_spell_lists` VALUES ('Beastmen_BLM',2,172,70,78);
INSERT INTO `mob_spell_lists` VALUES ('Beastmen_BLM',2,173,80,255);
INSERT INTO `mob_spell_lists` VALUES ('Beastmen_BLM',2,174,28,35);
INSERT INTO `mob_spell_lists` VALUES ('Beastmen_BLM',2,175,53,60);
INSERT INTO `mob_spell_lists` VALUES ('Beastmen_BLM',2,176,69,90);
INSERT INTO `mob_spell_lists` VALUES ('Beastmen_BLM',2,179,32,39);
INSERT INTO `mob_spell_lists` VALUES ('Beastmen_BLM',2,180,57,62);
INSERT INTO `mob_spell_lists` VALUES ('Beastmen_BLM',2,181,71,255);
INSERT INTO `mob_spell_lists` VALUES ('Beastmen_BLM',2,184,23,31);
INSERT INTO `mob_spell_lists` VALUES ('Beastmen_BLM',2,185,48,56);
INSERT INTO `mob_spell_lists` VALUES ('Beastmen_BLM',2,186,67,71);
INSERT INTO `mob_spell_lists` VALUES ('Beastmen_BLM',2,189,15,22);
INSERT INTO `mob_spell_lists` VALUES ('Beastmen_BLM',2,190,40,47);
INSERT INTO `mob_spell_lists` VALUES ('Beastmen_BLM',2,191,63,67);
INSERT INTO `mob_spell_lists` VALUES ('Beastmen_BLM',2,194,36,43);
INSERT INTO `mob_spell_lists` VALUES ('Beastmen_BLM',2,195,61,65);
INSERT INTO `mob_spell_lists` VALUES ('Beastmen_BLM',2,196,73,255);
INSERT INTO `mob_spell_lists` VALUES ('Beastmen_BLM',2,199,19,27);
INSERT INTO `mob_spell_lists` VALUES ('Beastmen_BLM',2,200,44,52);
INSERT INTO `mob_spell_lists` VALUES ('Beastmen_BLM',2,201,65,255);
INSERT INTO `mob_spell_lists` VALUES ('Beastmen_BLM',2,204,60,255);
INSERT INTO `mob_spell_lists` VALUES ('Beastmen_BLM',2,206,50,255);
INSERT INTO `mob_spell_lists` VALUES ('Beastmen_BLM',2,208,52,255);
INSERT INTO `mob_spell_lists` VALUES ('Beastmen_BLM',2,210,54,255);
INSERT INTO `mob_spell_lists` VALUES ('Beastmen_BLM',2,212,56,255);
INSERT INTO `mob_spell_lists` VALUES ('Beastmen_BLM',2,214,58,255);
INSERT INTO `mob_spell_lists` VALUES ('Beastmen_BLM',2,220,3,17);
INSERT INTO `mob_spell_lists` VALUES ('Beastmen_BLM',2,221,43,64);
INSERT INTO `mob_spell_lists` VALUES ('Beastmen_BLM',2,225,24,71);
INSERT INTO `mob_spell_lists` VALUES ('Beastmen_BLM',2,226,72,255);
INSERT INTO `mob_spell_lists` VALUES ('Beastmen_BLM',2,230,10,34);
INSERT INTO `mob_spell_lists` VALUES ('Beastmen_BLM',2,231,35,59);
INSERT INTO `mob_spell_lists` VALUES ('Beastmen_BLM',2,232,60,255);
INSERT INTO `mob_spell_lists` VALUES ('Beastmen_BLM',2,235,24,255);
INSERT INTO `mob_spell_lists` VALUES ('Beastmen_BLM',2,236,22,255);
INSERT INTO `mob_spell_lists` VALUES ('Beastmen_BLM',2,237,20,255);
INSERT INTO `mob_spell_lists` VALUES ('Beastmen_BLM',2,238,18,255);
INSERT INTO `mob_spell_lists` VALUES ('Beastmen_BLM',2,239,16,255);
INSERT INTO `mob_spell_lists` VALUES ('Beastmen_BLM',2,240,27,255);
INSERT INTO `mob_spell_lists` VALUES ('Beastmen_BLM',2,245,12,255);
INSERT INTO `mob_spell_lists` VALUES ('Beastmen_BLM',2,247,25,82);
INSERT INTO `mob_spell_lists` VALUES ('Beastmen_BLM',2,248,83,255);
INSERT INTO `mob_spell_lists` VALUES ('Beastmen_BLM',2,249,10,255);
INSERT INTO `mob_spell_lists` VALUES ('Beastmen_BLM',2,252,45,255);
INSERT INTO `mob_spell_lists` VALUES ('Beastmen_BLM',2,253,20,40);
INSERT INTO `mob_spell_lists` VALUES ('Beastmen_BLM',2,254,4,255);
INSERT INTO `mob_spell_lists` VALUES ('Beastmen_BLM',2,258,7,255);
INSERT INTO `mob_spell_lists` VALUES ('Beastmen_BLM',2,259,41,255);
INSERT INTO `mob_spell_lists` VALUES ('Beastmen_BLM',2,273,31,55);
INSERT INTO `mob_spell_lists` VALUES ('Beastmen_BLM',2,274,56,255);
INSERT INTO `mob_spell_lists` VALUES ('Beastmen_RDM',3,1,3,13);
INSERT INTO `mob_spell_lists` VALUES ('Beastmen_RDM',3,2,14,25);
INSERT INTO `mob_spell_lists` VALUES ('Beastmen_RDM',3,3,26,48);
INSERT INTO `mob_spell_lists` VALUES ('Beastmen_RDM',3,4,48,255);
INSERT INTO `mob_spell_lists` VALUES ('Beastmen_RDM',3,23,1,30);
INSERT INTO `mob_spell_lists` VALUES ('Beastmen_RDM',3,24,31,59);
INSERT INTO `mob_spell_lists` VALUES ('Beastmen_RDM',3,25,60,255);
INSERT INTO `mob_spell_lists` VALUES ('Beastmen_RDM',3,33,15,54);
INSERT INTO `mob_spell_lists` VALUES ('Beastmen_RDM',3,34,55,70);
INSERT INTO `mob_spell_lists` VALUES ('Beastmen_RDM',3,35,71,255);
INSERT INTO `mob_spell_lists` VALUES ('Beastmen_RDM',3,43,7,26);
INSERT INTO `mob_spell_lists` VALUES ('Beastmen_RDM',3,44,27,46);
INSERT INTO `mob_spell_lists` VALUES ('Beastmen_RDM',3,45,47,62);
INSERT INTO `mob_spell_lists` VALUES ('Beastmen_RDM',3,46,63,76);
INSERT INTO `mob_spell_lists` VALUES ('Beastmen_RDM',3,47,80,255);
INSERT INTO `mob_spell_lists` VALUES ('Beastmen_RDM',3,48,17,36);
INSERT INTO `mob_spell_lists` VALUES ('Beastmen_RDM',3,49,37,56);
INSERT INTO `mob_spell_lists` VALUES ('Beastmen_RDM',3,50,57,67);
INSERT INTO `mob_spell_lists` VALUES ('Beastmen_RDM',3,51,68,86);
INSERT INTO `mob_spell_lists` VALUES ('Beastmen_RDM',3,52,87,255);
INSERT INTO `mob_spell_lists` VALUES ('Beastmen_RDM',3,53,23,255);
INSERT INTO `mob_spell_lists` VALUES ('Beastmen_RDM',3,54,34,255);
INSERT INTO `mob_spell_lists` VALUES ('Beastmen_RDM',3,55,12,255);
INSERT INTO `mob_spell_lists` VALUES ('Beastmen_RDM',3,56,13,255);
INSERT INTO `mob_spell_lists` VALUES ('Beastmen_RDM',3,57,48,255);
INSERT INTO `mob_spell_lists` VALUES ('Beastmen_RDM',3,58,6,255);
INSERT INTO `mob_spell_lists` VALUES ('Beastmen_RDM',3,59,18,255);
INSERT INTO `mob_spell_lists` VALUES ('Beastmen_RDM',3,100,24,255);
INSERT INTO `mob_spell_lists` VALUES ('Beastmen_RDM',3,101,22,255);
INSERT INTO `mob_spell_lists` VALUES ('Beastmen_RDM',3,102,20,255);
INSERT INTO `mob_spell_lists` VALUES ('Beastmen_RDM',3,103,18,255);
INSERT INTO `mob_spell_lists` VALUES ('Beastmen_RDM',3,104,16,255);
INSERT INTO `mob_spell_lists` VALUES ('Beastmen_RDM',3,105,27,255);
INSERT INTO `mob_spell_lists` VALUES ('Beastmen_RDM',3,108,21,75);
INSERT INTO `mob_spell_lists` VALUES ('Beastmen_RDM',3,110,80,255);
INSERT INTO `mob_spell_lists` VALUES ('Beastmen_RDM',3,144,19,49);
INSERT INTO `mob_spell_lists` VALUES ('Beastmen_RDM',3,145,50,70);
INSERT INTO `mob_spell_lists` VALUES ('Beastmen_RDM',3,146,71,85);
INSERT INTO `mob_spell_lists` VALUES ('Beastmen_RDM',3,147,86,255);
INSERT INTO `mob_spell_lists` VALUES ('Beastmen_RDM',3,149,24,54);
INSERT INTO `mob_spell_lists` VALUES ('Beastmen_RDM',3,150,55,72);
INSERT INTO `mob_spell_lists` VALUES ('Beastmen_RDM',3,151,73,88);
INSERT INTO `mob_spell_lists` VALUES ('Beastmen_RDM',3,152,89,255);
INSERT INTO `mob_spell_lists` VALUES ('Beastmen_RDM',3,154,14,44);
INSERT INTO `mob_spell_lists` VALUES ('Beastmen_RDM',3,155,45,68);
INSERT INTO `mob_spell_lists` VALUES ('Beastmen_RDM',3,156,69,82);
INSERT INTO `mob_spell_lists` VALUES ('Beastmen_RDM',3,157,83,255);
INSERT INTO `mob_spell_lists` VALUES ('Beastmen_RDM',3,159,4,34);
INSERT INTO `mob_spell_lists` VALUES ('Beastmen_RDM',3,160,35,64);
INSERT INTO `mob_spell_lists` VALUES ('Beastmen_RDM',3,161,65,76);
INSERT INTO `mob_spell_lists` VALUES ('Beastmen_RDM',3,162,77,255);
INSERT INTO `mob_spell_lists` VALUES ('Beastmen_RDM',3,164,29,59);
INSERT INTO `mob_spell_lists` VALUES ('Beastmen_RDM',3,165,60,74);
INSERT INTO `mob_spell_lists` VALUES ('Beastmen_RDM',3,166,75,91);
INSERT INTO `mob_spell_lists` VALUES ('Beastmen_RDM',3,167,89,255);
INSERT INTO `mob_spell_lists` VALUES ('Beastmen_RDM',3,169,9,39);
INSERT INTO `mob_spell_lists` VALUES ('Beastmen_RDM',3,170,40,66);
INSERT INTO `mob_spell_lists` VALUES ('Beastmen_RDM',3,171,67,88);
INSERT INTO `mob_spell_lists` VALUES ('Beastmen_RDM',3,172,80,255);
INSERT INTO `mob_spell_lists` VALUES ('Beastmen_RDM',3,216,21,255);
INSERT INTO `mob_spell_lists` VALUES ('Beastmen_RDM',3,220,5,45);
INSERT INTO `mob_spell_lists` VALUES ('Beastmen_RDM',3,221,46,255);
INSERT INTO `mob_spell_lists` VALUES ('Beastmen_RDM',3,230,10,35);
INSERT INTO `mob_spell_lists` VALUES ('Beastmen_RDM',3,231,36,70);
INSERT INTO `mob_spell_lists` VALUES ('Beastmen_RDM',3,232,71,255);
INSERT INTO `mob_spell_lists` VALUES ('Beastmen_RDM',3,253,25,45);
INSERT INTO `mob_spell_lists` VALUES ('Beastmen_RDM',3,254,8,255);
INSERT INTO `mob_spell_lists` VALUES ('Beastmen_RDM',3,258,11,255);
INSERT INTO `mob_spell_lists` VALUES ('Beastmen_RDM',3,259,46,255);
INSERT INTO `mob_spell_lists` VALUES ('Beastmen_RDM',3,260,32,255);
INSERT INTO `mob_spell_lists` VALUES ('Beastmen_PLD',4,1,5,16);
INSERT INTO `mob_spell_lists` VALUES ('Beastmen_PLD',4,2,17,29);
INSERT INTO `mob_spell_lists` VALUES ('Beastmen_PLD',4,3,30,54);
INSERT INTO `mob_spell_lists` VALUES ('Beastmen_PLD',4,4,55,255);
INSERT INTO `mob_spell_lists` VALUES ('Beastmen_PLD',4,21,55,98);
INSERT INTO `mob_spell_lists` VALUES ('Beastmen_PLD',4,22,99,255);
INSERT INTO `mob_spell_lists` VALUES ('Beastmen_PLD',4,28,7,33);
INSERT INTO `mob_spell_lists` VALUES ('Beastmen_PLD',4,29,34,65);
INSERT INTO `mob_spell_lists` VALUES ('Beastmen_PLD',4,30,66,255);
INSERT INTO `mob_spell_lists` VALUES ('Beastmen_PLD',4,43,10,29);
INSERT INTO `mob_spell_lists` VALUES ('Beastmen_PLD',4,44,30,49);
INSERT INTO `mob_spell_lists` VALUES ('Beastmen_PLD',4,45,50,69);
INSERT INTO `mob_spell_lists` VALUES ('Beastmen_PLD',4,46,70,89);
INSERT INTO `mob_spell_lists` VALUES ('Beastmen_PLD',4,47,90,255);
INSERT INTO `mob_spell_lists` VALUES ('Beastmen_PLD',4,48,20,39);
INSERT INTO `mob_spell_lists` VALUES ('Beastmen_PLD',4,49,40,59);
INSERT INTO `mob_spell_lists` VALUES ('Beastmen_PLD',4,50,60,79);
INSERT INTO `mob_spell_lists` VALUES ('Beastmen_PLD',4,51,80,255);
INSERT INTO `mob_spell_lists` VALUES ('Beastmen_PLD',4,112,37,255);
INSERT INTO `mob_spell_lists` VALUES ('Beastmen_DRK',5,144,23,34);
INSERT INTO `mob_spell_lists` VALUES ('Beastmen_DRK',5,145,60,71);
INSERT INTO `mob_spell_lists` VALUES ('Beastmen_DRK',5,146,88,255);
INSERT INTO `mob_spell_lists` VALUES ('Beastmen_DRK',5,149,29,41);
INSERT INTO `mob_spell_lists` VALUES ('Beastmen_DRK',5,150,66,78);
INSERT INTO `mob_spell_lists` VALUES ('Beastmen_DRK',5,151,92,255);
INSERT INTO `mob_spell_lists` VALUES ('Beastmen_DRK',5,154,17,28);
INSERT INTO `mob_spell_lists` VALUES ('Beastmen_DRK',5,155,54,65);
INSERT INTO `mob_spell_lists` VALUES ('Beastmen_DRK',5,156,84,91);
INSERT INTO `mob_spell_lists` VALUES ('Beastmen_DRK',5,159,5,16);
INSERT INTO `mob_spell_lists` VALUES ('Beastmen_DRK',5,160,42,53);
INSERT INTO `mob_spell_lists` VALUES ('Beastmen_DRK',5,161,76,83);
INSERT INTO `mob_spell_lists` VALUES ('Beastmen_DRK',5,164,35,71);
INSERT INTO `mob_spell_lists` VALUES ('Beastmen_DRK',5,165,72,83);
INSERT INTO `mob_spell_lists` VALUES ('Beastmen_DRK',5,166,96,255);
INSERT INTO `mob_spell_lists` VALUES ('Beastmen_DRK',5,169,11,22);
INSERT INTO `mob_spell_lists` VALUES ('Beastmen_DRK',5,170,48,59);
INSERT INTO `mob_spell_lists` VALUES ('Beastmen_DRK',5,171,80,87);
INSERT INTO `mob_spell_lists` VALUES ('Beastmen_DRK',5,220,6,45);
INSERT INTO `mob_spell_lists` VALUES ('Beastmen_DRK',5,221,46,255);
INSERT INTO `mob_spell_lists` VALUES ('Beastmen_DRK',5,225,26,50);
INSERT INTO `mob_spell_lists` VALUES ('Beastmen_DRK',5,230,15,39);
INSERT INTO `mob_spell_lists` VALUES ('Beastmen_DRK',5,231,40,69);
INSERT INTO `mob_spell_lists` VALUES ('Beastmen_DRK',5,232,68,255);
INSERT INTO `mob_spell_lists` VALUES ('Beastmen_DRK',5,242,61,255);
INSERT INTO `mob_spell_lists` VALUES ('Beastmen_DRK',5,245,10,255);
INSERT INTO `mob_spell_lists` VALUES ('Beastmen_DRK',5,247,20,255);
INSERT INTO `mob_spell_lists` VALUES ('Beastmen_DRK',5,252,37,255);
INSERT INTO `mob_spell_lists` VALUES ('Beastmen_DRK',5,253,30,55);
INSERT INTO `mob_spell_lists` VALUES ('Beastmen_DRK',5,258,20,255);
INSERT INTO `mob_spell_lists` VALUES ('Beastmen_DRK',5,259,56,255);
INSERT INTO `mob_spell_lists` VALUES ('Beastmen_DRK',5,266,43,255);
INSERT INTO `mob_spell_lists` VALUES ('Beastmen_DRK',5,267,41,255);
INSERT INTO `mob_spell_lists` VALUES ('Beastmen_DRK',5,268,35,255);
INSERT INTO `mob_spell_lists` VALUES ('Beastmen_DRK',5,269,37,255);
INSERT INTO `mob_spell_lists` VALUES ('Beastmen_DRK',5,270,39,255);
INSERT INTO `mob_spell_lists` VALUES ('Beastmen_DRK',5,271,31,255);
INSERT INTO `mob_spell_lists` VALUES ('Beastmen_DRK',5,272,33,255);
INSERT INTO `mob_spell_lists` VALUES ('Beastmen_DRK',5,275,45,255);
INSERT INTO `mob_spell_lists` VALUES ('Beastmen_BRD',6,368,7,16);
INSERT INTO `mob_spell_lists` VALUES ('Beastmen_BRD',6,369,17,36);
INSERT INTO `mob_spell_lists` VALUES ('Beastmen_BRD',6,370,37,46);
INSERT INTO `mob_spell_lists` VALUES ('Beastmen_BRD',6,371,47,56);
INSERT INTO `mob_spell_lists` VALUES ('Beastmen_BRD',6,372,57,66);
INSERT INTO `mob_spell_lists` VALUES ('Beastmen_BRD',6,373,67,75);
INSERT INTO `mob_spell_lists` VALUES ('Beastmen_BRD',6,374,76,255);
INSERT INTO `mob_spell_lists` VALUES ('Beastmen_BRD',6,376,27,91);
INSERT INTO `mob_spell_lists` VALUES ('Beastmen_BRD',6,377,92,255);
INSERT INTO `mob_spell_lists` VALUES ('Beastmen_BRD',6,378,5,14);
INSERT INTO `mob_spell_lists` VALUES ('Beastmen_BRD',6,379,15,34);
INSERT INTO `mob_spell_lists` VALUES ('Beastmen_BRD',6,380,35,44);
INSERT INTO `mob_spell_lists` VALUES ('Beastmen_BRD',6,381,45,64);
INSERT INTO `mob_spell_lists` VALUES ('Beastmen_BRD',6,382,65,77);
INSERT INTO `mob_spell_lists` VALUES ('Beastmen_BRD',6,383,78,255);
INSERT INTO `mob_spell_lists` VALUES ('Beastmen_BRD',6,389,1,20);
INSERT INTO `mob_spell_lists` VALUES ('Beastmen_BRD',6,390,21,40);
INSERT INTO `mob_spell_lists` VALUES ('Beastmen_BRD',6,391,41,60);
INSERT INTO `mob_spell_lists` VALUES ('Beastmen_BRD',6,392,61,255);
INSERT INTO `mob_spell_lists` VALUES ('Beastmen_BRD',6,394,3,22);
INSERT INTO `mob_spell_lists` VALUES ('Beastmen_BRD',6,395,23,42);
INSERT INTO `mob_spell_lists` VALUES ('Beastmen_BRD',6,396,43,62);
INSERT INTO `mob_spell_lists` VALUES ('Beastmen_BRD',6,397,63,255);
INSERT INTO `mob_spell_lists` VALUES ('Beastmen_BRD',6,399,11,50);
INSERT INTO `mob_spell_lists` VALUES ('Beastmen_BRD',6,400,51,255);
INSERT INTO `mob_spell_lists` VALUES ('Beastmen_BRD',6,403,13,52);
INSERT INTO `mob_spell_lists` VALUES ('Beastmen_BRD',6,404,53,255);
INSERT INTO `mob_spell_lists` VALUES ('Beastmen_BRD',6,419,29,59);
INSERT INTO `mob_spell_lists` VALUES ('Beastmen_BRD',6,420,60,255);
INSERT INTO `mob_spell_lists` VALUES ('Beastmen_BRD',6,421,39,58);
INSERT INTO `mob_spell_lists` VALUES ('Beastmen_BRD',6,422,59,255);
INSERT INTO `mob_spell_lists` VALUES ('Beastmen_BRD',6,462,33,255);
INSERT INTO `mob_spell_lists` VALUES ('Beastmen_BRD',6,463,16,255);
INSERT INTO `mob_spell_lists` VALUES ('Beastmen_NIN',7,320,15,39);
INSERT INTO `mob_spell_lists` VALUES ('Beastmen_NIN',7,321,40,72);
INSERT INTO `mob_spell_lists` VALUES ('Beastmen_NIN',7,322,73,255);
INSERT INTO `mob_spell_lists` VALUES ('Beastmen_NIN',7,323,15,39);
INSERT INTO `mob_spell_lists` VALUES ('Beastmen_NIN',7,324,40,72);
INSERT INTO `mob_spell_lists` VALUES ('Beastmen_NIN',7,325,73,255);
INSERT INTO `mob_spell_lists` VALUES ('Beastmen_NIN',7,326,15,39);
INSERT INTO `mob_spell_lists` VALUES ('Beastmen_NIN',7,327,40,72);
INSERT INTO `mob_spell_lists` VALUES ('Beastmen_NIN',7,328,73,255);
INSERT INTO `mob_spell_lists` VALUES ('Beastmen_NIN',7,329,15,39);
INSERT INTO `mob_spell_lists` VALUES ('Beastmen_NIN',7,330,40,72);
INSERT INTO `mob_spell_lists` VALUES ('Beastmen_NIN',7,331,73,255);
INSERT INTO `mob_spell_lists` VALUES ('Beastmen_NIN',7,332,15,39);
INSERT INTO `mob_spell_lists` VALUES ('Beastmen_NIN',7,333,40,72);
INSERT INTO `mob_spell_lists` VALUES ('Beastmen_NIN',7,334,73,255);
INSERT INTO `mob_spell_lists` VALUES ('Beastmen_NIN',7,335,15,39);
INSERT INTO `mob_spell_lists` VALUES ('Beastmen_NIN',7,336,40,72);
INSERT INTO `mob_spell_lists` VALUES ('Beastmen_NIN',7,337,73,255);
INSERT INTO `mob_spell_lists` VALUES ('Beastmen_NIN',7,338,12,36);
INSERT INTO `mob_spell_lists` VALUES ('Beastmen_NIN',7,339,37,72);
INSERT INTO `mob_spell_lists` VALUES ('Beastmen_NIN',7,340,73,255);
INSERT INTO `mob_spell_lists` VALUES ('Beastmen_NIN',7,341,30,64);
INSERT INTO `mob_spell_lists` VALUES ('Beastmen_NIN',7,342,65,255);
INSERT INTO `mob_spell_lists` VALUES ('Beastmen_NIN',7,344,23,47);
INSERT INTO `mob_spell_lists` VALUES ('Beastmen_NIN',7,345,48,75);
INSERT INTO `mob_spell_lists` VALUES ('Beastmen_NIN',7,346,76,255);
INSERT INTO `mob_spell_lists` VALUES ('Beastmen_NIN',7,347,19,43);
INSERT INTO `mob_spell_lists` VALUES ('Beastmen_NIN',7,348,44,72);
INSERT INTO `mob_spell_lists` VALUES ('Beastmen_NIN',7,349,73,255);
INSERT INTO `mob_spell_lists` VALUES ('Beastmen_NIN',7,350,27,55);
INSERT INTO `mob_spell_lists` VALUES ('Beastmen_NIN',7,351,56,74);
INSERT INTO `mob_spell_lists` VALUES ('Beastmen_NIN',7,352,76,255);
INSERT INTO `mob_spell_lists` VALUES ('Beastmen_BLU',8,517,8,255);
INSERT INTO `mob_spell_lists` VALUES ('Beastmen_BLU',8,519,26,255);
INSERT INTO `mob_spell_lists` VALUES ('Beastmen_BLU',8,521,42,255);
INSERT INTO `mob_spell_lists` VALUES ('Beastmen_BLU',8,524,1,255);
INSERT INTO `mob_spell_lists` VALUES ('Beastmen_BLU',8,539,40,255);
INSERT INTO `mob_spell_lists` VALUES ('Beastmen_BLU',8,542,36,255);
INSERT INTO `mob_spell_lists` VALUES ('Beastmen_BLU',8,545,48,255);
INSERT INTO `mob_spell_lists` VALUES ('Beastmen_BLU',8,547,8,255);
INSERT INTO `mob_spell_lists` VALUES ('Beastmen_BLU',8,548,52,255);
INSERT INTO `mob_spell_lists` VALUES ('Beastmen_BLU',8,549,1,255);
INSERT INTO `mob_spell_lists` VALUES ('Beastmen_BLU',8,565,54,255);
INSERT INTO `mob_spell_lists` VALUES ('Beastmen_BLU',8,569,38,255);
INSERT INTO `mob_spell_lists` VALUES ('Beastmen_BLU',8,572,32,255);
INSERT INTO `mob_spell_lists` VALUES ('Beastmen_BLU',8,573,64,255);
INSERT INTO `mob_spell_lists` VALUES ('Beastmen_BLU',8,576,64,255);
INSERT INTO `mob_spell_lists` VALUES ('Beastmen_BLU',8,579,64,255);
INSERT INTO `mob_spell_lists` VALUES ('Beastmen_BLU',8,587,20,255);
INSERT INTO `mob_spell_lists` VALUES ('Beastmen_BLU',8,595,62,255);
INSERT INTO `mob_spell_lists` VALUES ('Beastmen_BLU',8,596,36,255);
INSERT INTO `mob_spell_lists` VALUES ('Beastmen_BLU',8,597,4,255);
INSERT INTO `mob_spell_lists` VALUES ('Beastmen_BLU',8,598,24,255);
INSERT INTO `mob_spell_lists` VALUES ('Beastmen_BLU',8,603,4,255);
INSERT INTO `mob_spell_lists` VALUES ('Beastmen_BLU',8,604,61,255);
INSERT INTO `mob_spell_lists` VALUES ('Beastmen_BLU',8,606,46,255);
INSERT INTO `mob_spell_lists` VALUES ('Beastmen_BLU',8,610,65,255);
INSERT INTO `mob_spell_lists` VALUES ('Beastmen_BLU',8,621,66,255);
INSERT INTO `mob_spell_lists` VALUES ('Beastmen_BLU',8,631,63,255);
INSERT INTO `mob_spell_lists` VALUES ('Worm',9,54,28,255);
INSERT INTO `mob_spell_lists` VALUES ('Worm',9,159,1,25);
INSERT INTO `mob_spell_lists` VALUES ('Worm',9,160,26,50);
INSERT INTO `mob_spell_lists` VALUES ('Worm',9,161,51,67);
INSERT INTO `mob_spell_lists` VALUES ('Worm',9,162,68,76);
INSERT INTO `mob_spell_lists` VALUES ('Worm',9,163,77,255);
INSERT INTO `mob_spell_lists` VALUES ('Worm',9,189,15,39);
INSERT INTO `mob_spell_lists` VALUES ('Worm',9,190,40,63);
INSERT INTO `mob_spell_lists` VALUES ('Worm',9,191,63,255);
INSERT INTO `mob_spell_lists` VALUES ('Worm',9,210,54,255);
INSERT INTO `mob_spell_lists` VALUES ('Worm',9,238,18,50);
INSERT INTO `mob_spell_lists` VALUES ('Worm',9,258,7,255);
INSERT INTO `mob_spell_lists` VALUES ('Hecteyes',10,144,13,25);
INSERT INTO `mob_spell_lists` VALUES ('Hecteyes',10,145,38,47);
INSERT INTO `mob_spell_lists` VALUES ('Hecteyes',10,146,62,72);
INSERT INTO `mob_spell_lists` VALUES ('Hecteyes',10,147,76,85);
INSERT INTO `mob_spell_lists` VALUES ('Hecteyes',10,148,86,255);
INSERT INTO `mob_spell_lists` VALUES ('Hecteyes',10,154,9,33);
INSERT INTO `mob_spell_lists` VALUES ('Hecteyes',10,155,34,47);
INSERT INTO `mob_spell_lists` VALUES ('Hecteyes',10,156,59,71);
INSERT INTO `mob_spell_lists` VALUES ('Hecteyes',10,157,72,82);
INSERT INTO `mob_spell_lists` VALUES ('Hecteyes',10,158,83,255);
INSERT INTO `mob_spell_lists` VALUES ('Hecteyes',10,164,21,45);
INSERT INTO `mob_spell_lists` VALUES ('Hecteyes',10,165,46,55);
INSERT INTO `mob_spell_lists` VALUES ('Hecteyes',10,166,66,74);
INSERT INTO `mob_spell_lists` VALUES ('Hecteyes',10,167,75,91);
INSERT INTO `mob_spell_lists` VALUES ('Hecteyes',10,168,92,255);
INSERT INTO `mob_spell_lists` VALUES ('Hecteyes',10,169,5,29);
INSERT INTO `mob_spell_lists` VALUES ('Hecteyes',10,170,30,54);
INSERT INTO `mob_spell_lists` VALUES ('Hecteyes',10,171,55,66);
INSERT INTO `mob_spell_lists` VALUES ('Hecteyes',10,172,70,79);
INSERT INTO `mob_spell_lists` VALUES ('Hecteyes',10,173,80,255);
INSERT INTO `mob_spell_lists` VALUES ('Hecteyes',10,174,28,52);
INSERT INTO `mob_spell_lists` VALUES ('Hecteyes',10,175,53,60);
INSERT INTO `mob_spell_lists` VALUES ('Hecteyes',10,176,69,255);
INSERT INTO `mob_spell_lists` VALUES ('Hecteyes',10,184,23,47);
INSERT INTO `mob_spell_lists` VALUES ('Hecteyes',10,185,48,56);
INSERT INTO `mob_spell_lists` VALUES ('Hecteyes',10,186,67,255);
INSERT INTO `mob_spell_lists` VALUES ('Hecteyes',10,194,36,60);
INSERT INTO `mob_spell_lists` VALUES ('Hecteyes',10,195,61,72);
INSERT INTO `mob_spell_lists` VALUES ('Hecteyes',10,196,73,255);
INSERT INTO `mob_spell_lists` VALUES ('Hecteyes',10,204,60,255);
INSERT INTO `mob_spell_lists` VALUES ('Hecteyes',10,235,24,50);
INSERT INTO `mob_spell_lists` VALUES ('Hecteyes',10,237,24,50);
INSERT INTO `mob_spell_lists` VALUES ('Hecteyes',10,245,12,255);
INSERT INTO `mob_spell_lists` VALUES ('Hecteyes',10,247,25,255);
INSERT INTO `mob_spell_lists` VALUES ('Hecteyes',10,249,10,255);
INSERT INTO `mob_spell_lists` VALUES ('Hecteyes',10,252,45,255);
INSERT INTO `mob_spell_lists` VALUES ('Hecteyes',10,253,20,40);
INSERT INTO `mob_spell_lists` VALUES ('Hecteyes',10,254,4,255);
INSERT INTO `mob_spell_lists` VALUES ('Hecteyes',10,258,7,255);
INSERT INTO `mob_spell_lists` VALUES ('Hecteyes',10,259,41,55);
INSERT INTO `mob_spell_lists` VALUES ('Ahriman',11,144,13,22);
INSERT INTO `mob_spell_lists` VALUES ('Ahriman',11,145,38,47);
INSERT INTO `mob_spell_lists` VALUES ('Ahriman',11,146,62,67);
INSERT INTO `mob_spell_lists` VALUES ('Ahriman',11,147,73,85);
INSERT INTO `mob_spell_lists` VALUES ('Ahriman',11,148,86,255);
INSERT INTO `mob_spell_lists` VALUES ('Ahriman',11,154,9,16);
INSERT INTO `mob_spell_lists` VALUES ('Ahriman',11,155,34,41);
INSERT INTO `mob_spell_lists` VALUES ('Ahriman',11,156,59,64);
INSERT INTO `mob_spell_lists` VALUES ('Ahriman',11,157,72,82);
INSERT INTO `mob_spell_lists` VALUES ('Ahriman',11,158,83,255);
INSERT INTO `mob_spell_lists` VALUES ('Ahriman',11,164,21,34);
INSERT INTO `mob_spell_lists` VALUES ('Ahriman',11,165,46,54);
INSERT INTO `mob_spell_lists` VALUES ('Ahriman',11,166,66,70);
INSERT INTO `mob_spell_lists` VALUES ('Ahriman',11,167,75,91);
INSERT INTO `mob_spell_lists` VALUES ('Ahriman',11,168,92,255);
INSERT INTO `mob_spell_lists` VALUES ('Ahriman',11,179,32,39);
INSERT INTO `mob_spell_lists` VALUES ('Ahriman',11,180,57,62);
INSERT INTO `mob_spell_lists` VALUES ('Ahriman',11,181,71,255);
INSERT INTO `mob_spell_lists` VALUES ('Ahriman',11,184,23,31);
INSERT INTO `mob_spell_lists` VALUES ('Ahriman',11,185,48,57);
INSERT INTO `mob_spell_lists` VALUES ('Ahriman',11,186,67,255);
INSERT INTO `mob_spell_lists` VALUES ('Ahriman',11,194,36,43);
INSERT INTO `mob_spell_lists` VALUES ('Ahriman',11,195,61,66);
INSERT INTO `mob_spell_lists` VALUES ('Ahriman',11,196,73,255);
INSERT INTO `mob_spell_lists` VALUES ('Ahriman',11,199,19,27);
INSERT INTO `mob_spell_lists` VALUES ('Ahriman',11,200,44,53);
INSERT INTO `mob_spell_lists` VALUES ('Ahriman',11,201,65,70);
INSERT INTO `mob_spell_lists` VALUES ('Ahriman',11,230,10,34);
INSERT INTO `mob_spell_lists` VALUES ('Ahriman',11,231,35,59);
INSERT INTO `mob_spell_lists` VALUES ('Ahriman',11,232,60,255);
INSERT INTO `mob_spell_lists` VALUES ('Ahriman',11,245,12,255);
INSERT INTO `mob_spell_lists` VALUES ('Ahriman',11,249,10,255);
INSERT INTO `mob_spell_lists` VALUES ('Ahriman',11,258,7,255);
INSERT INTO `mob_spell_lists` VALUES ('Ahriman',11,273,31,55);
INSERT INTO `mob_spell_lists` VALUES ('Ahriman',11,274,56,255);
INSERT INTO `mob_spell_lists` VALUES ('Elemental_Air',12,53,19,255);
INSERT INTO `mob_spell_lists` VALUES ('Elemental_Air',12,59,15,255);
INSERT INTO `mob_spell_lists` VALUES ('Elemental_Air',12,102,20,255);
INSERT INTO `mob_spell_lists` VALUES ('Elemental_Air',12,154,9,33);
INSERT INTO `mob_spell_lists` VALUES ('Elemental_Air',12,155,34,58);
INSERT INTO `mob_spell_lists` VALUES ('Elemental_Air',12,156,59,71);
INSERT INTO `mob_spell_lists` VALUES ('Elemental_Air',12,157,72,82);
INSERT INTO `mob_spell_lists` VALUES ('Elemental_Air',12,158,83,255);
INSERT INTO `mob_spell_lists` VALUES ('Elemental_Air',12,184,23,47);
INSERT INTO `mob_spell_lists` VALUES ('Elemental_Air',12,185,48,66);
INSERT INTO `mob_spell_lists` VALUES ('Elemental_Air',12,186,67,255);
INSERT INTO `mob_spell_lists` VALUES ('Elemental_Air',12,216,21,255);
INSERT INTO `mob_spell_lists` VALUES ('Elemental_Air',12,237,20,50);
INSERT INTO `mob_spell_lists` VALUES ('Elemental_Earth',13,54,28,255);
INSERT INTO `mob_spell_lists` VALUES ('Elemental_Earth',13,56,13,74);
INSERT INTO `mob_spell_lists` VALUES ('Elemental_Earth',13,79,75,255);
INSERT INTO `mob_spell_lists` VALUES ('Elemental_Earth',13,103,18,255);
INSERT INTO `mob_spell_lists` VALUES ('Elemental_Earth',13,159,1,25);
INSERT INTO `mob_spell_lists` VALUES ('Elemental_Earth',13,160,26,50);
INSERT INTO `mob_spell_lists` VALUES ('Elemental_Earth',13,161,51,67);
INSERT INTO `mob_spell_lists` VALUES ('Elemental_Earth',13,162,68,76);
INSERT INTO `mob_spell_lists` VALUES ('Elemental_Earth',13,163,77,255);
INSERT INTO `mob_spell_lists` VALUES ('Elemental_Earth',13,189,15,39);
INSERT INTO `mob_spell_lists` VALUES ('Elemental_Earth',13,190,40,62);
INSERT INTO `mob_spell_lists` VALUES ('Elemental_Earth',13,191,63,255);
INSERT INTO `mob_spell_lists` VALUES ('Elemental_Earth',13,238,18,50);
INSERT INTO `mob_spell_lists` VALUES ('Elemental_Ice',14,58,4,255);
INSERT INTO `mob_spell_lists` VALUES ('Elemental_Ice',14,101,22,255);
INSERT INTO `mob_spell_lists` VALUES ('Elemental_Ice',14,149,17,41);
INSERT INTO `mob_spell_lists` VALUES ('Elemental_Ice',14,150,42,63);
INSERT INTO `mob_spell_lists` VALUES ('Elemental_Ice',14,151,64,73);
INSERT INTO `mob_spell_lists` VALUES ('Elemental_Ice',14,152,74,88);
INSERT INTO `mob_spell_lists` VALUES ('Elemental_Ice',14,153,89,255);
INSERT INTO `mob_spell_lists` VALUES ('Elemental_Ice',14,179,32,56);
INSERT INTO `mob_spell_lists` VALUES ('Elemental_Ice',14,180,57,70);
INSERT INTO `mob_spell_lists` VALUES ('Elemental_Ice',14,181,71,255);
INSERT INTO `mob_spell_lists` VALUES ('Elemental_Ice',14,236,22,50);
INSERT INTO `mob_spell_lists` VALUES ('Elemental_Ice',14,250,20,255);
INSERT INTO `mob_spell_lists` VALUES ('Elemental_Ice',14,258,7,255);
INSERT INTO `mob_spell_lists` VALUES ('Elemental_Water',15,55,10,255);
INSERT INTO `mob_spell_lists` VALUES ('Elemental_Water',15,105,27,255);
INSERT INTO `mob_spell_lists` VALUES ('Elemental_Water',15,169,5,29);
INSERT INTO `mob_spell_lists` VALUES ('Elemental_Water',15,170,30,54);
INSERT INTO `mob_spell_lists` VALUES ('Elemental_Water',15,171,55,69);
INSERT INTO `mob_spell_lists` VALUES ('Elemental_Water',15,172,70,79);
INSERT INTO `mob_spell_lists` VALUES ('Elemental_Water',15,173,80,255);
INSERT INTO `mob_spell_lists` VALUES ('Elemental_Water',15,199,19,43);
INSERT INTO `mob_spell_lists` VALUES ('Elemental_Water',15,200,44,64);
INSERT INTO `mob_spell_lists` VALUES ('Elemental_Water',15,201,65,255);
INSERT INTO `mob_spell_lists` VALUES ('Elemental_Water',15,220,3,42);
INSERT INTO `mob_spell_lists` VALUES ('Elemental_Water',15,221,43,255);
INSERT INTO `mob_spell_lists` VALUES ('Elemental_Water',15,225,24,59);
INSERT INTO `mob_spell_lists` VALUES ('Elemental_Water',15,240,27,50);
INSERT INTO `mob_spell_lists` VALUES ('Elemental_Thunder',16,104,16,255);
INSERT INTO `mob_spell_lists` VALUES ('Elemental_Thunder',16,164,21,45);
INSERT INTO `mob_spell_lists` VALUES ('Elemental_Thunder',16,165,46,65);
INSERT INTO `mob_spell_lists` VALUES ('Elemental_Thunder',16,166,66,74);
INSERT INTO `mob_spell_lists` VALUES ('Elemental_Thunder',16,167,75,91);
INSERT INTO `mob_spell_lists` VALUES ('Elemental_Thunder',16,168,92,255);
INSERT INTO `mob_spell_lists` VALUES ('Elemental_Thunder',16,194,36,60);
INSERT INTO `mob_spell_lists` VALUES ('Elemental_Thunder',16,195,61,72);
INSERT INTO `mob_spell_lists` VALUES ('Elemental_Thunder',16,196,73,255);
INSERT INTO `mob_spell_lists` VALUES ('Elemental_Thunder',16,239,16,50);
INSERT INTO `mob_spell_lists` VALUES ('Elemental_Thunder',16,251,30,255);
INSERT INTO `mob_spell_lists` VALUES ('Elemental_Thunder',16,252,37,255);
INSERT INTO `mob_spell_lists` VALUES ('Elemental_Fire',17,100,24,255);
INSERT INTO `mob_spell_lists` VALUES ('Elemental_Fire',17,144,13,37);
INSERT INTO `mob_spell_lists` VALUES ('Elemental_Fire',17,145,38,61);
INSERT INTO `mob_spell_lists` VALUES ('Elemental_Fire',17,146,62,72);
INSERT INTO `mob_spell_lists` VALUES ('Elemental_Fire',17,147,73,85);
INSERT INTO `mob_spell_lists` VALUES ('Elemental_Fire',17,148,86,255);
INSERT INTO `mob_spell_lists` VALUES ('Elemental_Fire',17,174,28,52);
INSERT INTO `mob_spell_lists` VALUES ('Elemental_Fire',17,175,53,68);
INSERT INTO `mob_spell_lists` VALUES ('Elemental_Fire',17,176,69,255);
INSERT INTO `mob_spell_lists` VALUES ('Elemental_Fire',17,235,24,50);
INSERT INTO `mob_spell_lists` VALUES ('Elemental_Fire',17,249,10,255);
INSERT INTO `mob_spell_lists` VALUES ('Elemental_Dark',18,230,10,35);
INSERT INTO `mob_spell_lists` VALUES ('Elemental_Dark',18,231,36,59);
INSERT INTO `mob_spell_lists` VALUES ('Elemental_Dark',18,232,60,255);
INSERT INTO `mob_spell_lists` VALUES ('Elemental_Dark',18,242,61,255);
INSERT INTO `mob_spell_lists` VALUES ('Elemental_Dark',18,245,12,255);
INSERT INTO `mob_spell_lists` VALUES ('Elemental_Dark',18,247,25,255);
INSERT INTO `mob_spell_lists` VALUES ('Elemental_Dark',18,252,37,255);
INSERT INTO `mob_spell_lists` VALUES ('Elemental_Dark',18,260,32,255);
INSERT INTO `mob_spell_lists` VALUES ('Elemental_Dark',18,266,43,255);
INSERT INTO `mob_spell_lists` VALUES ('Elemental_Dark',18,267,41,255);
INSERT INTO `mob_spell_lists` VALUES ('Elemental_Dark',18,268,35,255);
INSERT INTO `mob_spell_lists` VALUES ('Elemental_Dark',18,269,37,255);
INSERT INTO `mob_spell_lists` VALUES ('Elemental_Dark',18,270,39,255);
INSERT INTO `mob_spell_lists` VALUES ('Elemental_Dark',18,271,31,255);
INSERT INTO `mob_spell_lists` VALUES ('Elemental_Dark',18,272,33,255);
INSERT INTO `mob_spell_lists` VALUES ('Elemental_Dark',18,273,31,55);
INSERT INTO `mob_spell_lists` VALUES ('Elemental_Dark',18,274,56,255);
INSERT INTO `mob_spell_lists` VALUES ('Elemental_Dark',18,275,45,255);
INSERT INTO `mob_spell_lists` VALUES ('Elemental_Light',19,1,1,10);
INSERT INTO `mob_spell_lists` VALUES ('Elemental_Light',19,2,11,20);
INSERT INTO `mob_spell_lists` VALUES ('Elemental_Light',19,3,21,40);
INSERT INTO `mob_spell_lists` VALUES ('Elemental_Light',19,4,41,60);
INSERT INTO `mob_spell_lists` VALUES ('Elemental_Light',19,5,61,79);
INSERT INTO `mob_spell_lists` VALUES ('Elemental_Light',19,6,80,255);
INSERT INTO `mob_spell_lists` VALUES ('Elemental_Light',19,21,50,94);
INSERT INTO `mob_spell_lists` VALUES ('Elemental_Light',19,22,95,255);
INSERT INTO `mob_spell_lists` VALUES ('Elemental_Light',19,23,1,30);
INSERT INTO `mob_spell_lists` VALUES ('Elemental_Light',19,24,31,59);
INSERT INTO `mob_spell_lists` VALUES ('Elemental_Light',19,25,60,255);
INSERT INTO `mob_spell_lists` VALUES ('Elemental_Light',19,28,5,29);
INSERT INTO `mob_spell_lists` VALUES ('Elemental_Light',19,29,30,64);
INSERT INTO `mob_spell_lists` VALUES ('Elemental_Light',19,30,65,89);
INSERT INTO `mob_spell_lists` VALUES ('Elemental_Light',19,31,90,255);
INSERT INTO `mob_spell_lists` VALUES ('Elemental_Light',19,38,15,39);
INSERT INTO `mob_spell_lists` VALUES ('Elemental_Light',19,39,40,70);
INSERT INTO `mob_spell_lists` VALUES ('Elemental_Light',19,40,71,255);
INSERT INTO `mob_spell_lists` VALUES ('Elemental_Light',19,43,7,26);
INSERT INTO `mob_spell_lists` VALUES ('Elemental_Light',19,44,27,46);
INSERT INTO `mob_spell_lists` VALUES ('Elemental_Light',19,45,47,62);
INSERT INTO `mob_spell_lists` VALUES ('Elemental_Light',19,46,63,75);
INSERT INTO `mob_spell_lists` VALUES ('Elemental_Light',19,47,76,255);
INSERT INTO `mob_spell_lists` VALUES ('Elemental_Light',19,48,17,36);
INSERT INTO `mob_spell_lists` VALUES ('Elemental_Light',19,49,37,56);
INSERT INTO `mob_spell_lists` VALUES ('Elemental_Light',19,50,57,67);
INSERT INTO `mob_spell_lists` VALUES ('Elemental_Light',19,51,68,75);
INSERT INTO `mob_spell_lists` VALUES ('Elemental_Light',19,52,76,255);
INSERT INTO `mob_spell_lists` VALUES ('Elemental_Light',19,108,21,43);
INSERT INTO `mob_spell_lists` VALUES ('Elemental_Light',19,110,44,65);
INSERT INTO `mob_spell_lists` VALUES ('Elemental_Light',19,111,66,85);
INSERT INTO `mob_spell_lists` VALUES ('Elemental_Light',19,112,45,255);
INSERT INTO `mob_spell_lists` VALUES ('Elemental_Light',19,477,86,255);
INSERT INTO `mob_spell_lists` VALUES ('Shadow_Lord',20,175,1,255);
INSERT INTO `mob_spell_lists` VALUES ('Shadow_Lord',20,180,1,255);
INSERT INTO `mob_spell_lists` VALUES ('Shadow_Lord',20,185,1,255);
INSERT INTO `mob_spell_lists` VALUES ('Shadow_Lord',20,190,1,255);
INSERT INTO `mob_spell_lists` VALUES ('Shadow_Lord',20,195,1,255);
INSERT INTO `mob_spell_lists` VALUES ('Shadow_Lord',20,200,1,255);
INSERT INTO `mob_spell_lists` VALUES ('Shadow_Lord',20,235,1,255);
INSERT INTO `mob_spell_lists` VALUES ('Shadow_Lord',20,236,1,255);
INSERT INTO `mob_spell_lists` VALUES ('Shadow_Lord',20,237,1,255);
INSERT INTO `mob_spell_lists` VALUES ('Shadow_Lord',20,238,1,255);
INSERT INTO `mob_spell_lists` VALUES ('Shadow_Lord',20,239,1,255);
INSERT INTO `mob_spell_lists` VALUES ('Shadow_Lord',20,240,1,255);
INSERT INTO `mob_spell_lists` VALUES ('Shadow_Lord',20,245,1,255);
INSERT INTO `mob_spell_lists` VALUES ('Shadow_Lord',20,247,1,255);
INSERT INTO `mob_spell_lists` VALUES ('Shadow_Lord',20,250,1,255);
INSERT INTO `mob_spell_lists` VALUES ('Shadow_Lord',20,254,1,255);
INSERT INTO `mob_spell_lists` VALUES ('Kam_Lanaut',21,356,76,255);
INSERT INTO `mob_spell_lists` VALUES ('Kam_Lanaut',21,357,75,255);
INSERT INTO `mob_spell_lists` VALUES ('Kam_Lanaut',21,359,75,255);
INSERT INTO `mob_spell_lists` VALUES ('Kam_Lanaut',21,360,75,255);
INSERT INTO `mob_spell_lists` VALUES ('Kam_Lanaut',21,366,75,255);
INSERT INTO `mob_spell_lists` VALUES ('Eald_Narche',22,204,75,255);
INSERT INTO `mob_spell_lists` VALUES ('Eald_Narche',22,206,75,255);
INSERT INTO `mob_spell_lists` VALUES ('Eald_Narche',22,208,75,255);
INSERT INTO `mob_spell_lists` VALUES ('Eald_Narche',22,210,75,255);
INSERT INTO `mob_spell_lists` VALUES ('Eald_Narche',22,212,75,255);
INSERT INTO `mob_spell_lists` VALUES ('Eald_Narche',22,214,75,255);
INSERT INTO `mob_spell_lists` VALUES ('Eald_Narche',22,274,75,255);
INSERT INTO `mob_spell_lists` VALUES ('Kirin',23,163,1,255);
INSERT INTO `mob_spell_lists` VALUES ('Kirin',23,192,1,255);
INSERT INTO `mob_spell_lists` VALUES ('Kirin',23,210,1,255);
INSERT INTO `mob_spell_lists` VALUES ('Kirin',23,238,1,255);
INSERT INTO `mob_spell_lists` VALUES ('Kirin',23,273,1,255);
INSERT INTO `mob_spell_lists` VALUES ('Genbu',24,172,1,255);
INSERT INTO `mob_spell_lists` VALUES ('Genbu',24,201,1,255);
INSERT INTO `mob_spell_lists` VALUES ('Genbu',24,214,1,255);
INSERT INTO `mob_spell_lists` VALUES ('Genbu',24,227,1,255);
INSERT INTO `mob_spell_lists` VALUES ('Genbu',24,240,1,255);
INSERT INTO `mob_spell_lists` VALUES ('Seiryu',25,157,1,255);
INSERT INTO `mob_spell_lists` VALUES ('Seiryu',25,186,1,255);
INSERT INTO `mob_spell_lists` VALUES ('Seiryu',25,208,1,255);
INSERT INTO `mob_spell_lists` VALUES ('Seiryu',25,237,1,255);
INSERT INTO `mob_spell_lists` VALUES ('Byakko',26,21,1,255);
INSERT INTO `mob_spell_lists` VALUES ('Byakko',26,25,1,255);
INSERT INTO `mob_spell_lists` VALUES ('Byakko',26,31,1,255);
INSERT INTO `mob_spell_lists` VALUES ('Byakko',26,35,1,255);
INSERT INTO `mob_spell_lists` VALUES ('Byakko',26,40,1,255);
INSERT INTO `mob_spell_lists` VALUES ('Suzaku',27,147,1,255);
INSERT INTO `mob_spell_lists` VALUES ('Suzaku',27,176,1,255);
INSERT INTO `mob_spell_lists` VALUES ('Suzaku',27,204,1,255);
INSERT INTO `mob_spell_lists` VALUES ('Suzaku',27,235,1,255);
INSERT INTO `mob_spell_lists` VALUES ('Undead',28,144,13,20);
INSERT INTO `mob_spell_lists` VALUES ('Undead',28,145,38,45);
INSERT INTO `mob_spell_lists` VALUES ('Undead',28,146,62,72);
INSERT INTO `mob_spell_lists` VALUES ('Undead',28,147,73,85);
INSERT INTO `mob_spell_lists` VALUES ('Undead',28,148,86,255);
INSERT INTO `mob_spell_lists` VALUES ('Undead',28,149,17,25);
INSERT INTO `mob_spell_lists` VALUES ('Undead',28,150,42,54);
INSERT INTO `mob_spell_lists` VALUES ('Undead',28,151,64,67);
INSERT INTO `mob_spell_lists` VALUES ('Undead',28,152,74,88);
INSERT INTO `mob_spell_lists` VALUES ('Undead',28,153,89,255);
INSERT INTO `mob_spell_lists` VALUES ('Undead',28,154,9,15);
INSERT INTO `mob_spell_lists` VALUES ('Undead',28,155,34,41);
INSERT INTO `mob_spell_lists` VALUES ('Undead',28,156,59,63);
INSERT INTO `mob_spell_lists` VALUES ('Undead',28,157,72,82);
INSERT INTO `mob_spell_lists` VALUES ('Undead',28,158,83,255);
INSERT INTO `mob_spell_lists` VALUES ('Undead',28,159,1,8);
INSERT INTO `mob_spell_lists` VALUES ('Undead',28,160,26,34);
INSERT INTO `mob_spell_lists` VALUES ('Undead',28,161,51,58);
INSERT INTO `mob_spell_lists` VALUES ('Undead',28,162,68,72);
INSERT INTO `mob_spell_lists` VALUES ('Undead',28,163,77,255);
INSERT INTO `mob_spell_lists` VALUES ('Undead',28,164,21,30);
INSERT INTO `mob_spell_lists` VALUES ('Undead',28,165,46,54);
INSERT INTO `mob_spell_lists` VALUES ('Undead',28,166,66,69);
INSERT INTO `mob_spell_lists` VALUES ('Undead',28,167,75,92);
INSERT INTO `mob_spell_lists` VALUES ('Undead',28,168,92,255);
INSERT INTO `mob_spell_lists` VALUES ('Undead',28,169,5,29);
INSERT INTO `mob_spell_lists` VALUES ('Undead',28,170,30,37);
INSERT INTO `mob_spell_lists` VALUES ('Undead',28,171,55,61);
INSERT INTO `mob_spell_lists` VALUES ('Undead',28,172,70,79);
INSERT INTO `mob_spell_lists` VALUES ('Undead',28,173,80,255);
INSERT INTO `mob_spell_lists` VALUES ('Undead',28,174,28,35);
INSERT INTO `mob_spell_lists` VALUES ('Undead',28,175,53,60);
INSERT INTO `mob_spell_lists` VALUES ('Undead',28,176,69,255);
INSERT INTO `mob_spell_lists` VALUES ('Undead',28,179,32,39);
INSERT INTO `mob_spell_lists` VALUES ('Undead',28,180,57,61);
INSERT INTO `mob_spell_lists` VALUES ('Undead',28,181,71,255);
INSERT INTO `mob_spell_lists` VALUES ('Undead',28,184,23,31);
INSERT INTO `mob_spell_lists` VALUES ('Undead',28,185,48,55);
INSERT INTO `mob_spell_lists` VALUES ('Undead',28,186,67,255);
INSERT INTO `mob_spell_lists` VALUES ('Undead',28,189,15,22);
INSERT INTO `mob_spell_lists` VALUES ('Undead',28,190,40,47);
INSERT INTO `mob_spell_lists` VALUES ('Undead',28,191,63,72);
INSERT INTO `mob_spell_lists` VALUES ('Undead',28,194,36,44);
INSERT INTO `mob_spell_lists` VALUES ('Undead',28,195,61,64);
INSERT INTO `mob_spell_lists` VALUES ('Undead',28,196,73,255);
INSERT INTO `mob_spell_lists` VALUES ('Undead',28,199,19,27);
INSERT INTO `mob_spell_lists` VALUES ('Undead',28,200,44,47);
INSERT INTO `mob_spell_lists` VALUES ('Undead',28,206,50,255);
INSERT INTO `mob_spell_lists` VALUES ('Undead',28,210,54,255);
INSERT INTO `mob_spell_lists` VALUES ('Undead',28,220,3,25);
INSERT INTO `mob_spell_lists` VALUES ('Undead',28,221,43,64);
INSERT INTO `mob_spell_lists` VALUES ('Undead',28,225,24,69);
INSERT INTO `mob_spell_lists` VALUES ('Undead',28,226,70,255);
INSERT INTO `mob_spell_lists` VALUES ('Undead',28,230,10,34);
INSERT INTO `mob_spell_lists` VALUES ('Undead',28,231,35,59);
INSERT INTO `mob_spell_lists` VALUES ('Undead',28,232,60,255);
INSERT INTO `mob_spell_lists` VALUES ('Undead',28,236,22,50);
INSERT INTO `mob_spell_lists` VALUES ('Undead',28,245,12,255);
INSERT INTO `mob_spell_lists` VALUES ('Undead',28,247,25,82);
INSERT INTO `mob_spell_lists` VALUES ('Undead',28,248,83,255);
INSERT INTO `mob_spell_lists` VALUES ('Undead',28,250,20,255);
INSERT INTO `mob_spell_lists` VALUES ('Undead',28,252,45,255);
INSERT INTO `mob_spell_lists` VALUES ('Undead',28,253,20,255);
INSERT INTO `mob_spell_lists` VALUES ('Undead',28,254,4,255);
INSERT INTO `mob_spell_lists` VALUES ('Undead',28,258,7,255);
INSERT INTO `mob_spell_lists` VALUES ('Undead',28,259,41,255);
INSERT INTO `mob_spell_lists` VALUES ('Undead',28,273,31,55);
INSERT INTO `mob_spell_lists` VALUES ('Undead',28,274,56,255);
INSERT INTO `mob_spell_lists` VALUES ('Mammet',29,174,40,40);
INSERT INTO `mob_spell_lists` VALUES ('Mammet',29,175,60,60);
INSERT INTO `mob_spell_lists` VALUES ('Mammet',29,176,75,75);
INSERT INTO `mob_spell_lists` VALUES ('Mammet',29,179,40,40);
INSERT INTO `mob_spell_lists` VALUES ('Mammet',29,180,60,60);
INSERT INTO `mob_spell_lists` VALUES ('Mammet',29,181,75,75);
INSERT INTO `mob_spell_lists` VALUES ('Mammet',29,184,40,40);
INSERT INTO `mob_spell_lists` VALUES ('Mammet',29,185,60,60);
INSERT INTO `mob_spell_lists` VALUES ('Mammet',29,186,75,75);
INSERT INTO `mob_spell_lists` VALUES ('Mammet',29,189,40,40);
INSERT INTO `mob_spell_lists` VALUES ('Mammet',29,190,60,60);
INSERT INTO `mob_spell_lists` VALUES ('Mammet',29,191,75,75);
INSERT INTO `mob_spell_lists` VALUES ('Mammet',29,194,40,40);
INSERT INTO `mob_spell_lists` VALUES ('Mammet',29,195,60,60);
INSERT INTO `mob_spell_lists` VALUES ('Mammet',29,196,75,75);
INSERT INTO `mob_spell_lists` VALUES ('Mammet',29,199,40,40);
INSERT INTO `mob_spell_lists` VALUES ('Mammet',29,200,60,60);
INSERT INTO `mob_spell_lists` VALUES ('Mammet',29,201,75,75);
INSERT INTO `mob_spell_lists` VALUES ('Yagudo_SMN',30,288,1,255);
INSERT INTO `mob_spell_lists` VALUES ('Yagudo_SMN',30,290,1,255);
INSERT INTO `mob_spell_lists` VALUES ('Yagudo_SMN',30,291,1,255);
INSERT INTO `mob_spell_lists` VALUES ('Kindred_SMN',31,289,1,255);
INSERT INTO `mob_spell_lists` VALUES ('Kindred_SMN',31,292,1,255);
INSERT INTO `mob_spell_lists` VALUES ('Kindred_SMN',31,295,1,255);
INSERT INTO `mob_spell_lists` VALUES ('Tonberry_SMN',32,288,1,255);
INSERT INTO `mob_spell_lists` VALUES ('Tonberry_SMN',32,293,1,255);
INSERT INTO `mob_spell_lists` VALUES ('Tonberry_SMN',32,294,1,255);
INSERT INTO `mob_spell_lists` VALUES ('Lamiae_SMN',33,289,1,255);
INSERT INTO `mob_spell_lists` VALUES ('Lamiae_SMN',33,293,1,255);
INSERT INTO `mob_spell_lists` VALUES ('Lamiae_SMN',33,295,1,255);
INSERT INTO `mob_spell_lists` VALUES ('Fomor_SMN',34,288,1,255);
INSERT INTO `mob_spell_lists` VALUES ('Fomor_SMN',34,289,1,255);
INSERT INTO `mob_spell_lists` VALUES ('Fomor_SMN',34,290,1,255);
INSERT INTO `mob_spell_lists` VALUES ('Fomor_SMN',34,291,1,255);
INSERT INTO `mob_spell_lists` VALUES ('Fomor_SMN',34,292,1,255);
INSERT INTO `mob_spell_lists` VALUES ('Aern_SMN',35,288,1,255);
INSERT INTO `mob_spell_lists` VALUES ('Aern_SMN',35,290,1,255);
INSERT INTO `mob_spell_lists` VALUES ('Aern_SMN',35,292,1,255);
INSERT INTO `mob_spell_lists` VALUES ('Aern_SMN',35,293,1,255);
INSERT INTO `mob_spell_lists` VALUES ('Aern_SMN',35,294,1,255);
INSERT INTO `mob_spell_lists` VALUES ('Aern_SMN',35,295,1,255);
INSERT INTO `mob_spell_lists` VALUES ('MagicPot',36,144,13,22);
INSERT INTO `mob_spell_lists` VALUES ('MagicPot',36,145,38,47);
INSERT INTO `mob_spell_lists` VALUES ('MagicPot',36,146,62,67);
INSERT INTO `mob_spell_lists` VALUES ('MagicPot',36,147,73,85);
INSERT INTO `mob_spell_lists` VALUES ('MagicPot',36,148,86,255);
INSERT INTO `mob_spell_lists` VALUES ('MagicPot',36,149,17,27);
INSERT INTO `mob_spell_lists` VALUES ('MagicPot',36,150,42,53);
INSERT INTO `mob_spell_lists` VALUES ('MagicPot',36,151,64,68);
INSERT INTO `mob_spell_lists` VALUES ('MagicPot',36,152,74,88);
INSERT INTO `mob_spell_lists` VALUES ('MagicPot',36,153,89,255);
INSERT INTO `mob_spell_lists` VALUES ('MagicPot',36,154,9,18);
INSERT INTO `mob_spell_lists` VALUES ('MagicPot',36,155,34,44);
INSERT INTO `mob_spell_lists` VALUES ('MagicPot',36,156,59,66);
INSERT INTO `mob_spell_lists` VALUES ('MagicPot',36,157,72,82);
INSERT INTO `mob_spell_lists` VALUES ('MagicPot',36,158,83,255);
INSERT INTO `mob_spell_lists` VALUES ('MagicPot',36,159,1,10);
INSERT INTO `mob_spell_lists` VALUES ('MagicPot',36,160,26,35);
INSERT INTO `mob_spell_lists` VALUES ('MagicPot',36,161,51,60);
INSERT INTO `mob_spell_lists` VALUES ('MagicPot',36,162,68,73);
INSERT INTO `mob_spell_lists` VALUES ('MagicPot',36,163,77,255);
INSERT INTO `mob_spell_lists` VALUES ('MagicPot',36,164,21,46);
INSERT INTO `mob_spell_lists` VALUES ('MagicPot',36,165,46,55);
INSERT INTO `mob_spell_lists` VALUES ('MagicPot',36,166,66,70);
INSERT INTO `mob_spell_lists` VALUES ('MagicPot',36,167,75,92);
INSERT INTO `mob_spell_lists` VALUES ('MagicPot',36,168,92,255);
INSERT INTO `mob_spell_lists` VALUES ('MagicPot',36,169,5,12);
INSERT INTO `mob_spell_lists` VALUES ('MagicPot',36,170,30,40);
INSERT INTO `mob_spell_lists` VALUES ('MagicPot',36,171,55,61);
INSERT INTO `mob_spell_lists` VALUES ('MagicPot',36,172,70,78);
INSERT INTO `mob_spell_lists` VALUES ('MagicPot',36,173,80,255);
INSERT INTO `mob_spell_lists` VALUES ('MagicPot',36,174,28,35);
INSERT INTO `mob_spell_lists` VALUES ('MagicPot',36,175,53,60);
INSERT INTO `mob_spell_lists` VALUES ('MagicPot',36,176,69,90);
INSERT INTO `mob_spell_lists` VALUES ('MagicPot',36,179,32,39);
INSERT INTO `mob_spell_lists` VALUES ('MagicPot',36,180,57,62);
INSERT INTO `mob_spell_lists` VALUES ('MagicPot',36,181,71,255);
INSERT INTO `mob_spell_lists` VALUES ('MagicPot',36,184,23,31);
INSERT INTO `mob_spell_lists` VALUES ('MagicPot',36,185,48,56);
INSERT INTO `mob_spell_lists` VALUES ('MagicPot',36,186,67,71);
INSERT INTO `mob_spell_lists` VALUES ('MagicPot',36,189,15,22);
INSERT INTO `mob_spell_lists` VALUES ('MagicPot',36,190,40,47);
INSERT INTO `mob_spell_lists` VALUES ('MagicPot',36,191,63,67);
INSERT INTO `mob_spell_lists` VALUES ('MagicPot',36,194,36,43);
INSERT INTO `mob_spell_lists` VALUES ('MagicPot',36,195,61,65);
INSERT INTO `mob_spell_lists` VALUES ('MagicPot',36,196,73,255);
INSERT INTO `mob_spell_lists` VALUES ('MagicPot',36,199,19,27);
INSERT INTO `mob_spell_lists` VALUES ('MagicPot',36,200,44,52);
INSERT INTO `mob_spell_lists` VALUES ('MagicPot',36,201,65,255);
INSERT INTO `mob_spell_lists` VALUES ('MagicPot',36,204,60,255);
INSERT INTO `mob_spell_lists` VALUES ('MagicPot',36,208,52,255);
INSERT INTO `mob_spell_lists` VALUES ('MagicPot',36,214,58,255);
INSERT INTO `mob_spell_lists` VALUES ('MagicPot',36,220,3,17);
INSERT INTO `mob_spell_lists` VALUES ('MagicPot',36,221,43,64);
INSERT INTO `mob_spell_lists` VALUES ('MagicPot',36,225,24,71);
INSERT INTO `mob_spell_lists` VALUES ('MagicPot',36,226,72,255);
INSERT INTO `mob_spell_lists` VALUES ('MagicPot',36,230,10,34);
INSERT INTO `mob_spell_lists` VALUES ('MagicPot',36,231,35,64);
INSERT INTO `mob_spell_lists` VALUES ('MagicPot',36,232,65,255);
INSERT INTO `mob_spell_lists` VALUES ('MagicPot',36,247,25,82);
INSERT INTO `mob_spell_lists` VALUES ('MagicPot',36,248,83,255);
INSERT INTO `mob_spell_lists` VALUES ('MagicPot',36,249,10,255);
INSERT INTO `mob_spell_lists` VALUES ('MagicPot',36,252,45,255);
INSERT INTO `mob_spell_lists` VALUES ('MagicPot',36,253,20,40);
INSERT INTO `mob_spell_lists` VALUES ('MagicPot',36,254,4,255);
INSERT INTO `mob_spell_lists` VALUES ('MagicPot',36,258,7,255);
INSERT INTO `mob_spell_lists` VALUES ('MagicPot',36,259,41,255);
INSERT INTO `mob_spell_lists` VALUES ('MagicPot',36,273,31,55);
INSERT INTO `mob_spell_lists` VALUES ('MagicPot',36,274,56,255);
INSERT INTO `mob_spell_lists` VALUES ('ArkAngelEV',37,4,1,255);
INSERT INTO `mob_spell_lists` VALUES ('ArkAngelEV',37,14,1,255);
INSERT INTO `mob_spell_lists` VALUES ('ArkAngelEV',37,15,1,255);
INSERT INTO `mob_spell_lists` VALUES ('ArkAngelEV',37,16,1,255);
INSERT INTO `mob_spell_lists` VALUES ('ArkAngelEV',37,17,1,255);
INSERT INTO `mob_spell_lists` VALUES ('ArkAngelEV',37,18,1,255);
INSERT INTO `mob_spell_lists` VALUES ('ArkAngelEV',37,21,1,255);
INSERT INTO `mob_spell_lists` VALUES ('ArkAngelEV',37,25,1,255);
INSERT INTO `mob_spell_lists` VALUES ('ArkAngelEV',37,31,1,255);
INSERT INTO `mob_spell_lists` VALUES ('ArkAngelEV',37,34,1,255);
INSERT INTO `mob_spell_lists` VALUES ('ArkAngelEV',37,46,1,255);
INSERT INTO `mob_spell_lists` VALUES ('ArkAngelEV',37,51,1,255);
INSERT INTO `mob_spell_lists` VALUES ('ArkAngelEV',37,53,1,255);
INSERT INTO `mob_spell_lists` VALUES ('ArkAngelEV',37,54,1,255);
INSERT INTO `mob_spell_lists` VALUES ('ArkAngelEV',37,108,1,255);
INSERT INTO `mob_spell_lists` VALUES ('ArkAngelEV',37,112,1,255);
INSERT INTO `mob_spell_lists` VALUES ('ArkAngelHM',38,338,1,255);
INSERT INTO `mob_spell_lists` VALUES ('ArkAngelHM',38,339,1,255);
INSERT INTO `mob_spell_lists` VALUES ('ArkAngelHM',38,342,1,255);
INSERT INTO `mob_spell_lists` VALUES ('ArkAngelHM',38,345,1,255);
INSERT INTO `mob_spell_lists` VALUES ('ArkAngelHM',38,348,1,255);
INSERT INTO `mob_spell_lists` VALUES ('ArkAngelHM',38,351,1,255);
INSERT INTO `mob_spell_lists` VALUES ('ArkAngelTT',39,147,1,255);
INSERT INTO `mob_spell_lists` VALUES ('ArkAngelTT',39,152,1,255);
INSERT INTO `mob_spell_lists` VALUES ('ArkAngelTT',39,157,1,255);
INSERT INTO `mob_spell_lists` VALUES ('ArkAngelTT',39,162,1,255);
INSERT INTO `mob_spell_lists` VALUES ('ArkAngelTT',39,167,1,255);
INSERT INTO `mob_spell_lists` VALUES ('ArkAngelTT',39,172,1,255);
INSERT INTO `mob_spell_lists` VALUES ('ArkAngelTT',39,176,1,255);
INSERT INTO `mob_spell_lists` VALUES ('ArkAngelTT',39,181,1,255);
INSERT INTO `mob_spell_lists` VALUES ('ArkAngelTT',39,186,1,255);
INSERT INTO `mob_spell_lists` VALUES ('ArkAngelTT',39,191,1,255);
INSERT INTO `mob_spell_lists` VALUES ('ArkAngelTT',39,196,1,255);
INSERT INTO `mob_spell_lists` VALUES ('ArkAngelTT',39,201,1,255);
INSERT INTO `mob_spell_lists` VALUES ('ArkAngelTT',39,204,1,255);
INSERT INTO `mob_spell_lists` VALUES ('ArkAngelTT',39,206,1,255);
INSERT INTO `mob_spell_lists` VALUES ('ArkAngelTT',39,208,1,255);
INSERT INTO `mob_spell_lists` VALUES ('ArkAngelTT',39,210,1,255);
INSERT INTO `mob_spell_lists` VALUES ('ArkAngelTT',39,212,1,255);
INSERT INTO `mob_spell_lists` VALUES ('ArkAngelTT',39,214,1,255);
INSERT INTO `mob_spell_lists` VALUES ('ArkAngelTT',39,220,1,255);
INSERT INTO `mob_spell_lists` VALUES ('ArkAngelTT',39,225,1,255);
INSERT INTO `mob_spell_lists` VALUES ('ArkAngelTT',39,231,1,255);
INSERT INTO `mob_spell_lists` VALUES ('ArkAngelTT',39,245,1,255);
INSERT INTO `mob_spell_lists` VALUES ('ArkAngelTT',39,247,1,255);
INSERT INTO `mob_spell_lists` VALUES ('ArkAngelTT',39,249,1,255);
INSERT INTO `mob_spell_lists` VALUES ('ArkAngelTT',39,252,1,255);
INSERT INTO `mob_spell_lists` VALUES ('ArkAngelTT',39,259,1,255);
INSERT INTO `mob_spell_lists` VALUES ('ArkAngelTT',39,266,1,255);
INSERT INTO `mob_spell_lists` VALUES ('ArkAngelTT',39,267,1,255);
INSERT INTO `mob_spell_lists` VALUES ('ArkAngelTT',39,268,1,255);
INSERT INTO `mob_spell_lists` VALUES ('ArkAngelTT',39,269,1,255);
INSERT INTO `mob_spell_lists` VALUES ('ArkAngelTT',39,270,1,255);
INSERT INTO `mob_spell_lists` VALUES ('ArkAngelTT',39,271,1,255);
INSERT INTO `mob_spell_lists` VALUES ('ArkAngelTT',39,272,1,255);
INSERT INTO `mob_spell_lists` VALUES ('ArkAngelTT',39,274,1,255);
INSERT INTO `mob_spell_lists` VALUES ('ArkAngelTT',39,275,1,255);
INSERT INTO `mob_spell_lists` VALUES ('Goblin_Statue',40,57,1,255);
INSERT INTO `mob_spell_lists` VALUES ('Goblin_Statue',40,128,1,255);
INSERT INTO `mob_spell_lists` VALUES ('Goblin_Statue',40,133,1,255);
INSERT INTO `mob_spell_lists` VALUES ('Mother_Globe',41,167,1,255);
INSERT INTO `mob_spell_lists` VALUES ('Mother_Globe',41,196,1,255);
INSERT INTO `mob_spell_lists` VALUES ('Mother_Globe',41,212,1,255);
INSERT INTO `mob_spell_lists` VALUES ('Mother_Globe',41,239,1,255);
INSERT INTO `mob_spell_lists` VALUES ('EvilWeapon',42,1,3,13);
INSERT INTO `mob_spell_lists` VALUES ('EvilWeapon',42,2,14,25);
INSERT INTO `mob_spell_lists` VALUES ('EvilWeapon',42,3,26,48);
INSERT INTO `mob_spell_lists` VALUES ('EvilWeapon',42,4,48,255);
INSERT INTO `mob_spell_lists` VALUES ('EvilWeapon',42,23,1,30);
INSERT INTO `mob_spell_lists` VALUES ('EvilWeapon',42,24,31,59);
INSERT INTO `mob_spell_lists` VALUES ('EvilWeapon',42,25,60,255);
INSERT INTO `mob_spell_lists` VALUES ('EvilWeapon',42,33,15,54);
INSERT INTO `mob_spell_lists` VALUES ('EvilWeapon',42,34,55,70);
INSERT INTO `mob_spell_lists` VALUES ('EvilWeapon',42,35,71,255);
INSERT INTO `mob_spell_lists` VALUES ('EvilWeapon',42,43,7,26);
INSERT INTO `mob_spell_lists` VALUES ('EvilWeapon',42,44,27,46);
INSERT INTO `mob_spell_lists` VALUES ('EvilWeapon',42,45,47,62);
INSERT INTO `mob_spell_lists` VALUES ('EvilWeapon',42,46,63,76);
INSERT INTO `mob_spell_lists` VALUES ('EvilWeapon',42,47,80,255);
INSERT INTO `mob_spell_lists` VALUES ('EvilWeapon',42,48,17,36);
INSERT INTO `mob_spell_lists` VALUES ('EvilWeapon',42,49,37,56);
INSERT INTO `mob_spell_lists` VALUES ('EvilWeapon',42,50,57,67);
INSERT INTO `mob_spell_lists` VALUES ('EvilWeapon',42,51,68,86);
INSERT INTO `mob_spell_lists` VALUES ('EvilWeapon',42,52,87,255);
INSERT INTO `mob_spell_lists` VALUES ('EvilWeapon',42,53,23,255);
INSERT INTO `mob_spell_lists` VALUES ('EvilWeapon',42,54,34,255);
INSERT INTO `mob_spell_lists` VALUES ('EvilWeapon',42,55,12,255);
INSERT INTO `mob_spell_lists` VALUES ('EvilWeapon',42,56,13,255);
INSERT INTO `mob_spell_lists` VALUES ('EvilWeapon',42,57,48,255);
INSERT INTO `mob_spell_lists` VALUES ('EvilWeapon',42,58,6,255);
INSERT INTO `mob_spell_lists` VALUES ('EvilWeapon',42,59,18,255);
INSERT INTO `mob_spell_lists` VALUES ('EvilWeapon',42,104,16,255);
INSERT INTO `mob_spell_lists` VALUES ('EvilWeapon',42,105,27,255);
INSERT INTO `mob_spell_lists` VALUES ('EvilWeapon',42,108,21,75);
INSERT INTO `mob_spell_lists` VALUES ('EvilWeapon',42,110,80,255);
INSERT INTO `mob_spell_lists` VALUES ('EvilWeapon',42,144,19,49);
INSERT INTO `mob_spell_lists` VALUES ('EvilWeapon',42,145,50,70);
INSERT INTO `mob_spell_lists` VALUES ('EvilWeapon',42,146,71,85);
INSERT INTO `mob_spell_lists` VALUES ('EvilWeapon',42,147,86,255);
INSERT INTO `mob_spell_lists` VALUES ('EvilWeapon',42,149,24,54);
INSERT INTO `mob_spell_lists` VALUES ('EvilWeapon',42,150,55,72);
INSERT INTO `mob_spell_lists` VALUES ('EvilWeapon',42,151,73,88);
INSERT INTO `mob_spell_lists` VALUES ('EvilWeapon',42,152,89,255);
INSERT INTO `mob_spell_lists` VALUES ('EvilWeapon',42,154,14,44);
INSERT INTO `mob_spell_lists` VALUES ('EvilWeapon',42,155,45,68);
INSERT INTO `mob_spell_lists` VALUES ('EvilWeapon',42,156,69,82);
INSERT INTO `mob_spell_lists` VALUES ('EvilWeapon',42,157,83,255);
INSERT INTO `mob_spell_lists` VALUES ('EvilWeapon',42,159,4,34);
INSERT INTO `mob_spell_lists` VALUES ('EvilWeapon',42,160,35,64);
INSERT INTO `mob_spell_lists` VALUES ('EvilWeapon',42,161,65,76);
INSERT INTO `mob_spell_lists` VALUES ('EvilWeapon',42,162,77,255);
INSERT INTO `mob_spell_lists` VALUES ('EvilWeapon',42,164,29,59);
INSERT INTO `mob_spell_lists` VALUES ('EvilWeapon',42,165,60,74);
INSERT INTO `mob_spell_lists` VALUES ('EvilWeapon',42,166,75,91);
INSERT INTO `mob_spell_lists` VALUES ('EvilWeapon',42,167,89,255);
INSERT INTO `mob_spell_lists` VALUES ('EvilWeapon',42,169,9,39);
INSERT INTO `mob_spell_lists` VALUES ('EvilWeapon',42,170,40,66);
INSERT INTO `mob_spell_lists` VALUES ('EvilWeapon',42,171,67,88);
INSERT INTO `mob_spell_lists` VALUES ('EvilWeapon',42,172,80,255);
INSERT INTO `mob_spell_lists` VALUES ('EvilWeapon',42,216,21,255);
INSERT INTO `mob_spell_lists` VALUES ('EvilWeapon',42,230,10,35);
INSERT INTO `mob_spell_lists` VALUES ('EvilWeapon',42,231,36,74);
INSERT INTO `mob_spell_lists` VALUES ('EvilWeapon',42,232,75,255);
INSERT INTO `mob_spell_lists` VALUES ('EvilWeapon',42,253,25,45);
INSERT INTO `mob_spell_lists` VALUES ('EvilWeapon',42,259,46,255);
INSERT INTO `mob_spell_lists` VALUES ('EvilWeapon',42,260,32,255);
INSERT INTO `mob_spell_lists` VALUES ('WesternSphinx',43,357,1,255);
INSERT INTO `mob_spell_lists` VALUES ('EasternSphinx',44,360,1,255);
INSERT INTO `mob_spell_lists` VALUES ('Roc_BRD',45,376,1,255);
INSERT INTO `mob_spell_lists` VALUES ('Roc_BRD',45,423,1,255);
INSERT INTO `mob_spell_lists` VALUES ('Roc_BRD',45,462,1,255);
INSERT INTO `mob_spell_lists` VALUES ('Serket',46,362,1,255);
INSERT INTO `mob_spell_lists` VALUES ('Goblin_Golem',47,14,6,255);
INSERT INTO `mob_spell_lists` VALUES ('Goblin_Golem',47,15,9,255);
INSERT INTO `mob_spell_lists` VALUES ('Goblin_Golem',47,16,14,255);
INSERT INTO `mob_spell_lists` VALUES ('Goblin_Golem',47,17,19,255);
INSERT INTO `mob_spell_lists` VALUES ('Goblin_Golem',47,18,39,255);
INSERT INTO `mob_spell_lists` VALUES ('Goblin_Golem',47,19,34,255);
INSERT INTO `mob_spell_lists` VALUES ('Goblin_Golem',47,20,29,255);
INSERT INTO `mob_spell_lists` VALUES ('Goblin_Golem',47,57,1,255);
INSERT INTO `mob_spell_lists` VALUES ('Goblin_Golem',47,128,1,255);
INSERT INTO `mob_spell_lists` VALUES ('Goblin_Golem',47,133,1,255);
INSERT INTO `mob_spell_lists` VALUES ('Goblin_Golem',47,367,1,255);
INSERT INTO `mob_spell_lists` VALUES ('Gu_Dha_Effigy',48,367,1,255);
INSERT INTO `mob_spell_lists` VALUES ('Gu_Dha_Effigy',48,273,1,255);
INSERT INTO `mob_spell_lists` VALUES ('Gu_Dha_Effigy',48,362,1,255);
INSERT INTO `mob_spell_lists` VALUES ('Gu_Dha_Effigy',48,365,1,255);
INSERT INTO `mob_spell_lists` VALUES ('Gu_Dha_Effigy',48,366,1,255);
INSERT INTO `mob_spell_lists` VALUES ('Overlord_s_Tombstone',49,273,1,255);
INSERT INTO `mob_spell_lists` VALUES ('Overlord_s_Tombstone',49,356,1,255);
INSERT INTO `mob_spell_lists` VALUES ('Overlord_s_Tombstone',49,362,1,255);
INSERT INTO `mob_spell_lists` VALUES ('Overlord_s_Tombstone',49,366,1,255);
INSERT INTO `mob_spell_lists` VALUES ('Overlord_s_Tombstone',49,367,1,255);
INSERT INTO `mob_spell_lists` VALUES ('Tzee_Xicu_Idol',50,147,73,85);
INSERT INTO `mob_spell_lists` VALUES ('Tzee_Xicu_Idol',50,152,74,88);
INSERT INTO `mob_spell_lists` VALUES ('Tzee_Xicu_Idol',50,157,72,82);
INSERT INTO `mob_spell_lists` VALUES ('Tzee_Xicu_Idol',50,163,77,255);
INSERT INTO `mob_spell_lists` VALUES ('Tzee_Xicu_Idol',50,167,75,92);
INSERT INTO `mob_spell_lists` VALUES ('Tzee_Xicu_Idol',50,172,70,78);
INSERT INTO `mob_spell_lists` VALUES ('Tzee_Xicu_Idol',50,181,71,255);
INSERT INTO `mob_spell_lists` VALUES ('Tzee_Xicu_Idol',50,186,67,71);
INSERT INTO `mob_spell_lists` VALUES ('Tzee_Xicu_Idol',50,189,15,22);
INSERT INTO `mob_spell_lists` VALUES ('Tzee_Xicu_Idol',50,190,40,47);
INSERT INTO `mob_spell_lists` VALUES ('Tzee_Xicu_Idol',50,191,63,67);
INSERT INTO `mob_spell_lists` VALUES ('Tzee_Xicu_Idol',50,194,36,43);
INSERT INTO `mob_spell_lists` VALUES ('Tzee_Xicu_Idol',50,195,61,65);
INSERT INTO `mob_spell_lists` VALUES ('Tzee_Xicu_Idol',50,196,73,255);
INSERT INTO `mob_spell_lists` VALUES ('Tzee_Xicu_Idol',50,201,65,255);
INSERT INTO `mob_spell_lists` VALUES ('Tzee_Xicu_Idol',50,367,1,255);
INSERT INTO `mob_spell_lists` VALUES ('Vanguard_s_Hecteyes',51,360,1,255);
INSERT INTO `mob_spell_lists` VALUES ('Vanguard_s_Crow',52,359,1,255);
INSERT INTO `mob_spell_lists` VALUES ('Vanguard_s_Scorpion',53,365,1,255);
INSERT INTO `mob_spell_lists` VALUES ('Vanguard_s_Slime',54,356,1,255);
INSERT INTO `mob_spell_lists` VALUES ('Waraxe_Beak',55,161,1,255);
INSERT INTO `mob_spell_lists` VALUES ('Waraxe_Beak',55,162,1,255);
INSERT INTO `mob_spell_lists` VALUES ('Waraxe_Beak',55,191,1,255);
INSERT INTO `mob_spell_lists` VALUES ('Waraxe_Beak',55,192,1,255);
INSERT INTO `mob_spell_lists` VALUES ('Waraxe_Beak',55,360,1,255);
INSERT INTO `mob_spell_lists` VALUES ('Waraxe_Beak',55,365,1,255);
INSERT INTO `mob_spell_lists` VALUES ('Waraxe_Beak',55,366,1,255);
INSERT INTO `mob_spell_lists` VALUES ('Lumber_Jack',56,103,1,255);
INSERT INTO `mob_spell_lists` VALUES ('Lumber_Jack',56,192,1,255);
INSERT INTO `mob_spell_lists` VALUES ('Lumber_Jack',56,255,1,255);
INSERT INTO `mob_spell_lists` VALUES ('Vrtra',57,233,1,255);
INSERT INTO `mob_spell_lists` VALUES ('Vrtra',57,274,1,255);
INSERT INTO `mob_spell_lists` VALUES ('Vrtra',57,360,1,255);
INSERT INTO `mob_spell_lists` VALUES ('Vrtra',57,361,1,255);
INSERT INTO `mob_spell_lists` VALUES ('Heavy_Metal_Crab',58,199,1,255);
INSERT INTO `mob_spell_lists` VALUES ('Heavy_Metal_Crab',58,230,1,255);
INSERT INTO `mob_spell_lists` VALUES ('Heavy_Metal_Crab',58,254,1,255);
INSERT INTO `mob_spell_lists` VALUES ('Colo-Colo',59,225,1,255);
INSERT INTO `mob_spell_lists` VALUES ('Colo-Colo',59,245,1,255);
INSERT INTO `mob_spell_lists` VALUES ('Furies',60,245,1,255);
INSERT INTO `mob_spell_lists` VALUES ('Macha',61,273,1,255);
INSERT INTO `mob_spell_lists` VALUES ('Macha',61,360,1,255);
INSERT INTO `mob_spell_lists` VALUES ('Bitoso',62,3,1,255);
INSERT INTO `mob_spell_lists` VALUES ('Bitoso',62,356,1,255);
INSERT INTO `mob_spell_lists` VALUES ('Huntfly',63,154,1,255);
INSERT INTO `mob_spell_lists` VALUES ('Huntfly',63,216,1,255);
INSERT INTO `mob_spell_lists` VALUES ('Huntfly',63,237,1,255);
INSERT INTO `mob_spell_lists` VALUES ('Metsanneitsyt',64,160,1,255);
INSERT INTO `mob_spell_lists` VALUES ('Metsanneitsyt',64,189,1,255);
INSERT INTO `mob_spell_lists` VALUES ('Metsanneitsyt',64,245,1,255);
INSERT INTO `mob_spell_lists` VALUES ('Metsanneitsyt',64,247,1,255);
INSERT INTO `mob_spell_lists` VALUES ('Nenaunir',65,33,1,255);
INSERT INTO `mob_spell_lists` VALUES ('Nenaunir',65,160,1,255);
INSERT INTO `mob_spell_lists` VALUES ('Nenaunir',65,258,1,255);
INSERT INTO `mob_spell_lists` VALUES ('Sobbing_Eyes',66,174,1,255);
INSERT INTO `mob_spell_lists` VALUES ('Sobbing_Eyes',66,252,1,255);
INSERT INTO `mob_spell_lists` VALUES ('Sobbing_Eyes',66,362,1,255);
INSERT INTO `mob_spell_lists` VALUES ('Sobbing_Eyes',66,365,1,255);
INSERT INTO `mob_spell_lists` VALUES ('Compound_Eyes',67,145,1,255);
INSERT INTO `mob_spell_lists` VALUES ('Compound_Eyes',67,245,1,255);
INSERT INTO `mob_spell_lists` VALUES ('Opo-opo_Monarch',68,189,1,255);
INSERT INTO `mob_spell_lists` VALUES ('Opo-opo_Monarch',68,357,1,255);
INSERT INTO `mob_spell_lists` VALUES ('Opo-opo_Monarch',68,358,1,255);
INSERT INTO `mob_spell_lists` VALUES ('Dvorovoi',69,214,1,255);
INSERT INTO `mob_spell_lists` VALUES ('Dvorovoi',69,356,1,255);
INSERT INTO `mob_spell_lists` VALUES ('Dvorovoi',69,361,1,255);
INSERT INTO `mob_spell_lists` VALUES ('Helltail_Harry',70,150,1,255);
INSERT INTO `mob_spell_lists` VALUES ('Helltail_Harry',70,357,1,255);
INSERT INTO `mob_spell_lists` VALUES ('Helltail_Harry',70,358,1,255);
INSERT INTO `mob_spell_lists` VALUES ('Orcish_Onager',71,362,1,255);
INSERT INTO `mob_spell_lists` VALUES ('Macan_Gadangan',72,164,1,255);
INSERT INTO `mob_spell_lists` VALUES ('Macan_Gadangan',72,165,1,255);
INSERT INTO `mob_spell_lists` VALUES ('Macan_Gadangan',72,166,1,255);
INSERT INTO `mob_spell_lists` VALUES ('Macan_Gadangan',72,194,1,255);
INSERT INTO `mob_spell_lists` VALUES ('Macan_Gadangan',72,195,1,255);
INSERT INTO `mob_spell_lists` VALUES ('Macan_Gadangan',72,212,1,255);
INSERT INTO `mob_spell_lists` VALUES ('Duke_Amduscias',73,191,1,255);
INSERT INTO `mob_spell_lists` VALUES ('Duke_Amduscias',73,214,1,255);
INSERT INTO `mob_spell_lists` VALUES ('Duke_Amduscias',73,258,1,255);
INSERT INTO `mob_spell_lists` VALUES ('Beelzebub',74,5,1,255);
INSERT INTO `mob_spell_lists` VALUES ('Beelzebub',74,356,1,255);
INSERT INTO `mob_spell_lists` VALUES ('Beelzebub',74,359,1,255);
INSERT INTO `mob_spell_lists` VALUES ('Sabotender_Campeon',75,5,1,255);
INSERT INTO `mob_spell_lists` VALUES ('Dragonian_Minstrel',76,373,1,255);
INSERT INTO `mob_spell_lists` VALUES ('Dragonian_Minstrel',76,376,1,255);
INSERT INTO `mob_spell_lists` VALUES ('Dragonian_Minstrel',76,382,1,255);
INSERT INTO `mob_spell_lists` VALUES ('Dragonian_Minstrel',76,387,1,255);
INSERT INTO `mob_spell_lists` VALUES ('Dragonian_Minstrel',76,392,1,255);
INSERT INTO `mob_spell_lists` VALUES ('Dragonian_Minstrel',76,421,1,255);
INSERT INTO `mob_spell_lists` VALUES ('Dragonian_Minstrel',76,432,1,255);
INSERT INTO `mob_spell_lists` VALUES ('Dragonian_Minstrel',76,434,1,255);
INSERT INTO `mob_spell_lists` VALUES ('Tartaruga_Gigante',77,202,1,255);
INSERT INTO `mob_spell_lists` VALUES ('Tartaruga_Gigante',77,214,1,255);
INSERT INTO `mob_spell_lists` VALUES ('Tartaruga_Gigante',77,357,1,255);
INSERT INTO `mob_spell_lists` VALUES ('Tartaruga_Gigante',77,359,1,255);
INSERT INTO `mob_spell_lists` VALUES ('Tiamat',78,176,1,255);
INSERT INTO `mob_spell_lists` VALUES ('Tiamat',78,249,1,255);
INSERT INTO `mob_spell_lists` VALUES ('King_Arthro',79,105,1,255);
INSERT INTO `mob_spell_lists` VALUES ('King_Arthro',79,202,1,255);
INSERT INTO `mob_spell_lists` VALUES ('King_Arthro',79,226,1,255);
INSERT INTO `mob_spell_lists` VALUES ('King_Arthro',79,240,1,255);
INSERT INTO `mob_spell_lists` VALUES ('Citipati',80,166,1,255);
INSERT INTO `mob_spell_lists` VALUES ('Citipati',80,172,1,255);
INSERT INTO `mob_spell_lists` VALUES ('Citipati',80,180,1,255);
INSERT INTO `mob_spell_lists` VALUES ('Citipati',80,226,1,255);
INSERT INTO `mob_spell_lists` VALUES ('Citipati',80,232,1,255);
INSERT INTO `mob_spell_lists` VALUES ('Citipati',80,236,1,255);
INSERT INTO `mob_spell_lists` VALUES ('Citipati',80,237,1,255);
INSERT INTO `mob_spell_lists` VALUES ('Citipati',80,240,1,255);
INSERT INTO `mob_spell_lists` VALUES ('Citipati',80,245,1,255);
INSERT INTO `mob_spell_lists` VALUES ('Citipati',80,247,1,255);
INSERT INTO `mob_spell_lists` VALUES ('Citipati',80,250,1,255);
INSERT INTO `mob_spell_lists` VALUES ('Citipati',80,273,1,255);
INSERT INTO `mob_spell_lists` VALUES ('Citipati',80,359,1,255);
INSERT INTO `mob_spell_lists` VALUES ('Taisaijin',81,109,10,255);
INSERT INTO `mob_spell_lists` VALUES ('Taisaijin',81,146,62,72);
INSERT INTO `mob_spell_lists` VALUES ('Taisaijin',81,156,59,71);
INSERT INTO `mob_spell_lists` VALUES ('Taisaijin',81,166,66,74);
INSERT INTO `mob_spell_lists` VALUES ('Taisaijin',81,171,55,66);
INSERT INTO `mob_spell_lists` VALUES ('Taisaijin',81,175,53,60);
INSERT INTO `mob_spell_lists` VALUES ('Taisaijin',81,186,67,255);
INSERT INTO `mob_spell_lists` VALUES ('Taisaijin',81,195,61,72);
INSERT INTO `mob_spell_lists` VALUES ('Taisaijin',81,204,60,255);
INSERT INTO `mob_spell_lists` VALUES ('Taisaijin',81,210,10,255);
INSERT INTO `mob_spell_lists` VALUES ('Taisaijin',81,232,10,255);
INSERT INTO `mob_spell_lists` VALUES ('Taisaijin',81,245,12,255);
INSERT INTO `mob_spell_lists` VALUES ('Taisaijin',81,247,25,255);
INSERT INTO `mob_spell_lists` VALUES ('Taisaijin',81,249,10,255);
INSERT INTO `mob_spell_lists` VALUES ('Taisaijin',81,252,45,255);
INSERT INTO `mob_spell_lists` VALUES ('Taisaijin',81,254,4,255);
INSERT INTO `mob_spell_lists` VALUES ('Taisaijin',81,258,7,255);
INSERT INTO `mob_spell_lists` VALUES ('Pyuu_The_Spatemaker',82,172,10,255);
INSERT INTO `mob_spell_lists` VALUES ('Pyuu_The_Spatemaker',82,201,10,255);
INSERT INTO `mob_spell_lists` VALUES ('Tros',83,200,10,255);
INSERT INTO `mob_spell_lists` VALUES ('Tros',83,361,10,255);
INSERT INTO `mob_spell_lists` VALUES ('Death_Clan_Destroyer',84,8,10,255);
INSERT INTO `mob_spell_lists` VALUES ('Hydra_s_Hound',85,361,10,255);
INSERT INTO `mob_spell_lists` VALUES ('Dynamis_Lord',86,176,10,255);
INSERT INTO `mob_spell_lists` VALUES ('Dynamis_Lord',86,181,10,255);
INSERT INTO `mob_spell_lists` VALUES ('Dynamis_Lord',86,186,10,255);
INSERT INTO `mob_spell_lists` VALUES ('Dynamis_Lord',86,191,10,255);
INSERT INTO `mob_spell_lists` VALUES ('Dynamis_Lord',86,196,10,255);
INSERT INTO `mob_spell_lists` VALUES ('Dynamis_Lord',86,201,10,255);
INSERT INTO `mob_spell_lists` VALUES ('Dynamis_Lord',86,273,10,255);
INSERT INTO `mob_spell_lists` VALUES ('Dynamis_Lord',86,357,10,255);
INSERT INTO `mob_spell_lists` VALUES ('Dynamis_Lord',86,359,10,255);
INSERT INTO `mob_spell_lists` VALUES ('Dynamis_Lord',86,360,10,255);
INSERT INTO `mob_spell_lists` VALUES ('Dynamis_Lord',86,362,10,255);
INSERT INTO `mob_spell_lists` VALUES ('Dynamis_Lord',86,365,10,255);
INSERT INTO `mob_spell_lists` VALUES ('Dynamis_Lord',86,367,10,255);
INSERT INTO `mob_spell_lists` VALUES ('Animated_Longsword',87,1,5,16);
INSERT INTO `mob_spell_lists` VALUES ('Animated_Longsword',87,2,17,29);
INSERT INTO `mob_spell_lists` VALUES ('Animated_Longsword',87,3,30,54);
INSERT INTO `mob_spell_lists` VALUES ('Animated_Longsword',87,4,55,255);
INSERT INTO `mob_spell_lists` VALUES ('Animated_Longsword',87,21,55,98);
INSERT INTO `mob_spell_lists` VALUES ('Animated_Longsword',87,22,99,255);
INSERT INTO `mob_spell_lists` VALUES ('Animated_Longsword',87,28,7,33);
INSERT INTO `mob_spell_lists` VALUES ('Animated_Longsword',87,29,34,255);
INSERT INTO `mob_spell_lists` VALUES ('Animated_Longsword',87,43,10,29);
INSERT INTO `mob_spell_lists` VALUES ('Animated_Longsword',87,44,30,49);
INSERT INTO `mob_spell_lists` VALUES ('Animated_Longsword',87,45,50,69);
INSERT INTO `mob_spell_lists` VALUES ('Animated_Longsword',87,46,70,89);
INSERT INTO `mob_spell_lists` VALUES ('Animated_Longsword',87,47,90,255);
INSERT INTO `mob_spell_lists` VALUES ('Animated_Longsword',87,48,20,39);
INSERT INTO `mob_spell_lists` VALUES ('Animated_Longsword',87,49,40,59);
INSERT INTO `mob_spell_lists` VALUES ('Animated_Longsword',87,50,60,79);
INSERT INTO `mob_spell_lists` VALUES ('Animated_Longsword',87,51,80,255);
INSERT INTO `mob_spell_lists` VALUES ('Animated_Longsword',87,112,37,255);
INSERT INTO `mob_spell_lists` VALUES ('Animated_Longsword',87,360,30,49);
INSERT INTO `mob_spell_lists` VALUES ('Satellite_Staves',88,4,37,255);
INSERT INTO `mob_spell_lists` VALUES ('Satellite_Staves',88,161,37,255);
INSERT INTO `mob_spell_lists` VALUES ('Satellite_Staves',88,190,37,255);
INSERT INTO `mob_spell_lists` VALUES ('Satellite_Staves',88,191,37,255);
INSERT INTO `mob_spell_lists` VALUES ('Animated_Staff',89,161,37,255);
INSERT INTO `mob_spell_lists` VALUES ('Animated_Staff',89,191,37,255);
INSERT INTO `mob_spell_lists` VALUES ('Animated_Staff',89,192,37,255);
INSERT INTO `mob_spell_lists` VALUES ('Animated_Staff',89,273,37,255);
INSERT INTO `mob_spell_lists` VALUES ('Animated_Staff',89,365,37,255);
INSERT INTO `mob_spell_lists` VALUES ('Animated_Tabar',90,273,37,255);
INSERT INTO `mob_spell_lists` VALUES ('Animated_Tabar',90,356,37,255);
INSERT INTO `mob_spell_lists` VALUES ('Animated_Claymore',91,181,37,255);
INSERT INTO `mob_spell_lists` VALUES ('Animated_Claymore',91,250,37,255);
INSERT INTO `mob_spell_lists` VALUES ('Animated_Claymore',91,273,37,255);
INSERT INTO `mob_spell_lists` VALUES ('Animated_Scythe',92,361,37,255);
INSERT INTO `mob_spell_lists` VALUES ('Animated_Tachi',93,359,37,255);
INSERT INTO `mob_spell_lists` VALUES ('Animated_Dagger',94,186,37,255);
INSERT INTO `mob_spell_lists` VALUES ('Animated_Dagger',94,226,37,255);
INSERT INTO `mob_spell_lists` VALUES ('Animated_Knuckles',95,128,37,255);
INSERT INTO `mob_spell_lists` VALUES ('Animated_Knuckles',95,249,37,255);
INSERT INTO `mob_spell_lists` VALUES ('Animated_Knuckles',95,358,37,255);
INSERT INTO `mob_spell_lists` VALUES ('Animated_Shield',96,106,37,255);
INSERT INTO `mob_spell_lists` VALUES ('Animated_Shield',96,273,37,255);
INSERT INTO `mob_spell_lists` VALUES ('Stubborn_Dredvodd',97,54,1,255);
INSERT INTO `mob_spell_lists` VALUES ('Demonic_Tiphia',98,5,1,255);
INSERT INTO `mob_spell_lists` VALUES ('Demonic_Tiphia',98,143,1,255);
INSERT INTO `mob_spell_lists` VALUES ('Demonic_Tiphia',98,274,1,255);
INSERT INTO `mob_spell_lists` VALUES ('Demonic_Tiphia',98,356,1,255);
INSERT INTO `mob_spell_lists` VALUES ('Mycophile',99,220,1,255);
INSERT INTO `mob_spell_lists` VALUES ('Mycophile',99,230,1,255);
INSERT INTO `mob_spell_lists` VALUES ('Mycophile',99,254,1,255);
INSERT INTO `mob_spell_lists` VALUES ('Mycophile',99,256,1,255);
INSERT INTO `mob_spell_lists` VALUES ('Mycophile',99,356,1,255);
INSERT INTO `mob_spell_lists` VALUES ('Boreal_Hound',100,180,1,255);
INSERT INTO `mob_spell_lists` VALUES ('Boreal_Hound',100,206,1,255);
INSERT INTO `mob_spell_lists` VALUES ('Boreal_Hound',100,250,1,255);
INSERT INTO `mob_spell_lists` VALUES ('Boreal_Tiger',101,175,1,255);
INSERT INTO `mob_spell_lists` VALUES ('Boreal_Tiger',101,204,1,255);
INSERT INTO `mob_spell_lists` VALUES ('Boreal_Tiger',101,249,1,255);
INSERT INTO `mob_spell_lists` VALUES ('Boreal_Coerul',102,195,1,255);
INSERT INTO `mob_spell_lists` VALUES ('Boreal_Coerul',102,212,1,255);
INSERT INTO `mob_spell_lists` VALUES ('Boreal_Coerul',102,251,1,255);
INSERT INTO `mob_spell_lists` VALUES ('Ultima',103,22,75,255);
INSERT INTO `mob_spell_lists` VALUES ('Cwn_Cyrff',104,245,1,255);
INSERT INTO `mob_spell_lists` VALUES ('Cwn_Cyrff',104,247,1,255);
INSERT INTO `mob_spell_lists` VALUES ('Cwn_Cyrff',104,257,1,255);
INSERT INTO `mob_spell_lists` VALUES ('Cwn_Cyrff',104,274,1,255);
INSERT INTO `mob_spell_lists` VALUES ('Cwn_Cyrff',104,356,1,255);
INSERT INTO `mob_spell_lists` VALUES ('Cwn_Cyrff',104,361,1,255);
INSERT INTO `mob_spell_lists` VALUES ('Nunyunuwi',105,360,1,255);
INSERT INTO `mob_spell_lists` VALUES ('Nunyunuwi',105,362,1,255);
INSERT INTO `mob_spell_lists` VALUES ('Diabolos_Heart',106,232,1,255);
INSERT INTO `mob_spell_lists` VALUES ('Diabolos_Heart',106,367,1,255);
INSERT INTO `mob_spell_lists` VALUES ('Diabolos_Heart',106,245,1,255);
INSERT INTO `mob_spell_lists` VALUES ('Diabolos_Heart',106,247,1,255);
INSERT INTO `mob_spell_lists` VALUES ('Diabolos_Heart',106,260,1,255);
INSERT INTO `mob_spell_lists` VALUES ('Diabolos_Heart',106,274,1,255);
INSERT INTO `mob_spell_lists` VALUES ('Diabolos_Heart',106,360,1,255);
INSERT INTO `mob_spell_lists` VALUES ('Diabolos_Heart',106,361,1,255);
INSERT INTO `mob_spell_lists` VALUES ('Diabolos_Diamond',107,232,1,255);
INSERT INTO `mob_spell_lists` VALUES ('Diabolos_Diamond',107,367,1,255);
INSERT INTO `mob_spell_lists` VALUES ('Diabolos_Diamond',107,245,1,255);
INSERT INTO `mob_spell_lists` VALUES ('Diabolos_Diamond',107,247,1,255);
INSERT INTO `mob_spell_lists` VALUES ('Diabolos_Diamond',107,274,1,255);
INSERT INTO `mob_spell_lists` VALUES ('Diabolos_Diamond',107,361,1,255);
INSERT INTO `mob_spell_lists` VALUES ('Diabolos_Club',108,232,1,255);
INSERT INTO `mob_spell_lists` VALUES ('Diabolos_Club',108,367,1,255);
INSERT INTO `mob_spell_lists` VALUES ('Diabolos_Club',108,245,1,255);
INSERT INTO `mob_spell_lists` VALUES ('Diabolos_Club',108,247,1,255);
INSERT INTO `mob_spell_lists` VALUES ('Diabolos_Club',108,274,1,255);
INSERT INTO `mob_spell_lists` VALUES ('Diabolos_Club',108,360,1,255);
INSERT INTO `mob_spell_lists` VALUES ('Diabolos_Club',108,361,1,255);
INSERT INTO `mob_spell_lists` VALUES ('Ouryu',109,54,1,255);
INSERT INTO `mob_spell_lists` VALUES ('Ouryu',109,190,1,255);
INSERT INTO `mob_spell_lists` VALUES ('Ouryu',109,357,1,255);
INSERT INTO `mob_spell_lists` VALUES ('Pasuk',110,245,1,255);
INSERT INTO `mob_spell_lists` VALUES ('Pasuk',110,247,1,255);
INSERT INTO `mob_spell_lists` VALUES ('Jormungand', 111, 250, 1, 255);
INSERT INTO `mob_spell_lists` VALUES ('Jormungand', 111, 181, 1, 255);
INSERT INTO `mob_spell_lists` VALUES ('Jormungand', 111, 356, 1, 255);
INSERT INTO `mob_spell_lists` VALUES ('Jormungand', 111, 362, 1, 255);
INSERT INTO `mob_spell_lists` VALUES ('Eald_Narche_2',112,204,75,255);
INSERT INTO `mob_spell_lists` VALUES ('Eald_Narche_2',112,206,75,255);
INSERT INTO `mob_spell_lists` VALUES ('Eald_Narche_2',112,208,75,255);
INSERT INTO `mob_spell_lists` VALUES ('Eald_Narche_2',112,210,75,255);
INSERT INTO `mob_spell_lists` VALUES ('Eald_Narche_2',112,212,75,255);
INSERT INTO `mob_spell_lists` VALUES ('Eald_Narche_2',112,214,75,255);
INSERT INTO `mob_spell_lists` VALUES ('Eald_Narche_2',112,274,75,255);
INSERT INTO `mob_spell_lists` VALUES ('Eald_Narche_2',112,362,75,255);
INSERT INTO `mob_spell_lists` VALUES ('Deviator',113,39,1,255);
INSERT INTO `mob_spell_lists` VALUES ('Deviator',113,175,1,255);
INSERT INTO `mob_spell_lists` VALUES ('Deviator',113,180,1,255);
INSERT INTO `mob_spell_lists` VALUES ('Deviator',113,185,1,255);
INSERT INTO `mob_spell_lists` VALUES ('Deviator',113,190,1,255);
INSERT INTO `mob_spell_lists` VALUES ('Deviator',113,195,1,255);
INSERT INTO `mob_spell_lists` VALUES ('Deviator',113,200,1,255);
INSERT INTO `mob_spell_lists` VALUES ('Deviator',113,226,1,255); -- might not have access to poisonga 2
INSERT INTO `mob_spell_lists` VALUES ('Deviator',113,274,1,255);
INSERT INTO `mob_spell_lists` VALUES ('Diabolos_Darkness_Named',115,254,1,255);
INSERT INTO `mob_spell_lists` VALUES ('Diabolos_Darkness_Named',115,231,1,255);
INSERT INTO `mob_spell_lists` VALUES ('Diabolos_Darkness_Named',115,245,1,255);
INSERT INTO `mob_spell_lists` VALUES ('Diabolos_Darkness_Named',115,247,1,255);
INSERT INTO `mob_spell_lists` VALUES ('Diabolos_Darkness_Named',115,273,1,255);
INSERT INTO `mob_spell_lists` VALUES ('Diabolos_Darkness_Named',115,259,1,255);
INSERT INTO `mob_spell_lists` VALUES ('Golden_Tongued_Culberry',116,367,1,255);
INSERT INTO `mob_spell_lists` VALUES ('Golden_Tongued_Culberry',116,359,1,255);
INSERT INTO `mob_spell_lists` VALUES ('Golden_Tongued_Culberry',116,356,1,255);
INSERT INTO `mob_spell_lists` VALUES ('Golden_Tongued_Culberry',116,245,1,255);
INSERT INTO `mob_spell_lists` VALUES ('Golden_Tongued_Culberry',116,274,1,255);
INSERT INTO `mob_spell_lists` VALUES ('Golden_Tongued_Culberry',116,147,1,255);
INSERT INTO `mob_spell_lists` VALUES ('Golden_Tongued_Culberry',116,152,1,255);
INSERT INTO `mob_spell_lists` VALUES ('Golden_Tongued_Culberry',116,157,1,255);
INSERT INTO `mob_spell_lists` VALUES ('Golden_Tongued_Culberry',116,162,1,255);
INSERT INTO `mob_spell_lists` VALUES ('Golden_Tongued_Culberry',116,167,1,255);
INSERT INTO `mob_spell_lists` VALUES ('Golden_Tongued_Culberry',116,172,1,255);
INSERT INTO `mob_spell_lists` VALUES ('Golden_Tongued_Culberry',116,176,1,255);
INSERT INTO `mob_spell_lists` VALUES ('Golden_Tongued_Culberry',116,181,1,255);
INSERT INTO `mob_spell_lists` VALUES ('Golden_Tongued_Culberry',116,186,1,255);
INSERT INTO `mob_spell_lists` VALUES ('Golden_Tongued_Culberry',116,191,1,255);
INSERT INTO `mob_spell_lists` VALUES ('Golden_Tongued_Culberry',116,196,1,255);
INSERT INTO `mob_spell_lists` VALUES ('Golden_Tongued_Culberry',116,201,1,255);
INSERT INTO `mob_spell_lists` VALUES ('Golden_Tongued_Culberry',116,4,1,255);
INSERT INTO `mob_spell_lists` VALUES ('Dark_Spark',117,232,1,255);
INSERT INTO `mob_spell_lists` VALUES ('Dark_Spark',117,245,1,255);
INSERT INTO `mob_spell_lists` VALUES ('Dark_Spark',117,247,1,255);
INSERT INTO `mob_spell_lists` VALUES ('Disaster_Idol_Firesday',118,147,1,255);
INSERT INTO `mob_spell_lists` VALUES ('Disaster_Idol_Firesday',118,148,1,255);
INSERT INTO `mob_spell_lists` VALUES ('Disaster_Idol_Firesday',118,176,1,255);
INSERT INTO `mob_spell_lists` VALUES ('Disaster_Idol_Firesday',118,235,1,255);
INSERT INTO `mob_spell_lists` VALUES ('Disaster_Idol_Firesday',118,204,1,255);
INSERT INTO `mob_spell_lists` VALUES ('Disaster_Idol_Firesday',118,100,1,255);
INSERT INTO `mob_spell_lists` VALUES ('Disaster_Idol_Firesday',118,249,1,255);
INSERT INTO `mob_spell_lists` VALUES ('Disaster_Idol_Earthsday',119,54,1,255);
INSERT INTO `mob_spell_lists` VALUES ('Disaster_Idol_Earthsday',119,103,1,255);
INSERT INTO `mob_spell_lists` VALUES ('Disaster_Idol_Earthsday',119,162,1,255);
INSERT INTO `mob_spell_lists` VALUES ('Disaster_Idol_Earthsday',119,163,1,255);
INSERT INTO `mob_spell_lists` VALUES ('Disaster_Idol_Earthsday',119,210,1,255);
INSERT INTO `mob_spell_lists` VALUES ('Disaster_Idol_Earthsday',119,238,1,255);
INSERT INTO `mob_spell_lists` VALUES ('Disaster_Idol_Earthsday',119,191,1,255);
INSERT INTO `mob_spell_lists` VALUES ('Disaster_Idol_Watersday',120,172,1,255);
INSERT INTO `mob_spell_lists` VALUES ('Disaster_Idol_Watersday',120,173,1,255);
INSERT INTO `mob_spell_lists` VALUES ('Disaster_Idol_Watersday',120,214,1,255);
INSERT INTO `mob_spell_lists` VALUES ('Disaster_Idol_Watersday',120,201,1,255);
INSERT INTO `mob_spell_lists` VALUES ('Disaster_Idol_Watersday',120,105,1,255);
INSERT INTO `mob_spell_lists` VALUES ('Disaster_Idol_Watersday',120,226,1,255);
INSERT INTO `mob_spell_lists` VALUES ('Disaster_Idol_Watersday',120,55,1,255);
INSERT INTO `mob_spell_lists` VALUES ('Disaster_Idol_Watersday',120,240,1,255);
INSERT INTO `mob_spell_lists` VALUES ('Disaster_Idol_Windsday',121,237,1,255);
INSERT INTO `mob_spell_lists` VALUES ('Disaster_Idol_Windsday',121,53,1,255);
INSERT INTO `mob_spell_lists` VALUES ('Disaster_Idol_Windsday',121,102,1,255);
INSERT INTO `mob_spell_lists` VALUES ('Disaster_Idol_Windsday',121,59,1,255);
INSERT INTO `mob_spell_lists` VALUES ('Disaster_Idol_Windsday',121,157,1,255);
INSERT INTO `mob_spell_lists` VALUES ('Disaster_Idol_Windsday',121,158,1,255);
INSERT INTO `mob_spell_lists` VALUES ('Disaster_Idol_Windsday',121,186,1,255);
INSERT INTO `mob_spell_lists` VALUES ('Disaster_Idol_Windsday',121,208,1,255);
INSERT INTO `mob_spell_lists` VALUES ('Disaster_Idol_Iceday',122,250,1,255);
INSERT INTO `mob_spell_lists` VALUES ('Disaster_Idol_Iceday',122,58,1,255);
INSERT INTO `mob_spell_lists` VALUES ('Disaster_Idol_Iceday',122,258,1,255);
INSERT INTO `mob_spell_lists` VALUES ('Disaster_Idol_Iceday',122,236,1,255);
INSERT INTO `mob_spell_lists` VALUES ('Disaster_Idol_Iceday',122,206,1,255);
INSERT INTO `mob_spell_lists` VALUES ('Disaster_Idol_Iceday',122,181,1,255);
INSERT INTO `mob_spell_lists` VALUES ('Disaster_Idol_Iceday',122,152,1,255);
INSERT INTO `mob_spell_lists` VALUES ('Disaster_Idol_Iceday',122,153,1,255);
INSERT INTO `mob_spell_lists` VALUES ('Disaster_Idol_Lightningsday',123,251,1,255);
INSERT INTO `mob_spell_lists` VALUES ('Disaster_Idol_Lightningsday',123,104,1,255);
INSERT INTO `mob_spell_lists` VALUES ('Disaster_Idol_Lightningsday',123,252,1,255);
INSERT INTO `mob_spell_lists` VALUES ('Disaster_Idol_Lightningsday',123,239,1,255);
INSERT INTO `mob_spell_lists` VALUES ('Disaster_Idol_Lightningsday',123,212,1,255);
INSERT INTO `mob_spell_lists` VALUES ('Disaster_Idol_Lightningsday',123,196,1,255);
INSERT INTO `mob_spell_lists` VALUES ('Disaster_Idol_Lightningsday',123,167,1,255);
INSERT INTO `mob_spell_lists` VALUES ('Disaster_Idol_Lightningsday',123,168,1,255);
INSERT INTO `mob_spell_lists` VALUES ('Disaster_Idol_Lightsday',124,53,1,255);
INSERT INTO `mob_spell_lists` VALUES ('Disaster_Idol_Lightsday',124,54,1,255);
INSERT INTO `mob_spell_lists` VALUES ('Disaster_Idol_Lightsday',124,57,1,255);
INSERT INTO `mob_spell_lists` VALUES ('Disaster_Idol_Lightsday',124,51,1,255);
INSERT INTO `mob_spell_lists` VALUES ('Disaster_Idol_Lightsday',124,46,1,255);
INSERT INTO `mob_spell_lists` VALUES ('Disaster_Idol_Lightsday',124,108,1,255);
INSERT INTO `mob_spell_lists` VALUES ('Disaster_Idol_Lightsday',124,112,1,255);
INSERT INTO `mob_spell_lists` VALUES ('Disaster_Idol_Lightsday',124,360,1,255);
INSERT INTO `mob_spell_lists` VALUES ('Disaster_Idol_Lightsday',124,24,1,255);
INSERT INTO `mob_spell_lists` VALUES ('Disaster_Idol_Lightsday',124,30,1,255);
INSERT INTO `mob_spell_lists` VALUES ('Disaster_Idol_Lightsday',124,34,1,255);
INSERT INTO `mob_spell_lists` VALUES ('Disaster_Idol_Lightsday',124,40,1,255);
INSERT INTO `mob_spell_lists` VALUES ('Disaster_Idol_Lightsday',124,21,1,255);
INSERT INTO `mob_spell_lists` VALUES ('Disaster_Idol_Lightsday',124,22,1,255);
INSERT INTO `mob_spell_lists` VALUES ('Disaster_Idol_Lightsday',124,31,1,255);
INSERT INTO `mob_spell_lists` VALUES ('Disaster_Idol_Darksday',125,254,1,255);
INSERT INTO `mob_spell_lists` VALUES ('Disaster_Idol_Darksday',125,232,1,255);
INSERT INTO `mob_spell_lists` VALUES ('Disaster_Idol_Darksday',125,247,1,255);
INSERT INTO `mob_spell_lists` VALUES ('Disaster_Idol_Darksday',125,245,1,255);
INSERT INTO `mob_spell_lists` VALUES ('Disaster_Idol_Darksday',125,273,1,255);
INSERT INTO `mob_spell_lists` VALUES ('Disaster_Idol_Darksday',125,274,1,255);
INSERT INTO `mob_spell_lists` VALUES ('Disaster_Idol_Darksday',125,260,1,255);
INSERT INTO `mob_spell_lists` VALUES ('Disaster_Idol_Darksday',125,266,1,255);
INSERT INTO `mob_spell_lists` VALUES ('Disaster_Idol_Darksday',125,267,1,255);
INSERT INTO `mob_spell_lists` VALUES ('Disaster_Idol_Darksday',125,268,1,255);
INSERT INTO `mob_spell_lists` VALUES ('Disaster_Idol_Darksday',125,269,1,255);
INSERT INTO `mob_spell_lists` VALUES ('Disaster_Idol_Darksday',125,270,1,255);
INSERT INTO `mob_spell_lists` VALUES ('Disaster_Idol_Darksday',125,271,1,255);
INSERT INTO `mob_spell_lists` VALUES ('Disaster_Idol_Darksday',125,272,1,255);
INSERT INTO `mob_spell_lists` VALUES ('Disaster_Idol_Darksday',125,242,1,255);
INSERT INTO `mob_spell_lists` VALUES ('Disaster_Idol_Darksday',125,275,1,255);
INSERT INTO `mob_spell_lists` VALUES ('Casting_Behemoth', 126, 218, 1, 255);
INSERT INTO `mob_spell_lists` VALUES ('Promathia_1', 127, 219, 1, 255);
INSERT INTO `mob_spell_lists` VALUES ('Promathia_2', 128, 218, 1, 255);
INSERT INTO `mob_spell_lists` VALUES ('Promathia_2', 128, 219, 1, 255);
INSERT INTO `mob_spell_lists` VALUES ('Prishe', 129, 4, 1, 255);
INSERT INTO `mob_spell_lists` VALUES ('Prishe', 129, 5, 1, 255);
INSERT INTO `mob_spell_lists` VALUES ('Prishe', 129, 21, 1, 255);
INSERT INTO `mob_spell_lists` VALUES ('Prishe', 129, 30, 1, 255);
INSERT INTO `mob_spell_lists` VALUES ('Prishe', 129, 40, 1, 255);
INSERT INTO `mob_spell_lists` VALUES ('Bedrock_Barry', 130, 238, 1, 255);
INSERT INTO `mob_spell_lists` VALUES ('Tyrant', 131, 112, 1, 255);
INSERT INTO `mob_spell_lists` VALUES ('Alastor_Antlion', 132, 54, 1, 255);
INSERT INTO `mob_spell_lists` VALUES ('Alastor_Antlion', 132, 162, 1, 255);
INSERT INTO `mob_spell_lists` VALUES ('Alastor_Antlion', 132, 191, 1, 255);
INSERT INTO `mob_spell_lists` VALUES ('Alastor_Antlion', 132, 210, 1, 255);
INSERT INTO `mob_spell_lists` VALUES ('Alastor_Antlion', 132, 365, 1, 255);
INSERT INTO `mob_spell_lists` VALUES ('Race_Runner', 133, 53, 1, 255);
INSERT INTO `mob_spell_lists` VALUES ('Race_Runner', 133, 158, 1, 255);
INSERT INTO `mob_spell_lists` VALUES ('Race_Runner', 133, 186, 1, 255);
INSERT INTO `mob_spell_lists` VALUES ('Race_Runner', 133, 216, 1, 255);
INSERT INTO `mob_spell_lists` VALUES ('Ajido_Marujido', 134, 166, 1, 255); -- Ajido-Marujido windurst 9-2
INSERT INTO `mob_spell_lists` VALUES ('Ajido_Marujido', 134, 167, 1, 255);
INSERT INTO `mob_spell_lists` VALUES ('Ajido_Marujido', 134, 171, 1, 255);
INSERT INTO `mob_spell_lists` VALUES ('Ajido_Marujido', 134, 172, 1, 255);
INSERT INTO `mob_spell_lists` VALUES ('Ajido_Marujido', 134, 212, 1, 255);
INSERT INTO `mob_spell_lists` VALUES ('Ajido_Marujido', 134, 214, 1, 255);
INSERT INTO `mob_spell_lists` VALUES ('Yali', 135, 357, 1, 255);
INSERT INTO `mob_spell_lists` VALUES ('Yali', 135, 360, 1, 255);
INSERT INTO `mob_spell_lists` VALUES ('Aern_s_Wynav', 136, 382, 1, 255); -- Aern's Wynav (Ix'DRG BRD pets)
INSERT INTO `mob_spell_lists` VALUES ('Aern_s_Wynav', 136, 376, 1, 255);
INSERT INTO `mob_spell_lists` VALUES ('Aern_s_Wynav', 136, 372, 1, 255);
INSERT INTO `mob_spell_lists` VALUES ('Aern_s_Wynav', 136, 392, 1, 255);
INSERT INTO `mob_spell_lists` VALUES ('Aern_s_Wynav', 136, 397, 1, 255);
INSERT INTO `mob_spell_lists` VALUES ('Aern_s_Wynav', 136, 400, 1, 255);
INSERT INTO `mob_spell_lists` VALUES ('Aern_s_Wynav', 136, 422, 1, 255);
INSERT INTO `mob_spell_lists` VALUES ('Aern_s_Wynav', 136, 462, 1, 255);
INSERT INTO `mob_spell_lists` VALUES ('Aern_s_Wynav', 136, 466, 1, 255); -- Virelai (charm)
INSERT INTO `mob_spell_lists` VALUES ('Sekhmet', 137, 34, 1, 255);
INSERT INTO `mob_spell_lists` VALUES ('Sekhmet', 137, 260, 1, 255);
INSERT INTO `mob_spell_lists` VALUES ('Sekhmet', 137, 221, 1, 255);
INSERT INTO `mob_spell_lists` VALUES ('Sekhmet', 137, 258, 1, 255);
INSERT INTO `mob_spell_lists` VALUES ('Sekhmet', 137, 259, 1, 255);
INSERT INTO `mob_spell_lists` VALUES ('Sekhmet', 137, 254, 1, 255);
INSERT INTO `mob_spell_lists` VALUES ('Sekhmet', 137, 253, 1, 255);
INSERT INTO `mob_spell_lists` VALUES ('Sekhmet', 137, 216, 1, 255);
INSERT INTO `mob_spell_lists` VALUES ('Sekhmet', 137, 58, 1, 255);
INSERT INTO `mob_spell_lists` VALUES ('Sekhmet', 137, 59, 1, 255);
INSERT INTO `mob_spell_lists` VALUES ('Sekhmet', 137, 56, 1, 255);
INSERT INTO `mob_spell_lists` VALUES ('Jailer_of_Faith', 138, 162, 1, 255);
INSERT INTO `mob_spell_lists` VALUES ('Jailer_of_Faith', 138, 191, 1, 255);
INSERT INTO `mob_spell_lists` VALUES ('Jailer_of_Faith', 138, 357, 1, 255);
INSERT INTO `mob_spell_lists` VALUES ('Jailer_of_Faith', 138, 365, 1, 255);
INSERT INTO `mob_spell_lists` VALUES ('Sarameya', 139, 146, 1, 255);
INSERT INTO `mob_spell_lists` VALUES ('Sarameya', 139, 147, 1, 255);
INSERT INTO `mob_spell_lists` VALUES ('Sarameya', 139, 175, 1, 255);
INSERT INTO `mob_spell_lists` VALUES ('Sarameya', 139, 176, 1, 255);
INSERT INTO `mob_spell_lists` VALUES ('Sarameya', 139, 204, 1, 255);
INSERT INTO `mob_spell_lists` VALUES ('Sarameya', 139, 205, 1, 255);
INSERT INTO `mob_spell_lists` VALUES ('Sarameya', 139, 249, 1, 255);
INSERT INTO `mob_spell_lists` VALUES ('Sarameya', 139, 235, 1, 255);
INSERT INTO `mob_spell_lists` VALUES ('Jailer_of_Hope', 140, 196, 1, 255);
INSERT INTO `mob_spell_lists` VALUES ('Jailer_of_Hope', 140, 213, 1, 255);
INSERT INTO `mob_spell_lists` VALUES ('Avatar_SMN', 141, 296, 1, 255); -- SMN Dynamis / Maat spell list
INSERT INTO `mob_spell_lists` VALUES ('Avatar_SMN', 141, 298, 1, 255);
INSERT INTO `mob_spell_lists` VALUES ('Avatar_SMN', 141, 299, 1, 255);
INSERT INTO `mob_spell_lists` VALUES ('Avatar_SMN', 141, 300, 1, 255);
INSERT INTO `mob_spell_lists` VALUES ('Avatar_SMN', 141, 301, 1, 255);
INSERT INTO `mob_spell_lists` VALUES ('Avatar_SMN', 141, 302, 1, 255);
INSERT INTO `mob_spell_lists` VALUES ('Avatar_SMN', 141, 303, 1, 255);
INSERT INTO `mob_spell_lists` VALUES ('Charming_Trio', 142, 245, 1, 255); -- Prune
INSERT INTO `mob_spell_lists` VALUES ('Charming_Trio', 142, 247, 1, 255);
INSERT INTO `mob_spell_lists` VALUES ('Onki', 143, 288, 1, 255);
INSERT INTO `mob_spell_lists` VALUES ('Bahamut', 144, 5, 1, 255);  -- Cure V
INSERT INTO `mob_spell_lists` VALUES ('Bahamut', 144, 106, 1, 255); -- Phalanx
INSERT INTO `mob_spell_lists` VALUES ('Bahamut', 144, 54, 1, 255);  -- Stoneskin
INSERT INTO `mob_spell_lists` VALUES ('Bahamut', 144, 47, 1, 255);  -- Protect V
INSERT INTO `mob_spell_lists` VALUES ('Bahamut', 144, 52, 1, 255);  -- Shell V
INSERT INTO `mob_spell_lists` VALUES ('Bahamut', 144, 148, 1, 255);  -- Fire V
INSERT INTO `mob_spell_lists` VALUES ('Bahamut', 144, 205, 1, 255);  -- Flare II
INSERT INTO `mob_spell_lists` VALUES ('Bahamut', 144, 177, 1, 255);  -- Firaga IV
INSERT INTO `mob_spell_lists` VALUES ('Bahamut', 144, 359, 1, 255);  -- Silencega
INSERT INTO `mob_spell_lists` VALUES ('Bahamut', 144, 360, 1, 255);  -- Dispelga
INSERT INTO `mob_spell_lists` VALUES ('Bahamut', 144, 366, 1, 255);  -- Graviga
INSERT INTO `mob_spell_lists` VALUES ('Dobsonfly', 145, 57, 1, 255);  -- Haste
INSERT INTO `mob_spell_lists` VALUES ('Dobsonfly', 145, 155, 1, 255);  -- Aero II
INSERT INTO `mob_spell_lists` VALUES ('Dobsonfly', 145, 357, 1, 255);  -- Slowga
INSERT INTO `mob_spell_lists` VALUES ('Duke_Decapod', 146, 169, 1, 10);  -- Water
INSERT INTO `mob_spell_lists` VALUES ('Ankou', 147, 230, 1, 255); -- Bio
INSERT INTO `mob_spell_lists` VALUES ('Ankou', 147, 245, 1, 255); -- Drain
INSERT INTO `mob_spell_lists` VALUES ('Ankou', 147, 247, 1, 255); -- Aspir
INSERT INTO `mob_spell_lists` VALUES ('Blighting_Brand', 148, 231, 1, 255); -- Bio II
INSERT INTO `mob_spell_lists` VALUES ('Blighting_Brand', 148, 58, 1, 255); -- Paralyze
INSERT INTO `mob_spell_lists` VALUES ('Blighting_Brand', 148, 254, 1, 255); -- Blind
INSERT INTO `mob_spell_lists` VALUES ('Blighting_Brand', 148, 253, 1, 255); -- Sleep
INSERT INTO `mob_spell_lists` VALUES ('Diabolos_Waking_Dream', 149, 245, 1, 255);  -- Drain
INSERT INTO `mob_spell_lists` VALUES ('Diabolos_Waking_Dream', 149, 247, 1, 255); -- Aspir
INSERT INTO `mob_spell_lists` VALUES ('Diabolos_Waking_Dream', 149, 274, 1, 255); -- Sleepga
INSERT INTO `mob_spell_lists` VALUES ('Diabolos_Waking_Dream', 149, 360, 1, 255); -- Dispelga
INSERT INTO `mob_spell_lists` VALUES ('Oupire', 150, 176, 1, 255); -- Firaga III
INSERT INTO `mob_spell_lists` VALUES ('Oupire', 150, 181, 1, 255); -- Blizzaga III
INSERT INTO `mob_spell_lists` VALUES ('Oupire', 150, 186, 1, 255); -- Aeroga III
INSERT INTO `mob_spell_lists` VALUES ('Oupire', 150, 191, 1, 255); -- Stonega III
INSERT INTO `mob_spell_lists` VALUES ('Oupire', 150, 196, 1, 255); -- Thundaga III
INSERT INTO `mob_spell_lists` VALUES ('Oupire', 150, 201, 1, 255); -- Waterga III
INSERT INTO `mob_spell_lists` VALUES ('Oupire', 150, 152, 1, 255); -- Blizzard IV
INSERT INTO `mob_spell_lists` VALUES ('Oupire', 150, 147, 1, 255); -- Fire IV
INSERT INTO `mob_spell_lists` VALUES ('Oupire', 150, 157, 1, 255); -- Aero IV
INSERT INTO `mob_spell_lists` VALUES ('Oupire', 150, 162, 1, 255); -- Stone IV
INSERT INTO `mob_spell_lists` VALUES ('Oupire', 150, 167, 1, 255); -- Thunder IV
INSERT INTO `mob_spell_lists` VALUES ('Oupire', 150, 172, 1, 255); -- Water IV
INSERT INTO `mob_spell_lists` VALUES ('Oupire', 150, 227, 1, 255); -- Poisonga III
INSERT INTO `mob_spell_lists` VALUES ('Oupire', 150, 360, 1, 255); -- Dispelga
INSERT INTO `mob_spell_lists` VALUES ('Oupire', 150, 365, 1, 255); -- Breakga
INSERT INTO `mob_spell_lists` VALUES ('Oupire', 150, 362, 1, 255); -- Bindga
INSERT INTO `mob_spell_lists` VALUES ('Oupire', 150, 361, 1, 255); -- Blindga
INSERT INTO `mob_spell_lists` VALUES ('Oupire', 150, 366, 1, 255); -- Graviga
INSERT INTO `mob_spell_lists` VALUES ('Oupire', 150, 274, 1, 255); -- Sleepga II
INSERT INTO `mob_spell_lists` VALUES ('Wake_Warder_Wanda', 151, 240, 1, 255); -- Drown
INSERT INTO `mob_spell_lists` VALUES ('Lord_of_Onzozo',152,201,1,255); -- Waterga III
INSERT INTO `mob_spell_lists` VALUES ('Lord_of_Onzozo',152,361,1,255); -- Blindga
INSERT INTO `mob_spell_lists` VALUES ('Lord_of_Onzozo',152,214,1,255); -- Flood
INSERT INTO `mob_spell_lists` VALUES ('Iratham_HP_50to100', 153, 176, 1, 255); -- Firaga 3 (Only used when over 50% HP)
INSERT INTO `mob_spell_lists` VALUES ('Iratham_HP_50to100', 153, 177, 1, 255); -- Firaga 4 (Only used when over 50% HP)
INSERT INTO `mob_spell_lists` VALUES ('Iratham_HP_50to100', 153, 204, 1, 255); -- Flare (Only used when over 50% HP)
INSERT INTO `mob_spell_lists` VALUES ('Iratham_HP_50to100', 153, 259, 1, 255); -- Sleepga 2
INSERT INTO `mob_spell_lists` VALUES ('Iratham_HP_under_50', 154, 181, 1, 255); -- Blizzaga 3 (Only used when under 50% HP)
INSERT INTO `mob_spell_lists` VALUES ('Iratham_HP_under_50', 154, 182, 1, 255); -- Blizzaga 4 (Only used when under 50% HP)
INSERT INTO `mob_spell_lists` VALUES ('Iratham_HP_under_50', 154, 206, 1, 255); -- Freeze 2 (Only used when under 50% HP)
INSERT INTO `mob_spell_lists` VALUES ('Iratham_HP_under_50', 154, 259, 1, 255); -- Sleepga 2
INSERT INTO `mob_spell_lists` VALUES ('Iratham_HP_under_20', 155, 181, 1, 255); -- Blizzaga 3 (Only used when under 50% HP)
INSERT INTO `mob_spell_lists` VALUES ('Iratham_HP_under_20', 155, 182, 1, 255); -- Blizzaga 4 (Only used when under 50% HP)
INSERT INTO `mob_spell_lists` VALUES ('Iratham_HP_under_20', 155, 206, 1, 255); -- Freeze 2 (Only used when under 50% HP)
INSERT INTO `mob_spell_lists` VALUES ('Iratham_HP_under_20', 155, 219, 1, 255); -- Comet (Only used when under 20% HP)
INSERT INTO `mob_spell_lists` VALUES ('Iratham_HP_under_20', 155, 259, 1, 255); -- Sleepga 2
INSERT INTO `mob_spell_lists` VALUES ('Yaanei', 156, 163, 1, 255); -- Stone 5
INSERT INTO `mob_spell_lists` VALUES ('Yaanei', 156, 168, 1, 255); -- Thunder 5
INSERT INTO `mob_spell_lists` VALUES ('Yaanei', 156, 192, 1, 255); -- Stonega 4
INSERT INTO `mob_spell_lists` VALUES ('Yaanei', 156, 197, 1, 255); -- Thundaga 4
INSERT INTO `mob_spell_lists` VALUES ('Yaanei', 156, 255, 1, 255); -- Break
INSERT INTO `mob_spell_lists` VALUES ('Yaanei', 156, 274, 1, 255); -- Sleepga 2
INSERT INTO `mob_spell_lists` VALUES ('Yaanei', 156, 357, 1, 255); -- Slowga
INSERT INTO `mob_spell_lists` VALUES ('Yaanei', 156, 365, 1, 255); -- Breakga
INSERT INTO `mob_spell_lists` VALUES ('Kutharei', 157, 147, 1, 255); -- Fire 5
INSERT INTO `mob_spell_lists` VALUES ('Kutharei', 157, 157, 1, 255); -- Aero 5
INSERT INTO `mob_spell_lists` VALUES ('Kutharei', 157, 177, 1, 255); -- Firaga 4
INSERT INTO `mob_spell_lists` VALUES ('Kutharei', 157, 187, 1, 255); -- Aeroga 4
INSERT INTO `mob_spell_lists` VALUES ('Kutharei', 157, 286, 1, 255); -- Addle
INSERT INTO `mob_spell_lists` VALUES ('Kutharei', 157, 359, 1, 255); -- Silencega
INSERT INTO `mob_spell_lists` VALUES ('Kutharei', 157, 360, 1, 255); -- Dispelga
INSERT INTO `mob_spell_lists` VALUES ('Kutharei', 157, 366, 1, 255); -- Graviga
INSERT INTO `mob_spell_lists` VALUES ('Sippoy_HP_50to100', 158, 153, 1, 255); -- Blizzard 5
INSERT INTO `mob_spell_lists` VALUES ('Sippoy_HP_50to100', 158, 173, 1, 255); -- Water 5
INSERT INTO `mob_spell_lists` VALUES ('Sippoy_HP_50to100', 158, 252, 1, 255); -- Stun
INSERT INTO `mob_spell_lists` VALUES ('Sippoy_HP_50to100', 158, 356, 1, 255); -- Paralyga
INSERT INTO `mob_spell_lists` VALUES ('Sippoy_HP_50to100', 158, 361, 1, 255); -- Blindga
INSERT INTO `mob_spell_lists` VALUES ('Sippoy_HP_50to100', 158, 362, 1, 255); -- Bindga
INSERT INTO `mob_spell_lists` VALUES ('Sippoy_HP_under_50', 159, 153, 1, 255); -- Blizzard 5
INSERT INTO `mob_spell_lists` VALUES ('Sippoy_HP_under_50', 159, 173, 1, 255); -- Water 5
INSERT INTO `mob_spell_lists` VALUES ('Sippoy_HP_under_50', 159, 182, 1, 255); -- Blizzaga 4
INSERT INTO `mob_spell_lists` VALUES ('Sippoy_HP_under_50', 159, 202, 1, 255); -- Waterga 4
INSERT INTO `mob_spell_lists` VALUES ('Sippoy_HP_under_50', 159, 252, 1, 255); -- Stun
INSERT INTO `mob_spell_lists` VALUES ('Sippoy_HP_under_50', 159, 356, 1, 255); -- Paralyga
INSERT INTO `mob_spell_lists` VALUES ('Sippoy_HP_under_50', 159, 361, 1, 255); -- Blindga
INSERT INTO `mob_spell_lists` VALUES ('Sippoy_HP_under_50', 159, 362, 1, 255); -- Bindga
INSERT INTO `mob_spell_lists` VALUES ('Rani_HP_75to100', 160, 112, 1, 255); -- Flash
INSERT INTO `mob_spell_lists` VALUES ('Rani_HP_75to100', 160, 176, 1, 255); -- Firaga 3
INSERT INTO `mob_spell_lists` VALUES ('Rani_HP_75to100', 160, 181, 1, 255); -- Blizzaga 3
INSERT INTO `mob_spell_lists` VALUES ('Rani_HP_75to100', 160, 186, 1, 255); -- Aeroga 3
INSERT INTO `mob_spell_lists` VALUES ('Rani_HP_75to100', 160, 191, 1, 255); -- Stonega 3
INSERT INTO `mob_spell_lists` VALUES ('Rani_HP_75to100', 160, 196, 1, 255); -- Thundaga 3
INSERT INTO `mob_spell_lists` VALUES ('Rani_HP_75to100', 160, 201, 1, 255); -- Waterga 3
INSERT INTO `mob_spell_lists` VALUES ('Rani_HP_75to100', 160, 222, 1, 255); -- Poisonga 3
INSERT INTO `mob_spell_lists` VALUES ('Rani_HP_75to100', 160, 245, 1, 255); -- Drain
INSERT INTO `mob_spell_lists` VALUES ('Rani_HP_75to100', 160, 247, 1, 255); -- Aspir
INSERT INTO `mob_spell_lists` VALUES ('Rani_HP_75to100', 160, 274, 1, 255); -- Sleepga 2
INSERT INTO `mob_spell_lists` VALUES ('Rani_HP_75to100', 160, 286, 1, 255); -- Addle
INSERT INTO `mob_spell_lists` VALUES ('Rani_HP_75to100', 160, 356, 1, 255); -- Paralyga
INSERT INTO `mob_spell_lists` VALUES ('Rani_HP_75to100', 160, 359, 1, 255); -- Silencega
-- Except for Addle, all magic cast is AoE, including Ancient Magic.
-- Above 50% HP, casts Tier 3 -ga spells.
-- Between 75% and 50%, can cast AoE Ancient Magic.
-- Under 50%, Casts tier 4 -ga spells.
-- Casts Meteor every 10%, starting at 50%. Exact % may vary. Can be stunned.
INSERT INTO `mob_spell_lists` VALUES ('Rani_HP_50to75', 161, 112, 1, 255); -- Flash
INSERT INTO `mob_spell_lists` VALUES ('Rani_HP_50to75', 161, 176, 1, 255); -- Firaga 3
INSERT INTO `mob_spell_lists` VALUES ('Rani_HP_50to75', 161, 181, 1, 255); -- Blizzaga 3
INSERT INTO `mob_spell_lists` VALUES ('Rani_HP_50to75', 161, 186, 1, 255); -- Aeroga 3
INSERT INTO `mob_spell_lists` VALUES ('Rani_HP_50to75', 161, 191, 1, 255); -- Stonega 3
INSERT INTO `mob_spell_lists` VALUES ('Rani_HP_50to75', 161, 196, 1, 255); -- Thundaga 3
INSERT INTO `mob_spell_lists` VALUES ('Rani_HP_50to75', 161, 201, 1, 255); -- Waterga 3
INSERT INTO `mob_spell_lists` VALUES ('Rani_HP_50to75', 161, 204, 1, 255); -- Flare
INSERT INTO `mob_spell_lists` VALUES ('Rani_HP_50to75', 161, 206, 1, 255); -- Freeze
INSERT INTO `mob_spell_lists` VALUES ('Rani_HP_50to75', 161, 208, 1, 255); -- Tornad
INSERT INTO `mob_spell_lists` VALUES ('Rani_HP_50to75', 161, 210, 1, 255); -- Quake
INSERT INTO `mob_spell_lists` VALUES ('Rani_HP_50to75', 161, 212, 1, 255); -- Burst
INSERT INTO `mob_spell_lists` VALUES ('Rani_HP_50to75', 161, 214, 1, 255); -- Flood
INSERT INTO `mob_spell_lists` VALUES ('Rani_HP_50to75', 161, 222, 1, 255); -- Poisonga 3
INSERT INTO `mob_spell_lists` VALUES ('Rani_HP_50to75', 161, 245, 1, 255); -- Drain
INSERT INTO `mob_spell_lists` VALUES ('Rani_HP_50to75', 161, 247, 1, 255); -- Aspir
INSERT INTO `mob_spell_lists` VALUES ('Rani_HP_50to75', 161, 274, 1, 255); -- Sleepga 2
INSERT INTO `mob_spell_lists` VALUES ('Rani_HP_50to75', 161, 286, 1, 255); -- Addle
INSERT INTO `mob_spell_lists` VALUES ('Rani_HP_50to75', 161, 356, 1, 255); -- Paralyga
INSERT INTO `mob_spell_lists` VALUES ('Rani_HP_50to75', 161, 359, 1, 255); -- Silencega
INSERT INTO `mob_spell_lists` VALUES ('Rani_HP_under_50', 162, 112, 1, 255); -- Flash
INSERT INTO `mob_spell_lists` VALUES ('Rani_HP_under_50', 162, 177, 1, 255); -- Firaga 4
INSERT INTO `mob_spell_lists` VALUES ('Rani_HP_under_50', 162, 182, 1, 255); -- Blizzaga 4
INSERT INTO `mob_spell_lists` VALUES ('Rani_HP_under_50', 162, 187, 1, 255); -- Aeroga 4
INSERT INTO `mob_spell_lists` VALUES ('Rani_HP_under_50', 162, 192, 1, 255); -- Stonega 4
INSERT INTO `mob_spell_lists` VALUES ('Rani_HP_under_50', 162, 197, 1, 255); -- Thundaga 4
INSERT INTO `mob_spell_lists` VALUES ('Rani_HP_under_50', 162, 202, 1, 255); -- Waterga 4
INSERT INTO `mob_spell_lists` VALUES ('Rani_HP_under_50', 162, 218, 1, 255); -- Meteor
INSERT INTO `mob_spell_lists` VALUES ('Rani_HP_under_50', 162, 222, 1, 255); -- Poisonga 3
INSERT INTO `mob_spell_lists` VALUES ('Rani_HP_under_50', 162, 245, 1, 255); -- Drain
INSERT INTO `mob_spell_lists` VALUES ('Rani_HP_under_50', 162, 247, 1, 255); -- Aspir
INSERT INTO `mob_spell_lists` VALUES ('Rani_HP_under_50', 162, 274, 1, 255); -- Sleepga 2
INSERT INTO `mob_spell_lists` VALUES ('Rani_HP_under_50', 162, 286, 1, 255); -- Addle
INSERT INTO `mob_spell_lists` VALUES ('Rani_HP_under_50', 162, 356, 1, 255); -- Paralyga
INSERT INTO `mob_spell_lists` VALUES ('Rani_HP_under_50', 162, 359, 1, 255); -- Silencega
INSERT INTO `mob_spell_lists` VALUES ('Raja', 163, 177, 1, 255); -- Firaga 4
INSERT INTO `mob_spell_lists` VALUES ('Raja', 163, 182, 1, 255); -- Blizzaga 4
INSERT INTO `mob_spell_lists` VALUES ('Raja', 163, 187, 1, 255); -- Aeroga 4
INSERT INTO `mob_spell_lists` VALUES ('Raja', 163, 192, 1, 255); -- Stonega 4
INSERT INTO `mob_spell_lists` VALUES ('Raja', 163, 197, 1, 255); -- Thundaga 4
INSERT INTO `mob_spell_lists` VALUES ('Raja', 163, 202, 1, 255); -- Waterga 4
INSERT INTO `mob_spell_lists` VALUES ('Raja', 163, 257, 1, 255); -- Curse (AoE)
INSERT INTO `mob_spell_lists` VALUES ('Raja', 163, 357, 1, 255); -- Slowga
INSERT INTO `mob_spell_lists` VALUES ('Raja', 163, 361, 1, 255); -- Blindga
INSERT INTO `mob_spell_lists` VALUES ('Lesser_Arimaspi',164,147,1,255); -- Fire IV
INSERT INTO `mob_spell_lists` VALUES ('Lesser_Arimaspi',164,148,1,255); -- Fire V
INSERT INTO `mob_spell_lists` VALUES ('Lesser_Arimaspi',164,152,1,255); -- Blizzard IV
INSERT INTO `mob_spell_lists` VALUES ('Lesser_Arimaspi',164,153,1,255); -- Blizzard V
INSERT INTO `mob_spell_lists` VALUES ('Lesser_Arimaspi',164,157,1,255); -- Aero IV
INSERT INTO `mob_spell_lists` VALUES ('Lesser_Arimaspi',164,158,1,255); -- Aero V
INSERT INTO `mob_spell_lists` VALUES ('Lesser_Arimaspi',164,162,1,255); -- Stone IV
INSERT INTO `mob_spell_lists` VALUES ('Lesser_Arimaspi',164,163,1,255); -- Stone V
INSERT INTO `mob_spell_lists` VALUES ('Lesser_Arimaspi',164,167,1,255); -- Thunder IV
INSERT INTO `mob_spell_lists` VALUES ('Lesser_Arimaspi',164,168,1,255); -- Thunder V
INSERT INTO `mob_spell_lists` VALUES ('Lesser_Arimaspi',164,172,1,255); -- Water IV
INSERT INTO `mob_spell_lists` VALUES ('Lesser_Arimaspi',164,173,1,255); -- Water V
INSERT INTO `mob_spell_lists` VALUES ('Lesser_Arimaspi',164,255,1,255); -- Break
INSERT INTO `mob_spell_lists` VALUES ('Lesser_Arimaspi',164,259,1,255); -- Sleep II
INSERT INTO `mob_spell_lists` VALUES ('Arimaspi',165,147,1,255); -- Fire IV
INSERT INTO `mob_spell_lists` VALUES ('Arimaspi',165,148,1,255); -- Fire V
INSERT INTO `mob_spell_lists` VALUES ('Arimaspi',165,152,1,255); -- Blizzard IV
INSERT INTO `mob_spell_lists` VALUES ('Arimaspi',165,153,1,255); -- Blizzard V
INSERT INTO `mob_spell_lists` VALUES ('Arimaspi',165,157,1,255); -- Aero IV
INSERT INTO `mob_spell_lists` VALUES ('Arimaspi',165,158,1,255); -- Aero V
INSERT INTO `mob_spell_lists` VALUES ('Arimaspi',165,162,1,255); -- Stone IV
INSERT INTO `mob_spell_lists` VALUES ('Arimaspi',165,163,1,255); -- Stone V
INSERT INTO `mob_spell_lists` VALUES ('Arimaspi',165,167,1,255); -- Thunder IV
INSERT INTO `mob_spell_lists` VALUES ('Arimaspi',165,168,1,255); -- Thunder V
INSERT INTO `mob_spell_lists` VALUES ('Arimaspi',165,172,1,255); -- Water IV
INSERT INTO `mob_spell_lists` VALUES ('Arimaspi',165,173,1,255); -- Water V
INSERT INTO `mob_spell_lists` VALUES ('Arimaspi',165,252,1,255); -- Stun
INSERT INTO `mob_spell_lists` VALUES ('Arimaspi',165,257,1,255); -- Curse
INSERT INTO `mob_spell_lists` VALUES ('Arimaspi',165,259,1,255); -- Sleep II
INSERT INTO `mob_spell_lists` VALUES ('Ashtaerh_the_Gallvexed',166,167,1,255); -- Thunder IV
INSERT INTO `mob_spell_lists` VALUES ('Ashtaerh_the_Gallvexed',166,168,1,255); -- Thunder V
INSERT INTO `mob_spell_lists` VALUES ('Ashtaerh_the_Gallvexed',166,196,1,255); -- Thundaga III
INSERT INTO `mob_spell_lists` VALUES ('Ashtaerh_the_Gallvexed',166,197,1,255); -- Thundaga IV
INSERT INTO `mob_spell_lists` VALUES ('Ashtaerh_the_Gallvexed',166,201,1,255); -- Waterga III
INSERT INTO `mob_spell_lists` VALUES ('Ashtaerh_the_Gallvexed',166,202,1,255); -- Waterga IV
INSERT INTO `mob_spell_lists` VALUES ('Bakka',167,152,1,255); -- Blizzard IV
INSERT INTO `mob_spell_lists` VALUES ('Bakka',167,153,1,255); -- Blizzard V
INSERT INTO `mob_spell_lists` VALUES ('Bakka',167,181,1,255); -- Blizzaga III
INSERT INTO `mob_spell_lists` VALUES ('Bakka',167,182,1,255); -- Blizzaga IV
INSERT INTO `mob_spell_lists` VALUES ('Bakka',167,206,1,255); -- Freeze
INSERT INTO `mob_spell_lists` VALUES ('Bakka',167,236,1,255); -- Frost
INSERT INTO `mob_spell_lists` VALUES ('Bakka',167,356,1,255); -- Paralyga
INSERT INTO `mob_spell_lists` VALUES ('Bakka',167,362,1,255); -- Bindga
INSERT INTO `mob_spell_lists` VALUES ('Bloodeye_Vileberry',168,176,1,255); -- Firga III
INSERT INTO `mob_spell_lists` VALUES ('Bloodeye_Vileberry',168,181,1,255); -- Blizzaga III
INSERT INTO `mob_spell_lists` VALUES ('Bloodeye_Vileberry',168,186,1,255); -- Aeroga III
INSERT INTO `mob_spell_lists` VALUES ('Bloodeye_Vileberry',168,191,1,255); -- Stonega III
INSERT INTO `mob_spell_lists` VALUES ('Bloodeye_Vileberry',168,196,1,255); -- Thundaga III
INSERT INTO `mob_spell_lists` VALUES ('Bloodeye_Vileberry',168,201,1,255); -- Waterga III
INSERT INTO `mob_spell_lists` VALUES ('Bloodeye_Vileberry',168,227,1,255); -- Poisonga III
INSERT INTO `mob_spell_lists` VALUES ('Bloodeye_Vileberry',168,255,1,255); -- Break
INSERT INTO `mob_spell_lists` VALUES ('Bloodeye_Vileberry',168,356,1,255); -- Paralyga
INSERT INTO `mob_spell_lists` VALUES ('Bloodeye_Vileberry',168,362,1,255); -- Bindga
INSERT INTO `mob_spell_lists` VALUES ('Bloodeye_Vileberry',168,366,1,255); -- Graviga
INSERT INTO `mob_spell_lists` VALUES ('Bloodeye_Vileberry',168,367,1,255); -- Death
INSERT INTO `mob_spell_lists` VALUES ('Gangly_Gean',169,167,1,255); -- Thunder IV
INSERT INTO `mob_spell_lists` VALUES ('Gangly_Gean',169,172,1,255); -- Water IV
INSERT INTO `mob_spell_lists` VALUES ('Gangly_Gean',169,196,1,255); -- Thundga III
INSERT INTO `mob_spell_lists` VALUES ('Gangly_Gean',169,201,1,255); -- Waterga III
INSERT INTO `mob_spell_lists` VALUES ('Gangly_Gean',169,226,1,255); -- Poisonga II
INSERT INTO `mob_spell_lists` VALUES ('Gangly_Gean',169,252,1,255); -- Stun
INSERT INTO `mob_spell_lists` VALUES ('Gangly_Gean',169,274,1,255); -- Sleepga II
INSERT INTO `mob_spell_lists` VALUES ('Guimauve',170,152,1,255); -- Blizzard IV
INSERT INTO `mob_spell_lists` VALUES ('Guimauve',170,184,1,255); -- Aeroga III
INSERT INTO `mob_spell_lists` VALUES ('Guimauve',170,191,1,255); -- Stonega III
INSERT INTO `mob_spell_lists` VALUES ('Guimauve',170,356,1,255); -- Paralyga
INSERT INTO `mob_spell_lists` VALUES ('Guimauve',170,357,1,255); -- Slowga
INSERT INTO `mob_spell_lists` VALUES ('Guimauve',170,359,1,255); -- Silencega
INSERT INTO `mob_spell_lists` VALUES ('Lentor',171,173,1,255); -- Water V
INSERT INTO `mob_spell_lists` VALUES ('Lentor',171,201,1,255); -- Waterga III
INSERT INTO `mob_spell_lists` VALUES ('Lentor',171,202,1,255); -- Waterga IV
INSERT INTO `mob_spell_lists` VALUES ('Siranpa-kamuy',172,157,1,255); -- Aero IV
INSERT INTO `mob_spell_lists` VALUES ('Siranpa-kamuy',172,162,1,255); -- Stone IV
INSERT INTO `mob_spell_lists` VALUES ('Siranpa-kamuy',172,186,1,255); -- Aeroga III
INSERT INTO `mob_spell_lists` VALUES ('Siranpa-kamuy',172,191,1,255); -- Stonega III
INSERT INTO `mob_spell_lists` VALUES ('Siranpa-kamuy',172,359,1,255); -- Silencega
INSERT INTO `mob_spell_lists` VALUES ('Tonberry_Lieje',173,147,1,255); -- Fire IV
INSERT INTO `mob_spell_lists` VALUES ('Tonberry_Lieje',173,148,1,255); -- Fire V
INSERT INTO `mob_spell_lists` VALUES ('Tonberry_Lieje',173,176,1,255); -- Firaga III
INSERT INTO `mob_spell_lists` VALUES ('Tonberry_Lieje',173,177,1,255); -- Firaga IV
INSERT INTO `mob_spell_lists` VALUES ('Tonberry_Lieje',173,204,1,255); -- Flare
INSERT INTO `mob_spell_lists` VALUES ('Tonberry_Lieje',173,205,1,255); -- Flare II
INSERT INTO `mob_spell_lists` VALUES ('Turul', 174, 157, 1, 255); -- Aero 4
INSERT INTO `mob_spell_lists` VALUES ('Turul', 174, 167, 1, 255); -- Thunder 4
INSERT INTO `mob_spell_lists` VALUES ('Turul', 174, 168, 1, 255); -- Thunder 5
INSERT INTO `mob_spell_lists` VALUES ('Turul', 174, 186, 1, 255); -- Aeroga 3
INSERT INTO `mob_spell_lists` VALUES ('Turul', 174, 196, 1, 255); -- Thundaga 3
INSERT INTO `mob_spell_lists` VALUES ('Turul', 174, 197, 1, 255); -- Thundaga 4
INSERT INTO `mob_spell_lists` VALUES ('Turul', 174, 359, 1, 255); -- Silencega
INSERT INTO `mob_spell_lists` VALUES ('Turul_low_HP', 175, 157, 1, 255); -- Aero 4
INSERT INTO `mob_spell_lists` VALUES ('Turul_low_HP', 175, 158, 1, 255); -- Aero 5
INSERT INTO `mob_spell_lists` VALUES ('Turul_low_HP', 175, 167, 1, 255); -- Thunder 4
INSERT INTO `mob_spell_lists` VALUES ('Turul_low_HP', 175, 168, 1, 255); -- Thunder 5
INSERT INTO `mob_spell_lists` VALUES ('Turul_low_HP', 175, 186, 1, 255); -- Aeroga 3
INSERT INTO `mob_spell_lists` VALUES ('Turul_low_HP', 175, 187, 1, 255); -- Aeroga 4
INSERT INTO `mob_spell_lists` VALUES ('Turul_low_HP', 175, 196, 1, 255); -- Thundaga 3
INSERT INTO `mob_spell_lists` VALUES ('Turul_low_HP', 175, 197, 1, 255); -- Thundaga 4
INSERT INTO `mob_spell_lists` VALUES ('Turul_low_HP', 175, 208, 1, 255); -- AoE Tornado
INSERT INTO `mob_spell_lists` VALUES ('Turul_low_HP', 175, 212, 1, 255); -- AoE Burst
INSERT INTO `mob_spell_lists` VALUES ('Turul_low_HP', 175, 252, 1, 255); -- AoE Stun
INSERT INTO `mob_spell_lists` VALUES ('Turul_low_HP', 175, 359, 1, 255); -- Silencega
INSERT INTO `mob_spell_lists` VALUES ('Baba_Yaga',176,186,1,255); -- Aeroga III
INSERT INTO `mob_spell_lists` VALUES ('Baba_Yaga',176,359,1,255); -- Silencega
INSERT INTO `mob_spell_lists` VALUES ('Baba_Yaga',176,366,1,255); -- Graviga
-- Carabosse changes casting habits mid fight. Starts as whm/cure AI. Begins mode changes after Benediction.
-- Also has rdm (enhancing), blm (nuking), and warrior (melee) "mode" that it switches to.
-- (see MOBMOD_BUFF_CHANCE and its relatives, as well as the setSpellList function)
-- Uncertain if actual full on job change, but DOES gain the traits (double attack, magic attack..)
-- http://ffxiclopedia.wikia.com/wiki/Carabosse
INSERT INTO `mob_spell_lists` VALUES ('Carabosse',177,5,1,255); -- Cure V
INSERT INTO `mob_spell_lists` VALUES ('Carabosse',177,6,1,255); -- Cure Vi
INSERT INTO `mob_spell_lists` VALUES ('Carabosse',177,47,1,255); -- Protect V
INSERT INTO `mob_spell_lists` VALUES ('Carabosse',177,52,1,255); -- Shell V
INSERT INTO `mob_spell_lists` VALUES ('Carabosse',177,54,1,255); -- Stoneskin
-- INSERT INTO `mob_spell_lists` VALUES ('Carabosse',177,157,1,255); -- Aero IV
-- INSERT INTO `mob_spell_lists` VALUES ('Carabosse',177,158,1,255); -- Aero V
-- INSERT INTO `mob_spell_lists` VALUES ('Carabosse',177,184,1,255); -- Aeroga III
-- INSERT INTO `mob_spell_lists` VALUES ('Carabosse',177,208,1,255); -- Tornado
-- INSERT INTO `mob_spell_lists` VALUES ('Carabosse',177,209,1,255); -- Tornado II
-- INSERT INTO `mob_spell_lists` VALUES ('Carabosse',177,365,1,255); -- Breakga
INSERT INTO `mob_spell_lists` VALUES ('Irrlicht',178,180,1,255); -- Blizzaga II
INSERT INTO `mob_spell_lists` VALUES ('Irrlicht',178,274,1,255); -- Sleepga II
INSERT INTO `mob_spell_lists` VALUES ('Irrlicht',178,360,1,255); -- Dispelga
INSERT INTO `mob_spell_lists` VALUES ('Irrlicht',178,362,1,255); -- Bindga
INSERT INTO `mob_spell_lists` VALUES ('La_Theine_Liege',179,184,1,255); -- aeroga III
INSERT INTO `mob_spell_lists` VALUES ('Megamaw_Mikey',180,163,1,255); -- Stone V
INSERT INTO `mob_spell_lists` VALUES ('Megamaw_Mikey',180,191,1,255); -- Stonega III
INSERT INTO `mob_spell_lists` VALUES ('Megamaw_Mikey',180,210,1,255); -- Quake
INSERT INTO `mob_spell_lists` VALUES ('Trembler_Tabitha',181,210,1,255); -- Quake
INSERT INTO `mob_spell_lists` VALUES ('Poroggo_Dom_Juan',182,201,1,255); -- Waterga III
INSERT INTO `mob_spell_lists` VALUES ('Poroggo_Dom_Juan',182,226,1,255); -- Poisonga II
INSERT INTO `mob_spell_lists` VALUES ('Abas',183,172,1,255); -- Water IV
INSERT INTO `mob_spell_lists` VALUES ('Abas',183,201,1,255); -- Waterga III
INSERT INTO `mob_spell_lists` VALUES ('Abas',183,214,1,255); -- Flood
INSERT INTO `mob_spell_lists` VALUES ('Abas',183,226,1,255); -- Poisonga II
INSERT INTO `mob_spell_lists` VALUES ('Cannered_Noz',184,152,1,255); -- Blizzard IV
INSERT INTO `mob_spell_lists` VALUES ('Cannered_Noz',184,153,1,255); -- Blizzard V
INSERT INTO `mob_spell_lists` VALUES ('Cannered_Noz',184,181,1,255); -- Blizzaga III
INSERT INTO `mob_spell_lists` VALUES ('Cannered_Noz',184,182,1,255); -- Blizzaga IV
INSERT INTO `mob_spell_lists` VALUES ('Cannered_Noz',184,206,1,255); -- Freeze
INSERT INTO `mob_spell_lists` VALUES ('Cannered_Noz',184,207,1,255); -- Freeze II
INSERT INTO `mob_spell_lists` VALUES ('Cannered_Noz',184,274,1,255); -- Sleepga II
INSERT INTO `mob_spell_lists` VALUES ('Cannered_Noz',184,356,1,255); -- Paralyga
INSERT INTO `mob_spell_lists` VALUES ('Cannered_Noz',184,359,1,255); -- Silencega
INSERT INTO `mob_spell_lists` VALUES ('Cannered_Noz',184,366,1,255); -- Graviga
INSERT INTO `mob_spell_lists` VALUES ('Cannered_Noz',184,367,1,255); -- Death
INSERT INTO `mob_spell_lists` VALUES ('Chukwa',185,192,1,255); -- Stonega IV
INSERT INTO `mob_spell_lists` VALUES ('Chukwa',185,202,1,255); -- Waterga IV
INSERT INTO `mob_spell_lists` VALUES ('Chukwa',185,211,1,255); -- Quake II
INSERT INTO `mob_spell_lists` VALUES ('Chukwa',185,215,1,255); -- Flood II
INSERT INTO `mob_spell_lists` VALUES ('Cuelebre',186,357,1,255); -- Slowga
INSERT INTO `mob_spell_lists` VALUES ('Cuelebre',186,365,1,255); -- Breakga
INSERT INTO `mob_spell_lists` VALUES ('Cuelebre',186,54,1,255);  -- Stoneskin
INSERT INTO `mob_spell_lists` VALUES ('Glavoid',187,192,1,255); -- Stonega IV
INSERT INTO `mob_spell_lists` VALUES ('Glavoid',187,211,1,255); -- Quake II
INSERT INTO `mob_spell_lists` VALUES ('Glavoid',187,357,1,255); -- Slowga
INSERT INTO `mob_spell_lists` VALUES ('Lachrymater_Fireday',188,147,1,255); -- Fire IV
INSERT INTO `mob_spell_lists` VALUES ('Lachrymater_Fireday',188,176,1,255); -- Firaga III
INSERT INTO `mob_spell_lists` VALUES ('Lachrymater_Fireday',188,204,1,255); -- Flare
INSERT INTO `mob_spell_lists` VALUES ('Lachrymater_Fireday',188,235,1,255); -- Burn
INSERT INTO `mob_spell_lists` VALUES ('Lachrymater_Fireday',188,249,1,255); -- Blaze spikes
INSERT INTO `mob_spell_lists` VALUES ('Lachrymater_Iceday',189,152,1,255); -- Blizzard IV
INSERT INTO `mob_spell_lists` VALUES ('Lachrymater_Iceday',189,181,1,255); -- Blizzaga III
INSERT INTO `mob_spell_lists` VALUES ('Lachrymater_Iceday',189,206,1,255); -- Freeze
INSERT INTO `mob_spell_lists` VALUES ('Lachrymater_Iceday',189,236,1,255); -- Frost
INSERT INTO `mob_spell_lists` VALUES ('Lachrymater_Iceday',189,250,1,255); -- Ice spikes
INSERT INTO `mob_spell_lists` VALUES ('Lachrymater_Earthday',190,162,1,255); -- Stone IV
INSERT INTO `mob_spell_lists` VALUES ('Lachrymater_Earthday',190,191,1,255); -- Stonega III
INSERT INTO `mob_spell_lists` VALUES ('Lachrymater_Earthday',190,210,1,255); -- Quake
INSERT INTO `mob_spell_lists` VALUES ('Lachrymater_Earthday',190,238,1,255); -- Rasp
INSERT INTO `mob_spell_lists` VALUES ('Lachrymater_Thunderday',191,167,1,255); -- Thunder IV
INSERT INTO `mob_spell_lists` VALUES ('Lachrymater_Thunderday',191,196,1,255); -- Thundaga III
INSERT INTO `mob_spell_lists` VALUES ('Lachrymater_Thunderday',191,212,1,255); -- Burst
INSERT INTO `mob_spell_lists` VALUES ('Lachrymater_Thunderday',191,251,1,255); -- Shock spikes
INSERT INTO `mob_spell_lists` VALUES ('Lachrymater_Waterday',192,172,1,255); -- Water IV
INSERT INTO `mob_spell_lists` VALUES ('Lachrymater_Waterday',192,201,1,255); -- Waterga III
INSERT INTO `mob_spell_lists` VALUES ('Lachrymater_Waterday',192,214,1,255); -- Flood
INSERT INTO `mob_spell_lists` VALUES ('Lachrymater_Waterday',192,240,1,255); -- Drown
INSERT INTO `mob_spell_lists` VALUES ('Lachrymater_windday',193,157,1,255); -- Aero IV
INSERT INTO `mob_spell_lists` VALUES ('Lachrymater_windday',193,186,1,255); -- Aeroga III
INSERT INTO `mob_spell_lists` VALUES ('Lachrymater_windday',193,208,1,255); -- Tornado
INSERT INTO `mob_spell_lists` VALUES ('Lachrymater_windday',193,237,1,255); -- Choke
INSERT INTO `mob_spell_lists` VALUES ('Lachrymater_Darkday',194,231,1,255); -- Bio II
INSERT INTO `mob_spell_lists` VALUES ('Lachrymater_Darkday',194,242,1,255); -- Absorb-acc
INSERT INTO `mob_spell_lists` VALUES ('Lachrymater_Darkday',194,245,1,255); -- Drain
INSERT INTO `mob_spell_lists` VALUES ('Lachrymater_Darkday',194,247,1,255); -- Aspir
INSERT INTO `mob_spell_lists` VALUES ('Lachrymater_Darkday',194,266,1,255); -- Absorb-str
INSERT INTO `mob_spell_lists` VALUES ('Lachrymater_Darkday',194,267,1,255); -- Absorb-dex
INSERT INTO `mob_spell_lists` VALUES ('Lachrymater_Darkday',194,268,1,255); -- Absorb-vit
INSERT INTO `mob_spell_lists` VALUES ('Lachrymater_Darkday',194,269,1,255); -- Absorb-agi
INSERT INTO `mob_spell_lists` VALUES ('Lachrymater_Darkday',194,270,1,255); -- Absorb-int
INSERT INTO `mob_spell_lists` VALUES ('Lachrymater_Darkday',194,271,1,255); -- Absorb-mnd
INSERT INTO `mob_spell_lists` VALUES ('Lachrymater_Darkday',194,272,1,255); -- Absorb-chr
INSERT INTO `mob_spell_lists` VALUES ('Lachrymater_Darkday',194,273,1,255); -- Sleepga
INSERT INTO `mob_spell_lists` VALUES ('Lachrymater_Lightday',195,21,1,255); -- Holy
INSERT INTO `mob_spell_lists` VALUES ('Lachrymater_Lightday',195,25,1,255); -- Dia III
INSERT INTO `mob_spell_lists` VALUES ('Lachrymater_Lightday',195,31,1,255); -- Banish IV
INSERT INTO `mob_spell_lists` VALUES ('Lachrymater_Lightday',195,40,1,255); -- Banishga III
INSERT INTO `mob_spell_lists` VALUES ('Lacovie',196,163,1,255); -- Stone V
INSERT INTO `mob_spell_lists` VALUES ('Lacovie',196,210,1,255); -- Quake
INSERT INTO `mob_spell_lists` VALUES ('Lacovie',196,255,1,255); -- Break
INSERT INTO `mob_spell_lists` VALUES ('Lacovie',196,79,1,255);  -- Slow II
INSERT INTO `mob_spell_lists` VALUES ('Manananggal',197,150,1,255); -- Blizzard II
INSERT INTO `mob_spell_lists` VALUES ('Manananggal',197,231,1,255); -- Bio II
INSERT INTO `mob_spell_lists` VALUES ('Manananggal',197,267,1,255); -- Absorb-dex
INSERT INTO `mob_spell_lists` VALUES ('Manananggal',197,268,1,255); -- Absorb Vit
INSERT INTO `mob_spell_lists` VALUES ('Manananggal',197,275,1,255); -- Absorb tp
INSERT INTO `mob_spell_lists` VALUES ('Mictlantecuhtli',198,147,1,255); -- Fire IV
INSERT INTO `mob_spell_lists` VALUES ('Mictlantecuhtli',198,152,1,255); -- Blizzard IV
INSERT INTO `mob_spell_lists` VALUES ('Mictlantecuhtli',198,162,1,255); -- Stone IV
INSERT INTO `mob_spell_lists` VALUES ('Mictlantecuhtli',198,167,1,255); -- Thunder IV
INSERT INTO `mob_spell_lists` VALUES ('Mictlantecuhtli',198,172,1,255); -- Water IV
INSERT INTO `mob_spell_lists` VALUES ('Mictlantecuhtli',198,176,1,255); -- Firaga III
INSERT INTO `mob_spell_lists` VALUES ('Mictlantecuhtli',198,181,1,255); -- Blizzaga III
INSERT INTO `mob_spell_lists` VALUES ('Mictlantecuhtli',198,191,1,255); -- Stonega III
INSERT INTO `mob_spell_lists` VALUES ('Mictlantecuhtli',198,196,1,255); -- Thundaga III
INSERT INTO `mob_spell_lists` VALUES ('Mictlantecuhtli',198,201,1,255); -- Waterga III
INSERT INTO `mob_spell_lists` VALUES ('Mictlantecuhtli',198,204,1,255); -- Flare
INSERT INTO `mob_spell_lists` VALUES ('Mictlantecuhtli',198,206,1,255); -- Freeze
INSERT INTO `mob_spell_lists` VALUES ('Mictlantecuhtli',198,208,1,255); -- Tornado
INSERT INTO `mob_spell_lists` VALUES ('Mictlantecuhtli',198,210,1,255); -- Quake
INSERT INTO `mob_spell_lists` VALUES ('Mictlantecuhtli',198,212,1,255); -- Burst
INSERT INTO `mob_spell_lists` VALUES ('Mictlantecuhtli',198,214,1,255); -- Flood
INSERT INTO `mob_spell_lists` VALUES ('Mictlantecuhtli',198,245,1,255); -- Drain
INSERT INTO `mob_spell_lists` VALUES ('Mictlantecuhtli',198,259,1,255); -- Sleep II
INSERT INTO `mob_spell_lists` VALUES ('Mictlantecuhtli',198,274,1,255); -- Sleepga II
INSERT INTO `mob_spell_lists` VALUES ('Quetzalli',199,148,1,255); -- Fire V
INSERT INTO `mob_spell_lists` VALUES ('Quetzalli',199,177,1,255); -- Firaga IV
INSERT INTO `mob_spell_lists` VALUES ('Quetzalli',199,204,1,255); -- Flare
INSERT INTO `mob_spell_lists` VALUES ('Ophanim',200,176,1,255); -- Firaga III
INSERT INTO `mob_spell_lists` VALUES ('Ophanim',200,181,1,255); -- Blizzaga III
INSERT INTO `mob_spell_lists` VALUES ('Ophanim',200,191,1,255); -- Stonega III
INSERT INTO `mob_spell_lists` VALUES ('Ophanim',200,196,1,255); -- Thundaga III
INSERT INTO `mob_spell_lists` VALUES ('Ophanim',200,201,1,255); -- Waterga III
INSERT INTO `mob_spell_lists` VALUES ('Ophanim',200,231,1,255); -- Bio II
INSERT INTO `mob_spell_lists` VALUES ('Ophanim',200,245,1,255); -- Drain
INSERT INTO `mob_spell_lists` VALUES ('Ophanim',200,247,1,255); -- Aspir
INSERT INTO `mob_spell_lists` VALUES ('Ophanim',200,249,1,255); -- Blaze spikes
INSERT INTO `mob_spell_lists` VALUES ('Halimede',201,181,1,255); -- Blizzaga III
INSERT INTO `mob_spell_lists` VALUES ('Halimede',201,201,1,255); -- Waterga III
INSERT INTO `mob_spell_lists` VALUES ('Halimede',201,206,1,255); -- Freeze
INSERT INTO `mob_spell_lists` VALUES ('Halimede',201,214,1,255); -- Flood
INSERT INTO `mob_spell_lists` VALUES ('Halimede',201,226,1,255); -- Poisonga II
INSERT INTO `mob_spell_lists` VALUES ('Halimede',201,356,1,255); -- Paralyga
INSERT INTO `mob_spell_lists` VALUES ('Mindertaur',202,5,1,255); -- Cure V
INSERT INTO `mob_spell_lists` VALUES ('Mindertaur',202,29,1,255); -- Banish II
INSERT INTO `mob_spell_lists` VALUES ('Mindertaur',202,112,1,255); -- Flash
INSERT INTO `mob_spell_lists` VALUES ('Eldertaur',203,5,1,255); --  Cure V
INSERT INTO `mob_spell_lists` VALUES ('Eldertaur',203,46,1,255); -- Protect IV
INSERT INTO `mob_spell_lists` VALUES ('Eldertaur',203,50,1,255); -- Shell III
INSERT INTO `mob_spell_lists` VALUES ('FireSpirit',204,144,13,37); -- Fire
INSERT INTO `mob_spell_lists` VALUES ('FireSpirit',204,145,38,61); -- Fire II
INSERT INTO `mob_spell_lists` VALUES ('FireSpirit',204,146,62,72); -- Fire III
INSERT INTO `mob_spell_lists` VALUES ('FireSpirit',204,147,73,85); -- Fire IV
INSERT INTO `mob_spell_lists` VALUES ('FireSpirit',204,148,86,255); -- Fire V
INSERT INTO `mob_spell_lists` VALUES ('FireSpirit',204,204,60,255); -- Flare
INSERT INTO `mob_spell_lists` VALUES ('FireSpirit',204,235,24,255); -- Burn
INSERT INTO `mob_spell_lists` VALUES ('IceSpirit',205,58,4,255); -- Paralyze
INSERT INTO `mob_spell_lists` VALUES ('IceSpirit',205,149,17,41); -- Blizzard
INSERT INTO `mob_spell_lists` VALUES ('IceSpirit',205,150,42,63); -- Blizzard II
INSERT INTO `mob_spell_lists` VALUES ('IceSpirit',205,151,64,73); -- Blizzard III
INSERT INTO `mob_spell_lists` VALUES ('IceSpirit',205,152,74,88); -- Blizzard IV
INSERT INTO `mob_spell_lists` VALUES ('IceSpirit',205,153,89,255); -- Blizzard V
INSERT INTO `mob_spell_lists` VALUES ('IceSpirit',205,236,22,255); -- Frost
INSERT INTO `mob_spell_lists` VALUES ('IceSpirit',205,206,50,255); -- Freeze
INSERT INTO `mob_spell_lists` VALUES ('IceSpirit',205,258,7,255); -- Bind
INSERT INTO `mob_spell_lists` VALUES ('AirSpirit',206,216,21,255); -- Gravity
INSERT INTO `mob_spell_lists` VALUES ('AirSpirit',206,59,15,255); -- Silence
INSERT INTO `mob_spell_lists` VALUES ('AirSpirit',206,154,9,33); -- Aero
INSERT INTO `mob_spell_lists` VALUES ('AirSpirit',206,155,34,58); -- Aero II
INSERT INTO `mob_spell_lists` VALUES ('AirSpirit',206,156,59,71); -- Aero III
INSERT INTO `mob_spell_lists` VALUES ('AirSpirit',206,157,72,82); -- Aero IV
INSERT INTO `mob_spell_lists` VALUES ('AirSpirit',206,158,83,255); -- Aero V
INSERT INTO `mob_spell_lists` VALUES ('AirSpirit',206,237,20,255); -- Choke
INSERT INTO `mob_spell_lists` VALUES ('EarthSpirit',207,56,13,255); -- Slow
INSERT INTO `mob_spell_lists` VALUES ('EarthSpirit',207,238,18,255); -- Rasp
INSERT INTO `mob_spell_lists` VALUES ('EarthSpirit',207,159,1,25); -- Stone
INSERT INTO `mob_spell_lists` VALUES ('EarthSpirit',207,160,26,50); -- Stone II
INSERT INTO `mob_spell_lists` VALUES ('EarthSpirit',207,161,51,67); -- Stone III
INSERT INTO `mob_spell_lists` VALUES ('EarthSpirit',207,162,68,76); -- Stone IV
INSERT INTO `mob_spell_lists` VALUES ('EarthSpirit',207,163,77,255); -- Stone V
INSERT INTO `mob_spell_lists` VALUES ('EarthSpirit',207,210,54,255); -- Quake
INSERT INTO `mob_spell_lists` VALUES ('ThunderSpirit',208,164,21,45); -- Thunder
INSERT INTO `mob_spell_lists` VALUES ('ThunderSpirit',208,165,46,65); -- Thunder II
INSERT INTO `mob_spell_lists` VALUES ('ThunderSpirit',208,166,66,74); -- Thunder III
INSERT INTO `mob_spell_lists` VALUES ('ThunderSpirit',208,167,75,91); -- Thunder IV
INSERT INTO `mob_spell_lists` VALUES ('ThunderSpirit',208,168,92,255); -- Thunder V
INSERT INTO `mob_spell_lists` VALUES ('ThunderSpirit',208,239,16,50); -- Shock
INSERT INTO `mob_spell_lists` VALUES ('ThunderSpirit',208,212,56,255); -- Burst
INSERT INTO `mob_spell_lists` VALUES ('WaterSpirit',209,169,5,29); -- Water
INSERT INTO `mob_spell_lists` VALUES ('WaterSpirit',209,170,30,54); -- Water II
INSERT INTO `mob_spell_lists` VALUES ('WaterSpirit',209,171,55,69); -- Water III
INSERT INTO `mob_spell_lists` VALUES ('WaterSpirit',209,172,70,79); -- Water IV
INSERT INTO `mob_spell_lists` VALUES ('WaterSpirit',209,173,80,255); -- Water V
INSERT INTO `mob_spell_lists` VALUES ('WaterSpirit',209,240,27,255); -- Drown
INSERT INTO `mob_spell_lists` VALUES ('WaterSpirit',209,220,3,41); -- Poison
INSERT INTO `mob_spell_lists` VALUES ('WaterSpirit',209,221,42,255); -- Poison II
INSERT INTO `mob_spell_lists` VALUES ('WaterSpirit',209,214,58,255); -- Flood
INSERT INTO `mob_spell_lists` VALUES ('LightSpirit',210,1,1,10); -- Cure
INSERT INTO `mob_spell_lists` VALUES ('LightSpirit',210,2,11,20); -- Cure II
INSERT INTO `mob_spell_lists` VALUES ('LightSpirit',210,3,21,40); -- Cure III
INSERT INTO `mob_spell_lists` VALUES ('LightSpirit',210,4,41,60); -- Cure IV
INSERT INTO `mob_spell_lists` VALUES ('LightSpirit',210,5,61,255); -- Cure V
INSERT INTO `mob_spell_lists` VALUES ('LightSpirit',210,21,50,94); -- Holy
INSERT INTO `mob_spell_lists` VALUES ('LightSpirit',210,22,95,255); -- Holy II
INSERT INTO `mob_spell_lists` VALUES ('LightSpirit',210,23,1,30); -- Dia
INSERT INTO `mob_spell_lists` VALUES ('LightSpirit',210,24,31,255); -- Dia II
INSERT INTO `mob_spell_lists` VALUES ('LightSpirit',210,28,5,29); -- Banish
INSERT INTO `mob_spell_lists` VALUES ('LightSpirit',210,29,30,64); -- Banish II
INSERT INTO `mob_spell_lists` VALUES ('LightSpirit',210,30,65,89); -- Banish III
INSERT INTO `mob_spell_lists` VALUES ('LightSpirit',210,31,90,255); -- Banish IV
INSERT INTO `mob_spell_lists` VALUES ('LightSpirit',210,43,7,26); -- Protect
INSERT INTO `mob_spell_lists` VALUES ('LightSpirit',210,44,27,46); -- Protect II
INSERT INTO `mob_spell_lists` VALUES ('LightSpirit',210,45,47,62); -- Protect III
INSERT INTO `mob_spell_lists` VALUES ('LightSpirit',210,46,63,75); -- Protect IV
INSERT INTO `mob_spell_lists` VALUES ('LightSpirit',210,47,76,255); -- Protect V
INSERT INTO `mob_spell_lists` VALUES ('LightSpirit',210,48,17,36); -- Shell
INSERT INTO `mob_spell_lists` VALUES ('LightSpirit',210,49,37,56); -- Shell II
INSERT INTO `mob_spell_lists` VALUES ('LightSpirit',210,50,57,67); -- Shell III
INSERT INTO `mob_spell_lists` VALUES ('LightSpirit',210,51,68,75); -- Shell IV
INSERT INTO `mob_spell_lists` VALUES ('LightSpirit',210,52,76,255); -- Shell V
INSERT INTO `mob_spell_lists` VALUES ('LightSpirit',210,108,21,255); -- Regen
INSERT INTO `mob_spell_lists` VALUES ('LightSpirit',210,112,37,255); -- Flash
INSERT INTO `mob_spell_lists` VALUES ('LightSpirit',210,57,40,255); -- Haste
INSERT INTO `mob_spell_lists` VALUES ('LightSpirit',210,7,16,30); -- Curaga
INSERT INTO `mob_spell_lists` VALUES ('LightSpirit',210,8,31,50); -- Curaga II
INSERT INTO `mob_spell_lists` VALUES ('LightSpirit',210,9,51,70); -- Curaga III
INSERT INTO `mob_spell_lists` VALUES ('LightSpirit',210,10,71,255); -- Curaga IV
INSERT INTO `mob_spell_lists` VALUES ('DarkSpirit',211,254,1,255); -- Blind
INSERT INTO `mob_spell_lists` VALUES ('DarkSpirit',211,230,10,34); -- Bio
INSERT INTO `mob_spell_lists` VALUES ('DarkSpirit',211,231,35,255); -- Bio II
INSERT INTO `mob_spell_lists` VALUES ('DarkSpirit',211,245,10,255); -- Drain
INSERT INTO `mob_spell_lists` VALUES ('DarkSpirit',211,247,20,255); -- Aspir
INSERT INTO `mob_spell_lists` VALUES ('DarkSpirit',211,252,37,255); -- Stun
INSERT INTO `mob_spell_lists` VALUES ('DarkSpirit',211,253,20,255); -- Sleep
INSERT INTO `mob_spell_lists` VALUES ('DarkSpirit',211,259,41,255); -- Sleep II
INSERT INTO `mob_spell_lists` VALUES ('DarkSpirit',211,260,32,255); -- Dispel
INSERT INTO `mob_spell_lists` VALUES ('DarkSpirit',211,266,43,255); -- Absorb-STR
INSERT INTO `mob_spell_lists` VALUES ('DarkSpirit',211,267,41,255); -- Absorb-DEX
INSERT INTO `mob_spell_lists` VALUES ('DarkSpirit',211,268,35,255); -- Absorb-VIT
INSERT INTO `mob_spell_lists` VALUES ('DarkSpirit',211,269,37,255); -- Absorb-AGI
INSERT INTO `mob_spell_lists` VALUES ('DarkSpirit',211,270,39,255); -- Absorb-INT
INSERT INTO `mob_spell_lists` VALUES ('DarkSpirit',211,271,31,255); -- Absorb-MND
INSERT INTO `mob_spell_lists` VALUES ('DarkSpirit',211,272,33,255); -- Absorb-CHR
INSERT INTO `mob_spell_lists` VALUES ('DarkSpirit',211,273,31,55); -- Sleepga
INSERT INTO `mob_spell_lists` VALUES ('DarkSpirit',211,274,56,255); -- Sleepga II
INSERT INTO `mob_spell_lists` VALUES ('DarkSpirit',211,275,45,255); -- Absorb-TP
INSERT INTO `mob_spell_lists` VALUES ('Amnaf_blu',212,640,1,255); -- Tail Slap
INSERT INTO `mob_spell_lists` VALUES ('Amnaf_blu',212,641,1,255); -- Hysteric Barrage
INSERT INTO `mob_spell_lists` VALUES ('Raubahn',213,557,1,255); -- Raubahn uses only "Eyes on Me" and nothing else.
INSERT INTO `mob_spell_lists` VALUES ('Alexander',214,22,1,255); -- Holy II
INSERT INTO `mob_spell_lists` VALUES ('Alexander',214,25,1,255); -- Dia III
INSERT INTO `mob_spell_lists` VALUES ('Alexander',214,31,1,255); -- Banish IV
INSERT INTO `mob_spell_lists` VALUES ('Alexander',214,35,1,255); -- Diaga III
INSERT INTO `mob_spell_lists` VALUES ('Alexander',214,40,1,255); -- Banishga III
INSERT INTO `mob_spell_lists` VALUES ('Amun',215,148,1,255); -- fire_v
INSERT INTO `mob_spell_lists` VALUES ('Amun',215,158,1,255); -- aero_v
INSERT INTO `mob_spell_lists` VALUES ('Amun',215,177,1,255); -- firaga_iv
INSERT INTO `mob_spell_lists` VALUES ('Amun',215,187,1,255); -- aeroga_iv
INSERT INTO `mob_spell_lists` VALUES ('Amun',215,359,1,255); -- Silencega
INSERT INTO `mob_spell_lists` VALUES ('Berstuk',216,202,1,255); -- waterga_iv
INSERT INTO `mob_spell_lists` VALUES ('Berstuk',216,366,1,255); -- graviga
INSERT INTO `mob_spell_lists` VALUES ('Berstuk',216,501,1,255); -- waterja
INSERT INTO `mob_spell_lists` VALUES ('Berstuk',216,713,1,255); -- water_v
INSERT INTO `mob_spell_lists` VALUES ('Blazing_Eruca',217,286,1,255); -- addle
INSERT INTO `mob_spell_lists` VALUES ('Blazing_Eruca',217,148,1,255); -- fire_v
INSERT INTO `mob_spell_lists` VALUES ('Blazing_Eruca',217,177,1,255); -- firaga_iv
INSERT INTO `mob_spell_lists` VALUES ('Drekavac',218,55,1,255); -- aquaveil
INSERT INTO `mob_spell_lists` VALUES ('Drekavac',218,113,1,255); -- rainstorm
INSERT INTO `mob_spell_lists` VALUES ('Drekavac',218,202,1,255); -- waterga_iv
INSERT INTO `mob_spell_lists` VALUES ('Drekavac',218,491,1,255); -- gain-mnd
INSERT INTO `mob_spell_lists` VALUES ('Drekavac',218,501,1,255); -- waterja
INSERT INTO `mob_spell_lists` VALUES ('Drekavac',218,713,1,255); -- water_v
INSERT INTO `mob_spell_lists` VALUES ('Granite_Borer',219,148,1,255); -- fire_v
INSERT INTO `mob_spell_lists` VALUES ('Granite_Borer',219,177,1,255); -- firaga_iv
INSERT INTO `mob_spell_lists` VALUES ('Kharon',220,275,1,255); -- absorb-tp
INSERT INTO `mob_spell_lists` VALUES ('Kharon',220,277,1,255); -- dread_spikes
INSERT INTO `mob_spell_lists` VALUES ('Maahes',221,167,1,255); -- thunder_iv
INSERT INTO `mob_spell_lists` VALUES ('Maahes',221,168,1,255); -- thunder_v
INSERT INTO `mob_spell_lists` VALUES ('Maahes',221,196,1,255); -- thundaga_iii
INSERT INTO `mob_spell_lists` VALUES ('Maahes',221,197,1,255); -- thundaga_iv
INSERT INTO `mob_spell_lists` VALUES ('Mielikki',222,99,1,255); -- sandstorm
INSERT INTO `mob_spell_lists` VALUES ('Mielikki',222,163,1,255); -- stone_v
INSERT INTO `mob_spell_lists` VALUES ('Mielikki',222,191,1,255); -- stonega_iii
INSERT INTO `mob_spell_lists` VALUES ('Mielikki',222,192,1,255); -- stonega_iv
INSERT INTO `mob_spell_lists` VALUES ('Mielikki',222,286,1,255); -- addle
INSERT INTO `mob_spell_lists` VALUES ('Mielikki',222,499,1,255); -- stoneja
INSERT INTO `mob_spell_lists` VALUES ('Pallid_Percy',223,158,1,255); -- aero_v
INSERT INTO `mob_spell_lists` VALUES ('Pallid_Percy',223,163,1,255); -- stone_v
INSERT INTO `mob_spell_lists` VALUES ('Pallid_Percy',223,187,1,255); -- aeroga_iv
INSERT INTO `mob_spell_lists` VALUES ('Pallid_Percy',223,192,1,255); -- stonega_iv
INSERT INTO `mob_spell_lists` VALUES ('Pallid_Percy',223,357,1,255); -- slowga
INSERT INTO `mob_spell_lists` VALUES ('Pallid_Percy',223,359,1,255); -- silencega
INSERT INTO `mob_spell_lists` VALUES ('Pallid_Percy',223,366,1,255); -- graviga
INSERT INTO `mob_spell_lists` VALUES ('Svarbhanu',224,255,1,255); -- break
INSERT INTO `mob_spell_lists` VALUES ('Svarbhanu',224,286,1,255); -- addle
INSERT INTO `mob_spell_lists` VALUES ('Svarbhanu',224,357,1,255); -- slowga
INSERT INTO `mob_spell_lists` VALUES ('Smok',225,148,1,255); -- fire_v
INSERT INTO `mob_spell_lists` VALUES ('Smok',225,177,1,255); -- firaga_iv
INSERT INTO `mob_spell_lists` VALUES ('Smok',225,204,1,255); -- flare
INSERT INTO `mob_spell_lists` VALUES ('Smok',225,286,1,255); -- addle
INSERT INTO `mob_spell_lists` VALUES ('Titlacauan',226,177,1,255); -- firaga_iv
INSERT INTO `mob_spell_lists` VALUES ('Titlacauan',226,182,1,255); -- blizzaga_iv
INSERT INTO `mob_spell_lists` VALUES ('Titlacauan',226,219,1,255); -- comet
INSERT INTO `mob_spell_lists` VALUES ('Titlacauan',226,245,1,255); -- drain
INSERT INTO `mob_spell_lists` VALUES ('Titlacauan',226,356,1,255); -- paralyga
INSERT INTO `mob_spell_lists` VALUES ('Titlacauan',226,360,1,255); -- dispelga
INSERT INTO `mob_spell_lists` VALUES ('Titlacauan',226,367,1,255); -- death
INSERT INTO `mob_spell_lists` VALUES ('Tunga_mode1',227,191,1,255); -- stonega_iii
INSERT INTO `mob_spell_lists` VALUES ('Tunga_mode1',227,255,1,255); -- break
INSERT INTO `mob_spell_lists` VALUES ('Tunga_mode1',227,357,1,255); -- slowga
INSERT INTO `mob_spell_lists` VALUES ('Tunga_mode1',227,360,1,255); -- dispelga
INSERT INTO `mob_spell_lists` VALUES ('Tunga_mode1',227,365,1,255); -- breakga
INSERT INTO `mob_spell_lists` VALUES ('Tunga_mode2',228,163,1,255); -- stone_v
INSERT INTO `mob_spell_lists` VALUES ('Tunga_mode2',228,192,1,255); -- stonega_iv
INSERT INTO `mob_spell_lists` VALUES ('Tunga_mode2',228,255,1,255); -- break
INSERT INTO `mob_spell_lists` VALUES ('Tunga_mode2',228,365,1,255); -- breakga
INSERT INTO `mob_spell_lists` VALUES ('Ulhuadshi',229,192,1,255); -- stonega_iv
INSERT INTO `mob_spell_lists` VALUES ('Ulhuadshi',229,357,1,255); -- slowga
INSERT INTO `mob_spell_lists` VALUES ('Ulhuadshi',229,499,1,255); -- stoneja
INSERT INTO `mob_spell_lists` VALUES ('Abyssic_Cluster',230, 148, 1, 255); -- fire_v
INSERT INTO `mob_spell_lists` VALUES ('Abyssic_Cluster',230, 177, 1, 255); -- firaga_iv
INSERT INTO `mob_spell_lists` VALUES ('Abyssic_Cluster',230, 205, 1, 255); -- flare_ii
INSERT INTO `mob_spell_lists` VALUES ('Abyssic_Cluster',230, 249, 1, 255); -- blaze_spikes
INSERT INTO `mob_spell_lists` VALUES ('Amhuluk', 231, 187, 1, 255); -- aeroga_iv
INSERT INTO `mob_spell_lists` VALUES ('Amhuluk', 231, 208, 1, 255); -- tornado
INSERT INTO `mob_spell_lists` VALUES ('Amhuluk', 231, 245, 1, 255); -- drain
INSERT INTO `mob_spell_lists` VALUES ('Amhuluk', 231, 359, 1, 255); -- silencga
INSERT INTO `mob_spell_lists` VALUES ('Amhuluk', 231, 366, 1, 255); -- graviga
INSERT INTO `mob_spell_lists` VALUES ('Athamas', 232, 286, 1, 255); -- addle
INSERT INTO `mob_spell_lists` VALUES ('Athamas', 232, 359, 1, 255); -- silencega
INSERT INTO `mob_spell_lists` VALUES ('Athamas', 232, 366, 1, 255); -- graviga
INSERT INTO `mob_spell_lists` VALUES ('Heqet', 233, 56, 1, 255); -- slow
INSERT INTO `mob_spell_lists` VALUES ('Heqet', 233, 199, 1, 255); -- waterga
INSERT INTO `mob_spell_lists` VALUES ('Heqet', 233, 200, 1, 255); -- waterga_ii
INSERT INTO `mob_spell_lists` VALUES ('Heqet', 233, 202, 1, 255); -- waterga_iv
INSERT INTO `mob_spell_lists` VALUES ('Heqet', 233, 286, 1, 255); -- addle
INSERT INTO `mob_spell_lists` VALUES ('Heqet', 233, 357, 1, 255); -- slowga
INSERT INTO `mob_spell_lists` VALUES ('Heqet', 233, 501, 1, 255); -- waterja
INSERT INTO `mob_spell_lists` VALUES ('Karkatakam', 234, 200, 1, 255); -- waterga_ii
INSERT INTO `mob_spell_lists` VALUES ('Karkatakam', 234, 214, 1, 255); -- flood
INSERT INTO `mob_spell_lists` VALUES ('Sobek',235, 182, 1, 255); -- blizzaga_iv
INSERT INTO `mob_spell_lists` VALUES ('Sobek',235, 274, 1, 255); -- sleepga_ii
INSERT INTO `mob_spell_lists` VALUES ('Sobek',235, 356, 1, 255); -- paralyga
INSERT INTO `mob_spell_lists` VALUES ('Sobek',235, 360, 1, 255); -- dispelga
INSERT INTO `mob_spell_lists` VALUES ('Sobek',235, 362, 1, 255); -- bindga
INSERT INTO `mob_spell_lists` VALUES ('Itzpapalotl',236,177,1,255); -- firaga_iv
INSERT INTO `mob_spell_lists` VALUES ('Likho',237,175,1,255); -- firaga_ii
INSERT INTO `mob_spell_lists` VALUES ('Hoar-knuckled_Rimberry',238,324,1,255); -- hyoton_ni
INSERT INTO `mob_spell_lists` VALUES ('Hoar-knuckled_Rimberry',238,342,1,255); -- jubaku_ni
INSERT INTO `mob_spell_lists` VALUES ('Dee_Zelko_85',239,154,1,255); -- aero
INSERT INTO `mob_spell_lists` VALUES ('Dee_Zelko_85',239,184,1,255); -- aeroga
INSERT INTO `mob_spell_lists` VALUES ('Dee_Zelko_85',239,232,1,255); -- bio_iii
INSERT INTO `mob_spell_lists` VALUES ('Dee_Zelko_85',239,274,1,255); -- sleepga_ii
INSERT INTO `mob_spell_lists` VALUES ('Dee_Zelko_85',239,252,1,255); -- stun
INSERT INTO `mob_spell_lists` VALUES ('Dee_Zelko_70',240,155,1,255); -- aero_ii
INSERT INTO `mob_spell_lists` VALUES ('Dee_Zelko_70',240,184,1,255); -- aeroga
INSERT INTO `mob_spell_lists` VALUES ('Dee_Zelko_70',240,232,1,255); -- bio_iii
INSERT INTO `mob_spell_lists` VALUES ('Dee_Zelko_70',240,274,1,255); -- sleepga_ii
INSERT INTO `mob_spell_lists` VALUES ('Dee_Zelko_70',240,252,1,255); -- stun
INSERT INTO `mob_spell_lists` VALUES ('Dee_Zelko_55',241,156,1,255); -- aero_iii
INSERT INTO `mob_spell_lists` VALUES ('Dee_Zelko_55',241,185,1,255); -- aeroga_ii
INSERT INTO `mob_spell_lists` VALUES ('Dee_Zelko_55',241,232,1,255); -- bio_iii
INSERT INTO `mob_spell_lists` VALUES ('Dee_Zelko_55',241,274,1,255); -- sleepga_ii
INSERT INTO `mob_spell_lists` VALUES ('Dee_Zelko_55',241,252,1,255); -- stun
INSERT INTO `mob_spell_lists` VALUES ('Dee_Zelko_40',242,157,1,255); -- aero_iv
INSERT INTO `mob_spell_lists` VALUES ('Dee_Zelko_40',242,185,1,255); -- aeroga_ii
INSERT INTO `mob_spell_lists` VALUES ('Dee_Zelko_40',242,232,1,255); -- bio_iii
INSERT INTO `mob_spell_lists` VALUES ('Dee_Zelko_40',242,274,1,255); -- sleepga_ii
INSERT INTO `mob_spell_lists` VALUES ('Dee_Zelko_40',242,252,1,255); -- stun
INSERT INTO `mob_spell_lists` VALUES ('Dee_Zelko_25',243,208,1,255); -- tornado
INSERT INTO `mob_spell_lists` VALUES ('Dee_Zelko_25',243,186,1,255); -- aeroga_iii
INSERT INTO `mob_spell_lists` VALUES ('Dee_Zelko_25',243,232,1,255); -- bio_iii
INSERT INTO `mob_spell_lists` VALUES ('Dee_Zelko_25',243,274,1,255); -- sleepga_ii
INSERT INTO `mob_spell_lists` VALUES ('Dee_Zelko_25',243,252,1,255); -- stun
INSERT INTO `mob_spell_lists` VALUES ('Dee_Zelko_0',244,209,1,255); -- tornado_ii
INSERT INTO `mob_spell_lists` VALUES ('Dee_Zelko_0',244,186,1,255); -- aeroga_iii
INSERT INTO `mob_spell_lists` VALUES ('Dee_Zelko_0',244,232,1,255); -- bio_iii
INSERT INTO `mob_spell_lists` VALUES ('Dee_Zelko_0',244,274,1,255); -- sleepga_ii
INSERT INTO `mob_spell_lists` VALUES ('Dee_Zelko_0',244,252,1,255); -- stun
INSERT INTO `mob_spell_lists` VALUES ('Bukhis',245,153,1,255); -- blizzard_v
INSERT INTO `mob_spell_lists` VALUES ('Bukhis',245,182,1,255); -- blizzaga_iv
INSERT INTO `mob_spell_lists` VALUES ('Bukhis',245,356,1,255); -- paralyga
INSERT INTO `mob_spell_lists` VALUES ('Bukhis',245,362,1,255); -- bindga
INSERT INTO `mob_spell_lists` VALUES ('Chhir_Batti',246,53,1,255); -- blink
INSERT INTO `mob_spell_lists` VALUES ('Chhir_Batti',246,54,1,255); -- stoneskin
INSERT INTO `mob_spell_lists` VALUES ('Chhir_Batti',246,57,1,255); -- haste
INSERT INTO `mob_spell_lists` VALUES ('Chhir_Batti',246,118,1,255); -- voidstorm
INSERT INTO `mob_spell_lists` VALUES ('Chhir_Batti',246,356,1,255); -- paralyaga
INSERT INTO `mob_spell_lists` VALUES ('Chhir_Batti',246,357,1,255); -- slowga
INSERT INTO `mob_spell_lists` VALUES ('Chhir_Batti',246,359,1,255); -- silencega
INSERT INTO `mob_spell_lists` VALUES ('Chhir_Batti',246,362,1,255); -- bindga
INSERT INTO `mob_spell_lists` VALUES ('Durinn',247,177,1,255); -- firaga_iv
INSERT INTO `mob_spell_lists` VALUES ('Durinn',247,182,1,255); -- blizzaga_iv
INSERT INTO `mob_spell_lists` VALUES ('Durinn',247,187,1,255); -- aeroaga_iv
INSERT INTO `mob_spell_lists` VALUES ('Durinn',247,192,1,255); -- stonega_iv
INSERT INTO `mob_spell_lists` VALUES ('Durinn',247,197,1,255); -- thundaga_iv
INSERT INTO `mob_spell_lists` VALUES ('Durinn',247,202,1,255); -- waterga_iv
INSERT INTO `mob_spell_lists` VALUES ('Durinn',247,204,1,255); -- flare
INSERT INTO `mob_spell_lists` VALUES ('Durinn',247,206,1,255); -- freeze
INSERT INTO `mob_spell_lists` VALUES ('Durinn',247,208,1,255); -- tornado
INSERT INTO `mob_spell_lists` VALUES ('Durinn',247,210,1,255); -- quake
INSERT INTO `mob_spell_lists` VALUES ('Durinn',247,212,1,255); -- burst
INSERT INTO `mob_spell_lists` VALUES ('Durinn',247,214,1,255); -- flood
INSERT INTO `mob_spell_lists` VALUES ('Durinn',247,356,1,255); -- paralyga
INSERT INTO `mob_spell_lists` VALUES ('Durinn',247,359,1,255); -- silencega
INSERT INTO `mob_spell_lists` VALUES ('Dvalinn',248,176,1,255); -- firaga_iii
INSERT INTO `mob_spell_lists` VALUES ('Dvalinn',248,181,1,255); -- blizzaga_iii
INSERT INTO `mob_spell_lists` VALUES ('Dvalinn',248,186,1,255); -- aeroaga_iii
INSERT INTO `mob_spell_lists` VALUES ('Dvalinn',248,191,1,255); -- stonmega_iii
INSERT INTO `mob_spell_lists` VALUES ('Dvalinn',248,196,1,255); -- thundaga_iii
INSERT INTO `mob_spell_lists` VALUES ('Dvalinn',248,201,1,255); -- waterga_iii
INSERT INTO `mob_spell_lists` VALUES ('Dvalinn',248,356,1,255); -- paralyga
INSERT INTO `mob_spell_lists` VALUES ('Dvalinn',248,357,1,255); -- slowga
INSERT INTO `mob_spell_lists` VALUES ('Dvalinn',248,359,1,255); -- silencega
INSERT INTO `mob_spell_lists` VALUES ('Dvalinn',248,362,1,255); -- bindga
INSERT INTO `mob_spell_lists` VALUES ('Dvalinn',248,366,1,255); -- graviga
INSERT INTO `mob_spell_lists` VALUES ('Hanuman',249,186,1,255); -- aeroga_iii
INSERT INTO `mob_spell_lists` VALUES ('Hanuman',249,274,1,255); -- sleepga_ii
INSERT INTO `mob_spell_lists` VALUES ('Hanuman',249,359,1,255); -- silencega
INSERT INTO `mob_spell_lists` VALUES ('Hanuman',249,366,1,255); -- graviga
INSERT INTO `mob_spell_lists` VALUES ('Hrosshvalur',250,501,1,255); -- waterja
INSERT INTO `mob_spell_lists` VALUES ('Iku-Turso',251,173,1,255); -- water_v
INSERT INTO `mob_spell_lists` VALUES ('Iku-Turso',251,202,1,255); -- waterga_iv
INSERT INTO `mob_spell_lists` VALUES ('Iku-Turso',251,501,1,255); -- waterja
INSERT INTO `mob_spell_lists` VALUES ('Kadraeth_the_Hatespawn',252,197,1,255); -- thundaga_iv
INSERT INTO `mob_spell_lists` VALUES ('Kadraeth_the_Hatespawn',252,252,1,255); -- stun
INSERT INTO `mob_spell_lists` VALUES ('Lord_Varney',253,53,1,255); -- blink
INSERT INTO `mob_spell_lists` VALUES ('Lord_Varney',253,57,1,255); -- haste
INSERT INTO `mob_spell_lists` VALUES ('Lord_Varney',253,157,1,255); -- aero_iv
INSERT INTO `mob_spell_lists` VALUES ('Lord_Varney',253,158,1,255); -- aero_v
INSERT INTO `mob_spell_lists` VALUES ('Lord_Varney',253,187,1,255); -- aeroga_iv
INSERT INTO `mob_spell_lists` VALUES ('Lord_Varney',253,366,1,255); -- graviga
INSERT INTO `mob_spell_lists` VALUES ('Lord_Varney',253,359,1,255); -- silencega
INSERT INTO `mob_spell_lists` VALUES ('Pascerpot',254,21,1,255); -- holy
INSERT INTO `mob_spell_lists` VALUES ('Pascerpot',254,22,1,255); -- holy_ii
INSERT INTO `mob_spell_lists` VALUES ('Pascerpot',254,40,1,255); -- banishga_iii
INSERT INTO `mob_spell_lists` VALUES ('Pascerpot',254,58,1,255); -- paralyze
INSERT INTO `mob_spell_lists` VALUES ('Pascerpot',254,59,1,255); -- silence
INSERT INTO `mob_spell_lists` VALUES ('Pascerpot',254,356,1,255); -- paralyga
INSERT INTO `mob_spell_lists` VALUES ('Pascerpot',254,357,1,255); -- slowga
INSERT INTO `mob_spell_lists` VALUES ('Pascerpot',254,359,1,255); -- silencega
INSERT INTO `mob_spell_lists` VALUES ('Rakshas',255,176,1,255); -- firega_iii
INSERT INTO `mob_spell_lists` VALUES ('Rakshas',255,191,1,255); -- stonega_iii
INSERT INTO `mob_spell_lists` VALUES ('Rakshas',255,255,1,255); -- break
INSERT INTO `mob_spell_lists` VALUES ('Rakshas',255,286,1,255); -- addle
INSERT INTO `mob_spell_lists` VALUES ('Rakshas',255,357,1,255); -- slowga
INSERT INTO `mob_spell_lists` VALUES ('Sedna',256,55,1,255); -- aquaveil
INSERT INTO `mob_spell_lists` VALUES ('Sedna',256,173,1,255); -- water_v
INSERT INTO `mob_spell_lists` VALUES ('Sedna',256,202,1,255); -- waterga_iv
INSERT INTO `mob_spell_lists` VALUES ('Sedna',256,214,1,255); -- flood
INSERT INTO `mob_spell_lists` VALUES ('Sedna',256,360,1,255); -- dispelga
INSERT INTO `mob_spell_lists` VALUES ('Sedna',256,501,1,255); -- waterja
INSERT INTO `mob_spell_lists` VALUES ('Karkadann',257,197,1,255); -- thundaga_iv
INSERT INTO `mob_spell_lists` VALUES ('Amarok',258,147,1,255); -- fire_iv
INSERT INTO `mob_spell_lists` VALUES ('Amarok',258,176,1,255); -- firega_iii
INSERT INTO `mob_spell_lists` VALUES ('Amarok',258,286,1,255); -- addle
INSERT INTO `mob_spell_lists` VALUES ('Ansherekh',259,147,1,255); -- fire_iv
INSERT INTO `mob_spell_lists` VALUES ('Ansherekh',259,286,1,255); -- addle
INSERT INTO `mob_spell_lists` VALUES ('Battlerigged_Chariot',260,147,1,255); -- fire_iv
INSERT INTO `mob_spell_lists` VALUES ('Battlerigged_Chariot',260,176,1,255); -- firega_iii
INSERT INTO `mob_spell_lists` VALUES ('Battlerigged_Chariot',260,204,1,255); -- flare
INSERT INTO `mob_spell_lists` VALUES ('Battlerigged_Chariot',260,286,1,255); -- addle
INSERT INTO `mob_spell_lists` VALUES ('Cuijatender',261,356,1,255); -- paralyga
INSERT INTO `mob_spell_lists` VALUES ('Cuijatender',261,359,1,255); -- silencega
INSERT INTO `mob_spell_lists` VALUES ('Dragua',262,54,1,255); -- stoneskin
INSERT INTO `mob_spell_lists` VALUES ('Dragua',262,163,1,255); -- stone_v
INSERT INTO `mob_spell_lists` VALUES ('Dragua',262,192,1,255); -- stonega_iv
INSERT INTO `mob_spell_lists` VALUES ('Dragua',262,357,1,255); -- slowga
INSERT INTO `mob_spell_lists` VALUES ('Dragua',262,499,1,255); -- stoneja
INSERT INTO `mob_spell_lists` VALUES ('Hedjedjet_pre_50',263,362,1,255); -- bindga
INSERT INTO `mob_spell_lists` VALUES ('Hedjedjet_post_50',264,362,1,255); -- bindga
INSERT INTO `mob_spell_lists` VALUES ('Hedjedjet_post_50',264,363,1,255); -- breakga
INSERT INTO `mob_spell_lists` VALUES ('Orthrus',265,146,1,255); -- fire_iii
INSERT INTO `mob_spell_lists` VALUES ('Orthrus',265,147,1,255); -- fire_iv
INSERT INTO `mob_spell_lists` VALUES ('Orthrus',265,148,1,255); -- fire_v
INSERT INTO `mob_spell_lists` VALUES ('Orthrus',265,176,1,255); -- firaga_iii
INSERT INTO `mob_spell_lists` VALUES ('Orthrus',265,177,1,255); -- firaga_iv
INSERT INTO `mob_spell_lists` VALUES ('Orthrus',265,204,1,255); -- flare
INSERT INTO `mob_spell_lists` VALUES ('Orthrus',265,249,1,255); -- blaze_spikes
INSERT INTO `mob_spell_lists` VALUES ('Ouzelum',266,147,1,255); -- fire_iv
INSERT INTO `mob_spell_lists` VALUES ('Ouzelum',266,148,1,255); -- fire_v
INSERT INTO `mob_spell_lists` VALUES ('Ouzelum',266,157,1,255); -- aero_iv
INSERT INTO `mob_spell_lists` VALUES ('Ouzelum',266,158,1,255); -- aero_v
INSERT INTO `mob_spell_lists` VALUES ('Ouzelum',266,286,1,255); -- addle
INSERT INTO `mob_spell_lists` VALUES ('Ouzelum',266,359,1,255); -- silencega
INSERT INTO `mob_spell_lists` VALUES ('Sharabha_100_to_50',267,162,1,255); -- stone_iv
INSERT INTO `mob_spell_lists` VALUES ('Sharabha_100_to_50',267,191,1,255); -- stonega_iii
INSERT INTO `mob_spell_lists` VALUES ('Sharabha_50_to_25',268,163,1,255); -- stone_v
INSERT INTO `mob_spell_lists` VALUES ('Sharabha_50_to_25',268,499,1,255); -- stoneja
INSERT INTO `mob_spell_lists` VALUES ('Sharabha_below_25',269,163,1,255); -- stone_v
INSERT INTO `mob_spell_lists` VALUES ('Sharabha_below_25',269,192,1,255); -- stonega_iv
INSERT INTO `mob_spell_lists` VALUES ('Sharabha_below_25',269,499,1,255); -- stoneja
INSERT INTO `mob_spell_lists` VALUES ('Vadleany',270,158,1,255); -- aero_v
INSERT INTO `mob_spell_lists` VALUES ('Vadleany',270,187,1,255); -- aeroga_iv
INSERT INTO `mob_spell_lists` VALUES ('Vadleany',270,208,1,255); -- tornado
INSERT INTO `mob_spell_lists` VALUES ('Vadleany',270,498,1,255); -- aeroja
INSERT INTO `mob_spell_lists` VALUES ('Waugyl',271,99,1,255); -- sandstorm
INSERT INTO `mob_spell_lists` VALUES ('Waugyl',271,113,1,255); -- rainstorm
INSERT INTO `mob_spell_lists` VALUES ('Waugyl',271,114,1,255); -- windstorm
INSERT INTO `mob_spell_lists` VALUES ('Waugyl',271,115,1,255); -- firestorm
INSERT INTO `mob_spell_lists` VALUES ('Waugyl',271,116,1,255); -- hailstorm
INSERT INTO `mob_spell_lists` VALUES ('Waugyl',271,117,1,255); -- thunderstorm
INSERT INTO `mob_spell_lists` VALUES ('Waugyl',271,118,1,255); -- voidstorm
INSERT INTO `mob_spell_lists` VALUES ('Waugyl',271,119,1,255); -- aurorastorm
INSERT INTO `mob_spell_lists` VALUES ('Anemic_Aloysius',272,163,1,255); -- stone_v
INSERT INTO `mob_spell_lists` VALUES ('Anemic_Aloysius',272,190,1,255); -- stonega_ii
INSERT INTO `mob_spell_lists` VALUES ('Anemic_Aloysius',272,191,1,255); -- stonega_iii
INSERT INTO `mob_spell_lists` VALUES ('Anemic_Aloysius',272,192,1,255); -- stonega_iv
INSERT INTO `mob_spell_lists` VALUES ('Anemic_Aloysius',272,357,1,255); -- slowga
INSERT INTO `mob_spell_lists` VALUES ('Anemic_Aloysius',272,499,1,255); -- stoneja
INSERT INTO `mob_spell_lists` VALUES ('Apademak',273,167,1,255); -- thunder_iv
INSERT INTO `mob_spell_lists` VALUES ('Apademak',273,168,1,255); -- thunder_v
INSERT INTO `mob_spell_lists` VALUES ('Apademak',273,196,1,255); -- thundaga_iii
INSERT INTO `mob_spell_lists` VALUES ('Apademak',273,197,1,255); -- thundaga_iv
INSERT INTO `mob_spell_lists` VALUES ('Empousa',274,245,1,255); -- drain
INSERT INTO `mob_spell_lists` VALUES ('Empousa',274,277,1,255); -- dread_spikes
INSERT INTO `mob_spell_lists` VALUES ('Empousa',274,360,1,255); -- dispelga
INSERT INTO `mob_spell_lists` VALUES ('Isgebind',275,152,1,255); -- blizzard_iv
INSERT INTO `mob_spell_lists` VALUES ('Isgebind',275,153,1,255); -- blizzard_v
INSERT INTO `mob_spell_lists` VALUES ('Isgebind',275,181,1,255); -- blizzaga_iii
INSERT INTO `mob_spell_lists` VALUES ('Isgebind',275,182,1,255); -- blizzaga_iv
INSERT INTO `mob_spell_lists` VALUES ('Pantokrator_100_to_25',276,148,1,255); -- fire_v
INSERT INTO `mob_spell_lists` VALUES ('Pantokrator_100_to_25',276,153,1,255); -- blizzard_v
INSERT INTO `mob_spell_lists` VALUES ('Pantokrator_100_to_25',276,158,1,255); -- aero_v
INSERT INTO `mob_spell_lists` VALUES ('Pantokrator_100_to_25',276,163,1,255); -- stone_v
INSERT INTO `mob_spell_lists` VALUES ('Pantokrator_100_to_25',276,168,1,255); -- thunder_v
INSERT INTO `mob_spell_lists` VALUES ('Pantokrator_100_to_25',276,173,1,255); -- water_v
INSERT INTO `mob_spell_lists` VALUES ('Pantokrator_100_to_25',276,176,1,255); -- firaga_iii
INSERT INTO `mob_spell_lists` VALUES ('Pantokrator_100_to_25',276,181,1,255); -- blizzaga_iii
INSERT INTO `mob_spell_lists` VALUES ('Pantokrator_100_to_25',276,186,1,255); -- aeroga_iii
INSERT INTO `mob_spell_lists` VALUES ('Pantokrator_100_to_25',276,191,1,255); -- stonega_iii
INSERT INTO `mob_spell_lists` VALUES ('Pantokrator_100_to_25',276,196,1,255); -- thundaga_iii
INSERT INTO `mob_spell_lists` VALUES ('Pantokrator_100_to_25',276,201,1,255); -- waterga_iii
INSERT INTO `mob_spell_lists` VALUES ('Pantokrator_100_to_25',276,357,1,255); -- slowga
INSERT INTO `mob_spell_lists` VALUES ('Pantokrator_100_to_25',276,359,1,255); -- silencega
INSERT INTO `mob_spell_lists` VALUES ('Pantokrator_100_to_25',276,366,1,255); -- graviga
INSERT INTO `mob_spell_lists` VALUES ('Pantokrator_below_25',277,148,1,255); -- fire_v
INSERT INTO `mob_spell_lists` VALUES ('Pantokrator_below_25',277,153,1,255); -- blizzard_v
INSERT INTO `mob_spell_lists` VALUES ('Pantokrator_below_25',277,158,1,255); -- aero_v
INSERT INTO `mob_spell_lists` VALUES ('Pantokrator_below_25',277,163,1,255); -- stone_v
INSERT INTO `mob_spell_lists` VALUES ('Pantokrator_below_25',277,168,1,255); -- thunder_v
INSERT INTO `mob_spell_lists` VALUES ('Pantokrator_below_25',277,173,1,255); -- water_v
INSERT INTO `mob_spell_lists` VALUES ('Pantokrator_below_25',277,177,1,255); -- firaga_iv
INSERT INTO `mob_spell_lists` VALUES ('Pantokrator_below_25',277,182,1,255); -- blizzaga_iv
INSERT INTO `mob_spell_lists` VALUES ('Pantokrator_below_25',277,187,1,255); -- aeroga_iv
INSERT INTO `mob_spell_lists` VALUES ('Pantokrator_below_25',277,192,1,255); -- stonega_iv
INSERT INTO `mob_spell_lists` VALUES ('Pantokrator_below_25',277,197,1,255); -- thundaga_iv
INSERT INTO `mob_spell_lists` VALUES ('Pantokrator_below_25',277,202,1,255); -- waterga_iv
INSERT INTO `mob_spell_lists` VALUES ('Pantokrator_below_25',277,357,1,255); -- slowga
INSERT INTO `mob_spell_lists` VALUES ('Pantokrator_below_25',277,359,1,255); -- silencega
INSERT INTO `mob_spell_lists` VALUES ('Pantokrator_below_25',277,366,1,255); -- graviga
INSERT INTO `mob_spell_lists` VALUES ('Upas-Kamuy',278,152,1,255); -- blizzard_iv
INSERT INTO `mob_spell_lists` VALUES ('Upas-Kamuy',278,153,1,255); -- blizzard_v
INSERT INTO `mob_spell_lists` VALUES ('Upas-Kamuy',278,206,1,255); -- freeze
INSERT INTO `mob_spell_lists` VALUES ('Upas-Kamuy',278,207,1,255); -- freeze_ii
INSERT INTO `mob_spell_lists` VALUES ('Veri_Selen',279,157,1,255); -- aero_iv
INSERT INTO `mob_spell_lists` VALUES ('Veri_Selen',279,158,1,255); -- aero_v
INSERT INTO `mob_spell_lists` VALUES ('Veri_Selen',279,185,1,255); -- aeroga_ii
INSERT INTO `mob_spell_lists` VALUES ('Veri_Selen',279,186,1,255); -- aeroga_iii
INSERT INTO `mob_spell_lists` VALUES ('Veri_Selen',279,359,1,255); -- silencega
INSERT INTO `mob_spell_lists` VALUES ('Amphitrite',280,176,1,255); -- firaga_iii
INSERT INTO `mob_spell_lists` VALUES ('Amphitrite',280,191,1,255); -- stonega_iii
INSERT INTO `mob_spell_lists` VALUES ('Amphitrite',280,201,1,255); -- waterga_iii
INSERT INTO `mob_spell_lists` VALUES ('Assailer_Chariot',281,167,1,255); -- thunder_iv
INSERT INTO `mob_spell_lists` VALUES ('Assailer_Chariot',281,196,1,255); -- thundaga_iii
INSERT INTO `mob_spell_lists` VALUES ('Assailer_Chariot',281,239,1,255); -- shock
INSERT INTO `mob_spell_lists` VALUES ('Azdaja',282,177,1,255); -- firaga_iv
INSERT INTO `mob_spell_lists` VALUES ('Azdaja',282,182,1,255); -- blizzaga_iv
INSERT INTO `mob_spell_lists` VALUES ('Azdaja',282,187,1,255); -- aeroga_iv
INSERT INTO `mob_spell_lists` VALUES ('Azdaja',282,192,1,255); -- stonega_iv
INSERT INTO `mob_spell_lists` VALUES ('Azdaja',282,197,1,255); -- thundaga_iv
INSERT INTO `mob_spell_lists` VALUES ('Azdaja',282,252,1,255); -- stun
INSERT INTO `mob_spell_lists` VALUES ('Azdaja',282,260,1,255); -- dispel
INSERT INTO `mob_spell_lists` VALUES ('Azdaja',282,274,1,255); -- sleepga_ii
INSERT INTO `mob_spell_lists` VALUES ('Azdaja',282,286,1,255); -- addle
INSERT INTO `mob_spell_lists` VALUES ('Azdaja',282,359,1,255); -- silencega
INSERT INTO `mob_spell_lists` VALUES ('Azdaja',282,362,1,255); -- bindga
INSERT INTO `mob_spell_lists` VALUES ('Azdaja',282,365,1,255); -- breakga
INSERT INTO `mob_spell_lists` VALUES ('Azdaja',282,366,1,255); -- graviga
INSERT INTO `mob_spell_lists` VALUES ('Aby_Grauberg_Goblin_NM',283,148,1,255); -- fire_v
INSERT INTO `mob_spell_lists` VALUES ('Aby_Grauberg_Goblin_NM',283,177,1,255); -- firaga_iv
INSERT INTO `mob_spell_lists` VALUES ('Aby_Grauberg_Goblin_NM',283,496,1,255); -- firaja
-- Bomblix_Flamefinger, Burstrox_Powderpate NM both use Spell ID 283
INSERT INTO `mob_spell_lists` VALUES ('Fleshflayer_Killakriq',284,176,1,255); -- firaga_iii
INSERT INTO `mob_spell_lists` VALUES ('Fleshflayer_Killakriq',284,235,1,255); -- burn
INSERT INTO `mob_spell_lists` VALUES ('Fleshflayer_Killakriq',284,286,1,255); -- addle
INSERT INTO `mob_spell_lists` VALUES ('Fuath',285,176,1,255); -- firaga_iiii
INSERT INTO `mob_spell_lists` VALUES ('Fuath',285,181,1,255); -- blizzaga_iii
INSERT INTO `mob_spell_lists` VALUES ('Fuath',285,186,1,255); -- aeroga_iii
INSERT INTO `mob_spell_lists` VALUES ('Fuath',285,191,1,255); -- stonega_iii
INSERT INTO `mob_spell_lists` VALUES ('Fuath',285,196,1,255); -- thundaga_iii
INSERT INTO `mob_spell_lists` VALUES ('Fuath',285,201,1,255); -- waterga_iii
INSERT INTO `mob_spell_lists` VALUES ('Fuath',285,245,1,255); -- drain
INSERT INTO `mob_spell_lists` VALUES ('Fuath',285,247,1,255); -- aspir
INSERT INTO `mob_spell_lists` VALUES ('Ika-Roa',286,200,1,255); -- waterga_ii
INSERT INTO `mob_spell_lists` VALUES ('Ika-Roa',286,201,1,255); -- waterga_iii
INSERT INTO `mob_spell_lists` VALUES ('Ika-Roa',286,202,1,255); -- waterga_iv
INSERT INTO `mob_spell_lists` VALUES ('Ika-Roa',286,501,1,255); -- waterja
INSERT INTO `mob_spell_lists` VALUES ('Lorelei',287,35,1,255); -- diaga_iii
INSERT INTO `mob_spell_lists` VALUES ('Lorelei',287,158,1,255); -- aero_v
INSERT INTO `mob_spell_lists` VALUES ('Lorelei',287,187,1,255); -- aeroga_iv
INSERT INTO `mob_spell_lists` VALUES ('Lorelei',287,356,1,255); -- paralyga
INSERT INTO `mob_spell_lists` VALUES ('Lorelei',287,357,1,255); -- slowga
INSERT INTO `mob_spell_lists` VALUES ('Lorelei',287,359,1,255); -- silencega
INSERT INTO `mob_spell_lists` VALUES ('Lorelei',287,498,1,255); -- aeroja
INSERT INTO `mob_spell_lists` VALUES ('Minaruja',288,158,1,255); -- aero_v
INSERT INTO `mob_spell_lists` VALUES ('Minaruja',288,187,1,255); -- aeroga_iv
INSERT INTO `mob_spell_lists` VALUES ('Minaruja',288,357,1,255); -- slowga
INSERT INTO `mob_spell_lists` VALUES ('Minaruja',288,359,1,255); -- silencega
INSERT INTO `mob_spell_lists` VALUES ('Rencounter_Chariot',289,177,1,255); -- firaga_iv
INSERT INTO `mob_spell_lists` VALUES ('Rencounter_Chariot',289,197,1,255); -- thundaga_iv
INSERT INTO `mob_spell_lists` VALUES ('Rencounter_Chariot',289,235,1,255); -- burn
INSERT INTO `mob_spell_lists` VALUES ('Rencounter_Chariot',289,239,1,255); -- shock
INSERT INTO `mob_spell_lists` VALUES ('Rencounter_Chariot',289,270,1,255); -- absorb-int
INSERT INTO `mob_spell_lists` VALUES ('Rencounter_Chariot',289,271,1,255); -- absorb-mnd
INSERT INTO `mob_spell_lists` VALUES ('Teekesselchen',290,177,1,255); -- firaga_iv
INSERT INTO `mob_spell_lists` VALUES ('Teekesselchen',290,182,1,255); -- blizzaga_iv
INSERT INTO `mob_spell_lists` VALUES ('Teekesselchen',290,187,1,255); -- aeroga_iv
INSERT INTO `mob_spell_lists` VALUES ('Teekesselchen',290,192,1,255); -- stonega_iv
INSERT INTO `mob_spell_lists` VALUES ('Teekesselchen',290,197,1,255); -- thundaga_iv
INSERT INTO `mob_spell_lists` VALUES ('Teekesselchen',290,202,1,255); -- waterga_iv
INSERT INTO `mob_spell_lists` VALUES ('Teekesselchen',290,274,1,255); -- sleepga_ii
INSERT INTO `mob_spell_lists` VALUES ('Teekesselchen',290,357,1,255); -- slowga
INSERT INTO `mob_spell_lists` VALUES ('Teekesselchen',290,359,1,255); -- silencega
INSERT INTO `mob_spell_lists` VALUES ('Teekesselchen',290,365,1,255); -- breakga
INSERT INTO `mob_spell_lists` VALUES ('Teugghia',291,177,1,255); -- firaga_iv
INSERT INTO `mob_spell_lists` VALUES ('Teugghia',291,182,1,255); -- blizzaga_iv
INSERT INTO `mob_spell_lists` VALUES ('Teugghia',291,187,1,255); -- aeroga_iv
INSERT INTO `mob_spell_lists` VALUES ('Teugghia',291,192,1,255); -- stonega_iv
INSERT INTO `mob_spell_lists` VALUES ('Teugghia',291,197,1,255); -- thundaga_iv
INSERT INTO `mob_spell_lists` VALUES ('Teugghia',291,202,1,255); -- waterga_iv
INSERT INTO `mob_spell_lists` VALUES ('Teugghia',291,274,1,255); -- sleepga_ii
INSERT INTO `mob_spell_lists` VALUES ('Teugghia',291,286,1,255); -- addle
INSERT INTO `mob_spell_lists` VALUES ('Teugghia',291,356,1,255); -- paralyga
INSERT INTO `mob_spell_lists` VALUES ('Teugghia',291,362,1,255); -- bindga
INSERT INTO `mob_spell_lists` VALUES ('Teugghia',291,366,1,255); -- graviga
INSERT INTO `mob_spell_lists` VALUES ('Xibalba',292,158,1,255); -- aero_v
INSERT INTO `mob_spell_lists` VALUES ('Xibalba',292,185,1,255); -- aeroga_iii
INSERT INTO `mob_spell_lists` VALUES ('Xibalba',292,186,1,255); -- aeroga_iv
INSERT INTO `mob_spell_lists` VALUES ('Xibalba',292,252,1,255); -- stun -- should actually be AOE
INSERT INTO `mob_spell_lists` VALUES ('Xibalba',292,273,1,255); -- sleepga
INSERT INTO `mob_spell_lists` VALUES ('Xibalba',292,359,1,255); -- silenga
INSERT INTO `mob_spell_lists` VALUES ('Xibalba',292,361,1,255); -- blindga
INSERT INTO `mob_spell_lists` VALUES ('Xibalba',292,366,1,255); -- graviga
INSERT INTO `mob_spell_lists` VALUES ('Xibalba',292,367,1,255); -- death
INSERT INTO `mob_spell_lists` VALUES ('Xibalba',292,498,1,255); -- aeroja
INSERT INTO `mob_spell_lists` VALUES ('Nosferatu',293,252,1,255); -- Stun
INSERT INTO `mob_spell_lists` VALUES ('Nosferatu',293,277,1,255); -- Dread Spikes
INSERT INTO `mob_spell_lists` VALUES ('Nosferatu',293,245,1,255); -- Drain
INSERT INTO `mob_spell_lists` VALUES ('Nosferatu',293,246,1,255); -- Drain II
INSERT INTO `mob_spell_lists` VALUES ('Nosferatu',293,275,1,255); -- Absorb-TP
INSERT INTO `mob_spell_lists` VALUES ('Nosferatu',293,242,1,255); -- Absorb-ACC
INSERT INTO `mob_spell_lists` VALUES ('Honor',294,356,1,255); -- paralyga
INSERT INTO `mob_spell_lists` VALUES ('Honor',294,359,1,255); -- silencega
INSERT INTO `mob_spell_lists` VALUES ('Bomb_Queen',295,147,73,85); -- Fire IV
INSERT INTO `mob_spell_lists` VALUES ('Bomb_Queen',295,204,60,255); -- Flare
INSERT INTO `mob_spell_lists` VALUES ('Bomb_Queen',295,235,24,255); -- Burn
INSERT INTO `mob_spell_lists` VALUES ('Bomb_Queen',295,176,69,255); -- Firaga III
INSERT INTO `mob_spell_lists` VALUES ('Bomb_Queen',295,100,24,255); -- Enfire
INSERT INTO `mob_spell_lists` VALUES ('Bomb_Queen',295,249,10,255); -- Blaze Spikes
INSERT INTO `mob_spell_lists` VALUES ('Gotoh_Zha_the_Redolent_BLM',296,147,1,255); -- Fire 4
INSERT INTO `mob_spell_lists` VALUES ('Gotoh_Zha_the_Redolent_BLM',296,152,1,255); -- Blizzard 4
INSERT INTO `mob_spell_lists` VALUES ('Gotoh_Zha_the_Redolent_BLM',296,157,1,255); -- Aero 4
INSERT INTO `mob_spell_lists` VALUES ('Gotoh_Zha_the_Redolent_BLM',296,162,1,255); -- Stone 4
INSERT INTO `mob_spell_lists` VALUES ('Gotoh_Zha_the_Redolent_BLM',296,167,1,255); -- Thunder 4
INSERT INTO `mob_spell_lists` VALUES ('Gotoh_Zha_the_Redolent_BLM',296,172,1,255); -- Water 4
INSERT INTO `mob_spell_lists` VALUES ('Gotoh_Zha_the_Redolent_BLM',296,176,1,255); -- Firaga 3
INSERT INTO `mob_spell_lists` VALUES ('Gotoh_Zha_the_Redolent_BLM',296,181,1,255); -- Blizzaga 3
INSERT INTO `mob_spell_lists` VALUES ('Gotoh_Zha_the_Redolent_BLM',296,186,1,255); -- Aeroga 3
INSERT INTO `mob_spell_lists` VALUES ('Gotoh_Zha_the_Redolent_BLM',296,191,1,255); -- Stonega 3
INSERT INTO `mob_spell_lists` VALUES ('Gotoh_Zha_the_Redolent_BLM',296,196,1,255); -- Thundaga 3
INSERT INTO `mob_spell_lists` VALUES ('Gotoh_Zha_the_Redolent_BLM',296,201,1,255); -- Waterga 3
INSERT INTO `mob_spell_lists` VALUES ('Gotoh_Zha_the_Redolent_BLM',296,251,1,255); -- Shock Spikes
INSERT INTO `mob_spell_lists` VALUES ('Gotoh_Zha_the_Redolent_BLM',296,273,1,255); -- Sleepga
INSERT INTO `mob_spell_lists` VALUES ('Gotoh_Zha_the_Redolent_BLM',296,274,1,255); -- Sleepga II
INSERT INTO `mob_spell_lists` VALUES ('Gotoh_Zha_the_Redolent_WHM',297,5,1,255);   -- Cure V
INSERT INTO `mob_spell_lists` VALUES ('Gotoh_Zha_the_Redolent_WHM',297,10,1,255);  -- Curaga IV
INSERT INTO `mob_spell_lists` VALUES ('Gotoh_Zha_the_Redolent_WHM',297,14,1,255);  -- Poisona
INSERT INTO `mob_spell_lists` VALUES ('Gotoh_Zha_the_Redolent_WHM',297,15,1,255);  -- Paralyna
INSERT INTO `mob_spell_lists` VALUES ('Gotoh_Zha_the_Redolent_WHM',297,16,1,255);  -- Blindna
INSERT INTO `mob_spell_lists` VALUES ('Gotoh_Zha_the_Redolent_WHM',297,17,1,255);  -- Silena
INSERT INTO `mob_spell_lists` VALUES ('Gotoh_Zha_the_Redolent_WHM',297,18,1,255);  -- Stona
INSERT INTO `mob_spell_lists` VALUES ('Gotoh_Zha_the_Redolent_WHM',297,19,1,255);  -- Viruna
INSERT INTO `mob_spell_lists` VALUES ('Gotoh_Zha_the_Redolent_WHM',297,20,1,255);  -- Cursna
INSERT INTO `mob_spell_lists` VALUES ('Gotoh_Zha_the_Redolent_WHM',297,21,1,255);  -- Holy
INSERT INTO `mob_spell_lists` VALUES ('Gotoh_Zha_the_Redolent_WHM',297,40,1,255);  -- Banishga III
INSERT INTO `mob_spell_lists` VALUES ('Gotoh_Zha_the_Redolent_WHM',297,46,1,255);  -- Protect IV
INSERT INTO `mob_spell_lists` VALUES ('Gotoh_Zha_the_Redolent_WHM',297,51,1,255);  -- Shell IV
INSERT INTO `mob_spell_lists` VALUES ('Gotoh_Zha_the_Redolent_WHM',297,55,1,255);  -- Aquaveil
INSERT INTO `mob_spell_lists` VALUES ('Gotoh_Zha_the_Redolent_WHM',297,57,1,255);  -- Haste
INSERT INTO `mob_spell_lists` VALUES ('Gotoh_Zha_the_Redolent_WHM',297,59,1,255);  -- Silence
INSERT INTO `mob_spell_lists` VALUES ('Gotoh_Zha_the_Redolent_WHM',297,61,1,255);  -- Barblizzard
INSERT INTO `mob_spell_lists` VALUES ('Gotoh_Zha_the_Redolent_WHM',297,112,1,255); -- Flash
INSERT INTO `mob_spell_lists` VALUES ('Drumskull_Zogdregg',298,191,1,255); -- stonega_iii
INSERT INTO `mob_spell_lists` VALUES ('Humanoid_BLU',299,513,42,255); -- Venom Shell
INSERT INTO `mob_spell_lists` VALUES ('Humanoid_BLU',299,517,61,255); -- Maelsotrm
INSERT INTO `mob_spell_lists` VALUES ('Humanoid_BLU',299,519,26,255); -- Screwdriver
INSERT INTO `mob_spell_lists` VALUES ('Humanoid_BLU',299,521,42,255); -- MP Drainkiss
INSERT INTO `mob_spell_lists` VALUES ('Humanoid_BLU',299,522,34,255); -- Death Ray
INSERT INTO `mob_spell_lists` VALUES ('Humanoid_BLU',299,524,1,255); -- Sandspin
INSERT INTO `mob_spell_lists` VALUES ('Humanoid_BLU',299,527,34,255); -- Smaite of Rage
INSERT INTO `mob_spell_lists` VALUES ('Humanoid_BLU',299,529,18,255); -- Bludgeon
INSERT INTO `mob_spell_lists` VALUES ('Humanoid_BLU',299,530,48,255); -- Refueling
INSERT INTO `mob_spell_lists` VALUES ('Humanoid_BLU',299,531,50,255); -- Ice Break
INSERT INTO `mob_spell_lists` VALUES ('Humanoid_BLU',299,532,44,255); -- Blitzstrahl
INSERT INTO `mob_spell_lists` VALUES ('Humanoid_BLU',299,533,50,255); -- self Destruct
INSERT INTO `mob_spell_lists` VALUES ('Humanoid_BLU',299,534,40,255); -- Mysterious Light
INSERT INTO `mob_spell_lists` VALUES ('Humanoid_BLU',299,535,52,255); -- Cold Wave
INSERT INTO `mob_spell_lists` VALUES ('Humanoid_BLU',299,536,22,255); -- Poison Breath
INSERT INTO `mob_spell_lists` VALUES ('Humanoid_BLU',299,537,44,255); -- Stinking Gas
INSERT INTO `mob_spell_lists` VALUES ('Humanoid_BLU',299,538,62,255); -- Memento Mori
INSERT INTO `mob_spell_lists` VALUES ('Humanoid_BLU',299,539,40,255); -- Terror Touch
INSERT INTO `mob_spell_lists` VALUES ('Humanoid_BLU',299,540,63,255); -- Spinal Cleave
INSERT INTO `mob_spell_lists` VALUES ('Humanoid_BLU',299,541,48,255); -- Blood Saber
INSERT INTO `mob_spell_lists` VALUES ('Humanoid_BLU',299,542,36,255); -- Digest
INSERT INTO `mob_spell_lists` VALUES ('Humanoid_BLU',299,543,44,255); -- Mandibular Bite
INSERT INTO `mob_spell_lists` VALUES ('Humanoid_BLU',299,544,18,255); -- Cursed Sphere
INSERT INTO `mob_spell_lists` VALUES ('Humanoid_BLU',299,545,48,255); -- Sickel Slash
INSERT INTO `mob_spell_lists` VALUES ('Humanoid_BLU',299,547,8,255); -- Cocoon
INSERT INTO `mob_spell_lists` VALUES ('Humanoid_BLU',299,548,52,255); -- Filamented Hold
INSERT INTO `mob_spell_lists` VALUES ('Humanoid_BLU',299,549,1,29); -- Pollen
INSERT INTO `mob_spell_lists` VALUES ('Humanoid_BLU',299,551,4,255); -- Power Attack
INSERT INTO `mob_spell_lists` VALUES ('Humanoid_BLU',299,554,60,255); -- Death Scissors
INSERT INTO `mob_spell_lists` VALUES ('Humanoid_BLU',299,555,46,255); -- Magnetite Cloud
INSERT INTO `mob_spell_lists` VALUES ('Humanoid_BLU',299,557,61,255); -- Eyes on Me
INSERT INTO `mob_spell_lists` VALUES ('Humanoid_BLU',299,560,63,255); -- Frenetoc Rip
INSERT INTO `mob_spell_lists` VALUES ('Humanoid_BLU',299,561,50,255); -- Frightfull Roar
INSERT INTO `mob_spell_lists` VALUES ('Humanoid_BLU',299,563,54,255); -- Hecatomb Wave
INSERT INTO `mob_spell_lists` VALUES ('Humanoid_BLU',299,564,62,255); -- Body Slam
INSERT INTO `mob_spell_lists` VALUES ('Humanoid_BLU',299,565,54,255); -- Radient Breath
INSERT INTO `mob_spell_lists` VALUES ('Humanoid_BLU',299,567,16,255); -- Helldive
INSERT INTO `mob_spell_lists` VALUES ('Humanoid_BLU',299,569,38,255); -- Jet Stream
INSERT INTO `mob_spell_lists` VALUES ('Humanoid_BLU',299,570,20,255); -- Blood Drain
INSERT INTO `mob_spell_lists` VALUES ('Humanoid_BLU',299,572,32,255); -- Sound Blast
INSERT INTO `mob_spell_lists` VALUES ('Humanoid_BLU',299,573,64,255); -- Feather Tickle
INSERT INTO `mob_spell_lists` VALUES ('Humanoid_BLU',299,574,56,255); -- feather Barrier
INSERT INTO `mob_spell_lists` VALUES ('Humanoid_BLU',299,575,48,255); -- Jettatura
INSERT INTO `mob_spell_lists` VALUES ('Humanoid_BLU',299,576,64,255); -- Yawn
INSERT INTO `mob_spell_lists` VALUES ('Humanoid_BLU',299,577,1,255); -- Foot Kick
INSERT INTO `mob_spell_lists` VALUES ('Humanoid_BLU',299,578,30,57); -- Wild Carrot
INSERT INTO `mob_spell_lists` VALUES ('Humanoid_BLU',299,579,64,255); -- V. Trunk
INSERT INTO `mob_spell_lists` VALUES ('Humanoid_BLU',299,581,16,255); -- Healing Breeze
INSERT INTO `mob_spell_lists` VALUES ('Humanoid_BLU',299,582,32,255); -- Chaotic Eye
INSERT INTO `mob_spell_lists` VALUES ('Humanoid_BLU',299,584,16,255); -- Sheep Song
INSERT INTO `mob_spell_lists` VALUES ('Humanoid_BLU',299,585,73,255); -- Ram Charge
INSERT INTO `mob_spell_lists` VALUES ('Humanoid_BLU',299,587,20,255); -- Claw Cyclone
INSERT INTO `mob_spell_lists` VALUES ('Humanoid_BLU',299,588,71,255); -- Lowing
INSERT INTO `mob_spell_lists` VALUES ('Humanoid_BLU',299,589,60,255); -- Dimensional Death
INSERT INTO `mob_spell_lists` VALUES ('Humanoid_BLU',299,591,71,255); -- Heat Breath
INSERT INTO `mob_spell_lists` VALUES ('Humanoid_BLU',299,592,38,255); -- Blank Gaze
INSERT INTO `mob_spell_lists` VALUES ('Humanoid_BLU',299,593,58,255); -- Magic Fruit
INSERT INTO `mob_spell_lists` VALUES ('Humanoid_BLU',299,594,38,255); -- UpperCut
INSERT INTO `mob_spell_lists` VALUES ('Humanoid_BLU',299,595,62,255); -- 1000 Needles
INSERT INTO `mob_spell_lists` VALUES ('Humanoid_BLU',299,596,36,255); -- Pinecone Bomb
INSERT INTO `mob_spell_lists` VALUES ('Humanoid_BLU',299,597,4,255); -- Sprout Smack
INSERT INTO `mob_spell_lists` VALUES ('Humanoid_BLU',299,598,24,255); -- Soporific
INSERT INTO `mob_spell_lists` VALUES ('Humanoid_BLU',299,599,8,255); -- Queasyshroom
INSERT INTO `mob_spell_lists` VALUES ('Humanoid_BLU',299,603,4,255); -- Wild Oats
INSERT INTO `mob_spell_lists` VALUES ('Humanoid_BLU',299,604,61,255); -- Bad Breath
INSERT INTO `mob_spell_lists` VALUES ('Humanoid_BLU',299,605,46,255); -- Giest Wall
INSERT INTO `mob_spell_lists` VALUES ('Humanoid_BLU',299,606,46,255); -- Awful Eye
INSERT INTO `mob_spell_lists` VALUES ('Humanoid_BLU',299,610,65,255); -- Infransonics
INSERT INTO `mob_spell_lists` VALUES ('Humanoid_BLU',299,611,72,255); -- disseverment
INSERT INTO `mob_spell_lists` VALUES ('Humanoid_BLU',299,612,74,255); -- actinic Burst
INSERT INTO `mob_spell_lists` VALUES ('Humanoid_BLU',299,613,74,255); -- Reactor Cool
INSERT INTO `mob_spell_lists` VALUES ('Humanoid_BLU',299,614,72,255); -- Saline Coat
INSERT INTO `mob_spell_lists` VALUES ('Humanoid_BLU',299,615,75,255); -- Plasma Charge
INSERT INTO `mob_spell_lists` VALUES ('Humanoid_BLU',299,616,73,255); -- Temporal Shift
INSERT INTO `mob_spell_lists` VALUES ('Humanoid_BLU',299,617,75,255); -- Vertical Cleave
INSERT INTO `mob_spell_lists` VALUES ('Humanoid_BLU',299,618,18,255); -- BlastBomb
INSERT INTO `mob_spell_lists` VALUES ('Humanoid_BLU',299,620,12,255); -- Battle Dance
INSERT INTO `mob_spell_lists` VALUES ('Humanoid_BLU',299,621,66,255); -- Sandspray
INSERT INTO `mob_spell_lists` VALUES ('Humanoid_BLU',299,622,30,255); -- Grand Slam
INSERT INTO `mob_spell_lists` VALUES ('Humanoid_BLU',299,623,12,255); -- Head Butt
INSERT INTO `mob_spell_lists` VALUES ('Humanoid_BLU',299,626,28,255); -- Bomb Toss
INSERT INTO `mob_spell_lists` VALUES ('Humanoid_BLU',299,628,63,255); -- Frypan
INSERT INTO `mob_spell_lists` VALUES ('Humanoid_BLU',299,629,58,255); -- Flying Hip Press
INSERT INTO `mob_spell_lists` VALUES ('Humanoid_BLU',299,631,63,255); -- Hydro Shot
INSERT INTO `mob_spell_lists` VALUES ('Humanoid_BLU',299,632,67,255); -- Diamondhide
INSERT INTO `mob_spell_lists` VALUES ('Humanoid_BLU',299,633,67,255); -- enervation
INSERT INTO `mob_spell_lists` VALUES ('Humanoid_BLU',299,634,58,255); -- Light of Penace
INSERT INTO `mob_spell_lists` VALUES ('Humanoid_BLU',299,636,68,255); -- Warm-up
INSERT INTO `mob_spell_lists` VALUES ('Humanoid_BLU',299,637,68,255); -- Firespit
INSERT INTO `mob_spell_lists` VALUES ('Humanoid_BLU',299,638,12,255); -- featherstorm
INSERT INTO `mob_spell_lists` VALUES ('Humanoid_BLU',299,640,69,255); -- Tail Slap
INSERT INTO `mob_spell_lists` VALUES ('Humanoid_BLU',299,641,69,255); -- Hysteric Barrage
INSERT INTO `mob_spell_lists` VALUES ('Humanoid_BLU',299,642,70,255); -- Amplification
INSERT INTO `mob_spell_lists` VALUES ('Humanoid_BLU',299,643,70,255); -- Cannonball
INSERT INTO `mob_spell_lists` VALUES ('Humanoid_BLU',299,644,73,255); -- MindBlast
INSERT INTO `mob_spell_lists` VALUES ('Humanoid_BLU',299,645,75,255); -- Exuvation
INSERT INTO `mob_spell_lists` VALUES ('Humanoid_BLU',299,646,74,255); -- Magic Hammer
INSERT INTO `mob_spell_lists` VALUES ('Humanoid_BLU',299,647,65,255); -- Zephyr Mantle
INSERT INTO `mob_spell_lists` VALUES ('Velionis',300,146,1,255); -- Fire 3
INSERT INTO `mob_spell_lists` VALUES ('Velionis',300,151,1,255); -- Blizzard 3
INSERT INTO `mob_spell_lists` VALUES ('Velionis',300,156,1,255); -- Aero 3
INSERT INTO `mob_spell_lists` VALUES ('Velionis',300,161,1,255); -- Stone 3
INSERT INTO `mob_spell_lists` VALUES ('Velionis',300,166,1,255); -- Thunder 3
INSERT INTO `mob_spell_lists` VALUES ('Velionis',300,171,1,255); -- Water 3
INSERT INTO `mob_spell_lists` VALUES ('Velionis',300,175,1,255); -- Firaga 2
INSERT INTO `mob_spell_lists` VALUES ('Velionis',300,180,1,255); -- Blizzaga 2
INSERT INTO `mob_spell_lists` VALUES ('Velionis',300,185,1,255); -- Aeraga 2
INSERT INTO `mob_spell_lists` VALUES ('Velionis',300,190,1,255); -- Stonaga 2
INSERT INTO `mob_spell_lists` VALUES ('Velionis',300,195,1,255); -- Thundaga 2
INSERT INTO `mob_spell_lists` VALUES ('Velionis',300,200,1,255); -- Waterga 2
INSERT INTO `mob_spell_lists` VALUES ('Marquis_Forneus',301,242,1,255); -- absorb-acc
INSERT INTO `mob_spell_lists` VALUES ('Marquis_Forneus',301,245,1,255); -- drain
INSERT INTO `mob_spell_lists` VALUES ('Marquis_Forneus',301,247,1,255); -- aspir
INSERT INTO `mob_spell_lists` VALUES ('Marquis_Forneus',301,252,1,255); -- stun
INSERT INTO `mob_spell_lists` VALUES ('Marquis_Forneus',301,266,1,255); -- absorb-str
INSERT INTO `mob_spell_lists` VALUES ('Marquis_Forneus',301,267,1,255); -- absorb-dex
INSERT INTO `mob_spell_lists` VALUES ('Marquis_Forneus',301,268,1,255); -- absorb-vit
INSERT INTO `mob_spell_lists` VALUES ('Marquis_Forneus',301,269,1,255); -- absorb-agi
INSERT INTO `mob_spell_lists` VALUES ('Marquis_Forneus',301,270,1,255); -- absorb-int
INSERT INTO `mob_spell_lists` VALUES ('Marquis_Forneus',301,271,1,255); -- absorb-mnd
INSERT INTO `mob_spell_lists` VALUES ('Marquis_Forneus',301,272,1,255); -- absorb-chr
INSERT INTO `mob_spell_lists` VALUES ('Marquis_Forneus',301,275,1,255); -- absorb-tp
INSERT INTO `mob_spell_lists` VALUES ('Marquis_Forneus',301,277,1,255); -- dread_spikes
INSERT INTO `mob_spell_lists` VALUES ('Chamrosh',302,157,1,255); -- aero 4
INSERT INTO `mob_spell_lists` VALUES ('Chamrosh',302,185,1,255); -- aeroaga_ii
INSERT INTO `mob_spell_lists` VALUES ('Chamrosh',302,186,1,255); -- aeroaga_iii
INSERT INTO `mob_spell_lists` VALUES ('Chamrosh',302,208,1,255); -- tornado
INSERT INTO `mob_spell_lists` VALUES ('Chamrosh',302,359,1,255); -- silencega
INSERT INTO `mob_spell_lists` VALUES ('Lizardtrap',303,152,1,255); -- blizzard_iv
INSERT INTO `mob_spell_lists` VALUES ('Lizardtrap',303,181,1,255); -- blizzaga_iii
INSERT INTO `mob_spell_lists` VALUES ('Lizardtrap',303,356,1,255); -- paralyga
INSERT INTO `mob_spell_lists` VALUES ('Ghul-I-Beaban_DRK',304,144,1,255); -- fire
INSERT INTO `mob_spell_lists` VALUES ('Ghul-I-Beaban_DRK',304,164,1,255); -- thunder
INSERT INTO `mob_spell_lists` VALUES ('Ghul-I-Beaban_DRK',304,266,1,255); -- absorb-str
INSERT INTO `mob_spell_lists` VALUES ('Ghul-I-Beaban_DRK',304,267,1,255); -- absorb-dex
INSERT INTO `mob_spell_lists` VALUES ('Ghul-I-Beaban_DRK',304,268,1,255); -- absorb-vit
INSERT INTO `mob_spell_lists` VALUES ('Ghul-I-Beaban_DRK',304,269,1,255); -- absorb-agi
INSERT INTO `mob_spell_lists` VALUES ('Ghul-I-Beaban_DRK',304,270,1,255); -- absorb-int
INSERT INTO `mob_spell_lists` VALUES ('Ghul-I-Beaban_DRK',304,271,1,255); -- absorb-mnd
INSERT INTO `mob_spell_lists` VALUES ('Ghul-I-Beaban_DRK',304,272,1,255); -- absorb-chr
INSERT INTO `mob_spell_lists` VALUES ('Ghul-I-Beaban_BLM',305,145,1,255); -- fire_ii
INSERT INTO `mob_spell_lists` VALUES ('Ghul-I-Beaban_BLM',305,150,1,255); -- blizzard_ii
INSERT INTO `mob_spell_lists` VALUES ('Ghul-I-Beaban_BLM',305,174,1,255); -- firaga
INSERT INTO `mob_spell_lists` VALUES ('Ghul-I-Beaban_BLM',305,179,1,255); -- blizzaga
INSERT INTO `mob_spell_lists` VALUES ('Saa_Doyi_the_Fervid',306,320,1,255); -- katon_ichi
INSERT INTO `mob_spell_lists` VALUES ('Frost_Flambeau',307,180,1,255); -- blizzaga_ii

INSERT INTO `mob_spell_lists` VALUES ('TRUST_Shantotto',308,144,13,255);       -- Fire
INSERT INTO `mob_spell_lists` VALUES ('TRUST_Shantotto',308,145,38,255);       -- Fire II
INSERT INTO `mob_spell_lists` VALUES ('TRUST_Shantotto',308,146,62,255);       -- Fire III
INSERT INTO `mob_spell_lists` VALUES ('TRUST_Shantotto',308,147,73,255);       -- Fire IV
INSERT INTO `mob_spell_lists` VALUES ('TRUST_Shantotto',308,148,86,255);       -- Fire V
INSERT INTO `mob_spell_lists` VALUES ('TRUST_Shantotto',308,149,17,255);       -- Blizzard
INSERT INTO `mob_spell_lists` VALUES ('TRUST_Shantotto',308,150,42,255);       -- Blizzard II
INSERT INTO `mob_spell_lists` VALUES ('TRUST_Shantotto',308,151,64,255);       -- Blizzard III
INSERT INTO `mob_spell_lists` VALUES ('TRUST_Shantotto',308,152,74,255);       -- Blizzard IV
INSERT INTO `mob_spell_lists` VALUES ('TRUST_Shantotto',308,153,89,255);       -- Blizzard V
INSERT INTO `mob_spell_lists` VALUES ('TRUST_Shantotto',308,154,9,255);        -- Aero
INSERT INTO `mob_spell_lists` VALUES ('TRUST_Shantotto',308,155,34,255);       -- Aero II
INSERT INTO `mob_spell_lists` VALUES ('TRUST_Shantotto',308,156,59,255);       -- Aero III
INSERT INTO `mob_spell_lists` VALUES ('TRUST_Shantotto',308,157,72,255);       -- Aero IV
INSERT INTO `mob_spell_lists` VALUES ('TRUST_Shantotto',308,158,83,255);       -- Aero V
INSERT INTO `mob_spell_lists` VALUES ('TRUST_Shantotto',308,159,1,255);        -- Stone
INSERT INTO `mob_spell_lists` VALUES ('TRUST_Shantotto',308,160,26,255);       -- Stone II
INSERT INTO `mob_spell_lists` VALUES ('TRUST_Shantotto',308,161,51,255);       -- Stone III
INSERT INTO `mob_spell_lists` VALUES ('TRUST_Shantotto',308,162,68,255);       -- Stone IV
INSERT INTO `mob_spell_lists` VALUES ('TRUST_Shantotto',308,163,77,255);       -- Stone V
INSERT INTO `mob_spell_lists` VALUES ('TRUST_Shantotto',308,164,21,255);       -- Thunder
INSERT INTO `mob_spell_lists` VALUES ('TRUST_Shantotto',308,165,46,255);       -- Thunder II
INSERT INTO `mob_spell_lists` VALUES ('TRUST_Shantotto',308,166,66,255);       -- Thunder III
INSERT INTO `mob_spell_lists` VALUES ('TRUST_Shantotto',308,167,75,255);       -- Thunder IV
INSERT INTO `mob_spell_lists` VALUES ('TRUST_Shantotto',308,168,92,255);       -- Thunder V
INSERT INTO `mob_spell_lists` VALUES ('TRUST_Shantotto',308,169,5,255);        -- Water
INSERT INTO `mob_spell_lists` VALUES ('TRUST_Shantotto',308,170,30,255);       -- Water II
INSERT INTO `mob_spell_lists` VALUES ('TRUST_Shantotto',308,171,55,255);       -- Water III
INSERT INTO `mob_spell_lists` VALUES ('TRUST_Shantotto',308,172,70,255);       -- Water IV
INSERT INTO `mob_spell_lists` VALUES ('TRUST_Shantotto',308,173,80,255);       -- Water V

-- INSERT INTO `mob_spell_lists` VALUES ('TRUST_Naji',309,0,1,255);            -- none (reserved)

INSERT INTO `mob_spell_lists` VALUES ('TRUST_Kupipi',310,1,1,255);             -- Cure
INSERT INTO `mob_spell_lists` VALUES ('TRUST_Kupipi',310,2,11,255);            -- Cure II
INSERT INTO `mob_spell_lists` VALUES ('TRUST_Kupipi',310,3,21,255);            -- Cure III
INSERT INTO `mob_spell_lists` VALUES ('TRUST_Kupipi',310,4,41,255);            -- Cure IV
INSERT INTO `mob_spell_lists` VALUES ('TRUST_Kupipi',310,5,61,255);            -- Cure V
INSERT INTO `mob_spell_lists` VALUES ('TRUST_Kupipi',310,6,80,255);            -- Cure VI
INSERT INTO `mob_spell_lists` VALUES ('TRUST_Kupipi',310,56,13,255);           -- Slow
INSERT INTO `mob_spell_lists` VALUES ('TRUST_Kupipi',310,58,6,255);            -- Paralyze
INSERT INTO `mob_spell_lists` VALUES ('TRUST_Kupipi',310,112,45,255);          -- Flash
INSERT INTO `mob_spell_lists` VALUES ('TRUST_Kupipi',310,125,7,255);           -- Protectra
INSERT INTO `mob_spell_lists` VALUES ('TRUST_Kupipi',310,126,27,255);          -- Protectra II
INSERT INTO `mob_spell_lists` VALUES ('TRUST_Kupipi',310,127,47,255);          -- Protectra III
INSERT INTO `mob_spell_lists` VALUES ('TRUST_Kupipi',310,128,63,255);          -- Protectra IV
INSERT INTO `mob_spell_lists` VALUES ('TRUST_Kupipi',310,129,75,255);          -- Protectra V
INSERT INTO `mob_spell_lists` VALUES ('TRUST_Kupipi',310,130,17,255);          -- Shellra
INSERT INTO `mob_spell_lists` VALUES ('TRUST_Kupipi',310,131,37,255);          -- Shellra II
INSERT INTO `mob_spell_lists` VALUES ('TRUST_Kupipi',310,132,57,255);          -- Shellra III
INSERT INTO `mob_spell_lists` VALUES ('TRUST_Kupipi',310,133,68,255);          -- Shellra IV
INSERT INTO `mob_spell_lists` VALUES ('TRUST_Kupipi',310,134,75,255);          -- Shellra V
INSERT INTO `mob_spell_lists` VALUES ('TRUST_Kupipi',310,143,32,255);          -- Erase

INSERT INTO `mob_spell_lists` VALUES ('TRUST_Excenmille',311,1,5,255);         -- Cure
INSERT INTO `mob_spell_lists` VALUES ('TRUST_Excenmille',311,2,17,255);        -- Cure II
INSERT INTO `mob_spell_lists` VALUES ('TRUST_Excenmille',311,3,30,255);        -- Cure III
INSERT INTO `mob_spell_lists` VALUES ('TRUST_Excenmille',311,4,55,255);        -- Cure IV
INSERT INTO `mob_spell_lists` VALUES ('TRUST_Excenmille',311,112,45,255);      -- Flash

-- INSERT INTO `mob_spell_lists` VALUES ('TRUST_Ayame',312,0,1,255);           -- none (reserved)
-- INSERT INTO `mob_spell_lists` VALUES ('TRUST_Nanaa_Mihgo',313,0,1,255);     -- none (reserved)

INSERT INTO `mob_spell_lists` VALUES ('TRUST_Curilla',314,1,5,255);            -- Cure
INSERT INTO `mob_spell_lists` VALUES ('TRUST_Curilla',314,2,17,255);           -- Cure II
INSERT INTO `mob_spell_lists` VALUES ('TRUST_Curilla',314,3,30,255);           -- Cure III
INSERT INTO `mob_spell_lists` VALUES ('TRUST_Curilla',314,4,55,255);           -- Cure IV
INSERT INTO `mob_spell_lists` VALUES ('TRUST_Curilla',314,112,45,255);         -- Flash

-- INSERT INTO `mob_spell_lists` VALUES ('TRUST_Volker',315,0,1,255);          -- none (reserved)

INSERT INTO `mob_spell_lists` VALUES ('TRUST_Ajido-Marujido',316,1,1,255);     -- Cure
INSERT INTO `mob_spell_lists` VALUES ('TRUST_Ajido-Marujido',316,2,11,255);    -- Cure II
INSERT INTO `mob_spell_lists` VALUES ('TRUST_Ajido-Marujido',316,3,21,255);    -- Cure III
INSERT INTO `mob_spell_lists` VALUES ('TRUST_Ajido-Marujido',316,4,41,255);    -- Cure IV
INSERT INTO `mob_spell_lists` VALUES ('TRUST_Ajido-Marujido',316,5,61,255);    -- Cure V
INSERT INTO `mob_spell_lists` VALUES ('TRUST_Ajido-Marujido',316,6,80,255);    -- Cure VI
INSERT INTO `mob_spell_lists` VALUES ('TRUST_Ajido-Marujido',316,56,26,255);   -- Slow
INSERT INTO `mob_spell_lists` VALUES ('TRUST_Ajido-Marujido',316,58,12,255);   -- Paralyze
INSERT INTO `mob_spell_lists` VALUES ('TRUST_Ajido-Marujido',316,144,13,255);  -- Fire
INSERT INTO `mob_spell_lists` VALUES ('TRUST_Ajido-Marujido',316,145,38,255);  -- Fire II
INSERT INTO `mob_spell_lists` VALUES ('TRUST_Ajido-Marujido',316,146,62,255);  -- Fire III
INSERT INTO `mob_spell_lists` VALUES ('TRUST_Ajido-Marujido',316,147,73,255);  -- Fire IV
INSERT INTO `mob_spell_lists` VALUES ('TRUST_Ajido-Marujido',316,148,86,255);  -- Fire V
INSERT INTO `mob_spell_lists` VALUES ('TRUST_Ajido-Marujido',316,149,17,255);  -- Blizzard
INSERT INTO `mob_spell_lists` VALUES ('TRUST_Ajido-Marujido',316,150,42,255);  -- Blizzard II
INSERT INTO `mob_spell_lists` VALUES ('TRUST_Ajido-Marujido',316,151,64,255);  -- Blizzard III
INSERT INTO `mob_spell_lists` VALUES ('TRUST_Ajido-Marujido',316,152,74,255);  -- Blizzard IV
INSERT INTO `mob_spell_lists` VALUES ('TRUST_Ajido-Marujido',316,153,89,255);  -- Blizzard V
INSERT INTO `mob_spell_lists` VALUES ('TRUST_Ajido-Marujido',316,154,9,255);   -- Aero
INSERT INTO `mob_spell_lists` VALUES ('TRUST_Ajido-Marujido',316,155,34,255);  -- Aero II
INSERT INTO `mob_spell_lists` VALUES ('TRUST_Ajido-Marujido',316,156,59,255);  -- Aero III
INSERT INTO `mob_spell_lists` VALUES ('TRUST_Ajido-Marujido',316,157,72,255);  -- Aero IV
INSERT INTO `mob_spell_lists` VALUES ('TRUST_Ajido-Marujido',316,158,83,255);  -- Aero V
INSERT INTO `mob_spell_lists` VALUES ('TRUST_Ajido-Marujido',316,159,1,255);   -- Stone
INSERT INTO `mob_spell_lists` VALUES ('TRUST_Ajido-Marujido',316,160,26,255);  -- Stone II
INSERT INTO `mob_spell_lists` VALUES ('TRUST_Ajido-Marujido',316,161,51,255);  -- Stone III
INSERT INTO `mob_spell_lists` VALUES ('TRUST_Ajido-Marujido',316,162,68,255);  -- Stone IV
INSERT INTO `mob_spell_lists` VALUES ('TRUST_Ajido-Marujido',316,163,77,255);  -- Stone V
INSERT INTO `mob_spell_lists` VALUES ('TRUST_Ajido-Marujido',316,164,21,255);  -- Thunder
INSERT INTO `mob_spell_lists` VALUES ('TRUST_Ajido-Marujido',316,165,46,255);  -- Thunder II
INSERT INTO `mob_spell_lists` VALUES ('TRUST_Ajido-Marujido',316,166,66,255);  -- Thunder III
INSERT INTO `mob_spell_lists` VALUES ('TRUST_Ajido-Marujido',316,167,75,255);  -- Thunder IV
INSERT INTO `mob_spell_lists` VALUES ('TRUST_Ajido-Marujido',316,168,92,255);  -- Thunder V
INSERT INTO `mob_spell_lists` VALUES ('TRUST_Ajido-Marujido',316,169,5,255);   -- Water
INSERT INTO `mob_spell_lists` VALUES ('TRUST_Ajido-Marujido',316,170,30,255);  -- Water II
INSERT INTO `mob_spell_lists` VALUES ('TRUST_Ajido-Marujido',316,171,55,255);  -- Water III
INSERT INTO `mob_spell_lists` VALUES ('TRUST_Ajido-Marujido',316,172,70,255);  -- Water IV
INSERT INTO `mob_spell_lists` VALUES ('TRUST_Ajido-Marujido',316,173,80,255);  -- Water V
INSERT INTO `mob_spell_lists` VALUES ('TRUST_Ajido-Marujido',316,260,64,255);  -- Dispel

INSERT INTO `mob_spell_lists` VALUES ('TRUST_Trion',317,1,5,255);              -- Cure
INSERT INTO `mob_spell_lists` VALUES ('TRUST_Trion',317,2,17,255);             -- Cure II
INSERT INTO `mob_spell_lists` VALUES ('TRUST_Trion',317,3,30,255);             -- Cure III
INSERT INTO `mob_spell_lists` VALUES ('TRUST_Trion',317,4,55,255);             -- Cure IV
INSERT INTO `mob_spell_lists` VALUES ('TRUST_Trion',317,112,37,255);           -- Flash

INSERT INTO `mob_spell_lists` VALUES ('TRUST_Zeid',318,242,61,255);            -- Absorb-acc
INSERT INTO `mob_spell_lists` VALUES ('TRUST_Zeid',318,245,10,255);            -- Drain
INSERT INTO `mob_spell_lists` VALUES ('TRUST_Zeid',318,246,62,255);            -- Drain II
INSERT INTO `mob_spell_lists` VALUES ('TRUST_Zeid',318,247,20,255);            -- Aspir
INSERT INTO `mob_spell_lists` VALUES ('TRUST_Zeid',318,248,78,255);            -- Aspir II
INSERT INTO `mob_spell_lists` VALUES ('TRUST_Zeid',318,252,37,255);            -- Stun
INSERT INTO `mob_spell_lists` VALUES ('TRUST_Zeid',318,266,43,255);            -- Absorb-str
INSERT INTO `mob_spell_lists` VALUES ('TRUST_Zeid',318,267,41,255);            -- Absorb-dex
INSERT INTO `mob_spell_lists` VALUES ('TRUST_Zeid',318,268,35,255);            -- Absorb-vit
INSERT INTO `mob_spell_lists` VALUES ('TRUST_Zeid',318,269,37,255);            -- Absorb-agi
INSERT INTO `mob_spell_lists` VALUES ('TRUST_Zeid',318,270,39,255);            -- Absorb-int
INSERT INTO `mob_spell_lists` VALUES ('TRUST_Zeid',318,271,31,255);            -- Absorb-mnd
INSERT INTO `mob_spell_lists` VALUES ('TRUST_Zeid',318,272,33,255);            -- Absorb-chr
INSERT INTO `mob_spell_lists` VALUES ('TRUST_Zeid',318,275,45,255);            -- Absorb-tp

-- INSERT INTO `mob_spell_lists` VALUES ('TRUST_Lion',319,0,1,255);            -- none (reserved)
-- INSERT INTO `mob_spell_lists` VALUES ('TRUST_Tenzen',320,0,1,255);          -- none (reserved)

INSERT INTO `mob_spell_lists` VALUES ('TRUST_Mihli_Aliapoh',321,1,1,255);      -- Cure
INSERT INTO `mob_spell_lists` VALUES ('TRUST_Mihli_Aliapoh',321,2,11,255);     -- Cure II
INSERT INTO `mob_spell_lists` VALUES ('TRUST_Mihli_Aliapoh',321,3,21,255);     -- Cure III
INSERT INTO `mob_spell_lists` VALUES ('TRUST_Mihli_Aliapoh',321,4,41,255);     -- Cure IV
INSERT INTO `mob_spell_lists` VALUES ('TRUST_Mihli_Aliapoh',321,5,61,255);     -- Cure V
INSERT INTO `mob_spell_lists` VALUES ('TRUST_Mihli_Aliapoh',321,6,80,255);     -- Cure VI
INSERT INTO `mob_spell_lists` VALUES ('TRUST_Mihli_Aliapoh',321,14,6,255);     -- Poisona
INSERT INTO `mob_spell_lists` VALUES ('TRUST_Mihli_Aliapoh',321,15,9,255);     -- Paralyna
INSERT INTO `mob_spell_lists` VALUES ('TRUST_Mihli_Aliapoh',321,16,14,255);    -- Blindna
INSERT INTO `mob_spell_lists` VALUES ('TRUST_Mihli_Aliapoh',321,17,19,255);    -- Silena
INSERT INTO `mob_spell_lists` VALUES ('TRUST_Mihli_Aliapoh',321,18,39,255);    -- Stona
INSERT INTO `mob_spell_lists` VALUES ('TRUST_Mihli_Aliapoh',321,19,34,255);    -- Viruna
INSERT INTO `mob_spell_lists` VALUES ('TRUST_Mihli_Aliapoh',321,20,29,255);    -- Cursna
INSERT INTO `mob_spell_lists` VALUES ('TRUST_Mihli_Aliapoh',321,43,7,255);     -- Protect
INSERT INTO `mob_spell_lists` VALUES ('TRUST_Mihli_Aliapoh',321,44,27,255);    -- Protect II
INSERT INTO `mob_spell_lists` VALUES ('TRUST_Mihli_Aliapoh',321,45,47,255);    -- Protect III
INSERT INTO `mob_spell_lists` VALUES ('TRUST_Mihli_Aliapoh',321,46,63,255);    -- Protect IV
INSERT INTO `mob_spell_lists` VALUES ('TRUST_Mihli_Aliapoh',321,47,76,255);    -- Protect V
INSERT INTO `mob_spell_lists` VALUES ('TRUST_Mihli_Aliapoh',321,48,17,255);    -- Shell
INSERT INTO `mob_spell_lists` VALUES ('TRUST_Mihli_Aliapoh',321,49,37,255);    -- Shell II
INSERT INTO `mob_spell_lists` VALUES ('TRUST_Mihli_Aliapoh',321,50,57,255);    -- Shell III
INSERT INTO `mob_spell_lists` VALUES ('TRUST_Mihli_Aliapoh',321,51,68,255);    -- Shell IV
INSERT INTO `mob_spell_lists` VALUES ('TRUST_Mihli_Aliapoh',321,52,76,255);    -- Shell V
INSERT INTO `mob_spell_lists` VALUES ('TRUST_Mihli_Aliapoh',321,56,13,255);    -- Slow
INSERT INTO `mob_spell_lists` VALUES ('TRUST_Mihli_Aliapoh',321,58,4,255);     -- Paralyze
INSERT INTO `mob_spell_lists` VALUES ('TRUST_Mihli_Aliapoh',321,95,32,255);    -- Esuna
INSERT INTO `mob_spell_lists` VALUES ('TRUST_Mihli_Aliapoh',321,125,7,255);    -- Protectra
INSERT INTO `mob_spell_lists` VALUES ('TRUST_Mihli_Aliapoh',321,126,27,255);   -- Protectra II
INSERT INTO `mob_spell_lists` VALUES ('TRUST_Mihli_Aliapoh',321,127,47,255);   -- Protectra III
INSERT INTO `mob_spell_lists` VALUES ('TRUST_Mihli_Aliapoh',321,128,63,255);   -- Protectra IV
INSERT INTO `mob_spell_lists` VALUES ('TRUST_Mihli_Aliapoh',321,129,75,255);   -- Protectra V
INSERT INTO `mob_spell_lists` VALUES ('TRUST_Mihli_Aliapoh',321,130,17,255);   -- Shellra
INSERT INTO `mob_spell_lists` VALUES ('TRUST_Mihli_Aliapoh',321,131,37,255);   -- Shellra II
INSERT INTO `mob_spell_lists` VALUES ('TRUST_Mihli_Aliapoh',321,132,57,255);   -- Shellra III
INSERT INTO `mob_spell_lists` VALUES ('TRUST_Mihli_Aliapoh',321,133,68,255);   -- Shellra IV
INSERT INTO `mob_spell_lists` VALUES ('TRUST_Mihli_Aliapoh',321,134,75,255);   -- Shellra V
INSERT INTO `mob_spell_lists` VALUES ('TRUST_Mihli_Aliapoh',321,143,32,255);   -- Erase

INSERT INTO `mob_spell_lists` VALUES ('TRUST_Valaineral',322,1,5,255);         -- Cure
INSERT INTO `mob_spell_lists` VALUES ('TRUST_Valaineral',322,2,17,255);        -- Cure II
INSERT INTO `mob_spell_lists` VALUES ('TRUST_Valaineral',322,3,30,255);        -- Cure III
INSERT INTO `mob_spell_lists` VALUES ('TRUST_Valaineral',322,4,55,255);        -- Cure IV
INSERT INTO `mob_spell_lists` VALUES ('TRUST_Valaineral',322,112,37,255);      -- Flash

INSERT INTO `mob_spell_lists` VALUES ('TRUST_Joachim',323,1,2,255);            -- Cure
INSERT INTO `mob_spell_lists` VALUES ('TRUST_Joachim',323,2,22,255);           -- Cure II
INSERT INTO `mob_spell_lists` VALUES ('TRUST_Joachim',323,3,42,255);           -- Cure III
INSERT INTO `mob_spell_lists` VALUES ('TRUST_Joachim',323,4,82,255);           -- Cure IV
INSERT INTO `mob_spell_lists` VALUES ('TRUST_Joachim',323,14,12,255);          -- Poisona
INSERT INTO `mob_spell_lists` VALUES ('TRUST_Joachim',323,15,18,255);          -- Paralyna
INSERT INTO `mob_spell_lists` VALUES ('TRUST_Joachim',323,16,28,255);          -- Blindna
INSERT INTO `mob_spell_lists` VALUES ('TRUST_Joachim',323,17,38,255);          -- Silena
INSERT INTO `mob_spell_lists` VALUES ('TRUST_Joachim',323,18,78,255);          -- Stona
INSERT INTO `mob_spell_lists` VALUES ('TRUST_Joachim',323,19,68,255);          -- Viruna
INSERT INTO `mob_spell_lists` VALUES ('TRUST_Joachim',323,20,58,255);          -- Cursna
INSERT INTO `mob_spell_lists` VALUES ('TRUST_Joachim',323,378,5,255);          -- Army's Paeon
INSERT INTO `mob_spell_lists` VALUES ('TRUST_Joachim',323,379,15,255);         -- Army's Paeon II
INSERT INTO `mob_spell_lists` VALUES ('TRUST_Joachim',323,380,35,255);         -- Army's Paeon III
INSERT INTO `mob_spell_lists` VALUES ('TRUST_Joachim',323,381,45,255);         -- Army's Paeon IV
INSERT INTO `mob_spell_lists` VALUES ('TRUST_Joachim',323,382,65,255);         -- Army's Paeon V
INSERT INTO `mob_spell_lists` VALUES ('TRUST_Joachim',323,383,78,255);         -- Army's Paeon VI
INSERT INTO `mob_spell_lists` VALUES ('TRUST_Joachim',323,386,25,255);         -- Mage's Ballad
INSERT INTO `mob_spell_lists` VALUES ('TRUST_Joachim',323,387,55,255);         -- Mage's Ballad II
INSERT INTO `mob_spell_lists` VALUES ('TRUST_Joachim',323,388,80,255);         -- Mage's Ballad III
INSERT INTO `mob_spell_lists` VALUES ('TRUST_Joachim',323,399,11,255);         -- Sword Madrigal
INSERT INTO `mob_spell_lists` VALUES ('TRUST_Joachim',323,400,51,255);         -- Blade Madrigal
INSERT INTO `mob_spell_lists` VALUES ('TRUST_Joachim',323,419,29,255);         -- Advancing March
INSERT INTO `mob_spell_lists` VALUES ('TRUST_Joachim',323,420,60,255);         -- Victory March
INSERT INTO `mob_spell_lists` VALUES ('TRUST_Joachim',323,421,39,255);         -- Battlefield Elegy
INSERT INTO `mob_spell_lists` VALUES ('TRUST_Joachim',323,422,59,255);         -- Carnage Elegy

-- INSERT INTO `mob_spell_lists` VALUES ('TRUST_Naja_Salaheem',324,0,1,255);   -- none (reserved)

INSERT INTO `mob_spell_lists` VALUES ('TRUST_Prishe',325,1,2,255);             -- Cure
INSERT INTO `mob_spell_lists` VALUES ('TRUST_Prishe',325,2,22,255);            -- Cure II
INSERT INTO `mob_spell_lists` VALUES ('TRUST_Prishe',325,3,42,255);            -- Cure III
INSERT INTO `mob_spell_lists` VALUES ('TRUST_Prishe',325,4,82,255);            -- Cure IV

INSERT INTO `mob_spell_lists` VALUES ('TRUST_Ulmia',326,386,25,255);           -- Mage's Ballad
INSERT INTO `mob_spell_lists` VALUES ('TRUST_Ulmia',326,387,55,255);           -- Mage's Ballad II
INSERT INTO `mob_spell_lists` VALUES ('TRUST_Ulmia',326,388,80,255);           -- Mage's Ballad III
INSERT INTO `mob_spell_lists` VALUES ('TRUST_Ulmia',326,389,1,255);            -- Knight's Minne
INSERT INTO `mob_spell_lists` VALUES ('TRUST_Ulmia',326,390,21,255);           -- Knight's Minne II
INSERT INTO `mob_spell_lists` VALUES ('TRUST_Ulmia',326,391,41,255);           -- Knight's Minne III
INSERT INTO `mob_spell_lists` VALUES ('TRUST_Ulmia',326,392,61,255);           -- Knight's Minne IV
INSERT INTO `mob_spell_lists` VALUES ('TRUST_Ulmia',326,393,80,255);           -- Knight's Minne V
INSERT INTO `mob_spell_lists` VALUES ('TRUST_Ulmia',326,394,3,255);            -- Valor Minuet
INSERT INTO `mob_spell_lists` VALUES ('TRUST_Ulmia',326,395,23,255);           -- Valor Minuet II
INSERT INTO `mob_spell_lists` VALUES ('TRUST_Ulmia',326,396,43,255);           -- Valor Minuet III
INSERT INTO `mob_spell_lists` VALUES ('TRUST_Ulmia',326,397,63,255);           -- Valor Minuet IV
INSERT INTO `mob_spell_lists` VALUES ('TRUST_Ulmia',326,398,87,255);           -- Valor Minuet V
INSERT INTO `mob_spell_lists` VALUES ('TRUST_Ulmia',326,399,11,255);           -- Sword Madrigal
INSERT INTO `mob_spell_lists` VALUES ('TRUST_Ulmia',326,400,51,255);           -- Blade Madrigal
INSERT INTO `mob_spell_lists` VALUES ('TRUST_Ulmia',326,402,71,255);           -- Archers Prelude
INSERT INTO `mob_spell_lists` VALUES ('TRUST_Ulmia',326,419,29,255);           -- Advancing March
INSERT INTO `mob_spell_lists` VALUES ('TRUST_Ulmia',326,420,60,255);           -- Victory March
INSERT INTO `mob_spell_lists` VALUES ('TRUST_Ulmia',326,470,82,255);           -- Sentinels Scherzo

INSERT INTO `mob_spell_lists` VALUES ('TRUST_Shikaree_Z',327,1,2,255);         -- Cure
INSERT INTO `mob_spell_lists` VALUES ('TRUST_Shikaree_Z',327,2,22,255);        -- Cure II
INSERT INTO `mob_spell_lists` VALUES ('TRUST_Shikaree_Z',327,3,42,255);        -- Cure III
INSERT INTO `mob_spell_lists` VALUES ('TRUST_Shikaree_Z',327,4,82,255);        -- Cure IV
INSERT INTO `mob_spell_lists` VALUES ('TRUST_Shikaree_Z',327,14,12,255);       -- Poisona
INSERT INTO `mob_spell_lists` VALUES ('TRUST_Shikaree_Z',327,15,18,255);       -- Paralyna
INSERT INTO `mob_spell_lists` VALUES ('TRUST_Shikaree_Z',327,16,28,255);       -- Blindna
INSERT INTO `mob_spell_lists` VALUES ('TRUST_Shikaree_Z',327,17,38,255);       -- Silena
INSERT INTO `mob_spell_lists` VALUES ('TRUST_Shikaree_Z',327,18,78,255);       -- Stona
INSERT INTO `mob_spell_lists` VALUES ('TRUST_Shikaree_Z',327,19,68,255);       -- Viruna
INSERT INTO `mob_spell_lists` VALUES ('TRUST_Shikaree_Z',327,20,58,255);       -- Cursna
INSERT INTO `mob_spell_lists` VALUES ('TRUST_Shikaree_Z',327,57,80,255);       -- Haste

INSERT INTO `mob_spell_lists` VALUES ('TRUST_Cherukiki',328,1,1,255);          -- Cure
INSERT INTO `mob_spell_lists` VALUES ('TRUST_Cherukiki',328,2,11,255);         -- Cure II
INSERT INTO `mob_spell_lists` VALUES ('TRUST_Cherukiki',328,3,21,255);         -- Cure III
INSERT INTO `mob_spell_lists` VALUES ('TRUST_Cherukiki',328,4,41,255);         -- Cure IV
INSERT INTO `mob_spell_lists` VALUES ('TRUST_Cherukiki',328,5,61,255);         -- Cure V
INSERT INTO `mob_spell_lists` VALUES ('TRUST_Cherukiki',328,6,80,255);         -- Cure VI
INSERT INTO `mob_spell_lists` VALUES ('TRUST_Cherukiki',328,56,13,255);        -- Slow
INSERT INTO `mob_spell_lists` VALUES ('TRUST_Cherukiki',328,57,40,255);        -- Haste
INSERT INTO `mob_spell_lists` VALUES ('TRUST_Cherukiki',328,58,4,255);         -- Paralyze
INSERT INTO `mob_spell_lists` VALUES ('TRUST_Cherukiki',328,59,4,255);         -- Silence
INSERT INTO `mob_spell_lists` VALUES ('TRUST_Cherukiki',328,108,21,255);       -- Regen
INSERT INTO `mob_spell_lists` VALUES ('TRUST_Cherukiki',328,110,44,255);       -- Regen II
INSERT INTO `mob_spell_lists` VALUES ('TRUST_Cherukiki',328,111,66,255);       -- Regen III
INSERT INTO `mob_spell_lists` VALUES ('TRUST_Cherukiki',328,125,7,255);        -- Protectra
INSERT INTO `mob_spell_lists` VALUES ('TRUST_Cherukiki',328,126,27,255);       -- Protectra II
INSERT INTO `mob_spell_lists` VALUES ('TRUST_Cherukiki',328,127,47,255);       -- Protectra III
INSERT INTO `mob_spell_lists` VALUES ('TRUST_Cherukiki',328,128,63,255);       -- Protectra IV
INSERT INTO `mob_spell_lists` VALUES ('TRUST_Cherukiki',328,129,75,255);       -- Protectra V
INSERT INTO `mob_spell_lists` VALUES ('TRUST_Cherukiki',328,130,17,255);       -- Shellra
INSERT INTO `mob_spell_lists` VALUES ('TRUST_Cherukiki',328,131,37,255);       -- Shellra II
INSERT INTO `mob_spell_lists` VALUES ('TRUST_Cherukiki',328,132,57,255);       -- Shellra III
INSERT INTO `mob_spell_lists` VALUES ('TRUST_Cherukiki',328,133,68,255);       -- Shellra IV
INSERT INTO `mob_spell_lists` VALUES ('TRUST_Cherukiki',328,134,75,255);       -- Shellra V
INSERT INTO `mob_spell_lists` VALUES ('TRUST_Cherukiki',328,477,86,255);       -- Regen IV

-- INSERT INTO `mob_spell_lists` VALUES ('TRUST_Iron_Eater',329,0,1,255);      -- none (reserved)

INSERT INTO `mob_spell_lists` VALUES ('TRUST_Gessho',330,338,12,255);          -- Utsusemi: Ichi
INSERT INTO `mob_spell_lists` VALUES ('TRUST_Gessho',330,339,37,255);          -- Utsusemi: Ni
INSERT INTO `mob_spell_lists` VALUES ('TRUST_Gessho',330,344,23,255);          -- Hojo: Ichi
INSERT INTO `mob_spell_lists` VALUES ('TRUST_Gessho',330,345,48,255);          -- Hojo: Ni
INSERT INTO `mob_spell_lists` VALUES ('TRUST_Gessho',330,347,19,255);          -- Kurayami: Ichi
INSERT INTO `mob_spell_lists` VALUES ('TRUST_Gessho',330,348,44,255);          -- Kurayami: Ni

INSERT INTO `mob_spell_lists` VALUES ('TRUST_Gadalar',331,174,28,255);         -- Firaga
INSERT INTO `mob_spell_lists` VALUES ('TRUST_Gadalar',331,175,53,255);         -- Firaga II
INSERT INTO `mob_spell_lists` VALUES ('TRUST_Gadalar',331,176,69,255);         -- Firaga III
INSERT INTO `mob_spell_lists` VALUES ('TRUST_Gadalar',331,249,10,255);         -- Blaze Spikes

INSERT INTO `mob_spell_lists` VALUES ('TRUST_Rainemard',332,43,7,255);         -- Protect
INSERT INTO `mob_spell_lists` VALUES ('TRUST_Rainemard',332,44,27,255);        -- Protect II
INSERT INTO `mob_spell_lists` VALUES ('TRUST_Rainemard',332,45,47,255);        -- Protect III
INSERT INTO `mob_spell_lists` VALUES ('TRUST_Rainemard',332,46,63,255);        -- Protect IV
INSERT INTO `mob_spell_lists` VALUES ('TRUST_Rainemard',332,47,77,255);        -- Protect V
INSERT INTO `mob_spell_lists` VALUES ('TRUST_Rainemard',332,48,17,255);        -- Shell
INSERT INTO `mob_spell_lists` VALUES ('TRUST_Rainemard',332,49,37,255);        -- Shell II
INSERT INTO `mob_spell_lists` VALUES ('TRUST_Rainemard',332,50,57,255);        -- Shell III
INSERT INTO `mob_spell_lists` VALUES ('TRUST_Rainemard',332,51,68,255);        -- Shell IV
INSERT INTO `mob_spell_lists` VALUES ('TRUST_Rainemard',332,52,87,255);        -- Shell V
INSERT INTO `mob_spell_lists` VALUES ('TRUST_Rainemard',332,57,40,255);        -- Haste
INSERT INTO `mob_spell_lists` VALUES ('TRUST_Rainemard',332,100,24,255);       -- Enfire
INSERT INTO `mob_spell_lists` VALUES ('TRUST_Rainemard',332,101,22,255);       -- Enblizzard
INSERT INTO `mob_spell_lists` VALUES ('TRUST_Rainemard',332,102,20,255);       -- Enaero
INSERT INTO `mob_spell_lists` VALUES ('TRUST_Rainemard',332,103,18,255);       -- Enstone
INSERT INTO `mob_spell_lists` VALUES ('TRUST_Rainemard',332,104,16,255);       -- Enthunder
INSERT INTO `mob_spell_lists` VALUES ('TRUST_Rainemard',332,105,27,255);       -- Enwater
INSERT INTO `mob_spell_lists` VALUES ('TRUST_Rainemard',332,106,33,255);       -- Phalanx
INSERT INTO `mob_spell_lists` VALUES ('TRUST_Rainemard',332,107,33,255);       -- Phalanx II
INSERT INTO `mob_spell_lists` VALUES ('TRUST_Rainemard',332,109,41,255);       -- Refresh
INSERT INTO `mob_spell_lists` VALUES ('TRUST_Rainemard',332,473,82,255);       -- Refresh II
INSERT INTO `mob_spell_lists` VALUES ('TRUST_Rainemard',332,511,96,255);       -- Haste II
INSERT INTO `mob_spell_lists` VALUES ('TRUST_Rainemard',332,841,35,255);       -- Distract
INSERT INTO `mob_spell_lists` VALUES ('TRUST_Rainemard',332,842,85,255);       -- Distract II
INSERT INTO `mob_spell_lists` VALUES ('TRUST_Rainemard',332,843,42,255);       -- Frazzle
INSERT INTO `mob_spell_lists` VALUES ('TRUST_Rainemard',332,844,92,255);       -- Frazzle II

INSERT INTO `mob_spell_lists` VALUES ('TRUST_Ingrid',333,20,29,255);           -- Cursna
INSERT INTO `mob_spell_lists` VALUES ('TRUST_Ingrid',333,28,5,255);            -- Banish
INSERT INTO `mob_spell_lists` VALUES ('TRUST_Ingrid',333,29,30,255);           -- Banish II
INSERT INTO `mob_spell_lists` VALUES ('TRUST_Ingrid',333,30,65,255);           -- Banish III
INSERT INTO `mob_spell_lists` VALUES ('TRUST_Ingrid',333,57,40,255);           -- Haste

INSERT INTO `mob_spell_lists` VALUES ('TRUST_Lehko_Habhoka',334,144,26,255);   -- Fire
INSERT INTO `mob_spell_lists` VALUES ('TRUST_Lehko_Habhoka',334,145,76,255);   -- Fire II
INSERT INTO `mob_spell_lists` VALUES ('TRUST_Lehko_Habhoka',334,149,34,255);   -- Blizzard
INSERT INTO `mob_spell_lists` VALUES ('TRUST_Lehko_Habhoka',334,150,84,255);   -- Blizzard II
INSERT INTO `mob_spell_lists` VALUES ('TRUST_Lehko_Habhoka',334,154,18,255);   -- Aero
INSERT INTO `mob_spell_lists` VALUES ('TRUST_Lehko_Habhoka',334,155,68,255);   -- Aero II
INSERT INTO `mob_spell_lists` VALUES ('TRUST_Lehko_Habhoka',334,159,2,255);    -- Stone
INSERT INTO `mob_spell_lists` VALUES ('TRUST_Lehko_Habhoka',334,160,52,255);   -- Stone II
INSERT INTO `mob_spell_lists` VALUES ('TRUST_Lehko_Habhoka',334,164,42,255);   -- Thunder
INSERT INTO `mob_spell_lists` VALUES ('TRUST_Lehko_Habhoka',334,165,92,255);   -- Thunder II
INSERT INTO `mob_spell_lists` VALUES ('TRUST_Lehko_Habhoka',334,169,10,255);   -- Water
INSERT INTO `mob_spell_lists` VALUES ('TRUST_Lehko_Habhoka',334,170,60,255);   -- Water II

INSERT INTO `mob_spell_lists` VALUES ('TRUST_Nashmeira',335,1,2,255);          -- Cure
INSERT INTO `mob_spell_lists` VALUES ('TRUST_Nashmeira',335,2,22,255);         -- Cure II
INSERT INTO `mob_spell_lists` VALUES ('TRUST_Nashmeira',335,3,42,255);         -- Cure III
INSERT INTO `mob_spell_lists` VALUES ('TRUST_Nashmeira',335,4,82,255);         -- Cure IV
INSERT INTO `mob_spell_lists` VALUES ('TRUST_Nashmeira',335,14,12,255);        -- Poisona
INSERT INTO `mob_spell_lists` VALUES ('TRUST_Nashmeira',335,15,18,255);        -- Paralyna
INSERT INTO `mob_spell_lists` VALUES ('TRUST_Nashmeira',335,16,28,255);        -- Blindna
INSERT INTO `mob_spell_lists` VALUES ('TRUST_Nashmeira',335,17,38,255);        -- Silena
INSERT INTO `mob_spell_lists` VALUES ('TRUST_Nashmeira',335,18,78,255);        -- Stona
INSERT INTO `mob_spell_lists` VALUES ('TRUST_Nashmeira',335,19,68,255);        -- Viruna
INSERT INTO `mob_spell_lists` VALUES ('TRUST_Nashmeira',335,20,58,255);        -- Cursna
INSERT INTO `mob_spell_lists` VALUES ('TRUST_Nashmeira',335,143,64,255);       -- Erase

-- INSERT INTO `mob_spell_lists` VALUES ('TRUST_Zazarg',336,0,1,255);          -- none (reserved)

INSERT INTO `mob_spell_lists` VALUES ('TRUST_Ovjang',337,56,13,255);           -- Slow
INSERT INTO `mob_spell_lists` VALUES ('TRUST_Ovjang',337,58,6,255);            -- Paralyze
INSERT INTO `mob_spell_lists` VALUES ('TRUST_Ovjang',337,59,18,255);           -- Silence
INSERT INTO `mob_spell_lists` VALUES ('TRUST_Ovjang',337,144,19,255);          -- Fire
INSERT INTO `mob_spell_lists` VALUES ('TRUST_Ovjang',337,145,50,255);          -- Fire II
INSERT INTO `mob_spell_lists` VALUES ('TRUST_Ovjang',337,146,71,255);          -- Fire III
INSERT INTO `mob_spell_lists` VALUES ('TRUST_Ovjang',337,147,86,255);          -- Fire IV
INSERT INTO `mob_spell_lists` VALUES ('TRUST_Ovjang',337,149,24,255);          -- Blizzard
INSERT INTO `mob_spell_lists` VALUES ('TRUST_Ovjang',337,150,55,255);          -- Blizzard II
INSERT INTO `mob_spell_lists` VALUES ('TRUST_Ovjang',337,151,73,255);          -- Blizzard III
INSERT INTO `mob_spell_lists` VALUES ('TRUST_Ovjang',337,152,89,255);          -- Blizzard IV
INSERT INTO `mob_spell_lists` VALUES ('TRUST_Ovjang',337,154,14,255);          -- Aero
INSERT INTO `mob_spell_lists` VALUES ('TRUST_Ovjang',337,155,45,255);          -- Aero II
INSERT INTO `mob_spell_lists` VALUES ('TRUST_Ovjang',337,156,69,255);          -- Aero III
INSERT INTO `mob_spell_lists` VALUES ('TRUST_Ovjang',337,157,83,255);          -- Aero IV
INSERT INTO `mob_spell_lists` VALUES ('TRUST_Ovjang',337,159,4,255);           -- Stone
INSERT INTO `mob_spell_lists` VALUES ('TRUST_Ovjang',337,160,35,255);          -- Stone II
INSERT INTO `mob_spell_lists` VALUES ('TRUST_Ovjang',337,161,65,255);          -- Stone III
INSERT INTO `mob_spell_lists` VALUES ('TRUST_Ovjang',337,162,77,255);          -- Stone IV
INSERT INTO `mob_spell_lists` VALUES ('TRUST_Ovjang',337,164,29,255);          -- Thunder
INSERT INTO `mob_spell_lists` VALUES ('TRUST_Ovjang',337,165,60,255);          -- Thunder II
INSERT INTO `mob_spell_lists` VALUES ('TRUST_Ovjang',337,166,75,255);          -- Thunder III
INSERT INTO `mob_spell_lists` VALUES ('TRUST_Ovjang',337,167,92,255);          -- Thunder IV
INSERT INTO `mob_spell_lists` VALUES ('TRUST_Ovjang',337,169,9,255);           -- Water
INSERT INTO `mob_spell_lists` VALUES ('TRUST_Ovjang',337,170,40,255);          -- Water II
INSERT INTO `mob_spell_lists` VALUES ('TRUST_Ovjang',337,171,67,255);          -- Water III
INSERT INTO `mob_spell_lists` VALUES ('TRUST_Ovjang',337,172,80,255);          -- Water IV
INSERT INTO `mob_spell_lists` VALUES ('TRUST_Ovjang',337,260,32,255);          -- Dispel

-- INSERT INTO `mob_spell_lists` VALUES ('TRUST_Mnejing',338,0,1,255);         -- none (reserved)
-- INSERT INTO `mob_spell_lists` VALUES ('TRUST_Sakura',339,0,1,255);          -- none (reserved)
-- INSERT INTO `mob_spell_lists` VALUES ('TRUST_Luzaf',340,0,1,255);           -- none (reserved)
-- INSERT INTO `mob_spell_lists` VALUES ('TRUST_Najelith',341,0,1,255);        -- none (reserved)
-- INSERT INTO `mob_spell_lists` VALUES ('TRUST_Aldo',342,0,1,255);            -- none (reserved)
-- INSERT INTO `mob_spell_lists` VALUES ('TRUST_Moogle',343,0,1,255);          -- none (reserved)

INSERT INTO `mob_spell_lists` VALUES ('TRUST_Fablinix',344,1,8,255);           -- Cure
INSERT INTO `mob_spell_lists` VALUES ('TRUST_Fablinix',344,2,26,255);          -- Cure II
INSERT INTO `mob_spell_lists` VALUES ('TRUST_Fablinix',344,3,52,255);          -- Cure III
INSERT INTO `mob_spell_lists` VALUES ('TRUST_Fablinix',344,4,96,255);          -- Cure IV
INSERT INTO `mob_spell_lists` VALUES ('TRUST_Fablinix',344,105,27,255);        -- Enwater
INSERT INTO `mob_spell_lists` VALUES ('TRUST_Fablinix',344,252,45,255);        -- Stun

-- INSERT INTO `mob_spell_lists` VALUES ('TRUST_Maat',345,0,1,255);            -- none (reserved)

INSERT INTO `mob_spell_lists` VALUES ('TRUST_D_Shantotto',346,144,9,255);      -- Fire
INSERT INTO `mob_spell_lists` VALUES ('TRUST_D_Shantotto',346,145,34,255);     -- Fire II
INSERT INTO `mob_spell_lists` VALUES ('TRUST_D_Shantotto',346,146,59,255);     -- Fire III
INSERT INTO `mob_spell_lists` VALUES ('TRUST_D_Shantotto',346,147,72,255);     -- Fire IV
INSERT INTO `mob_spell_lists` VALUES ('TRUST_D_Shantotto',346,148,83,255);     -- Fire V
INSERT INTO `mob_spell_lists` VALUES ('TRUST_D_Shantotto',346,149,17,255);     -- Blizzard
INSERT INTO `mob_spell_lists` VALUES ('TRUST_D_Shantotto',346,150,42,255);     -- Blizzard II
INSERT INTO `mob_spell_lists` VALUES ('TRUST_D_Shantotto',346,151,64,255);     -- Blizzard III
INSERT INTO `mob_spell_lists` VALUES ('TRUST_D_Shantotto',346,152,74,255);     -- Blizzard IV
INSERT INTO `mob_spell_lists` VALUES ('TRUST_D_Shantotto',346,153,89,255);     -- Blizzard V
INSERT INTO `mob_spell_lists` VALUES ('TRUST_D_Shantotto',346,154,9,255);      -- Aero
INSERT INTO `mob_spell_lists` VALUES ('TRUST_D_Shantotto',346,155,34,255);     -- Aero II
INSERT INTO `mob_spell_lists` VALUES ('TRUST_D_Shantotto',346,156,59,255);     -- Aero III
INSERT INTO `mob_spell_lists` VALUES ('TRUST_D_Shantotto',346,157,72,255);     -- Aero IV
INSERT INTO `mob_spell_lists` VALUES ('TRUST_D_Shantotto',346,158,83,255);     -- Aero V
INSERT INTO `mob_spell_lists` VALUES ('TRUST_D_Shantotto',346,159,1,255);      -- Stone
INSERT INTO `mob_spell_lists` VALUES ('TRUST_D_Shantotto',346,160,26,255);     -- Stone II
INSERT INTO `mob_spell_lists` VALUES ('TRUST_D_Shantotto',346,161,51,255);     -- Stone III
INSERT INTO `mob_spell_lists` VALUES ('TRUST_D_Shantotto',346,162,68,255);     -- Stone IV
INSERT INTO `mob_spell_lists` VALUES ('TRUST_D_Shantotto',346,163,77,255);     -- Stone V
INSERT INTO `mob_spell_lists` VALUES ('TRUST_D_Shantotto',346,164,21,255);     -- Thunder
INSERT INTO `mob_spell_lists` VALUES ('TRUST_D_Shantotto',346,165,46,255);     -- Thunder II
INSERT INTO `mob_spell_lists` VALUES ('TRUST_D_Shantotto',346,166,66,255);     -- Thunder III
INSERT INTO `mob_spell_lists` VALUES ('TRUST_D_Shantotto',346,167,75,255);     -- Thunder IV
INSERT INTO `mob_spell_lists` VALUES ('TRUST_D_Shantotto',346,168,92,255);     -- Thunder V
INSERT INTO `mob_spell_lists` VALUES ('TRUST_D_Shantotto',346,169,5,255);      -- Water
INSERT INTO `mob_spell_lists` VALUES ('TRUST_D_Shantotto',346,170,30,255);     -- Water II
INSERT INTO `mob_spell_lists` VALUES ('TRUST_D_Shantotto',346,171,55,255);     -- Water III
INSERT INTO `mob_spell_lists` VALUES ('TRUST_D_Shantotto',346,172,70,255);     -- Water IV
INSERT INTO `mob_spell_lists` VALUES ('TRUST_D_Shantotto',346,173,80,255);     -- Water V

-- INSERT INTO `mob_spell_lists` VALUES ('TRUST_Star_Sibyl',347,0,1,255);      -- none (reserved)

INSERT INTO `mob_spell_lists` VALUES ('TRUST_Karaha-Baruha',348,1,1,255);      -- Cure
INSERT INTO `mob_spell_lists` VALUES ('TRUST_Karaha-Baruha',348,2,11,255);     -- Cure II
INSERT INTO `mob_spell_lists` VALUES ('TRUST_Karaha-Baruha',348,3,21,255);     -- Cure III
INSERT INTO `mob_spell_lists` VALUES ('TRUST_Karaha-Baruha',348,4,41,255);     -- Cure IV
INSERT INTO `mob_spell_lists` VALUES ('TRUST_Karaha-Baruha',348,5,61,255);     -- Cure V
INSERT INTO `mob_spell_lists` VALUES ('TRUST_Karaha-Baruha',348,6,80,255);     -- Cure VI
INSERT INTO `mob_spell_lists` VALUES ('TRUST_Karaha-Baruha',348,57,40,255);    -- Haste
INSERT INTO `mob_spell_lists` VALUES ('TRUST_Karaha-Baruha',348,64,25,255);    -- Barthundra
INSERT INTO `mob_spell_lists` VALUES ('TRUST_Karaha-Baruha',348,65,5,255);     -- Barstonra
INSERT INTO `mob_spell_lists` VALUES ('TRUST_Karaha-Baruha',348,66,17,255);    -- Barfira
INSERT INTO `mob_spell_lists` VALUES ('TRUST_Karaha-Baruha',348,67,21,255);    -- Barblizzara
INSERT INTO `mob_spell_lists` VALUES ('TRUST_Karaha-Baruha',348,68,13,255);    -- Baraera
INSERT INTO `mob_spell_lists` VALUES ('TRUST_Karaha-Baruha',348,69,5,255);     -- Barstonra
INSERT INTO `mob_spell_lists` VALUES ('TRUST_Karaha-Baruha',348,70,25,255);    -- Barthundra
INSERT INTO `mob_spell_lists` VALUES ('TRUST_Karaha-Baruha',348,71,9,255);     -- Barwatera
INSERT INTO `mob_spell_lists` VALUES ('TRUST_Karaha-Baruha',348,125,7,255);    -- Protectra
INSERT INTO `mob_spell_lists` VALUES ('TRUST_Karaha-Baruha',348,126,27,255);   -- Protectra II
INSERT INTO `mob_spell_lists` VALUES ('TRUST_Karaha-Baruha',348,127,47,255);   -- Protectra III
INSERT INTO `mob_spell_lists` VALUES ('TRUST_Karaha-Baruha',348,128,63,255);   -- Protectra IV
INSERT INTO `mob_spell_lists` VALUES ('TRUST_Karaha-Baruha',348,129,75,255);   -- Protectra V
INSERT INTO `mob_spell_lists` VALUES ('TRUST_Karaha-Baruha',348,130,17,255);   -- Shellra
INSERT INTO `mob_spell_lists` VALUES ('TRUST_Karaha-Baruha',348,131,37,255);   -- Shellra II
INSERT INTO `mob_spell_lists` VALUES ('TRUST_Karaha-Baruha',348,132,57,255);   -- Shellra III
INSERT INTO `mob_spell_lists` VALUES ('TRUST_Karaha-Baruha',348,133,68,255);   -- Shellra IV
INSERT INTO `mob_spell_lists` VALUES ('TRUST_Karaha-Baruha',348,134,75,255);   -- Shellra V

-- INSERT INTO `mob_spell_lists` VALUES ('TRUST_Cid',349,0,1,255);             -- none (reserved)
-- INSERT INTO `mob_spell_lists` VALUES ('TRUST_Gilgamesh',350,0,1,255);       -- none (reserved)
-- INSERT INTO `mob_spell_lists` VALUES ('TRUST_Areuhat',351,0,1,255);         -- none (reserved)
-- INSERT INTO `mob_spell_lists` VALUES ('TRUST_Semih_Lafihna',352,0,1,255);   -- none (reserved)
-- INSERT INTO `mob_spell_lists` VALUES ('TRUST_Elivira',353,0,1,255);         -- none (reserved)

INSERT INTO `mob_spell_lists` VALUES ('TRUST_Noillurie',354,1,2,255);          -- Cure
INSERT INTO `mob_spell_lists` VALUES ('TRUST_Noillurie',354,2,22,255);         -- Cure II
INSERT INTO `mob_spell_lists` VALUES ('TRUST_Noillurie',354,3,42,255);         -- Cure III
INSERT INTO `mob_spell_lists` VALUES ('TRUST_Noillurie',354,4,82,255);         -- Cure IV

-- INSERT INTO `mob_spell_lists` VALUES ('TRUST_Lhu_Mhakaracca',355,0,1,255);  -- none (reserved)

INSERT INTO `mob_spell_lists` VALUES ('TRUST_Ferreous_Coffin',356,1,1,255);     -- Cure
INSERT INTO `mob_spell_lists` VALUES ('TRUST_Ferreous_Coffin',356,2,11,255);    -- Cure II
INSERT INTO `mob_spell_lists` VALUES ('TRUST_Ferreous_Coffin',356,3,21,255);    -- Cure III
INSERT INTO `mob_spell_lists` VALUES ('TRUST_Ferreous_Coffin',356,4,41,255);    -- Cure IV
INSERT INTO `mob_spell_lists` VALUES ('TRUST_Ferreous_Coffin',356,5,61,255);    -- Cure V
INSERT INTO `mob_spell_lists` VALUES ('TRUST_Ferreous_Coffin',356,6,80,255);    -- Cure VI
INSERT INTO `mob_spell_lists` VALUES ('TRUST_Ferreous_Coffin',356,12,25,255);   -- Raise
INSERT INTO `mob_spell_lists` VALUES ('TRUST_Ferreous_Coffin',356,13,56,255);   -- Raise II
INSERT INTO `mob_spell_lists` VALUES ('TRUST_Ferreous_Coffin',356,15,9,255);    -- Paralyna
INSERT INTO `mob_spell_lists` VALUES ('TRUST_Ferreous_Coffin',356,16,14,255);   -- Blindna
INSERT INTO `mob_spell_lists` VALUES ('TRUST_Ferreous_Coffin',356,17,19,255);   -- Silena
INSERT INTO `mob_spell_lists` VALUES ('TRUST_Ferreous_Coffin',356,18,39,255);   -- Stona
INSERT INTO `mob_spell_lists` VALUES ('TRUST_Ferreous_Coffin',356,19,34,255);   -- Viruna
INSERT INTO `mob_spell_lists` VALUES ('TRUST_Ferreous_Coffin',356,20,29,255);   -- Cursna
INSERT INTO `mob_spell_lists` VALUES ('TRUST_Ferreous_Coffin',356,57,40,255);   -- Haste
INSERT INTO `mob_spell_lists` VALUES ('TRUST_Ferreous_Coffin',356,140,70,255);  -- Raise III
INSERT INTO `mob_spell_lists` VALUES ('TRUST_Ferreous_Coffin',356,143,32,255);  -- Erase

-- INSERT INTO `mob_spell_lists` VALUES ('TRUST_Lilisette',357,0,1,255);        -- none (reserved)
-- INSERT INTO `mob_spell_lists` VALUES ('TRUST_Mumor',358,0,1,255);            -- none (reserved)
-- INSERT INTO `mob_spell_lists` VALUES ('TRUST_Uka_Totlihn',359,0,1,255);      -- none (reserved)
-- INSERT INTO `mob_spell_lists` VALUES ('TRUST_Klara',360,0,1,255);            -- none (reserved)
-- INSERT INTO `mob_spell_lists` VALUES ('TRUST_Romaa_Mihgo',361,0,1,255);      -- none (reserved)
-- INSERT INTO `mob_spell_lists` VALUES ('TRUST_Kuyin_Hathdenna',362,0,1,255);  -- none (reserved)

INSERT INTO `mob_spell_lists` VALUES ('TRUST_Rahal',363,1,5,255);               -- Cure
INSERT INTO `mob_spell_lists` VALUES ('TRUST_Rahal',363,2,17,255);              -- Cure II
INSERT INTO `mob_spell_lists` VALUES ('TRUST_Rahal',363,3,30,255);              -- Cure III
INSERT INTO `mob_spell_lists` VALUES ('TRUST_Rahal',363,4,55,255);              -- Cure IV
INSERT INTO `mob_spell_lists` VALUES ('TRUST_Rahal',363,106,77,255);            -- Phalanx
INSERT INTO `mob_spell_lists` VALUES ('TRUST_Rahal',363,112,37,255);            -- Flash
INSERT INTO `mob_spell_lists` VALUES ('TRUST_Rahal',363,310,85,255);            -- Enlight

INSERT INTO `mob_spell_lists` VALUES ('TRUST_Koru-Moru',364,1,3,255);           -- Cure
INSERT INTO `mob_spell_lists` VALUES ('TRUST_Koru-Moru',364,2,14,255);          -- Cure II
INSERT INTO `mob_spell_lists` VALUES ('TRUST_Koru-Moru',364,3,26,255);          -- Cure III
INSERT INTO `mob_spell_lists` VALUES ('TRUST_Koru-Moru',364,4,48,255);          -- Cure IV
INSERT INTO `mob_spell_lists` VALUES ('TRUST_Koru-Moru',364,23,1,255);          -- Dia
INSERT INTO `mob_spell_lists` VALUES ('TRUST_Koru-Moru',364,24,31,255);         -- Dia II
INSERT INTO `mob_spell_lists` VALUES ('TRUST_Koru-Moru',364,25,75,255);         -- Dia III
INSERT INTO `mob_spell_lists` VALUES ('TRUST_Koru-Moru',364,43,7,255);          -- Protect
INSERT INTO `mob_spell_lists` VALUES ('TRUST_Koru-Moru',364,44,27,255);         -- Protect II
INSERT INTO `mob_spell_lists` VALUES ('TRUST_Koru-Moru',364,45,47,255);         -- Protect III
INSERT INTO `mob_spell_lists` VALUES ('TRUST_Koru-Moru',364,46,63,255);         -- Protect IV
INSERT INTO `mob_spell_lists` VALUES ('TRUST_Koru-Moru',364,47,77,255);         -- Protect V
INSERT INTO `mob_spell_lists` VALUES ('TRUST_Koru-Moru',364,48,17,255);         -- Shell
INSERT INTO `mob_spell_lists` VALUES ('TRUST_Koru-Moru',364,49,37,255);         -- Shell II
INSERT INTO `mob_spell_lists` VALUES ('TRUST_Koru-Moru',364,50,57,255);         -- Shell III
INSERT INTO `mob_spell_lists` VALUES ('TRUST_Koru-Moru',364,51,68,255);         -- Shell IV
INSERT INTO `mob_spell_lists` VALUES ('TRUST_Koru-Moru',364,52,87,255);         -- Shell V
INSERT INTO `mob_spell_lists` VALUES ('TRUST_Koru-Moru',364,56,13,255);         -- Slow
INSERT INTO `mob_spell_lists` VALUES ('TRUST_Koru-Moru',364,57,40,255);         -- Haste
INSERT INTO `mob_spell_lists` VALUES ('TRUST_Koru-Moru',364,79,75,255);         -- Slow II
INSERT INTO `mob_spell_lists` VALUES ('TRUST_Koru-Moru',364,106,33,255);        -- Phalanx
INSERT INTO `mob_spell_lists` VALUES ('TRUST_Koru-Moru',364,107,75,255);        -- Phalanx II
INSERT INTO `mob_spell_lists` VALUES ('TRUST_Koru-Moru',364,109,41,255);        -- Refresh

INSERT INTO `mob_spell_lists` VALUES ('TRUST_Koru-Moru',364,260,32,255);        -- Dispel
INSERT INTO `mob_spell_lists` VALUES ('TRUST_Koru-Moru',364,473,82,255);        -- Refresh II
INSERT INTO `mob_spell_lists` VALUES ('TRUST_Koru-Moru',364,511,96,255);        -- Haste II
INSERT INTO `mob_spell_lists` VALUES ('TRUST_Koru-Moru',364,841,35,255);        -- Distract
INSERT INTO `mob_spell_lists` VALUES ('TRUST_Koru-Moru',364,842,85,255);        -- Distract II
INSERT INTO `mob_spell_lists` VALUES ('TRUST_Koru-Moru',364,845,48,255);        -- Flurry
INSERT INTO `mob_spell_lists` VALUES ('TRUST_Koru-Moru',364,846,96,255);        -- Flurry II

INSERT INTO `mob_spell_lists` VALUES ('TRUST_Pieuje_UC',365,1,1,255);           -- Cure
INSERT INTO `mob_spell_lists` VALUES ('TRUST_Pieuje_UC',365,2,11,255);          -- Cure II
INSERT INTO `mob_spell_lists` VALUES ('TRUST_Pieuje_UC',365,3,21,255);          -- Cure III
INSERT INTO `mob_spell_lists` VALUES ('TRUST_Pieuje_UC',365,4,41,255);          -- Cure IV
INSERT INTO `mob_spell_lists` VALUES ('TRUST_Pieuje_UC',365,5,61,255);          -- Cure V
INSERT INTO `mob_spell_lists` VALUES ('TRUST_Pieuje_UC',365,6,80,255);          -- Cure VI
INSERT INTO `mob_spell_lists` VALUES ('TRUST_Pieuje_UC',365,14,6,255);          -- Poisona
INSERT INTO `mob_spell_lists` VALUES ('TRUST_Pieuje_UC',365,15,9,255);          -- Paralyna
INSERT INTO `mob_spell_lists` VALUES ('TRUST_Pieuje_UC',365,16,14,255);         -- Blindna
INSERT INTO `mob_spell_lists` VALUES ('TRUST_Pieuje_UC',365,17,19,255);         -- Silena
INSERT INTO `mob_spell_lists` VALUES ('TRUST_Pieuje_UC',365,18,39,255);         -- Stona
INSERT INTO `mob_spell_lists` VALUES ('TRUST_Pieuje_UC',365,19,34,255);         -- Viruna
INSERT INTO `mob_spell_lists` VALUES ('TRUST_Pieuje_UC',365,20,29,255);         -- Cursna
INSERT INTO `mob_spell_lists` VALUES ('TRUST_Pieuje_UC',365,57,40,255);         -- Haste
INSERT INTO `mob_spell_lists` VALUES ('TRUST_Pieuje_UC',365,95,32,255);         -- Esuna
INSERT INTO `mob_spell_lists` VALUES ('TRUST_Pieuje_UC',365,96,55,255);         -- Auspice
INSERT INTO `mob_spell_lists` VALUES ('TRUST_Pieuje_UC',365,108,21,255);        -- Regen       Synergy:(Only on Trion)
INSERT INTO `mob_spell_lists` VALUES ('TRUST_Pieuje_UC',365,110,44,255);        -- Regen II    Synergy:(Only on Trion)
INSERT INTO `mob_spell_lists` VALUES ('TRUST_Pieuje_UC',365,111,66,255);        -- Regen III   Synergy:(Only on Trion)
INSERT INTO `mob_spell_lists` VALUES ('TRUST_Pieuje_UC',365,112,45,255);        -- Flash
INSERT INTO `mob_spell_lists` VALUES ('TRUST_Pieuje_UC',365,125,7,255);         -- Protectra
INSERT INTO `mob_spell_lists` VALUES ('TRUST_Pieuje_UC',365,126,27,255);        -- Protectra II
INSERT INTO `mob_spell_lists` VALUES ('TRUST_Pieuje_UC',365,127,47,255);        -- Protectra III
INSERT INTO `mob_spell_lists` VALUES ('TRUST_Pieuje_UC',365,128,63,255);        -- Protectra IV
INSERT INTO `mob_spell_lists` VALUES ('TRUST_Pieuje_UC',365,129,75,255);        -- Protectra V
INSERT INTO `mob_spell_lists` VALUES ('TRUST_Pieuje_UC',365,130,17,255);        -- Shellra
INSERT INTO `mob_spell_lists` VALUES ('TRUST_Pieuje_UC',365,131,37,255);        -- Shellra II
INSERT INTO `mob_spell_lists` VALUES ('TRUST_Pieuje_UC',365,132,57,255);        -- Shellra III
INSERT INTO `mob_spell_lists` VALUES ('TRUST_Pieuje_UC',365,133,68,255);        -- Shellra IV
INSERT INTO `mob_spell_lists` VALUES ('TRUST_Pieuje_UC',365,134,75,255);        -- Shellra V
INSERT INTO `mob_spell_lists` VALUES ('TRUST_Pieuje_UC',365,143,32,255);        -- Erase
INSERT INTO `mob_spell_lists` VALUES ('TRUST_Pieuje_UC',365,477,86,255);        -- Regen IV    Synergy:(Only on Trion)

-- INSERT INTO `mob_spell_lists` VALUES ('TRUST_Invincible_Shield_UC',366,0,1,255);  -- none (reserved)

INSERT INTO `mob_spell_lists` VALUES ('TRUST_Apururu_UC',367,1,1,255);          -- Cure
INSERT INTO `mob_spell_lists` VALUES ('TRUST_Apururu_UC',367,2,11,255);         -- Cure II
INSERT INTO `mob_spell_lists` VALUES ('TRUST_Apururu_UC',367,3,21,255);         -- Cure III
INSERT INTO `mob_spell_lists` VALUES ('TRUST_Apururu_UC',367,4,41,255);         -- Cure IV
INSERT INTO `mob_spell_lists` VALUES ('TRUST_Apururu_UC',367,5,61,255);         -- Cure V
INSERT INTO `mob_spell_lists` VALUES ('TRUST_Apururu_UC',367,6,80,255);         -- Cure VI
INSERT INTO `mob_spell_lists` VALUES ('TRUST_Apururu_UC',367,7,16,255);         -- Curaga
INSERT INTO `mob_spell_lists` VALUES ('TRUST_Apururu_UC',367,8,31,255);         -- Curaga II
INSERT INTO `mob_spell_lists` VALUES ('TRUST_Apururu_UC',367,9,51,255);         -- Curaga III
INSERT INTO `mob_spell_lists` VALUES ('TRUST_Apururu_UC',367,10,71,255);        -- Curaga IV
INSERT INTO `mob_spell_lists` VALUES ('TRUST_Apururu_UC',367,14,6,255);         -- Poisona
INSERT INTO `mob_spell_lists` VALUES ('TRUST_Apururu_UC',367,15,9,255);         -- Paralyna
INSERT INTO `mob_spell_lists` VALUES ('TRUST_Apururu_UC',367,16,14,255);        -- Blindna
INSERT INTO `mob_spell_lists` VALUES ('TRUST_Apururu_UC',367,17,19,255);        -- Silena
INSERT INTO `mob_spell_lists` VALUES ('TRUST_Apururu_UC',367,18,39,255);        -- Stona
INSERT INTO `mob_spell_lists` VALUES ('TRUST_Apururu_UC',367,19,34,255);        -- Viruna
INSERT INTO `mob_spell_lists` VALUES ('TRUST_Apururu_UC',367,20,29,255);        -- Cursna
INSERT INTO `mob_spell_lists` VALUES ('TRUST_Apururu_UC',367,43,7,255);         -- Protect
INSERT INTO `mob_spell_lists` VALUES ('TRUST_Apururu_UC',367,44,27,255);        -- Protect II
INSERT INTO `mob_spell_lists` VALUES ('TRUST_Apururu_UC',367,45,47,255);        -- Protect III
INSERT INTO `mob_spell_lists` VALUES ('TRUST_Apururu_UC',367,46,63,255);        -- Protect IV
INSERT INTO `mob_spell_lists` VALUES ('TRUST_Apururu_UC',367,47,76,255);        -- Protect V
INSERT INTO `mob_spell_lists` VALUES ('TRUST_Apururu_UC',367,48,17,255);        -- Shell
INSERT INTO `mob_spell_lists` VALUES ('TRUST_Apururu_UC',367,49,37,255);        -- Shell II
INSERT INTO `mob_spell_lists` VALUES ('TRUST_Apururu_UC',367,50,57,255);        -- Shell III
INSERT INTO `mob_spell_lists` VALUES ('TRUST_Apururu_UC',367,51,68,255);        -- Shell IV
INSERT INTO `mob_spell_lists` VALUES ('TRUST_Apururu_UC',367,52,76,255);        -- Shell V
INSERT INTO `mob_spell_lists` VALUES ('TRUST_Apururu_UC',367,56,13,255);        -- Slow
INSERT INTO `mob_spell_lists` VALUES ('TRUST_Apururu_UC',367,57,40,255);        -- Haste
INSERT INTO `mob_spell_lists` VALUES ('TRUST_Apururu_UC',367,58,4,255);         -- Paralyze
INSERT INTO `mob_spell_lists` VALUES ('TRUST_Apururu_UC',367,95,32,255);        -- Esuna
INSERT INTO `mob_spell_lists` VALUES ('TRUST_Apururu_UC',367,125,7,255);        -- Protectra
INSERT INTO `mob_spell_lists` VALUES ('TRUST_Apururu_UC',367,126,27,255);       -- Protectra II
INSERT INTO `mob_spell_lists` VALUES ('TRUST_Apururu_UC',367,127,47,255);       -- Protectra III
INSERT INTO `mob_spell_lists` VALUES ('TRUST_Apururu_UC',367,128,63,255);       -- Protectra IV
INSERT INTO `mob_spell_lists` VALUES ('TRUST_Apururu_UC',367,129,75,255);       -- Protectra V
INSERT INTO `mob_spell_lists` VALUES ('TRUST_Apururu_UC',367,130,17,255);       -- Shellra
INSERT INTO `mob_spell_lists` VALUES ('TRUST_Apururu_UC',367,131,37,255);       -- Shellra II
INSERT INTO `mob_spell_lists` VALUES ('TRUST_Apururu_UC',367,132,57,255);       -- Shellra III
INSERT INTO `mob_spell_lists` VALUES ('TRUST_Apururu_UC',367,133,68,255);       -- Shellra IV
INSERT INTO `mob_spell_lists` VALUES ('TRUST_Apururu_UC',367,134,75,255);       -- Shellra V
INSERT INTO `mob_spell_lists` VALUES ('TRUST_Apururu_UC',367,143,32,255);       -- Erase

-- INSERT INTO `mob_spell_lists` VALUES ('TRUST_Jakoh_Wahcondalo_UC',368,0,1,255);  -- none (reserved)
-- INSERT INTO `mob_spell_lists` VALUES ('TRUST_Flaviria_UC',369,0,1,255);      -- none (reserved)
-- INSERT INTO `mob_spell_lists` VALUES ('TRUST_Babban',370,0,1,255);           -- none (reserved)
-- INSERT INTO `mob_spell_lists` VALUES ('TRUST_Abenzio',371,0,1,255);          -- none (reserved)

INSERT INTO `mob_spell_lists` VALUES ('TRUST_Rughadjeen',373,21,55,255);        -- Holy
INSERT INTO `mob_spell_lists` VALUES ('TRUST_Rughadjeen',372,112,37,255);       -- Flash

INSERT INTO `mob_spell_lists` VALUES ('TRUST_Kukki-Chebukki',374,144,13,255);   -- Fire
INSERT INTO `mob_spell_lists` VALUES ('TRUST_Kukki-Chebukki',374,145,38,255);   -- Fire II
INSERT INTO `mob_spell_lists` VALUES ('TRUST_Kukki-Chebukki',374,146,62,255);   -- Fire III
INSERT INTO `mob_spell_lists` VALUES ('TRUST_Kukki-Chebukki',374,147,73,255);   -- Fire IV
INSERT INTO `mob_spell_lists` VALUES ('TRUST_Kukki-Chebukki',374,148,86,255);   -- Fire V
INSERT INTO `mob_spell_lists` VALUES ('TRUST_Kukki-Chebukki',374,149,17,255);   -- Blizzard
INSERT INTO `mob_spell_lists` VALUES ('TRUST_Kukki-Chebukki',374,150,42,255);   -- Blizzard II
INSERT INTO `mob_spell_lists` VALUES ('TRUST_Kukki-Chebukki',374,151,64,255);   -- Blizzard III
INSERT INTO `mob_spell_lists` VALUES ('TRUST_Kukki-Chebukki',374,152,74,255);   -- Blizzard IV
INSERT INTO `mob_spell_lists` VALUES ('TRUST_Kukki-Chebukki',374,153,89,255);   -- Blizzard V
INSERT INTO `mob_spell_lists` VALUES ('TRUST_Kukki-Chebukki',374,154,9,255);    -- Aero
INSERT INTO `mob_spell_lists` VALUES ('TRUST_Kukki-Chebukki',374,155,34,255);   -- Aero II
INSERT INTO `mob_spell_lists` VALUES ('TRUST_Kukki-Chebukki',374,156,59,255);   -- Aero III
INSERT INTO `mob_spell_lists` VALUES ('TRUST_Kukki-Chebukki',374,157,72,82);    -- Aero IV
INSERT INTO `mob_spell_lists` VALUES ('TRUST_Kukki-Chebukki',374,158,83,255);   -- Aero V
INSERT INTO `mob_spell_lists` VALUES ('TRUST_Kukki-Chebukki',374,159,1,255);    -- Stone
INSERT INTO `mob_spell_lists` VALUES ('TRUST_Kukki-Chebukki',374,160,26,255);   -- Stone II
INSERT INTO `mob_spell_lists` VALUES ('TRUST_Kukki-Chebukki',374,161,51,255);   -- Stone III
INSERT INTO `mob_spell_lists` VALUES ('TRUST_Kukki-Chebukki',374,162,68,255);   -- Stone IV
INSERT INTO `mob_spell_lists` VALUES ('TRUST_Kukki-Chebukki',374,163,77,255);   -- Stone V
INSERT INTO `mob_spell_lists` VALUES ('TRUST_Kukki-Chebukki',374,164,21,255);   -- Thunder
INSERT INTO `mob_spell_lists` VALUES ('TRUST_Kukki-Chebukki',374,165,46,255);   -- Thunder II
INSERT INTO `mob_spell_lists` VALUES ('TRUST_Kukki-Chebukki',374,166,66,255);   -- Thunder III
INSERT INTO `mob_spell_lists` VALUES ('TRUST_Kukki-Chebukki',374,167,75,255);   -- Thunder IV
INSERT INTO `mob_spell_lists` VALUES ('TRUST_Kukki-Chebukki',374,168,92,255);   -- Thunder V
INSERT INTO `mob_spell_lists` VALUES ('TRUST_Kukki-Chebukki',374,169,5,255);    -- Water
INSERT INTO `mob_spell_lists` VALUES ('TRUST_Kukki-Chebukki',374,170,30,255);   -- Water II
INSERT INTO `mob_spell_lists` VALUES ('TRUST_Kukki-Chebukki',374,171,55,255);   -- Water III
INSERT INTO `mob_spell_lists` VALUES ('TRUST_Kukki-Chebukki',374,172,70,255);   -- Water IV
INSERT INTO `mob_spell_lists` VALUES ('TRUST_Kukki-Chebukki',374,173,80,255);   -- Water V
INSERT INTO `mob_spell_lists` VALUES ('TRUST_Kukki-Chebukki',374,174,28,255);   -- Firaga
INSERT INTO `mob_spell_lists` VALUES ('TRUST_Kukki-Chebukki',374,175,53,255);   -- Firaga II
INSERT INTO `mob_spell_lists` VALUES ('TRUST_Kukki-Chebukki',374,176,69,255);   -- Firaga III
INSERT INTO `mob_spell_lists` VALUES ('TRUST_Kukki-Chebukki',374,179,32,255);   -- Blizzaga
INSERT INTO `mob_spell_lists` VALUES ('TRUST_Kukki-Chebukki',374,180,57,255);   -- Blizzaga II
INSERT INTO `mob_spell_lists` VALUES ('TRUST_Kukki-Chebukki',374,181,71,255);   -- Blizzaga III
INSERT INTO `mob_spell_lists` VALUES ('TRUST_Kukki-Chebukki',374,184,23,255);   -- Aeroga
INSERT INTO `mob_spell_lists` VALUES ('TRUST_Kukki-Chebukki',374,185,48,255);   -- Aeroga II
INSERT INTO `mob_spell_lists` VALUES ('TRUST_Kukki-Chebukki',374,186,67,255);   -- Aeroga III
INSERT INTO `mob_spell_lists` VALUES ('TRUST_Kukki-Chebukki',374,189,15,255);   -- Stonega
INSERT INTO `mob_spell_lists` VALUES ('TRUST_Kukki-Chebukki',374,190,40,255);   -- Stonega II
INSERT INTO `mob_spell_lists` VALUES ('TRUST_Kukki-Chebukki',374,191,63,255);   -- Stonega III
INSERT INTO `mob_spell_lists` VALUES ('TRUST_Kukki-Chebukki',374,194,36,255);   -- Thundaga
INSERT INTO `mob_spell_lists` VALUES ('TRUST_Kukki-Chebukki',374,195,61,255);   -- Thundaga II
INSERT INTO `mob_spell_lists` VALUES ('TRUST_Kukki-Chebukki',374,196,73,255);   -- Thundaga III
INSERT INTO `mob_spell_lists` VALUES ('TRUST_Kukki-Chebukki',374,199,19,255);   -- Waterga
INSERT INTO `mob_spell_lists` VALUES ('TRUST_Kukki-Chebukki',374,200,44,255);   -- Waterga II
INSERT INTO `mob_spell_lists` VALUES ('TRUST_Kukki-Chebukki',374,201,65,255);   -- Waterga III
INSERT INTO `mob_spell_lists` VALUES ('TRUST_Kukki-Chebukki',374,235,24,255);   -- Burn
INSERT INTO `mob_spell_lists` VALUES ('TRUST_Kukki-Chebukki',374,236,22,255);   -- Frost
INSERT INTO `mob_spell_lists` VALUES ('TRUST_Kukki-Chebukki',374,237,20,255);   -- Choke
INSERT INTO `mob_spell_lists` VALUES ('TRUST_Kukki-Chebukki',374,238,18,255);   -- Rasp
INSERT INTO `mob_spell_lists` VALUES ('TRUST_Kukki-Chebukki',374,239,16,255);   -- Shock
INSERT INTO `mob_spell_lists` VALUES ('TRUST_Kukki-Chebukki',374,240,27,255);   -- Drown
INSERT INTO `mob_spell_lists` VALUES ('TRUST_Kukki-Chebukki',374,273,31,255);   -- Sleepga
INSERT INTO `mob_spell_lists` VALUES ('TRUST_Kukki-Chebukki',374,274,56,255);   -- Sleepga II
INSERT INTO `mob_spell_lists` VALUES ('TRUST_Kukki-Chebukki',374,496,90,255);   -- Firaja
INSERT INTO `mob_spell_lists` VALUES ('TRUST_Kukki-Chebukki',374,497,93,255);   -- Blizzaja
INSERT INTO `mob_spell_lists` VALUES ('TRUST_Kukki-Chebukki',374,498,87,255);   -- Aeroja
INSERT INTO `mob_spell_lists` VALUES ('TRUST_Kukki-Chebukki',374,499,81,255);   -- Stoneja
INSERT INTO `mob_spell_lists` VALUES ('TRUST_Kukki-Chebukki',374,500,87,255);   -- Thundaja
INSERT INTO `mob_spell_lists` VALUES ('TRUST_Kukki-Chebukki',374,501,84,255);   -- Waterja

-- INSERT INTO `mob_spell_lists` VALUES ('TRUST_Margret',375,0,1,255);          -- none (reserved)
-- INSERT INTO `mob_spell_lists` VALUES ('TRUST_Chacharoon',376,0,1,255);       -- none (reserved)
-- INSERT INTO `mob_spell_lists` VALUES ('TRUST_Lhe_Lhangavo',377,0,1,255);     -- none (reserved)

INSERT INTO `mob_spell_lists` VALUES ('TRUST_Arciela',378,43,7,255);            -- Protect
INSERT INTO `mob_spell_lists` VALUES ('TRUST_Arciela',378,44,27,255);           -- Protect II
INSERT INTO `mob_spell_lists` VALUES ('TRUST_Arciela',378,45,47,255);           -- Protect III
INSERT INTO `mob_spell_lists` VALUES ('TRUST_Arciela',378,46,63,255);           -- Protect IV
INSERT INTO `mob_spell_lists` VALUES ('TRUST_Arciela',378,47,77,255);           -- Protect V
INSERT INTO `mob_spell_lists` VALUES ('TRUST_Arciela',378,48,17,255);           -- Shell
INSERT INTO `mob_spell_lists` VALUES ('TRUST_Arciela',378,49,37,255);           -- Shell II
INSERT INTO `mob_spell_lists` VALUES ('TRUST_Arciela',378,50,57,255);           -- Shell III
INSERT INTO `mob_spell_lists` VALUES ('TRUST_Arciela',378,51,68,255);           -- Shell IV
INSERT INTO `mob_spell_lists` VALUES ('TRUST_Arciela',378,52,87,255);           -- Shell V
INSERT INTO `mob_spell_lists` VALUES ('TRUST_Arciela',378,56,13,255);           -- Slow
INSERT INTO `mob_spell_lists` VALUES ('TRUST_Arciela',378,57,40,255);           -- Haste
INSERT INTO `mob_spell_lists` VALUES ('TRUST_Arciela',378,58,4,255);            -- Paralyze
INSERT INTO `mob_spell_lists` VALUES ('TRUST_Arciela',378,79,75,255);           -- Slow II
INSERT INTO `mob_spell_lists` VALUES ('TRUST_Arciela',378,80,75,255);           -- Paralyze II
INSERT INTO `mob_spell_lists` VALUES ('TRUST_Arciela',378,109,41,255);          -- Refresh
INSERT INTO `mob_spell_lists` VALUES ('TRUST_Arciela',378,473,82,255);          -- Refresh II
INSERT INTO `mob_spell_lists` VALUES ('TRUST_Arciela',378,511,96,255);          -- Haste II

-- INSERT INTO `mob_spell_lists` VALUES ('TRUST_Mayakov',379,0,1,255);          -- none (reserved)
-- INSERT INTO `mob_spell_lists` VALUES ('TRUST_Qultada',380,0,1,255);          -- none (reserved)

INSERT INTO `mob_spell_lists` VALUES ('TRUST_Adelheid',381,1,5,255);            -- Cure
INSERT INTO `mob_spell_lists` VALUES ('TRUST_Adelheid',381,2,17,255);           -- Cure II
INSERT INTO `mob_spell_lists` VALUES ('TRUST_Adelheid',381,3,30,255);           -- Cure III
INSERT INTO `mob_spell_lists` VALUES ('TRUST_Adelheid',381,4,55,255);           -- Cure IV
INSERT INTO `mob_spell_lists` VALUES ('TRUST_Adelheid',381,99,41,255);          -- Sandstorm
INSERT INTO `mob_spell_lists` VALUES ('TRUST_Adelheid',381,113,42,255);         -- Rainstorm
INSERT INTO `mob_spell_lists` VALUES ('TRUST_Adelheid',381,114,43,255);         -- Windstorm
INSERT INTO `mob_spell_lists` VALUES ('TRUST_Adelheid',381,115,44,255);         -- Firestorm
INSERT INTO `mob_spell_lists` VALUES ('TRUST_Adelheid',381,116,45,255);         -- Hailstorm
INSERT INTO `mob_spell_lists` VALUES ('TRUST_Adelheid',381,117,46,255);         -- Thunderstorm
INSERT INTO `mob_spell_lists` VALUES ('TRUST_Adelheid',381,118,47,255);         -- Voidstorm
INSERT INTO `mob_spell_lists` VALUES ('TRUST_Adelheid',381,119,48,255);         -- Aurorastorm
INSERT INTO `mob_spell_lists` VALUES ('TRUST_Adelheid',381,144,16,255);         -- Fire
INSERT INTO `mob_spell_lists` VALUES ('TRUST_Adelheid',381,145,42,255);         -- Fire II
INSERT INTO `mob_spell_lists` VALUES ('TRUST_Adelheid',381,146,63,255);         -- Fire III
INSERT INTO `mob_spell_lists` VALUES ('TRUST_Adelheid',381,147,73,255);         -- Fire IV
INSERT INTO `mob_spell_lists` VALUES ('TRUST_Adelheid',381,148,91,255);         -- Fire V
INSERT INTO `mob_spell_lists` VALUES ('TRUST_Adelheid',381,149,20,255);         -- Blizzard
INSERT INTO `mob_spell_lists` VALUES ('TRUST_Adelheid',381,150,46,255);         -- Blizzard II
INSERT INTO `mob_spell_lists` VALUES ('TRUST_Adelheid',381,151,66,255);         -- Blizzard III
INSERT INTO `mob_spell_lists` VALUES ('TRUST_Adelheid',381,152,74,255);         -- Blizzard IV
INSERT INTO `mob_spell_lists` VALUES ('TRUST_Adelheid',381,153,95,255);         -- Blizzard V
INSERT INTO `mob_spell_lists` VALUES ('TRUST_Adelheid',381,154,12,255);         -- Aero
INSERT INTO `mob_spell_lists` VALUES ('TRUST_Adelheid',381,155,38,255);         -- Aero II
INSERT INTO `mob_spell_lists` VALUES ('TRUST_Adelheid',381,156,60,255);         -- Aero III
INSERT INTO `mob_spell_lists` VALUES ('TRUST_Adelheid',381,157,72,255);         -- Aero IV
INSERT INTO `mob_spell_lists` VALUES ('TRUST_Adelheid',381,158,87,255);         -- Aero V
INSERT INTO `mob_spell_lists` VALUES ('TRUST_Adelheid',381,159,4,255);          -- Stone
INSERT INTO `mob_spell_lists` VALUES ('TRUST_Adelheid',381,160,30,255);         -- Stone II
INSERT INTO `mob_spell_lists` VALUES ('TRUST_Adelheid',381,161,54,255);         -- Stone III
INSERT INTO `mob_spell_lists` VALUES ('TRUST_Adelheid',381,162,70,255);         -- Stone IV
INSERT INTO `mob_spell_lists` VALUES ('TRUST_Adelheid',381,163,79,255);         -- Stone V
INSERT INTO `mob_spell_lists` VALUES ('TRUST_Adelheid',381,164,24,255);         -- Thunder
INSERT INTO `mob_spell_lists` VALUES ('TRUST_Adelheid',381,165,51,255);         -- Thunder II
INSERT INTO `mob_spell_lists` VALUES ('TRUST_Adelheid',381,166,69,255);         -- Thunder III
INSERT INTO `mob_spell_lists` VALUES ('TRUST_Adelheid',381,167,75,255);         -- Thunder IV
INSERT INTO `mob_spell_lists` VALUES ('TRUST_Adelheid',381,168,99,255);         -- Thunder V
INSERT INTO `mob_spell_lists` VALUES ('TRUST_Adelheid',381,169,8,255);          -- Water
INSERT INTO `mob_spell_lists` VALUES ('TRUST_Adelheid',381,170,34,255);         -- Water II
INSERT INTO `mob_spell_lists` VALUES ('TRUST_Adelheid',381,171,57,255);         -- Water III
INSERT INTO `mob_spell_lists` VALUES ('TRUST_Adelheid',381,172,71,255);         -- Water IV
INSERT INTO `mob_spell_lists` VALUES ('TRUST_Adelheid',381,173,83,255);         -- Water V
INSERT INTO `mob_spell_lists` VALUES ('TRUST_Adelheid',381,252,45,255);         -- Stun
INSERT INTO `mob_spell_lists` VALUES ('TRUST_Adelheid',381,278,18,255);         -- Geohelix
INSERT INTO `mob_spell_lists` VALUES ('TRUST_Adelheid',381,279,20,255);         -- Hydrohelix
INSERT INTO `mob_spell_lists` VALUES ('TRUST_Adelheid',381,280,22,255);         -- Anemohelix
INSERT INTO `mob_spell_lists` VALUES ('TRUST_Adelheid',381,281,24,255);         -- Pyrohelix
INSERT INTO `mob_spell_lists` VALUES ('TRUST_Adelheid',381,282,26,255);         -- Cryohelix
INSERT INTO `mob_spell_lists` VALUES ('TRUST_Adelheid',381,283,28,255);         -- Ionohelix
INSERT INTO `mob_spell_lists` VALUES ('TRUST_Adelheid',381,284,30,255);         -- Noctohelix
INSERT INTO `mob_spell_lists` VALUES ('TRUST_Adelheid',381,285,32,255);         -- Luminohelix

INSERT INTO `mob_spell_lists` VALUES ('TRUST_Amchuchu',382,43,20,255);          -- Protect
INSERT INTO `mob_spell_lists` VALUES ('TRUST_Amchuchu',382,44,40,255);          -- Protect II
INSERT INTO `mob_spell_lists` VALUES ('TRUST_Amchuchu',382,45,60,255);          -- Protect III
INSERT INTO `mob_spell_lists` VALUES ('TRUST_Amchuchu',382,46,80,255);          -- Protect IV
INSERT INTO `mob_spell_lists` VALUES ('TRUST_Amchuchu',382,48,10,255);          -- Shell
INSERT INTO `mob_spell_lists` VALUES ('TRUST_Amchuchu',382,49,30,255);          -- Shell II
INSERT INTO `mob_spell_lists` VALUES ('TRUST_Amchuchu',382,50,50,255);          -- Shell III
INSERT INTO `mob_spell_lists` VALUES ('TRUST_Amchuchu',382,51,70,255);          -- Shell IV
INSERT INTO `mob_spell_lists` VALUES ('TRUST_Amchuchu',382,52,90,255);          -- Shell V
INSERT INTO `mob_spell_lists` VALUES ('TRUST_Amchuchu',382,54,55,255);          -- Stoneskin
INSERT INTO `mob_spell_lists` VALUES ('TRUST_Amchuchu',382,106,68,255);         -- Phalanx
INSERT INTO `mob_spell_lists` VALUES ('TRUST_Amchuchu',382,108,23,255);         -- Regen
INSERT INTO `mob_spell_lists` VALUES ('TRUST_Amchuchu',382,109,62,255);         -- Refresh
INSERT INTO `mob_spell_lists` VALUES ('TRUST_Amchuchu',382,110,48,255);         -- Regen II
INSERT INTO `mob_spell_lists` VALUES ('TRUST_Amchuchu',382,111,70,255);         -- Regen III
INSERT INTO `mob_spell_lists` VALUES ('TRUST_Amchuchu',382,112,45,255);         -- Flash
INSERT INTO `mob_spell_lists` VALUES ('TRUST_Amchuchu',382,477,99,255);         -- Regen IV
-- INSERT INTO `mob_spell_lists` VALUES ('TRUST_Amchuchu',382,840,58,255);         -- Foil (not implimented yet)

-- INSERT INTO `mob_spell_lists` VALUES ('TRUST_Brygid',383,0,1,255);           -- none (reserved)
-- INSERT INTO `mob_spell_lists` VALUES ('TRUST_Mildaurion',384,0,1,255);       -- none (reserved)

INSERT INTO `mob_spell_lists` VALUES ('TRUST_Halver',385,1,5,255);              -- Cure
INSERT INTO `mob_spell_lists` VALUES ('TRUST_Halver',385,2,17,255);             -- Cure II
INSERT INTO `mob_spell_lists` VALUES ('TRUST_Halver',385,3,30,255);             -- Cure III
INSERT INTO `mob_spell_lists` VALUES ('TRUST_Halver',385,4,55,255);             -- Cure IV
INSERT INTO `mob_spell_lists` VALUES ('TRUST_Halver',385,112,37,255);           -- Flash

-- INSERT INTO `mob_spell_lists` VALUES ('TRUST_Rongelouts',386,0,1,255);       -- none (reserved)

INSERT INTO `mob_spell_lists` VALUES ('TRUST_Leonoyne',387,179,32,255);         -- Blizzaga
INSERT INTO `mob_spell_lists` VALUES ('TRUST_Leonoyne',387,180,57,255);         -- Blizzaga II
INSERT INTO `mob_spell_lists` VALUES ('TRUST_Leonoyne',387,181,71,255);         -- Blizzaga III
INSERT INTO `mob_spell_lists` VALUES ('TRUST_Leonoyne',387,250,20,255);         -- Ice spikes

-- INSERT INTO `mob_spell_lists` VALUES ('TRUST_Maximilian',388,0,1,255);       -- none (reserved)

INSERT INTO `mob_spell_lists` VALUES ('TRUST_Kayeel-Payeel',389,149,17,255);    -- Blizzard
INSERT INTO `mob_spell_lists` VALUES ('TRUST_Kayeel-Payeel',389,150,42,255);    -- Blizzard II
INSERT INTO `mob_spell_lists` VALUES ('TRUST_Kayeel-Payeel',389,151,64,255);    -- Blizzard III
INSERT INTO `mob_spell_lists` VALUES ('TRUST_Kayeel-Payeel',389,152,74,255);    -- Blizzard IV
INSERT INTO `mob_spell_lists` VALUES ('TRUST_Kayeel-Payeel',389,153,89,255);    -- Blizzard V
INSERT INTO `mob_spell_lists` VALUES ('TRUST_Kayeel-Payeel',389,164,21,255);    -- Thunder
INSERT INTO `mob_spell_lists` VALUES ('TRUST_Kayeel-Payeel',389,165,46,255);    -- Thunder II
INSERT INTO `mob_spell_lists` VALUES ('TRUST_Kayeel-Payeel',389,166,66,255);    -- Thunder III
INSERT INTO `mob_spell_lists` VALUES ('TRUST_Kayeel-Payeel',389,167,75,255);    -- Thunder IV
INSERT INTO `mob_spell_lists` VALUES ('TRUST_Kayeel-Payeel',389,168,92,255);    -- Thunder V
INSERT INTO `mob_spell_lists` VALUES ('TRUST_Kayeel-Payeel',389,179,32,255);    -- Blizzaga
INSERT INTO `mob_spell_lists` VALUES ('TRUST_Kayeel-Payeel',389,180,57,255);    -- Blizzaga II
INSERT INTO `mob_spell_lists` VALUES ('TRUST_Kayeel-Payeel',389,181,71,255);    -- Blizzaga III
INSERT INTO `mob_spell_lists` VALUES ('TRUST_Kayeel-Payeel',389,194,36,255);    -- Thundaga
INSERT INTO `mob_spell_lists` VALUES ('TRUST_Kayeel-Payeel',389,195,61,255);    -- Thundaga II
INSERT INTO `mob_spell_lists` VALUES ('TRUST_Kayeel-Payeel',389,196,73,255);    -- Thundaga III
INSERT INTO `mob_spell_lists` VALUES ('TRUST_Kayeel-Payeel',389,206,50,255);    -- freeze
INSERT INTO `mob_spell_lists` VALUES ('TRUST_Kayeel-Payeel',389,207,75,255);    -- freeze_ii
INSERT INTO `mob_spell_lists` VALUES ('TRUST_Kayeel-Payeel',389,212,56,255);    -- Burst
INSERT INTO `mob_spell_lists` VALUES ('TRUST_Kayeel-Payeel',389,213,75,255);    -- Burst II
INSERT INTO `mob_spell_lists` VALUES ('TRUST_Kayeel-Payeel',389,497,93,255);    -- Blizzaja
INSERT INTO `mob_spell_lists` VALUES ('TRUST_Kayeel-Payeel',389,500,87,255);    -- Thundaja

INSERT INTO `mob_spell_lists` VALUES ('TRUST_Robel-Akbel',390,144,13,255);      -- Fire
INSERT INTO `mob_spell_lists` VALUES ('TRUST_Robel-Akbel',390,145,38,255);      -- Fire II
INSERT INTO `mob_spell_lists` VALUES ('TRUST_Robel-Akbel',390,146,62,255);      -- Fire III
INSERT INTO `mob_spell_lists` VALUES ('TRUST_Robel-Akbel',390,147,73,255);      -- Fire IV
INSERT INTO `mob_spell_lists` VALUES ('TRUST_Robel-Akbel',390,148,86,255);      -- Fire V
INSERT INTO `mob_spell_lists` VALUES ('TRUST_Robel-Akbel',390,149,17,255);      -- Blizzard
INSERT INTO `mob_spell_lists` VALUES ('TRUST_Robel-Akbel',390,150,42,255);      -- Blizzard II
INSERT INTO `mob_spell_lists` VALUES ('TRUST_Robel-Akbel',390,151,64,255);      -- Blizzard III
INSERT INTO `mob_spell_lists` VALUES ('TRUST_Robel-Akbel',390,152,74,255);      -- Blizzard IV
INSERT INTO `mob_spell_lists` VALUES ('TRUST_Robel-Akbel',390,153,89,255);      -- Blizzard V
INSERT INTO `mob_spell_lists` VALUES ('TRUST_Robel-Akbel',390,154,9,255);       -- Aero
INSERT INTO `mob_spell_lists` VALUES ('TRUST_Robel-Akbel',390,155,34,255);      -- Aero II
INSERT INTO `mob_spell_lists` VALUES ('TRUST_Robel-Akbel',390,156,59,255);      -- Aero III
INSERT INTO `mob_spell_lists` VALUES ('TRUST_Robel-Akbel',390,157,72,82);       -- Aero IV
INSERT INTO `mob_spell_lists` VALUES ('TRUST_Robel-Akbel',390,158,83,255);      -- Aero V
INSERT INTO `mob_spell_lists` VALUES ('TRUST_Robel-Akbel',390,159,1,255);       -- Stone
INSERT INTO `mob_spell_lists` VALUES ('TRUST_Robel-Akbel',390,160,26,255);      -- Stone II
INSERT INTO `mob_spell_lists` VALUES ('TRUST_Robel-Akbel',390,161,51,255);      -- Stone III
INSERT INTO `mob_spell_lists` VALUES ('TRUST_Robel-Akbel',390,162,68,255);      -- Stone IV
INSERT INTO `mob_spell_lists` VALUES ('TRUST_Robel-Akbel',390,163,77,255);      -- Stone V
INSERT INTO `mob_spell_lists` VALUES ('TRUST_Robel-Akbel',390,164,21,255);      -- Thunder
INSERT INTO `mob_spell_lists` VALUES ('TRUST_Robel-Akbel',390,165,46,255);      -- Thunder II
INSERT INTO `mob_spell_lists` VALUES ('TRUST_Robel-Akbel',390,166,66,255);      -- Thunder III
INSERT INTO `mob_spell_lists` VALUES ('TRUST_Robel-Akbel',390,167,75,255);      -- Thunder IV
INSERT INTO `mob_spell_lists` VALUES ('TRUST_Robel-Akbel',390,168,92,255);      -- Thunder V
INSERT INTO `mob_spell_lists` VALUES ('TRUST_Robel-Akbel',390,169,5,255);       -- Water
INSERT INTO `mob_spell_lists` VALUES ('TRUST_Robel-Akbel',390,170,30,255);      -- Water II
INSERT INTO `mob_spell_lists` VALUES ('TRUST_Robel-Akbel',390,171,55,255);      -- Water III
INSERT INTO `mob_spell_lists` VALUES ('TRUST_Robel-Akbel',390,172,70,255);      -- Water IV
INSERT INTO `mob_spell_lists` VALUES ('TRUST_Robel-Akbel',390,173,80,255);      -- Water V
INSERT INTO `mob_spell_lists` VALUES ('TRUST_Robel-Akbel',390,174,28,255);      -- Firaga
INSERT INTO `mob_spell_lists` VALUES ('TRUST_Robel-Akbel',390,175,53,255);      -- Firaga II
INSERT INTO `mob_spell_lists` VALUES ('TRUST_Robel-Akbel',390,176,69,255);      -- Firaga III
INSERT INTO `mob_spell_lists` VALUES ('TRUST_Robel-Akbel',390,179,32,255);      -- Blizzaga
INSERT INTO `mob_spell_lists` VALUES ('TRUST_Robel-Akbel',390,180,57,255);      -- Blizzaga II
INSERT INTO `mob_spell_lists` VALUES ('TRUST_Robel-Akbel',390,181,71,255);      -- Blizzaga III
INSERT INTO `mob_spell_lists` VALUES ('TRUST_Robel-Akbel',390,184,23,255);      -- Aeroga
INSERT INTO `mob_spell_lists` VALUES ('TRUST_Robel-Akbel',390,185,48,255);      -- Aeroga II
INSERT INTO `mob_spell_lists` VALUES ('TRUST_Robel-Akbel',390,186,67,255);      -- Aeroga III
INSERT INTO `mob_spell_lists` VALUES ('TRUST_Robel-Akbel',390,189,15,255);      -- Stonega
INSERT INTO `mob_spell_lists` VALUES ('TRUST_Robel-Akbel',390,190,40,255);      -- Stonega II
INSERT INTO `mob_spell_lists` VALUES ('TRUST_Robel-Akbel',390,191,63,255);      -- Stonega III
INSERT INTO `mob_spell_lists` VALUES ('TRUST_Robel-Akbel',390,194,36,255);      -- Thundaga
INSERT INTO `mob_spell_lists` VALUES ('TRUST_Robel-Akbel',390,195,61,255);      -- Thundaga II
INSERT INTO `mob_spell_lists` VALUES ('TRUST_Robel-Akbel',390,196,73,255);      -- Thundaga III
INSERT INTO `mob_spell_lists` VALUES ('TRUST_Robel-Akbel',390,199,19,255);      -- Waterga
INSERT INTO `mob_spell_lists` VALUES ('TRUST_Robel-Akbel',390,200,44,255);      -- Waterga II
INSERT INTO `mob_spell_lists` VALUES ('TRUST_Robel-Akbel',390,201,65,255);      -- Waterga III
INSERT INTO `mob_spell_lists` VALUES ('TRUST_Robel-Akbel',390,252,45,255);      -- Stun
INSERT INTO `mob_spell_lists` VALUES ('TRUST_Robel-Akbel',390,496,90,255);      -- Firaja
INSERT INTO `mob_spell_lists` VALUES ('TRUST_Robel-Akbel',390,497,93,255);      -- Blizzaja
INSERT INTO `mob_spell_lists` VALUES ('TRUST_Robel-Akbel',390,498,87,255);      -- Aeroja
INSERT INTO `mob_spell_lists` VALUES ('TRUST_Robel-Akbel',390,499,81,255);      -- Stoneja
INSERT INTO `mob_spell_lists` VALUES ('TRUST_Robel-Akbel',390,500,87,255);      -- Thundaja
INSERT INTO `mob_spell_lists` VALUES ('TRUST_Robel-Akbel',390,501,84,255);      -- Waterja

-- INSERT INTO `mob_spell_lists` VALUES ('TRUST_Kupofried',391,0,1,255);        -- none (reserved)
-- INSERT INTO `mob_spell_lists` VALUES ('TRUST_Selh_teus',392,0,1,255);        -- none (reserved)

INSERT INTO `mob_spell_lists` VALUES ('TRUST_Yoran-Oran_UC',393,1,1,255);        -- Cure
INSERT INTO `mob_spell_lists` VALUES ('TRUST_Yoran-Oran_UC',393,2,11,255);       -- Cure II
INSERT INTO `mob_spell_lists` VALUES ('TRUST_Yoran-Oran_UC',393,3,21,255);       -- Cure III
INSERT INTO `mob_spell_lists` VALUES ('TRUST_Yoran-Oran_UC',393,4,41,255);       -- Cure IV
INSERT INTO `mob_spell_lists` VALUES ('TRUST_Yoran-Oran_UC',393,5,61,255);       -- Cure V
INSERT INTO `mob_spell_lists` VALUES ('TRUST_Yoran-Oran_UC',393,6,80,255);       -- Cure VI
INSERT INTO `mob_spell_lists` VALUES ('TRUST_Yoran-Oran_UC',393,14,6,255);       -- Poisona
INSERT INTO `mob_spell_lists` VALUES ('TRUST_Yoran-Oran_UC',393,15,9,255);       -- Paralyna
INSERT INTO `mob_spell_lists` VALUES ('TRUST_Yoran-Oran_UC',393,16,14,255);      -- Blindna
INSERT INTO `mob_spell_lists` VALUES ('TRUST_Yoran-Oran_UC',393,17,19,255);      -- Silena
INSERT INTO `mob_spell_lists` VALUES ('TRUST_Yoran-Oran_UC',393,18,39,255);      -- Stona
INSERT INTO `mob_spell_lists` VALUES ('TRUST_Yoran-Oran_UC',393,19,34,255);      -- Viruna
INSERT INTO `mob_spell_lists` VALUES ('TRUST_Yoran-Oran_UC',393,20,29,255);      -- Cursna
INSERT INTO `mob_spell_lists` VALUES ('TRUST_Yoran-Oran_UC',393,57,40,255);      -- Haste
INSERT INTO `mob_spell_lists` VALUES ('TRUST_Yoran-Oran_UC',393,125,7,255);      -- Protectra
INSERT INTO `mob_spell_lists` VALUES ('TRUST_Yoran-Oran_UC',393,126,27,255);     -- Protectra II
INSERT INTO `mob_spell_lists` VALUES ('TRUST_Yoran-Oran_UC',393,127,47,255);     -- Protectra III
INSERT INTO `mob_spell_lists` VALUES ('TRUST_Yoran-Oran_UC',393,128,63,255);     -- Protectra IV
INSERT INTO `mob_spell_lists` VALUES ('TRUST_Yoran-Oran_UC',393,129,75,255);     -- Protectra V
INSERT INTO `mob_spell_lists` VALUES ('TRUST_Yoran-Oran_UC',393,130,17,255);     -- Shellra
INSERT INTO `mob_spell_lists` VALUES ('TRUST_Yoran-Oran_UC',393,131,37,255);     -- Shellra II
INSERT INTO `mob_spell_lists` VALUES ('TRUST_Yoran-Oran_UC',393,132,57,255);     -- Shellra III
INSERT INTO `mob_spell_lists` VALUES ('TRUST_Yoran-Oran_UC',393,133,68,255);     -- Shellra IV
INSERT INTO `mob_spell_lists` VALUES ('TRUST_Yoran-Oran_UC',393,134,75,255);     -- Shellra V
INSERT INTO `mob_spell_lists` VALUES ('TRUST_Yoran-Oran_UC',393,143,32,255);     -- Erase

INSERT INTO `mob_spell_lists` VALUES ('TRUST_Sylvie_UC',394,1,2,255);            -- Cure
INSERT INTO `mob_spell_lists` VALUES ('TRUST_Sylvie_UC',394,2,22,255);           -- Cure II
INSERT INTO `mob_spell_lists` VALUES ('TRUST_Sylvie_UC',394,3,42,255);           -- Cure III
INSERT INTO `mob_spell_lists` VALUES ('TRUST_Sylvie_UC',394,4,82,255);           -- Cure IV
INSERT INTO `mob_spell_lists` VALUES ('TRUST_Sylvie_UC',394,14,12,255);          -- Poisona
INSERT INTO `mob_spell_lists` VALUES ('TRUST_Sylvie_UC',394,15,18,255);          -- Paralyna
INSERT INTO `mob_spell_lists` VALUES ('TRUST_Sylvie_UC',394,16,28,255);          -- Blindna
INSERT INTO `mob_spell_lists` VALUES ('TRUST_Sylvie_UC',394,17,38,255);          -- Silena
INSERT INTO `mob_spell_lists` VALUES ('TRUST_Sylvie_UC',394,18,78,255);          -- Stona
INSERT INTO `mob_spell_lists` VALUES ('TRUST_Sylvie_UC',394,19,68,255);          -- Viruna
INSERT INTO `mob_spell_lists` VALUES ('TRUST_Sylvie_UC',394,20,58,255);          -- Cursna
INSERT INTO `mob_spell_lists` VALUES ('TRUST_Sylvie_UC',394,57,80,255);          -- Haste
-- INSERT INTO `mob_spell_lists` VALUES ('TRUST_Sylvie_UC',394,779,34,255);           -- Indi-Fury        (not implimented yet)
-- INSERT INTO `mob_spell_lists` VALUES ('TRUST_Sylvie_UC',394,783,10,255);           -- Indi-Precision   (not implimented yet)
-- INSERT INTO `mob_spell_lists` VALUES ('TRUST_Sylvie_UC',394,788,76,255);           -- Indi-Frailty     (not implimented yet)
-- INSERT INTO `mob_spell_lists` VALUES ('TRUST_Sylvie_UC',394,771,93,255);           -- Indi-Haste       (not implimented yet)
-- INSERT INTO `mob_spell_lists` VALUES ('TRUST_Sylvie_UC',394,768,15,255);           -- Indi-Regen       (not implimented yet)
-- INSERT INTO `mob_spell_lists` VALUES ('TRUST_Sylvie_UC',394,770,30,255);           -- Indi-Refresh     (not implimented yet)
-- INSERT INTO `mob_spell_lists` VALUES ('TRUST_Sylvie_UC',394,781,46,255);           -- Indi-Acumen      (not implimented yet)

-- INSERT INTO `mob_spell_lists` VALUES ('TRUST_Abquhbah',395,0,1,255);          -- none (reserved)

INSERT INTO `mob_spell_lists` VALUES ('TRUST_Balamor',396,266,43,255);            -- Absorb-str
INSERT INTO `mob_spell_lists` VALUES ('TRUST_Balamor',396,267,41,255);            -- Absorb-dex
INSERT INTO `mob_spell_lists` VALUES ('TRUST_Balamor',396,268,35,255);            -- Absorb-vit
INSERT INTO `mob_spell_lists` VALUES ('TRUST_Balamor',396,269,37,255);            -- Absorb-agi
INSERT INTO `mob_spell_lists` VALUES ('TRUST_Balamor',396,270,39,255);            -- Absorb-int
INSERT INTO `mob_spell_lists` VALUES ('TRUST_Balamor',396,271,31,255);            -- Absorb-mnd
INSERT INTO `mob_spell_lists` VALUES ('TRUST_Balamor',396,272,33,255);            -- Absorb-chr

INSERT INTO `mob_spell_lists` VALUES ('TRUST_August',397,1,5,255);                -- Cure
INSERT INTO `mob_spell_lists` VALUES ('TRUST_August',397,2,17,255);               -- Cure II
INSERT INTO `mob_spell_lists` VALUES ('TRUST_August',397,3,30,255);               -- Cure III
INSERT INTO `mob_spell_lists` VALUES ('TRUST_August',397,4,55,255);               -- Cure IV
INSERT INTO `mob_spell_lists` VALUES ('TRUST_August',397,21,55,255);              -- Holy
INSERT INTO `mob_spell_lists` VALUES ('TRUST_August',397,22,99,255);              -- Holy II
INSERT INTO `mob_spell_lists` VALUES ('TRUST_August',397,97,61,255);              -- Reprisal
INSERT INTO `mob_spell_lists` VALUES ('TRUST_August',397,112,37,255);             -- Flash

INSERT INTO `mob_spell_lists` VALUES ('TRUST_Rosulatia',398,159,1,255);           -- Stone
INSERT INTO `mob_spell_lists` VALUES ('TRUST_Rosulatia',398,160,26,255);          -- Stone II
INSERT INTO `mob_spell_lists` VALUES ('TRUST_Rosulatia',398,161,51,255);          -- Stone III
INSERT INTO `mob_spell_lists` VALUES ('TRUST_Rosulatia',398,162,68,255);          -- Stone IV
INSERT INTO `mob_spell_lists` VALUES ('TRUST_Rosulatia',398,163,77,255);          -- Stone V
INSERT INTO `mob_spell_lists` VALUES ('TRUST_Rosulatia',398,189,15,255);          -- Stonega
INSERT INTO `mob_spell_lists` VALUES ('TRUST_Rosulatia',398,190,40,255);          -- Stonega II
INSERT INTO `mob_spell_lists` VALUES ('TRUST_Rosulatia',398,191,63,255);          -- Stonega III
-- INSERT INTO `mob_spell_lists` VALUES ('TRUST_Rosulatia',398,834,81,255);       -- Stonera       (not implimented yet)

INSERT INTO `mob_spell_lists` VALUES ('TRUST_Teodor',399,174,28,255);             -- Firaga
INSERT INTO `mob_spell_lists` VALUES ('TRUST_Teodor',399,175,53,255);             -- Firaga II
INSERT INTO `mob_spell_lists` VALUES ('TRUST_Teodor',399,176,69,255);             -- Firaga III
INSERT INTO `mob_spell_lists` VALUES ('TRUST_Teodor',399,179,32,255);             -- Blizzaga
INSERT INTO `mob_spell_lists` VALUES ('TRUST_Teodor',399,180,57,255);             -- Blizzaga II
INSERT INTO `mob_spell_lists` VALUES ('TRUST_Teodor',399,181,71,255);             -- Blizzaga III
INSERT INTO `mob_spell_lists` VALUES ('TRUST_Teodor',399,184,23,255);             -- Aeroga
INSERT INTO `mob_spell_lists` VALUES ('TRUST_Teodor',399,185,48,255);             -- Aeroga II
INSERT INTO `mob_spell_lists` VALUES ('TRUST_Teodor',399,186,67,255);             -- Aeroga III
INSERT INTO `mob_spell_lists` VALUES ('TRUST_Teodor',399,189,15,255);             -- Stonega
INSERT INTO `mob_spell_lists` VALUES ('TRUST_Teodor',399,190,40,255);             -- Stonega II
INSERT INTO `mob_spell_lists` VALUES ('TRUST_Teodor',399,191,63,255);             -- Stonega III
INSERT INTO `mob_spell_lists` VALUES ('TRUST_Teodor',399,194,36,255);             -- Thundaga
INSERT INTO `mob_spell_lists` VALUES ('TRUST_Teodor',399,195,61,255);             -- Thundaga II
INSERT INTO `mob_spell_lists` VALUES ('TRUST_Teodor',399,196,73,255);             -- Thundaga III
INSERT INTO `mob_spell_lists` VALUES ('TRUST_Teodor',399,199,19,255);             -- Waterga
INSERT INTO `mob_spell_lists` VALUES ('TRUST_Teodor',399,200,44,255);             -- Waterga II
INSERT INTO `mob_spell_lists` VALUES ('TRUST_Teodor',399,201,65,255);             -- Waterga III
INSERT INTO `mob_spell_lists` VALUES ('TRUST_Teodor',399,496,90,255);             -- Firaja
INSERT INTO `mob_spell_lists` VALUES ('TRUST_Teodor',399,497,93,255);             -- Blizzaja
INSERT INTO `mob_spell_lists` VALUES ('TRUST_Teodor',399,498,87,255);             -- Aeroja
INSERT INTO `mob_spell_lists` VALUES ('TRUST_Teodor',399,499,81,255);             -- Stoneja
INSERT INTO `mob_spell_lists` VALUES ('TRUST_Teodor',399,500,87,255);             -- Thundaja
INSERT INTO `mob_spell_lists` VALUES ('TRUST_Teodor',399,501,84,255);             -- Waterja

INSERT INTO `mob_spell_lists` VALUES ('TRUST_Ullegore',400,144,13,255);           -- Fire
INSERT INTO `mob_spell_lists` VALUES ('TRUST_Ullegore',400,145,38,255);           -- Fire II
INSERT INTO `mob_spell_lists` VALUES ('TRUST_Ullegore',400,146,62,255);           -- Fire III
INSERT INTO `mob_spell_lists` VALUES ('TRUST_Ullegore',400,147,73,255);           -- Fire IV
INSERT INTO `mob_spell_lists` VALUES ('TRUST_Ullegore',400,148,86,255);           -- Fire V
INSERT INTO `mob_spell_lists` VALUES ('TRUST_Ullegore',400,149,17,255);           -- Blizzard
INSERT INTO `mob_spell_lists` VALUES ('TRUST_Ullegore',400,150,42,255);           -- Blizzard II
INSERT INTO `mob_spell_lists` VALUES ('TRUST_Ullegore',400,151,64,255);           -- Blizzard III
INSERT INTO `mob_spell_lists` VALUES ('TRUST_Ullegore',400,152,74,255);           -- Blizzard IV
INSERT INTO `mob_spell_lists` VALUES ('TRUST_Ullegore',400,153,89,255);           -- Blizzard V
INSERT INTO `mob_spell_lists` VALUES ('TRUST_Ullegore',400,154,9,255);            -- Aero
INSERT INTO `mob_spell_lists` VALUES ('TRUST_Ullegore',400,155,34,255);           -- Aero II
INSERT INTO `mob_spell_lists` VALUES ('TRUST_Ullegore',400,156,59,255);           -- Aero III
INSERT INTO `mob_spell_lists` VALUES ('TRUST_Ullegore',400,157,72,82);            -- Aero IV
INSERT INTO `mob_spell_lists` VALUES ('TRUST_Ullegore',400,158,83,255);           -- Aero V
INSERT INTO `mob_spell_lists` VALUES ('TRUST_Ullegore',400,159,1,255);            -- Stone
INSERT INTO `mob_spell_lists` VALUES ('TRUST_Ullegore',400,160,26,255);           -- Stone II
INSERT INTO `mob_spell_lists` VALUES ('TRUST_Ullegore',400,161,51,255);           -- Stone III
INSERT INTO `mob_spell_lists` VALUES ('TRUST_Ullegore',400,162,68,255);           -- Stone IV
INSERT INTO `mob_spell_lists` VALUES ('TRUST_Ullegore',400,163,77,255);           -- Stone V
INSERT INTO `mob_spell_lists` VALUES ('TRUST_Ullegore',400,164,21,255);           -- Thunder
INSERT INTO `mob_spell_lists` VALUES ('TRUST_Ullegore',400,165,46,255);           -- Thunder II
INSERT INTO `mob_spell_lists` VALUES ('TRUST_Ullegore',400,166,66,255);           -- Thunder III
INSERT INTO `mob_spell_lists` VALUES ('TRUST_Ullegore',400,167,75,255);           -- Thunder IV
INSERT INTO `mob_spell_lists` VALUES ('TRUST_Ullegore',400,168,92,255);           -- Thunder V
INSERT INTO `mob_spell_lists` VALUES ('TRUST_Ullegore',400,169,5,255);            -- Water
INSERT INTO `mob_spell_lists` VALUES ('TRUST_Ullegore',400,170,30,255);           -- Water II
INSERT INTO `mob_spell_lists` VALUES ('TRUST_Ullegore',400,171,55,255);           -- Water III
INSERT INTO `mob_spell_lists` VALUES ('TRUST_Ullegore',400,172,70,255);           -- Water IV
INSERT INTO `mob_spell_lists` VALUES ('TRUST_Ullegore',400,173,80,255);           -- Water V
INSERT INTO `mob_spell_lists` VALUES ('TRUST_Ullegore',400,219,94,255);           -- Comet
INSERT INTO `mob_spell_lists` VALUES ('TRUST_Ullegore',400,252,45,255);           -- Stun

-- INSERT INTO `mob_spell_lists` VALUES ('TRUST_Makki-Chebukki',401,0,1,255);     -- none (reserved)

INSERT INTO `mob_spell_lists` VALUES ('TRUST_King_of_Hearts',402,1,2,255);        -- Cure
INSERT INTO `mob_spell_lists` VALUES ('TRUST_King_of_Hearts',402,2,22,255);       -- Cure II
INSERT INTO `mob_spell_lists` VALUES ('TRUST_King_of_Hearts',402,3,42,255);       -- Cure III
INSERT INTO `mob_spell_lists` VALUES ('TRUST_King_of_Hearts',402,4,82,255);       -- Cure IV
INSERT INTO `mob_spell_lists` VALUES ('TRUST_King_of_Hearts',402,14,12,255);      -- Poisona
INSERT INTO `mob_spell_lists` VALUES ('TRUST_King_of_Hearts',402,15,18,255);      -- Paralyna
INSERT INTO `mob_spell_lists` VALUES ('TRUST_King_of_Hearts',402,16,28,255);      -- Blindna
INSERT INTO `mob_spell_lists` VALUES ('TRUST_King_of_Hearts',402,17,38,255);      -- Silena
INSERT INTO `mob_spell_lists` VALUES ('TRUST_King_of_Hearts',402,18,78,255);      -- Stona
INSERT INTO `mob_spell_lists` VALUES ('TRUST_King_of_Hearts',402,19,68,255);      -- Viruna
INSERT INTO `mob_spell_lists` VALUES ('TRUST_King_of_Hearts',402,20,58,255);      -- Cursna
INSERT INTO `mob_spell_lists` VALUES ('TRUST_King_of_Hearts',402,23,1,255);       -- Dia
INSERT INTO `mob_spell_lists` VALUES ('TRUST_King_of_Hearts',402,24,31,255);      -- Dia II
INSERT INTO `mob_spell_lists` VALUES ('TRUST_King_of_Hearts',402,25,75,255);      -- Dia III
INSERT INTO `mob_spell_lists` VALUES ('TRUST_King_of_Hearts',402,43,7,255);       -- Protect
INSERT INTO `mob_spell_lists` VALUES ('TRUST_King_of_Hearts',402,44,27,255);      -- Protect II
INSERT INTO `mob_spell_lists` VALUES ('TRUST_King_of_Hearts',402,45,47,255);      -- Protect III
INSERT INTO `mob_spell_lists` VALUES ('TRUST_King_of_Hearts',402,46,63,255);      -- Protect IV
INSERT INTO `mob_spell_lists` VALUES ('TRUST_King_of_Hearts',402,47,77,255);      -- Protect V
INSERT INTO `mob_spell_lists` VALUES ('TRUST_King_of_Hearts',402,48,17,255);      -- Shell
INSERT INTO `mob_spell_lists` VALUES ('TRUST_King_of_Hearts',402,49,37,255);      -- Shell II
INSERT INTO `mob_spell_lists` VALUES ('TRUST_King_of_Hearts',402,50,57,255);      -- Shell III
INSERT INTO `mob_spell_lists` VALUES ('TRUST_King_of_Hearts',402,51,68,255);      -- Shell IV
INSERT INTO `mob_spell_lists` VALUES ('TRUST_King_of_Hearts',402,52,87,255);      -- Shell V
INSERT INTO `mob_spell_lists` VALUES ('TRUST_King_of_Hearts',402,57,40,255);      -- Haste
INSERT INTO `mob_spell_lists` VALUES ('TRUST_King_of_Hearts',402,106,33,255);     -- Phalanx
INSERT INTO `mob_spell_lists` VALUES ('TRUST_King_of_Hearts',402,107,75,255);     -- Phalanx II
INSERT INTO `mob_spell_lists` VALUES ('TRUST_King_of_Hearts',402,109,41,255);     -- Refresh
INSERT INTO `mob_spell_lists` VALUES ('TRUST_King_of_Hearts',402,143,64,255);     -- Erase
INSERT INTO `mob_spell_lists` VALUES ('TRUST_King_of_Hearts',402,174,28,255);     -- Firaga
INSERT INTO `mob_spell_lists` VALUES ('TRUST_King_of_Hearts',402,175,53,255);     -- Firaga II
INSERT INTO `mob_spell_lists` VALUES ('TRUST_King_of_Hearts',402,176,69,255);     -- Firaga III
INSERT INTO `mob_spell_lists` VALUES ('TRUST_King_of_Hearts',402,177,90,255);     -- Firaga IV
INSERT INTO `mob_spell_lists` VALUES ('TRUST_King_of_Hearts',402,260,32,255);     -- Dispel
INSERT INTO `mob_spell_lists` VALUES ('TRUST_King_of_Hearts',402,473,82,255);     -- Refresh II
INSERT INTO `mob_spell_lists` VALUES ('TRUST_King_of_Hearts',402,493,95,255);     -- Temper
INSERT INTO `mob_spell_lists` VALUES ('TRUST_King_of_Hearts',402,511,96,255);     -- Haste II

-- INSERT INTO `mob_spell_lists` VALUES ('TRUST_Morimar',403,0,1,255);            -- none (reserved)
-- INSERT INTO `mob_spell_lists` VALUES ('TRUST_Darrcuiln',404,0,1,255);          -- none (reserved)

INSERT INTO `mob_spell_lists` VALUES ('TRUST_AAHM',405,338,12,255);               -- Utsusemi: Ichi
INSERT INTO `mob_spell_lists` VALUES ('TRUST_AAHM',405,339,37,255);               -- Utsusemi: Ni
INSERT INTO `mob_spell_lists` VALUES ('TRUST_AAHM',405,344,23,255);               -- Hojo: Ichi
INSERT INTO `mob_spell_lists` VALUES ('TRUST_AAHM',405,345,48,255);               -- Hojo: Ni
INSERT INTO `mob_spell_lists` VALUES ('TRUST_AAHM',405,347,19,255);               -- Kurayami: Ichi
INSERT INTO `mob_spell_lists` VALUES ('TRUST_AAHM',405,348,44,255);               -- Kurayami: Ni
INSERT INTO `mob_spell_lists` VALUES ('TRUST_AAHM',405,510,88,255);               -- Migawari: Ichi

INSERT INTO `mob_spell_lists` VALUES ('TRUST_AAEV',406,1,5,255);                  -- Cure
INSERT INTO `mob_spell_lists` VALUES ('TRUST_AAEV',406,2,17,255);                 -- Cure II
INSERT INTO `mob_spell_lists` VALUES ('TRUST_AAEV',406,3,30,255);                 -- Cure III
INSERT INTO `mob_spell_lists` VALUES ('TRUST_AAEV',406,4,55,255);                 -- Cure IV
INSERT INTO `mob_spell_lists` VALUES ('TRUST_AAEV',406,21,55,255);                -- Holy
INSERT INTO `mob_spell_lists` VALUES ('TRUST_AAEV',406,22,99,255);                -- Holy II
INSERT INTO `mob_spell_lists` VALUES ('TRUST_AAEV',406,106,77,255);               -- Phalanx
INSERT INTO `mob_spell_lists` VALUES ('TRUST_AAEV',406,112,37,255);               -- Flash
INSERT INTO `mob_spell_lists` VALUES ('TRUST_AAEV',406,310,85,255);               -- Enlight

-- INSERT INTO `mob_spell_lists` VALUES ('TRUST_AAMR',407,0,1,255);               -- none (reserved)

INSERT INTO `mob_spell_lists` VALUES ('TRUST_AATT',408,144,13,255);               -- Fire
INSERT INTO `mob_spell_lists` VALUES ('TRUST_AATT',408,145,38,255);               -- Fire II
INSERT INTO `mob_spell_lists` VALUES ('TRUST_AATT',408,146,62,255);               -- Fire III
INSERT INTO `mob_spell_lists` VALUES ('TRUST_AATT',408,147,73,255);               -- Fire IV
INSERT INTO `mob_spell_lists` VALUES ('TRUST_AATT',408,148,86,255);               -- Fire V
INSERT INTO `mob_spell_lists` VALUES ('TRUST_AATT',408,149,17,255);               -- Blizzard
INSERT INTO `mob_spell_lists` VALUES ('TRUST_AATT',408,150,42,255);               -- Blizzard II
INSERT INTO `mob_spell_lists` VALUES ('TRUST_AATT',408,151,64,255);               -- Blizzard III
INSERT INTO `mob_spell_lists` VALUES ('TRUST_AATT',408,152,74,255);               -- Blizzard IV
INSERT INTO `mob_spell_lists` VALUES ('TRUST_AATT',408,153,89,255);               -- Blizzard V
INSERT INTO `mob_spell_lists` VALUES ('TRUST_AATT',408,154,9,255);                -- Aero
INSERT INTO `mob_spell_lists` VALUES ('TRUST_AATT',408,155,34,255);               -- Aero II
INSERT INTO `mob_spell_lists` VALUES ('TRUST_AATT',408,156,59,255);               -- Aero III
INSERT INTO `mob_spell_lists` VALUES ('TRUST_AATT',408,157,72,82);                -- Aero IV
INSERT INTO `mob_spell_lists` VALUES ('TRUST_AATT',408,158,83,255);               -- Aero V
INSERT INTO `mob_spell_lists` VALUES ('TRUST_AATT',408,159,1,255);                -- Stone
INSERT INTO `mob_spell_lists` VALUES ('TRUST_AATT',408,160,26,255);               -- Stone II
INSERT INTO `mob_spell_lists` VALUES ('TRUST_AATT',408,161,51,255);               -- Stone III
INSERT INTO `mob_spell_lists` VALUES ('TRUST_AATT',408,162,68,255);               -- Stone IV
INSERT INTO `mob_spell_lists` VALUES ('TRUST_AATT',408,163,77,255);               -- Stone V
INSERT INTO `mob_spell_lists` VALUES ('TRUST_AATT',408,164,21,255);               -- Thunder
INSERT INTO `mob_spell_lists` VALUES ('TRUST_AATT',408,165,46,255);               -- Thunder II
INSERT INTO `mob_spell_lists` VALUES ('TRUST_AATT',408,166,66,255);               -- Thunder III
INSERT INTO `mob_spell_lists` VALUES ('TRUST_AATT',408,167,75,255);               -- Thunder IV
INSERT INTO `mob_spell_lists` VALUES ('TRUST_AATT',408,168,92,255);               -- Thunder V
INSERT INTO `mob_spell_lists` VALUES ('TRUST_AATT',408,169,5,255);                -- Water
INSERT INTO `mob_spell_lists` VALUES ('TRUST_AATT',408,170,30,255);               -- Water II
INSERT INTO `mob_spell_lists` VALUES ('TRUST_AATT',408,171,55,255);               -- Water III
INSERT INTO `mob_spell_lists` VALUES ('TRUST_AATT',408,172,70,255);               -- Water IV
INSERT INTO `mob_spell_lists` VALUES ('TRUST_AATT',408,173,80,255);               -- Water V
INSERT INTO `mob_spell_lists` VALUES ('TRUST_AATT',408,220,3,41);                 -- Poison
INSERT INTO `mob_spell_lists` VALUES ('TRUST_AATT',408,221,42,255);               -- Poison II
INSERT INTO `mob_spell_lists` VALUES ('TRUST_AATT',408,230,10,34);                -- Bio
INSERT INTO `mob_spell_lists` VALUES ('TRUST_AATT',408,231,35,255);               -- Bio II
INSERT INTO `mob_spell_lists` VALUES ('TRUST_AATT',408,247,20,255);               -- Aspir
INSERT INTO `mob_spell_lists` VALUES ('TRUST_AATT',408,248,20,255);               -- Aspir II
INSERT INTO `mob_spell_lists` VALUES ('TRUST_AATT',408,252,45,255);               -- Stun
INSERT INTO `mob_spell_lists` VALUES ('TRUST_AATT',408,273,31,55);                -- Sleepga
INSERT INTO `mob_spell_lists` VALUES ('TRUST_AATT',408,274,56,255);               -- Sleepga II

-- INSERT INTO `mob_spell_lists` VALUES ('TRUST_AAGK',409,0,1,255);               -- none (reserved)

INSERT INTO `mob_spell_lists` VALUES ('TRUST_Iroha',410,125,7,255);               -- Protectra
INSERT INTO `mob_spell_lists` VALUES ('TRUST_Iroha',410,126,27,255);              -- Protectra II
INSERT INTO `mob_spell_lists` VALUES ('TRUST_Iroha',410,127,47,255);              -- Protectra III
INSERT INTO `mob_spell_lists` VALUES ('TRUST_Iroha',410,128,63,255);              -- Protectra IV
INSERT INTO `mob_spell_lists` VALUES ('TRUST_Iroha',410,129,75,255);              -- Protectra V
INSERT INTO `mob_spell_lists` VALUES ('TRUST_Iroha',410,130,17,255);              -- Shellra
INSERT INTO `mob_spell_lists` VALUES ('TRUST_Iroha',410,131,37,255);              -- Shellra II
INSERT INTO `mob_spell_lists` VALUES ('TRUST_Iroha',410,132,57,255);              -- Shellra III
INSERT INTO `mob_spell_lists` VALUES ('TRUST_Iroha',410,133,68,255);              -- Shellra IV
INSERT INTO `mob_spell_lists` VALUES ('TRUST_Iroha',410,134,75,255);              -- Shellra V

INSERT INTO `mob_spell_lists` VALUES ('TRUST_Ygnas',411,1,1,255);                 -- Cure
INSERT INTO `mob_spell_lists` VALUES ('TRUST_Ygnas',411,2,11,255);                -- Cure II
INSERT INTO `mob_spell_lists` VALUES ('TRUST_Ygnas',411,3,21,255);                -- Cure III
INSERT INTO `mob_spell_lists` VALUES ('TRUST_Ygnas',411,4,41,255);                -- Cure IV
INSERT INTO `mob_spell_lists` VALUES ('TRUST_Ygnas',411,5,61,255);                -- Cure V
INSERT INTO `mob_spell_lists` VALUES ('TRUST_Ygnas',411,6,80,255);                -- Cure VI
INSERT INTO `mob_spell_lists` VALUES ('TRUST_Ygnas',411,14,6,255);                -- Poisona
INSERT INTO `mob_spell_lists` VALUES ('TRUST_Ygnas',411,15,9,255);                -- Paralyna
INSERT INTO `mob_spell_lists` VALUES ('TRUST_Ygnas',411,16,14,255);               -- Blindna
INSERT INTO `mob_spell_lists` VALUES ('TRUST_Ygnas',411,17,19,255);               -- Silena
INSERT INTO `mob_spell_lists` VALUES ('TRUST_Ygnas',411,18,39,255);               -- Stona
INSERT INTO `mob_spell_lists` VALUES ('TRUST_Ygnas',411,19,34,255);               -- Viruna
INSERT INTO `mob_spell_lists` VALUES ('TRUST_Ygnas',411,20,29,255);               -- Cursna
INSERT INTO `mob_spell_lists` VALUES ('TRUST_Ygnas',411,43,7,255);                -- Protect
INSERT INTO `mob_spell_lists` VALUES ('TRUST_Ygnas',411,44,27,255);               -- Protect II
INSERT INTO `mob_spell_lists` VALUES ('TRUST_Ygnas',411,45,47,255);               -- Protect III
INSERT INTO `mob_spell_lists` VALUES ('TRUST_Ygnas',411,46,63,255);               -- Protect IV
INSERT INTO `mob_spell_lists` VALUES ('TRUST_Ygnas',411,47,76,255);               -- Protect V
INSERT INTO `mob_spell_lists` VALUES ('TRUST_Ygnas',411,48,17,255);               -- Shell
INSERT INTO `mob_spell_lists` VALUES ('TRUST_Ygnas',411,49,37,255);               -- Shell II
INSERT INTO `mob_spell_lists` VALUES ('TRUST_Ygnas',411,50,57,255);               -- Shell III
INSERT INTO `mob_spell_lists` VALUES ('TRUST_Ygnas',411,51,68,255);               -- Shell IV
INSERT INTO `mob_spell_lists` VALUES ('TRUST_Ygnas',411,52,76,255);               -- Shell V
INSERT INTO `mob_spell_lists` VALUES ('TRUST_Ygnas',411,57,40,255);               -- Haste
INSERT INTO `mob_spell_lists` VALUES ('TRUST_Ygnas',411,125,7,255);               -- Protectra
INSERT INTO `mob_spell_lists` VALUES ('TRUST_Ygnas',411,126,27,255);              -- Protectra II
INSERT INTO `mob_spell_lists` VALUES ('TRUST_Ygnas',411,127,47,255);              -- Protectra III
INSERT INTO `mob_spell_lists` VALUES ('TRUST_Ygnas',411,128,63,255);              -- Protectra IV
INSERT INTO `mob_spell_lists` VALUES ('TRUST_Ygnas',411,129,75,255);              -- Protectra V
INSERT INTO `mob_spell_lists` VALUES ('TRUST_Ygnas',411,130,17,255);              -- Shellra
INSERT INTO `mob_spell_lists` VALUES ('TRUST_Ygnas',411,131,37,255);              -- Shellra II
INSERT INTO `mob_spell_lists` VALUES ('TRUST_Ygnas',411,132,57,255);              -- Shellra III
INSERT INTO `mob_spell_lists` VALUES ('TRUST_Ygnas',411,133,68,255);              -- Shellra IV
INSERT INTO `mob_spell_lists` VALUES ('TRUST_Ygnas',411,134,75,255);              -- Shellra V
INSERT INTO `mob_spell_lists` VALUES ('TRUST_Ygnas',411,143,32,255);              -- Erase

-- INSERT INTO `mob_spell_lists` VALUES ('TRUST_Monberaux',412,0,1,255);          -- none (reserved)
-- INSERT INTO `mob_spell_lists` VALUES ('TRUST_Excenmille_S',413,0,1,255);       -- none (reserved)
-- INSERT INTO `mob_spell_lists` VALUES ('TRUST_Ayame_UC',414,0,1,255);           -- none (reserved)
-- INSERT INTO `mob_spell_lists` VALUES ('TRUST_Maat_UC',415,0,1,255);            -- none (reserved)
-- INSERT INTO `mob_spell_lists` VALUES ('TRUST_Aldo_UC',416,0,1,255);            -- none (reserved)
-- INSERT INTO `mob_spell_lists` VALUES ('TRUST_Naja_Salaheem_UC',417,0,1,255);   -- none (reserved)

INSERT INTO `mob_spell_lists` VALUES ('TRUST_Lion_II',418,338,12,255);            -- Utsusemi: Ichi
INSERT INTO `mob_spell_lists` VALUES ('TRUST_Lion_II',418,339,37,255);            -- Utsusemi: Ni

INSERT INTO `mob_spell_lists` VALUES ('TRUST_Zied_II',419,252,37,255);            -- Stun
-- INSERT INTO `mob_spell_lists` VALUES ('TRUST_Zied_II',419,243,1,255);          -- Absorb-Attri (not implimented)

INSERT INTO `mob_spell_lists` VALUES ('TRUST_Prishe_II',420,7,16,255);            -- Curaga
INSERT INTO `mob_spell_lists` VALUES ('TRUST_Prishe_II',420,8,31,255);            -- Curaga II
INSERT INTO `mob_spell_lists` VALUES ('TRUST_Prishe_II',420,9,51,255);            -- Curaga III
INSERT INTO `mob_spell_lists` VALUES ('TRUST_Prishe_II',420,10,71,255);           -- Curaga IV
INSERT INTO `mob_spell_lists` VALUES ('TRUST_Prishe_II',420,11,91,255);           -- Curaga V

INSERT INTO `mob_spell_lists` VALUES ('TRUST_Nashmeira_II',421,1,1,255);          -- Cure
INSERT INTO `mob_spell_lists` VALUES ('TRUST_Nashmeira_II',421,2,11,255);         -- Cure II
INSERT INTO `mob_spell_lists` VALUES ('TRUST_Nashmeira_II',421,3,21,255);         -- Cure III
INSERT INTO `mob_spell_lists` VALUES ('TRUST_Nashmeira_II',421,4,41,255);         -- Cure IV
INSERT INTO `mob_spell_lists` VALUES ('TRUST_Nashmeira_II',421,7,16,255);         -- Curaga
INSERT INTO `mob_spell_lists` VALUES ('TRUST_Nashmeira_II',421,8,31,255);         -- Curaga II
INSERT INTO `mob_spell_lists` VALUES ('TRUST_Nashmeira_II',421,9,51,255);         -- Curaga III
INSERT INTO `mob_spell_lists` VALUES ('TRUST_Nashmeira_II',421,10,71,255);        -- Curaga IV
INSERT INTO `mob_spell_lists` VALUES ('TRUST_Nashmeira_II',421,11,91,255);        -- Curaga V
INSERT INTO `mob_spell_lists` VALUES ('TRUST_Nashmeira_II',421,14,6,255);         -- Poisona
INSERT INTO `mob_spell_lists` VALUES ('TRUST_Nashmeira_II',421,15,9,255);         -- Paralyna
INSERT INTO `mob_spell_lists` VALUES ('TRUST_Nashmeira_II',421,16,14,255);        -- Blindna
INSERT INTO `mob_spell_lists` VALUES ('TRUST_Nashmeira_II',421,17,19,255);        -- Silena
INSERT INTO `mob_spell_lists` VALUES ('TRUST_Nashmeira_II',421,18,39,255);        -- Stona
INSERT INTO `mob_spell_lists` VALUES ('TRUST_Nashmeira_II',421,19,34,255);        -- Viruna
INSERT INTO `mob_spell_lists` VALUES ('TRUST_Nashmeira_II',421,20,29,255);        -- Cursna
INSERT INTO `mob_spell_lists` VALUES ('TRUST_Nashmeira_II',421,143,32,255);       -- Erase

-- INSERT INTO `mob_spell_lists` VALUES ('TRUST_Lilisette_II',422,0,1,255);       -- none (reserved)
-- INSERT INTO `mob_spell_lists` VALUES ('TRUST_Tenzen_II',423,0,1,255);          -- none (reserved)

INSERT INTO `mob_spell_lists` VALUES ('TRUST_Mumor_II',424,144,13,255);           -- Fire
INSERT INTO `mob_spell_lists` VALUES ('TRUST_Mumor_II',424,145,38,255);           -- Fire II
INSERT INTO `mob_spell_lists` VALUES ('TRUST_Mumor_II',424,146,62,255);           -- Fire III
INSERT INTO `mob_spell_lists` VALUES ('TRUST_Mumor_II',424,147,73,255);           -- Fire IV
INSERT INTO `mob_spell_lists` VALUES ('TRUST_Mumor_II',424,148,86,255);           -- Fire V
INSERT INTO `mob_spell_lists` VALUES ('TRUST_Mumor_II',424,149,17,255);           -- Blizzard
INSERT INTO `mob_spell_lists` VALUES ('TRUST_Mumor_II',424,150,42,255);           -- Blizzard II
INSERT INTO `mob_spell_lists` VALUES ('TRUST_Mumor_II',424,151,64,255);           -- Blizzard III
INSERT INTO `mob_spell_lists` VALUES ('TRUST_Mumor_II',424,152,74,255);           -- Blizzard IV
INSERT INTO `mob_spell_lists` VALUES ('TRUST_Mumor_II',424,153,89,255);           -- Blizzard V
INSERT INTO `mob_spell_lists` VALUES ('TRUST_Mumor_II',424,154,9,255);            -- Aero
INSERT INTO `mob_spell_lists` VALUES ('TRUST_Mumor_II',424,155,34,255);           -- Aero II
INSERT INTO `mob_spell_lists` VALUES ('TRUST_Mumor_II',424,156,59,255);           -- Aero III
INSERT INTO `mob_spell_lists` VALUES ('TRUST_Mumor_II',424,157,72,82);            -- Aero IV
INSERT INTO `mob_spell_lists` VALUES ('TRUST_Mumor_II',424,158,83,255);           -- Aero V
INSERT INTO `mob_spell_lists` VALUES ('TRUST_Mumor_II',424,159,1,255);            -- Stone
INSERT INTO `mob_spell_lists` VALUES ('TRUST_Mumor_II',424,160,26,255);           -- Stone II
INSERT INTO `mob_spell_lists` VALUES ('TRUST_Mumor_II',424,161,51,255);           -- Stone III
INSERT INTO `mob_spell_lists` VALUES ('TRUST_Mumor_II',424,162,68,255);           -- Stone IV
INSERT INTO `mob_spell_lists` VALUES ('TRUST_Mumor_II',424,163,77,255);           -- Stone V
INSERT INTO `mob_spell_lists` VALUES ('TRUST_Mumor_II',424,164,21,255);           -- Thunder
INSERT INTO `mob_spell_lists` VALUES ('TRUST_Mumor_II',424,165,46,255);           -- Thunder II
INSERT INTO `mob_spell_lists` VALUES ('TRUST_Mumor_II',424,166,66,255);           -- Thunder III
INSERT INTO `mob_spell_lists` VALUES ('TRUST_Mumor_II',424,167,75,255);           -- Thunder IV
INSERT INTO `mob_spell_lists` VALUES ('TRUST_Mumor_II',424,168,92,255);           -- Thunder V
INSERT INTO `mob_spell_lists` VALUES ('TRUST_Mumor_II',424,169,5,255);            -- Water
INSERT INTO `mob_spell_lists` VALUES ('TRUST_Mumor_II',424,170,30,255);           -- Water II
INSERT INTO `mob_spell_lists` VALUES ('TRUST_Mumor_II',424,171,55,255);           -- Water III
INSERT INTO `mob_spell_lists` VALUES ('TRUST_Mumor_II',424,172,70,255);           -- Water IV
INSERT INTO `mob_spell_lists` VALUES ('TRUST_Mumor_II',424,173,80,255);           -- Water V
INSERT INTO `mob_spell_lists` VALUES ('TRUST_Mumor_II',424,174,28,255);           -- Firaga
INSERT INTO `mob_spell_lists` VALUES ('TRUST_Mumor_II',424,175,53,255);           -- Firaga II
INSERT INTO `mob_spell_lists` VALUES ('TRUST_Mumor_II',424,176,69,255);           -- Firaga III
INSERT INTO `mob_spell_lists` VALUES ('TRUST_Mumor_II',424,179,32,255);           -- Blizzaga
INSERT INTO `mob_spell_lists` VALUES ('TRUST_Mumor_II',424,180,57,255);           -- Blizzaga II
INSERT INTO `mob_spell_lists` VALUES ('TRUST_Mumor_II',424,181,71,255);           -- Blizzaga III
INSERT INTO `mob_spell_lists` VALUES ('TRUST_Mumor_II',424,184,23,255);           -- Aeroga
INSERT INTO `mob_spell_lists` VALUES ('TRUST_Mumor_II',424,185,48,255);           -- Aeroga II
INSERT INTO `mob_spell_lists` VALUES ('TRUST_Mumor_II',424,186,67,255);           -- Aeroga III
INSERT INTO `mob_spell_lists` VALUES ('TRUST_Mumor_II',424,189,15,255);           -- Stonega
INSERT INTO `mob_spell_lists` VALUES ('TRUST_Mumor_II',424,190,40,255);           -- Stonega II
INSERT INTO `mob_spell_lists` VALUES ('TRUST_Mumor_II',424,191,63,255);           -- Stonega III
INSERT INTO `mob_spell_lists` VALUES ('TRUST_Mumor_II',424,194,36,255);           -- Thundaga
INSERT INTO `mob_spell_lists` VALUES ('TRUST_Mumor_II',424,195,61,255);           -- Thundaga II
INSERT INTO `mob_spell_lists` VALUES ('TRUST_Mumor_II',424,196,73,255);           -- Thundaga III
INSERT INTO `mob_spell_lists` VALUES ('TRUST_Mumor_II',424,199,19,255);           -- Waterga
INSERT INTO `mob_spell_lists` VALUES ('TRUST_Mumor_II',424,200,44,255);           -- Waterga II
INSERT INTO `mob_spell_lists` VALUES ('TRUST_Mumor_II',424,201,65,255);           -- Waterga III
INSERT INTO `mob_spell_lists` VALUES ('TRUST_Mumor_II',424,252,45,255);           -- Stun
INSERT INTO `mob_spell_lists` VALUES ('TRUST_Mumor_II',424,496,90,255);           -- Firaja
INSERT INTO `mob_spell_lists` VALUES ('TRUST_Mumor_II',424,497,93,255);           -- Blizzaja
INSERT INTO `mob_spell_lists` VALUES ('TRUST_Mumor_II',424,498,87,255);           -- Aeroja
INSERT INTO `mob_spell_lists` VALUES ('TRUST_Mumor_II',424,499,81,255);           -- Stoneja
INSERT INTO `mob_spell_lists` VALUES ('TRUST_Mumor_II',424,500,87,255);           -- Thundaja
INSERT INTO `mob_spell_lists` VALUES ('TRUST_Mumor_II',424,501,84,255);           -- Waterja

INSERT INTO `mob_spell_lists` VALUES ('TRUST_Ingrid_II',425,20,29,255);           -- Cursna
INSERT INTO `mob_spell_lists` VALUES ('TRUST_Ingrid_II',425,21,50,94);            -- Holy
INSERT INTO `mob_spell_lists` VALUES ('TRUST_Ingrid_II',425,22,95,255);           -- Holy II
INSERT INTO `mob_spell_lists` VALUES ('TRUST_Ingrid_II',425,28,5,29);             -- Banish
INSERT INTO `mob_spell_lists` VALUES ('TRUST_Ingrid_II',425,29,30,64);            -- Banish II
INSERT INTO `mob_spell_lists` VALUES ('TRUST_Ingrid_II',425,30,65,89);            -- Banish III

INSERT INTO `mob_spell_lists` VALUES ('TRUST_Arciela_II',426,56,13,255);          -- Slow
INSERT INTO `mob_spell_lists` VALUES ('TRUST_Arciela_II',426,57,40,255);          -- Haste
INSERT INTO `mob_spell_lists` VALUES ('TRUST_Arciela_II',426,58,4,255);           -- Paralyze
INSERT INTO `mob_spell_lists` VALUES ('TRUST_Arciela_II',426,79,75,255);          -- Slow II
INSERT INTO `mob_spell_lists` VALUES ('TRUST_Arciela_II',426,80,75,255);          -- Paralyze II
INSERT INTO `mob_spell_lists` VALUES ('TRUST_Arciela_II',426,109,41,255);         -- Refresh
INSERT INTO `mob_spell_lists` VALUES ('TRUST_Arciela_II',426,144,9,255);          -- Fire
INSERT INTO `mob_spell_lists` VALUES ('TRUST_Arciela_II',426,145,34,255);         -- Fire II
INSERT INTO `mob_spell_lists` VALUES ('TRUST_Arciela_II',426,146,59,255);         -- Fire III
INSERT INTO `mob_spell_lists` VALUES ('TRUST_Arciela_II',426,147,72,255);         -- Fire IV
INSERT INTO `mob_spell_lists` VALUES ('TRUST_Arciela_II',426,148,99,255);         -- Fire V
INSERT INTO `mob_spell_lists` VALUES ('TRUST_Arciela_II',426,149,24,255);         -- Blizzard
INSERT INTO `mob_spell_lists` VALUES ('TRUST_Arciela_II',426,150,56,255);         -- Blizzard II
INSERT INTO `mob_spell_lists` VALUES ('TRUST_Arciela_II',426,151,73,255);         -- Blizzard III
INSERT INTO `mob_spell_lists` VALUES ('TRUST_Arciela_II',426,152,89,255);         -- Blizzard IV
INSERT INTO `mob_spell_lists` VALUES ('TRUST_Arciela_II',426,153,99,255);         -- Blizzard V
INSERT INTO `mob_spell_lists` VALUES ('TRUST_Arciela_II',426,154,9,255);          -- Aero
INSERT INTO `mob_spell_lists` VALUES ('TRUST_Arciela_II',426,155,34,255);         -- Aero II
INSERT INTO `mob_spell_lists` VALUES ('TRUST_Arciela_II',426,156,59,255);         -- Aero III
INSERT INTO `mob_spell_lists` VALUES ('TRUST_Arciela_II',426,157,72,255);         -- Aero IV
INSERT INTO `mob_spell_lists` VALUES ('TRUST_Arciela_II',426,158,99,255);         -- Aero V
INSERT INTO `mob_spell_lists` VALUES ('TRUST_Arciela_II',426,159,1,255);          -- Stone
INSERT INTO `mob_spell_lists` VALUES ('TRUST_Arciela_II',426,160,26,255);         -- Stone II
INSERT INTO `mob_spell_lists` VALUES ('TRUST_Arciela_II',426,161,51,255);         -- Stone III
INSERT INTO `mob_spell_lists` VALUES ('TRUST_Arciela_II',426,162,68,255);         -- Stone IV
INSERT INTO `mob_spell_lists` VALUES ('TRUST_Arciela_II',426,163,99,255);         -- Stone V
INSERT INTO `mob_spell_lists` VALUES ('TRUST_Arciela_II',426,164,21,255);         -- Thunder
INSERT INTO `mob_spell_lists` VALUES ('TRUST_Arciela_II',426,165,46,255);         -- Thunder II
INSERT INTO `mob_spell_lists` VALUES ('TRUST_Arciela_II',426,166,66,255);         -- Thunder III
INSERT INTO `mob_spell_lists` VALUES ('TRUST_Arciela_II',426,167,75,255);         -- Thunder IV
INSERT INTO `mob_spell_lists` VALUES ('TRUST_Arciela_II',426,168,99,255);         -- Thunder V
INSERT INTO `mob_spell_lists` VALUES ('TRUST_Arciela_II',426,169,5,255);          -- Water
INSERT INTO `mob_spell_lists` VALUES ('TRUST_Arciela_II',426,170,30,255);         -- Water II
INSERT INTO `mob_spell_lists` VALUES ('TRUST_Arciela_II',426,171,55,255);         -- Water III
INSERT INTO `mob_spell_lists` VALUES ('TRUST_Arciela_II',426,172,70,255);         -- Water IV
INSERT INTO `mob_spell_lists` VALUES ('TRUST_Arciela_II',426,173,99,255);         -- Water V
INSERT INTO `mob_spell_lists` VALUES ('TRUST_Arciela_II',426,260,64,255);         -- Dispel
INSERT INTO `mob_spell_lists` VALUES ('TRUST_Arciela_II',426,286,83,255);         -- Addle
INSERT INTO `mob_spell_lists` VALUES ('TRUST_Arciela_II',426,473,82,255);         -- Refresh II
INSERT INTO `mob_spell_lists` VALUES ('TRUST_Arciela_II',426,511,96,255);         -- Haste II
INSERT INTO `mob_spell_lists` VALUES ('TRUST_Arciela_II',426,845,48,255);         -- Flurry
INSERT INTO `mob_spell_lists` VALUES ('TRUST_Arciela_II',426,846,96,255);         -- Flurry II

INSERT INTO `mob_spell_lists` VALUES ('TRUST_Iroha_II',427,125,7,255);            -- Protectra
INSERT INTO `mob_spell_lists` VALUES ('TRUST_Iroha_II',427,126,27,255);           -- Protectra II
INSERT INTO `mob_spell_lists` VALUES ('TRUST_Iroha_II',427,127,47,255);           -- Protectra III
INSERT INTO `mob_spell_lists` VALUES ('TRUST_Iroha_II',427,128,63,255);           -- Protectra IV
INSERT INTO `mob_spell_lists` VALUES ('TRUST_Iroha_II',427,129,75,255);           -- Protectra V
INSERT INTO `mob_spell_lists` VALUES ('TRUST_Iroha_II',427,130,17,255);           -- Shellra
INSERT INTO `mob_spell_lists` VALUES ('TRUST_Iroha_II',427,131,37,255);           -- Shellra II
INSERT INTO `mob_spell_lists` VALUES ('TRUST_Iroha_II',427,132,57,255);           -- Shellra III
INSERT INTO `mob_spell_lists` VALUES ('TRUST_Iroha_II',427,133,68,255);           -- Shellra IV
INSERT INTO `mob_spell_lists` VALUES ('TRUST_Iroha_II',427,134,75,255);           -- Shellra V
INSERT INTO `mob_spell_lists` VALUES ('TRUST_Iroha_II',427,205,75,255);           -- Flare II

INSERT INTO `mob_spell_lists` VALUES ('TRUST_Shantotto_II',428,144,9,255);        -- Fire
INSERT INTO `mob_spell_lists` VALUES ('TRUST_Shantotto_II',428,149,17,255);       -- Blizzard
INSERT INTO `mob_spell_lists` VALUES ('TRUST_Shantotto_II',428,154,9,255);        -- Aero
INSERT INTO `mob_spell_lists` VALUES ('TRUST_Shantotto_II',428,159,1,255);        -- Stone
INSERT INTO `mob_spell_lists` VALUES ('TRUST_Shantotto_II',428,164,21,255);       -- Thunder
INSERT INTO `mob_spell_lists` VALUES ('TRUST_Shantotto_II',428,169,5,255);        -- Water

INSERT INTO `mob_spell_lists` VALUES ('Siren',429,423,1,255);        -- Massacre Elegy
INSERT INTO `mob_spell_lists` VALUES ('Siren',429,462,1,255);        -- Magic Finale
INSERT INTO `mob_spell_lists` VALUES ('Siren',429,873,1,255);        -- Wind Threnody II

INSERT INTO `mob_spell_lists` VALUES ('Ebony_Pudding',430,147,24,255); -- Fire IV
INSERT INTO `mob_spell_lists` VALUES ('Ebony_Pudding',430,152,24,255); -- Blizzard IV
INSERT INTO `mob_spell_lists` VALUES ('Ebony_Pudding',430,157,24,255); -- Aero IV
INSERT INTO `mob_spell_lists` VALUES ('Ebony_Pudding',430,162,24,255); -- Stone IV
INSERT INTO `mob_spell_lists` VALUES ('Ebony_Pudding',430,167,24,255); -- Thunder IV
INSERT INTO `mob_spell_lists` VALUES ('Ebony_Pudding',430,172,24,255); -- Water IV
INSERT INTO `mob_spell_lists` VALUES ('Ebony_Pudding',430,176,69,255); -- Firaga III
INSERT INTO `mob_spell_lists` VALUES ('Ebony_Pudding',430,181,71,255); -- Blizzaga III
INSERT INTO `mob_spell_lists` VALUES ('Ebony_Pudding',430,186,67,255); -- Aeroga III
INSERT INTO `mob_spell_lists` VALUES ('Ebony_Pudding',430,191,63,255); -- Stonega III
INSERT INTO `mob_spell_lists` VALUES ('Ebony_Pudding',430,196,73,255); -- Thundaga III
INSERT INTO `mob_spell_lists` VALUES ('Ebony_Pudding',430,201,65,255); -- Waterga III
INSERT INTO `mob_spell_lists` VALUES ('Ebony_Pudding',430,204,60,255); -- Flare
INSERT INTO `mob_spell_lists` VALUES ('Ebony_Pudding',430,206,50,255); -- Freeze
INSERT INTO `mob_spell_lists` VALUES ('Ebony_Pudding',430,208,52,255); -- Tornado
INSERT INTO `mob_spell_lists` VALUES ('Ebony_Pudding',430,210,54,255); -- Quake
INSERT INTO `mob_spell_lists` VALUES ('Ebony_Pudding',430,212,56,255); -- Burst
INSERT INTO `mob_spell_lists` VALUES ('Ebony_Pudding',430,214,58,255); -- Flood
INSERT INTO `mob_spell_lists` VALUES ('Ebony_Pudding',430,231,35,255); -- Bio II
INSERT INTO `mob_spell_lists` VALUES ('Ebony_Pudding',430,235,24,255); -- Burn
INSERT INTO `mob_spell_lists` VALUES ('Ebony_Pudding',430,236,22,255); -- Frost
INSERT INTO `mob_spell_lists` VALUES ('Ebony_Pudding',430,237,20,255); -- Choke
INSERT INTO `mob_spell_lists` VALUES ('Ebony_Pudding',430,238,18,255); -- Rasp
INSERT INTO `mob_spell_lists` VALUES ('Ebony_Pudding',430,239,16,255); -- Shock
INSERT INTO `mob_spell_lists` VALUES ('Ebony_Pudding',430,240,27,255); -- Drown
INSERT INTO `mob_spell_lists` VALUES ('Ebony_Pudding',430,245,12,255); -- Drain
INSERT INTO `mob_spell_lists` VALUES ('Ebony_Pudding',430,247,25,255); -- Aspir
INSERT INTO `mob_spell_lists` VALUES ('Ebony_Pudding',430,249,10,255); -- Blaze Spikes
INSERT INTO `mob_spell_lists` VALUES ('Ebony_Pudding',430,252,45,255); -- Stun
INSERT INTO `mob_spell_lists` VALUES ('Ebony_Pudding',430,254,4,255);  -- Blind
INSERT INTO `mob_spell_lists` VALUES ('Ebony_Pudding',430,258,7,255);  -- Bind
INSERT INTO `mob_spell_lists` VALUES ('Ebony_Pudding',430,273,31,255); -- Sleepga
INSERT INTO `mob_spell_lists` VALUES ('Ebony_Pudding',430,274,56,255); -- Sleepga II

INSERT INTO `mob_spell_lists` VALUES ('Kamlanaut (Apoc Nigh)',431,356,76,255); -- paralyaga
INSERT INTO `mob_spell_lists` VALUES ('Kamlanaut (Apoc Nigh)',431,357,75,255); -- slowga
INSERT INTO `mob_spell_lists` VALUES ('Kamlanaut (Apoc Nigh)',431,359,75,255); -- silencega
INSERT INTO `mob_spell_lists` VALUES ('Kamlanaut (Apoc Nigh)',431,360,75,255); -- dispelga
INSERT INTO `mob_spell_lists` VALUES ('Kamlanaut (Apoc Nigh)',431,366,76,255); -- graviga

INSERT INTO `mob_spell_lists` VALUES ('EaldNarche (Apoc Nigh)',432,176,75,255);-- firaga_iii
INSERT INTO `mob_spell_lists` VALUES ('EaldNarche (Apoc Nigh)',432,181,75,255);-- blizzaga_iii
INSERT INTO `mob_spell_lists` VALUES ('EaldNarche (Apoc Nigh)',432,186,75,255);-- aeroga_iii
INSERT INTO `mob_spell_lists` VALUES ('EaldNarche (Apoc Nigh)',432,191,75,255);-- stonega_iii
INSERT INTO `mob_spell_lists` VALUES ('EaldNarche (Apoc Nigh)',432,196,75,255);-- thundaga_iii
INSERT INTO `mob_spell_lists` VALUES ('EaldNarche (Apoc Nigh)',432,201,75,255);-- waterga_iii
INSERT INTO `mob_spell_lists` VALUES ('EaldNarche (Apoc Nigh)',432,274,75,255);-- sleepga_ii
INSERT INTO `mob_spell_lists` VALUES ('EaldNarche (Apoc Nigh)',432,362,75,255);-- bindga

<<<<<<< HEAD
INSERT INTO `mob_spell_lists` VALUES ('Bladmall',433,46,63,255);  -- Protect IV
INSERT INTO `mob_spell_lists` VALUES ('Bladmall',433,133,68,255); -- Shellra IV
INSERT INTO `mob_spell_lists` VALUES ('Bladmall',433,172,70,255); -- Water IV
INSERT INTO `mob_spell_lists` VALUES ('Bladmall',433,200,44,255); -- Waterga II
INSERT INTO `mob_spell_lists` VALUES ('Bladmall',433,201,65,255); -- Waterga III
INSERT INTO `mob_spell_lists` VALUES ('Bladmall',433,214,1,255);  -- Flood

INSERT INTO `mob_spell_lists` VALUES ('Nepionic_Bladmall',434,51,68,255); -- Shell IV
INSERT INTO `mob_spell_lists` VALUES ('Nepionic_Bladmall',434,46,63,255); -- Protect IV
INSERT INTO `mob_spell_lists` VALUES ('Nepionic_Bladmall',434,4,41,255);  -- Cure IV


=======
>>>>>>> e8436e2e
/*!40000 ALTER TABLE `mob_spell_lists` ENABLE KEYS */;
UNLOCK TABLES;
/*!40103 SET TIME_ZONE=@OLD_TIME_ZONE */;

/*!40101 SET SQL_MODE=@OLD_SQL_MODE */;
/*!40014 SET FOREIGN_KEY_CHECKS=@OLD_FOREIGN_KEY_CHECKS */;
/*!40014 SET UNIQUE_CHECKS=@OLD_UNIQUE_CHECKS */;
/*!40101 SET CHARACTER_SET_CLIENT=@OLD_CHARACTER_SET_CLIENT */;
/*!40101 SET CHARACTER_SET_RESULTS=@OLD_CHARACTER_SET_RESULTS */;
/*!40101 SET COLLATION_CONNECTION=@OLD_COLLATION_CONNECTION */;
/*!40111 SET SQL_NOTES=@OLD_SQL_NOTES */;

-- Dump completed on 2013-10-07 20:12:54<|MERGE_RESOLUTION|>--- conflicted
+++ resolved
@@ -3899,7 +3899,6 @@
 INSERT INTO `mob_spell_lists` VALUES ('EaldNarche (Apoc Nigh)',432,274,75,255);-- sleepga_ii
 INSERT INTO `mob_spell_lists` VALUES ('EaldNarche (Apoc Nigh)',432,362,75,255);-- bindga
 
-<<<<<<< HEAD
 INSERT INTO `mob_spell_lists` VALUES ('Bladmall',433,46,63,255);  -- Protect IV
 INSERT INTO `mob_spell_lists` VALUES ('Bladmall',433,133,68,255); -- Shellra IV
 INSERT INTO `mob_spell_lists` VALUES ('Bladmall',433,172,70,255); -- Water IV
@@ -3912,8 +3911,6 @@
 INSERT INTO `mob_spell_lists` VALUES ('Nepionic_Bladmall',434,4,41,255);  -- Cure IV
 
 
-=======
->>>>>>> e8436e2e
 /*!40000 ALTER TABLE `mob_spell_lists` ENABLE KEYS */;
 UNLOCK TABLES;
 /*!40103 SET TIME_ZONE=@OLD_TIME_ZONE */;
