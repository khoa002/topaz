-- MySQL dump 10.13  Distrib 5.6.13, for Win64 (x86_64)
--
-- Host: localhost    Database: tpzdb
-- ------------------------------------------------------
-- Server version   5.6.13-log

/*!40101 SET @OLD_CHARACTER_SET_CLIENT=@@CHARACTER_SET_CLIENT */;
/*!40101 SET @OLD_CHARACTER_SET_RESULTS=@@CHARACTER_SET_RESULTS */;
/*!40101 SET @OLD_COLLATION_CONNECTION=@@COLLATION_CONNECTION */;
/*!40101 SET NAMES utf8 */;
/*!40103 SET @OLD_TIME_ZONE=@@TIME_ZONE */;
/*!40103 SET TIME_ZONE='+00:00' */;
/*!40014 SET @OLD_UNIQUE_CHECKS=@@UNIQUE_CHECKS, UNIQUE_CHECKS=0 */;
/*!40014 SET @OLD_FOREIGN_KEY_CHECKS=@@FOREIGN_KEY_CHECKS, FOREIGN_KEY_CHECKS=0 */;
/*!40101 SET @OLD_SQL_MODE=@@SQL_MODE, SQL_MODE='NO_AUTO_VALUE_ON_ZERO' */;
/*!40111 SET @OLD_SQL_NOTES=@@SQL_NOTES, SQL_NOTES=0 */;

--
-- Table structure for table `mob_spell_lists`
--

DROP TABLE IF EXISTS `mob_spell_lists`;
/*!40101 SET @saved_cs_client     = @@character_set_client */;
/*!40101 SET character_set_client = utf8 */;
CREATE TABLE `mob_spell_lists` (
  `spell_list_name` varchar(30) DEFAULT NULL,
  `spell_list_id` smallint(5) unsigned NOT NULL,
  `spell_id` smallint(3) unsigned NOT NULL,
  `min_level` tinyint(3) unsigned NOT NULL,
  `max_level` tinyint(3) unsigned NOT NULL,
  PRIMARY KEY (`spell_list_id`,`spell_id`)
) ENGINE=MyISAM DEFAULT CHARSET=utf8;
/*!40101 SET character_set_client = @saved_cs_client */;

--
-- Dumping data for table `mob_spell_lists`
--

LOCK TABLES `mob_spell_lists` WRITE;
/*!40000 ALTER TABLE `mob_spell_lists` DISABLE KEYS */;
INSERT INTO `mob_spell_lists` VALUES ('Beastmen_WHM',1,1,1,10);
INSERT INTO `mob_spell_lists` VALUES ('Beastmen_WHM',1,2,11,20);
INSERT INTO `mob_spell_lists` VALUES ('Beastmen_WHM',1,3,21,40);
INSERT INTO `mob_spell_lists` VALUES ('Beastmen_WHM',1,4,41,60);
INSERT INTO `mob_spell_lists` VALUES ('Beastmen_WHM',1,5,61,79);
INSERT INTO `mob_spell_lists` VALUES ('Beastmen_WHM',1,6,80,255);
INSERT INTO `mob_spell_lists` VALUES ('Beastmen_WHM',1,14,6,255);
INSERT INTO `mob_spell_lists` VALUES ('Beastmen_WHM',1,15,9,255);
INSERT INTO `mob_spell_lists` VALUES ('Beastmen_WHM',1,16,14,255);
INSERT INTO `mob_spell_lists` VALUES ('Beastmen_WHM',1,17,19,255);
INSERT INTO `mob_spell_lists` VALUES ('Beastmen_WHM',1,18,39,255);
INSERT INTO `mob_spell_lists` VALUES ('Beastmen_WHM',1,19,34,255);
INSERT INTO `mob_spell_lists` VALUES ('Beastmen_WHM',1,20,29,255);
INSERT INTO `mob_spell_lists` VALUES ('Beastmen_WHM',1,21,50,94);
INSERT INTO `mob_spell_lists` VALUES ('Beastmen_WHM',1,22,95,255);
INSERT INTO `mob_spell_lists` VALUES ('Beastmen_WHM',1,23,3,35);
INSERT INTO `mob_spell_lists` VALUES ('Beastmen_WHM',1,24,36,64);
INSERT INTO `mob_spell_lists` VALUES ('Beastmen_WHM',1,25,65,255);
INSERT INTO `mob_spell_lists` VALUES ('Beastmen_WHM',1,28,5,29);
INSERT INTO `mob_spell_lists` VALUES ('Beastmen_WHM',1,29,30,60);
INSERT INTO `mob_spell_lists` VALUES ('Beastmen_WHM',1,30,61,72);
INSERT INTO `mob_spell_lists` VALUES ('Beastmen_WHM',1,31,73,255);
INSERT INTO `mob_spell_lists` VALUES ('Beastmen_WHM',1,33,18,54);
INSERT INTO `mob_spell_lists` VALUES ('Beastmen_WHM',1,34,60,73);
INSERT INTO `mob_spell_lists` VALUES ('Beastmen_WHM',1,35,74,255);
INSERT INTO `mob_spell_lists` VALUES ('Beastmen_WHM',1,38,15,39);
INSERT INTO `mob_spell_lists` VALUES ('Beastmen_WHM',1,39,40,68);
INSERT INTO `mob_spell_lists` VALUES ('Beastmen_WHM',1,40,69,255);
INSERT INTO `mob_spell_lists` VALUES ('Beastmen_WHM',1,43,7,26);
INSERT INTO `mob_spell_lists` VALUES ('Beastmen_WHM',1,44,27,46);
INSERT INTO `mob_spell_lists` VALUES ('Beastmen_WHM',1,45,47,62);
INSERT INTO `mob_spell_lists` VALUES ('Beastmen_WHM',1,46,63,75);
INSERT INTO `mob_spell_lists` VALUES ('Beastmen_WHM',1,47,80,255);
INSERT INTO `mob_spell_lists` VALUES ('Beastmen_WHM',1,48,17,36);
INSERT INTO `mob_spell_lists` VALUES ('Beastmen_WHM',1,49,37,56);
INSERT INTO `mob_spell_lists` VALUES ('Beastmen_WHM',1,50,57,67);
INSERT INTO `mob_spell_lists` VALUES ('Beastmen_WHM',1,51,68,75);
INSERT INTO `mob_spell_lists` VALUES ('Beastmen_WHM',1,52,80,255);
INSERT INTO `mob_spell_lists` VALUES ('Beastmen_WHM',1,53,19,255);
INSERT INTO `mob_spell_lists` VALUES ('Beastmen_WHM',1,54,28,255);
INSERT INTO `mob_spell_lists` VALUES ('Beastmen_WHM',1,55,10,255);
INSERT INTO `mob_spell_lists` VALUES ('Beastmen_WHM',1,56,13,255);
INSERT INTO `mob_spell_lists` VALUES ('Beastmen_WHM',1,57,40,255);
INSERT INTO `mob_spell_lists` VALUES ('Beastmen_WHM',1,58,4,255);
INSERT INTO `mob_spell_lists` VALUES ('Beastmen_WHM',1,59,15,255);
INSERT INTO `mob_spell_lists` VALUES ('Beastmen_WHM',1,108,21,43);
INSERT INTO `mob_spell_lists` VALUES ('Beastmen_WHM',1,110,44,65);
INSERT INTO `mob_spell_lists` VALUES ('Beastmen_WHM',1,111,66,255);
INSERT INTO `mob_spell_lists` VALUES ('Beastmen_WHM',1,112,45,255);
INSERT INTO `mob_spell_lists` VALUES ('Beastmen_WHM',1,143,32,255);
INSERT INTO `mob_spell_lists` VALUES ('Beastmen_WHM',1,477,86,255);
INSERT INTO `mob_spell_lists` VALUES ('Beastmen_BLM',2,144,13,22);
INSERT INTO `mob_spell_lists` VALUES ('Beastmen_BLM',2,145,38,47);
INSERT INTO `mob_spell_lists` VALUES ('Beastmen_BLM',2,146,62,67);
INSERT INTO `mob_spell_lists` VALUES ('Beastmen_BLM',2,147,73,85);
INSERT INTO `mob_spell_lists` VALUES ('Beastmen_BLM',2,148,86,255);
INSERT INTO `mob_spell_lists` VALUES ('Beastmen_BLM',2,149,17,27);
INSERT INTO `mob_spell_lists` VALUES ('Beastmen_BLM',2,150,42,53);
INSERT INTO `mob_spell_lists` VALUES ('Beastmen_BLM',2,151,64,68);
INSERT INTO `mob_spell_lists` VALUES ('Beastmen_BLM',2,152,74,88);
INSERT INTO `mob_spell_lists` VALUES ('Beastmen_BLM',2,153,89,255);
INSERT INTO `mob_spell_lists` VALUES ('Beastmen_BLM',2,154,9,18);
INSERT INTO `mob_spell_lists` VALUES ('Beastmen_BLM',2,155,34,44);
INSERT INTO `mob_spell_lists` VALUES ('Beastmen_BLM',2,156,59,66);
INSERT INTO `mob_spell_lists` VALUES ('Beastmen_BLM',2,157,72,82);
INSERT INTO `mob_spell_lists` VALUES ('Beastmen_BLM',2,158,83,255);
INSERT INTO `mob_spell_lists` VALUES ('Beastmen_BLM',2,159,1,10);
INSERT INTO `mob_spell_lists` VALUES ('Beastmen_BLM',2,160,26,35);
INSERT INTO `mob_spell_lists` VALUES ('Beastmen_BLM',2,161,51,60);
INSERT INTO `mob_spell_lists` VALUES ('Beastmen_BLM',2,162,68,73);
INSERT INTO `mob_spell_lists` VALUES ('Beastmen_BLM',2,163,77,255);
INSERT INTO `mob_spell_lists` VALUES ('Beastmen_BLM',2,164,21,46);
INSERT INTO `mob_spell_lists` VALUES ('Beastmen_BLM',2,165,46,55);
INSERT INTO `mob_spell_lists` VALUES ('Beastmen_BLM',2,166,66,70);
INSERT INTO `mob_spell_lists` VALUES ('Beastmen_BLM',2,167,75,92);
INSERT INTO `mob_spell_lists` VALUES ('Beastmen_BLM',2,168,92,255);
INSERT INTO `mob_spell_lists` VALUES ('Beastmen_BLM',2,169,5,12);
INSERT INTO `mob_spell_lists` VALUES ('Beastmen_BLM',2,170,30,40);
INSERT INTO `mob_spell_lists` VALUES ('Beastmen_BLM',2,171,55,61);
INSERT INTO `mob_spell_lists` VALUES ('Beastmen_BLM',2,172,70,78);
INSERT INTO `mob_spell_lists` VALUES ('Beastmen_BLM',2,173,80,255);
INSERT INTO `mob_spell_lists` VALUES ('Beastmen_BLM',2,174,28,35);
INSERT INTO `mob_spell_lists` VALUES ('Beastmen_BLM',2,175,53,60);
INSERT INTO `mob_spell_lists` VALUES ('Beastmen_BLM',2,176,69,90);
INSERT INTO `mob_spell_lists` VALUES ('Beastmen_BLM',2,179,32,39);
INSERT INTO `mob_spell_lists` VALUES ('Beastmen_BLM',2,180,57,62);
INSERT INTO `mob_spell_lists` VALUES ('Beastmen_BLM',2,181,71,255);
INSERT INTO `mob_spell_lists` VALUES ('Beastmen_BLM',2,184,23,31);
INSERT INTO `mob_spell_lists` VALUES ('Beastmen_BLM',2,185,48,56);
INSERT INTO `mob_spell_lists` VALUES ('Beastmen_BLM',2,186,67,71);
INSERT INTO `mob_spell_lists` VALUES ('Beastmen_BLM',2,189,15,22);
INSERT INTO `mob_spell_lists` VALUES ('Beastmen_BLM',2,190,40,47);
INSERT INTO `mob_spell_lists` VALUES ('Beastmen_BLM',2,191,63,67);
INSERT INTO `mob_spell_lists` VALUES ('Beastmen_BLM',2,194,36,43);
INSERT INTO `mob_spell_lists` VALUES ('Beastmen_BLM',2,195,61,65);
INSERT INTO `mob_spell_lists` VALUES ('Beastmen_BLM',2,196,73,255);
INSERT INTO `mob_spell_lists` VALUES ('Beastmen_BLM',2,199,19,27);
INSERT INTO `mob_spell_lists` VALUES ('Beastmen_BLM',2,200,44,52);
INSERT INTO `mob_spell_lists` VALUES ('Beastmen_BLM',2,201,65,255);
INSERT INTO `mob_spell_lists` VALUES ('Beastmen_BLM',2,204,60,255);
INSERT INTO `mob_spell_lists` VALUES ('Beastmen_BLM',2,206,50,255);
INSERT INTO `mob_spell_lists` VALUES ('Beastmen_BLM',2,208,52,255);
INSERT INTO `mob_spell_lists` VALUES ('Beastmen_BLM',2,210,54,255);
INSERT INTO `mob_spell_lists` VALUES ('Beastmen_BLM',2,212,56,255);
INSERT INTO `mob_spell_lists` VALUES ('Beastmen_BLM',2,214,58,255);
INSERT INTO `mob_spell_lists` VALUES ('Beastmen_BLM',2,220,3,17);
INSERT INTO `mob_spell_lists` VALUES ('Beastmen_BLM',2,221,43,64);
INSERT INTO `mob_spell_lists` VALUES ('Beastmen_BLM',2,225,24,71);
INSERT INTO `mob_spell_lists` VALUES ('Beastmen_BLM',2,226,72,255);
INSERT INTO `mob_spell_lists` VALUES ('Beastmen_BLM',2,230,10,34);
INSERT INTO `mob_spell_lists` VALUES ('Beastmen_BLM',2,231,35,59);
INSERT INTO `mob_spell_lists` VALUES ('Beastmen_BLM',2,232,60,255);
INSERT INTO `mob_spell_lists` VALUES ('Beastmen_BLM',2,235,24,255);
INSERT INTO `mob_spell_lists` VALUES ('Beastmen_BLM',2,236,22,255);
INSERT INTO `mob_spell_lists` VALUES ('Beastmen_BLM',2,237,20,255);
INSERT INTO `mob_spell_lists` VALUES ('Beastmen_BLM',2,238,18,255);
INSERT INTO `mob_spell_lists` VALUES ('Beastmen_BLM',2,239,16,255);
INSERT INTO `mob_spell_lists` VALUES ('Beastmen_BLM',2,240,27,255);
INSERT INTO `mob_spell_lists` VALUES ('Beastmen_BLM',2,245,12,255);
INSERT INTO `mob_spell_lists` VALUES ('Beastmen_BLM',2,247,25,82);
INSERT INTO `mob_spell_lists` VALUES ('Beastmen_BLM',2,248,83,255);
INSERT INTO `mob_spell_lists` VALUES ('Beastmen_BLM',2,249,10,255);
INSERT INTO `mob_spell_lists` VALUES ('Beastmen_BLM',2,252,45,255);
INSERT INTO `mob_spell_lists` VALUES ('Beastmen_BLM',2,253,20,40);
INSERT INTO `mob_spell_lists` VALUES ('Beastmen_BLM',2,254,4,255);
INSERT INTO `mob_spell_lists` VALUES ('Beastmen_BLM',2,258,7,255);
INSERT INTO `mob_spell_lists` VALUES ('Beastmen_BLM',2,259,41,255);
INSERT INTO `mob_spell_lists` VALUES ('Beastmen_BLM',2,273,31,55);
INSERT INTO `mob_spell_lists` VALUES ('Beastmen_BLM',2,274,56,255);
INSERT INTO `mob_spell_lists` VALUES ('Beastmen_RDM',3,1,3,13);
INSERT INTO `mob_spell_lists` VALUES ('Beastmen_RDM',3,2,14,25);
INSERT INTO `mob_spell_lists` VALUES ('Beastmen_RDM',3,3,26,48);
INSERT INTO `mob_spell_lists` VALUES ('Beastmen_RDM',3,4,48,255);
INSERT INTO `mob_spell_lists` VALUES ('Beastmen_RDM',3,23,1,30);
INSERT INTO `mob_spell_lists` VALUES ('Beastmen_RDM',3,24,31,59);
INSERT INTO `mob_spell_lists` VALUES ('Beastmen_RDM',3,25,60,255);
INSERT INTO `mob_spell_lists` VALUES ('Beastmen_RDM',3,33,15,54);
INSERT INTO `mob_spell_lists` VALUES ('Beastmen_RDM',3,34,55,70);
INSERT INTO `mob_spell_lists` VALUES ('Beastmen_RDM',3,35,71,255);
INSERT INTO `mob_spell_lists` VALUES ('Beastmen_RDM',3,43,7,26);
INSERT INTO `mob_spell_lists` VALUES ('Beastmen_RDM',3,44,27,46);
INSERT INTO `mob_spell_lists` VALUES ('Beastmen_RDM',3,45,47,62);
INSERT INTO `mob_spell_lists` VALUES ('Beastmen_RDM',3,46,63,76);
INSERT INTO `mob_spell_lists` VALUES ('Beastmen_RDM',3,47,80,255);
INSERT INTO `mob_spell_lists` VALUES ('Beastmen_RDM',3,48,17,36);
INSERT INTO `mob_spell_lists` VALUES ('Beastmen_RDM',3,49,37,56);
INSERT INTO `mob_spell_lists` VALUES ('Beastmen_RDM',3,50,57,67);
INSERT INTO `mob_spell_lists` VALUES ('Beastmen_RDM',3,51,68,86);
INSERT INTO `mob_spell_lists` VALUES ('Beastmen_RDM',3,52,87,255);
INSERT INTO `mob_spell_lists` VALUES ('Beastmen_RDM',3,53,23,255);
INSERT INTO `mob_spell_lists` VALUES ('Beastmen_RDM',3,54,34,255);
INSERT INTO `mob_spell_lists` VALUES ('Beastmen_RDM',3,55,12,255);
INSERT INTO `mob_spell_lists` VALUES ('Beastmen_RDM',3,56,13,255);
INSERT INTO `mob_spell_lists` VALUES ('Beastmen_RDM',3,57,48,255);
INSERT INTO `mob_spell_lists` VALUES ('Beastmen_RDM',3,58,6,255);
INSERT INTO `mob_spell_lists` VALUES ('Beastmen_RDM',3,59,18,255);
INSERT INTO `mob_spell_lists` VALUES ('Beastmen_RDM',3,100,24,255);
INSERT INTO `mob_spell_lists` VALUES ('Beastmen_RDM',3,101,22,255);
INSERT INTO `mob_spell_lists` VALUES ('Beastmen_RDM',3,102,20,255);
INSERT INTO `mob_spell_lists` VALUES ('Beastmen_RDM',3,103,18,255);
INSERT INTO `mob_spell_lists` VALUES ('Beastmen_RDM',3,104,16,255);
INSERT INTO `mob_spell_lists` VALUES ('Beastmen_RDM',3,105,27,255);
INSERT INTO `mob_spell_lists` VALUES ('Beastmen_RDM',3,108,21,75);
INSERT INTO `mob_spell_lists` VALUES ('Beastmen_RDM',3,110,80,255);
INSERT INTO `mob_spell_lists` VALUES ('Beastmen_RDM',3,144,19,49);
INSERT INTO `mob_spell_lists` VALUES ('Beastmen_RDM',3,145,50,70);
INSERT INTO `mob_spell_lists` VALUES ('Beastmen_RDM',3,146,71,85);
INSERT INTO `mob_spell_lists` VALUES ('Beastmen_RDM',3,147,86,255);
INSERT INTO `mob_spell_lists` VALUES ('Beastmen_RDM',3,149,24,54);
INSERT INTO `mob_spell_lists` VALUES ('Beastmen_RDM',3,150,55,72);
INSERT INTO `mob_spell_lists` VALUES ('Beastmen_RDM',3,151,73,88);
INSERT INTO `mob_spell_lists` VALUES ('Beastmen_RDM',3,152,89,255);
INSERT INTO `mob_spell_lists` VALUES ('Beastmen_RDM',3,154,14,44);
INSERT INTO `mob_spell_lists` VALUES ('Beastmen_RDM',3,155,45,68);
INSERT INTO `mob_spell_lists` VALUES ('Beastmen_RDM',3,156,69,82);
INSERT INTO `mob_spell_lists` VALUES ('Beastmen_RDM',3,157,83,255);
INSERT INTO `mob_spell_lists` VALUES ('Beastmen_RDM',3,159,4,34);
INSERT INTO `mob_spell_lists` VALUES ('Beastmen_RDM',3,160,35,64);
INSERT INTO `mob_spell_lists` VALUES ('Beastmen_RDM',3,161,65,76);
INSERT INTO `mob_spell_lists` VALUES ('Beastmen_RDM',3,162,77,255);
INSERT INTO `mob_spell_lists` VALUES ('Beastmen_RDM',3,164,29,59);
INSERT INTO `mob_spell_lists` VALUES ('Beastmen_RDM',3,165,60,74);
INSERT INTO `mob_spell_lists` VALUES ('Beastmen_RDM',3,166,75,91);
INSERT INTO `mob_spell_lists` VALUES ('Beastmen_RDM',3,167,89,255);
INSERT INTO `mob_spell_lists` VALUES ('Beastmen_RDM',3,169,9,39);
INSERT INTO `mob_spell_lists` VALUES ('Beastmen_RDM',3,170,40,66);
INSERT INTO `mob_spell_lists` VALUES ('Beastmen_RDM',3,171,67,88);
INSERT INTO `mob_spell_lists` VALUES ('Beastmen_RDM',3,172,80,255);
INSERT INTO `mob_spell_lists` VALUES ('Beastmen_RDM',3,216,21,255);
INSERT INTO `mob_spell_lists` VALUES ('Beastmen_RDM',3,220,5,45);
INSERT INTO `mob_spell_lists` VALUES ('Beastmen_RDM',3,221,46,255);
INSERT INTO `mob_spell_lists` VALUES ('Beastmen_RDM',3,230,10,35);
INSERT INTO `mob_spell_lists` VALUES ('Beastmen_RDM',3,231,36,70);
INSERT INTO `mob_spell_lists` VALUES ('Beastmen_RDM',3,232,71,255);
INSERT INTO `mob_spell_lists` VALUES ('Beastmen_RDM',3,253,25,45);
INSERT INTO `mob_spell_lists` VALUES ('Beastmen_RDM',3,254,8,255);
INSERT INTO `mob_spell_lists` VALUES ('Beastmen_RDM',3,258,11,255);
INSERT INTO `mob_spell_lists` VALUES ('Beastmen_RDM',3,259,46,255);
INSERT INTO `mob_spell_lists` VALUES ('Beastmen_RDM',3,260,32,255);
INSERT INTO `mob_spell_lists` VALUES ('Beastmen_PLD',4,1,5,16);
INSERT INTO `mob_spell_lists` VALUES ('Beastmen_PLD',4,2,17,29);
INSERT INTO `mob_spell_lists` VALUES ('Beastmen_PLD',4,3,30,54);
INSERT INTO `mob_spell_lists` VALUES ('Beastmen_PLD',4,4,55,255);
INSERT INTO `mob_spell_lists` VALUES ('Beastmen_PLD',4,21,55,98);
INSERT INTO `mob_spell_lists` VALUES ('Beastmen_PLD',4,22,99,255);
INSERT INTO `mob_spell_lists` VALUES ('Beastmen_PLD',4,28,7,33);
INSERT INTO `mob_spell_lists` VALUES ('Beastmen_PLD',4,29,34,65);
INSERT INTO `mob_spell_lists` VALUES ('Beastmen_PLD',4,30,66,255);
INSERT INTO `mob_spell_lists` VALUES ('Beastmen_PLD',4,43,10,29);
INSERT INTO `mob_spell_lists` VALUES ('Beastmen_PLD',4,44,30,49);
INSERT INTO `mob_spell_lists` VALUES ('Beastmen_PLD',4,45,50,69);
INSERT INTO `mob_spell_lists` VALUES ('Beastmen_PLD',4,46,70,89);
INSERT INTO `mob_spell_lists` VALUES ('Beastmen_PLD',4,47,90,255);
INSERT INTO `mob_spell_lists` VALUES ('Beastmen_PLD',4,48,20,39);
INSERT INTO `mob_spell_lists` VALUES ('Beastmen_PLD',4,49,40,59);
INSERT INTO `mob_spell_lists` VALUES ('Beastmen_PLD',4,50,60,79);
INSERT INTO `mob_spell_lists` VALUES ('Beastmen_PLD',4,51,80,255);
INSERT INTO `mob_spell_lists` VALUES ('Beastmen_PLD',4,112,37,255);
INSERT INTO `mob_spell_lists` VALUES ('Beastmen_DRK',5,144,23,34);
INSERT INTO `mob_spell_lists` VALUES ('Beastmen_DRK',5,145,60,71);
INSERT INTO `mob_spell_lists` VALUES ('Beastmen_DRK',5,146,88,255);
INSERT INTO `mob_spell_lists` VALUES ('Beastmen_DRK',5,149,29,41);
INSERT INTO `mob_spell_lists` VALUES ('Beastmen_DRK',5,150,66,78);
INSERT INTO `mob_spell_lists` VALUES ('Beastmen_DRK',5,151,92,255);
INSERT INTO `mob_spell_lists` VALUES ('Beastmen_DRK',5,154,17,28);
INSERT INTO `mob_spell_lists` VALUES ('Beastmen_DRK',5,155,54,65);
INSERT INTO `mob_spell_lists` VALUES ('Beastmen_DRK',5,156,84,91);
INSERT INTO `mob_spell_lists` VALUES ('Beastmen_DRK',5,159,5,16);
INSERT INTO `mob_spell_lists` VALUES ('Beastmen_DRK',5,160,42,53);
INSERT INTO `mob_spell_lists` VALUES ('Beastmen_DRK',5,161,76,83);
INSERT INTO `mob_spell_lists` VALUES ('Beastmen_DRK',5,164,35,71);
INSERT INTO `mob_spell_lists` VALUES ('Beastmen_DRK',5,165,72,83);
INSERT INTO `mob_spell_lists` VALUES ('Beastmen_DRK',5,166,96,255);
INSERT INTO `mob_spell_lists` VALUES ('Beastmen_DRK',5,169,11,22);
INSERT INTO `mob_spell_lists` VALUES ('Beastmen_DRK',5,170,48,59);
INSERT INTO `mob_spell_lists` VALUES ('Beastmen_DRK',5,171,80,87);
INSERT INTO `mob_spell_lists` VALUES ('Beastmen_DRK',5,220,6,45);
INSERT INTO `mob_spell_lists` VALUES ('Beastmen_DRK',5,221,46,255);
INSERT INTO `mob_spell_lists` VALUES ('Beastmen_DRK',5,225,26,50);
INSERT INTO `mob_spell_lists` VALUES ('Beastmen_DRK',5,230,15,39);
INSERT INTO `mob_spell_lists` VALUES ('Beastmen_DRK',5,231,40,69);
INSERT INTO `mob_spell_lists` VALUES ('Beastmen_DRK',5,232,68,255);
INSERT INTO `mob_spell_lists` VALUES ('Beastmen_DRK',5,242,61,255);
INSERT INTO `mob_spell_lists` VALUES ('Beastmen_DRK',5,245,10,255);
INSERT INTO `mob_spell_lists` VALUES ('Beastmen_DRK',5,247,20,255);
INSERT INTO `mob_spell_lists` VALUES ('Beastmen_DRK',5,252,37,255);
INSERT INTO `mob_spell_lists` VALUES ('Beastmen_DRK',5,253,30,55);
INSERT INTO `mob_spell_lists` VALUES ('Beastmen_DRK',5,258,20,255);
INSERT INTO `mob_spell_lists` VALUES ('Beastmen_DRK',5,259,56,255);
INSERT INTO `mob_spell_lists` VALUES ('Beastmen_DRK',5,266,43,255);
INSERT INTO `mob_spell_lists` VALUES ('Beastmen_DRK',5,267,41,255);
INSERT INTO `mob_spell_lists` VALUES ('Beastmen_DRK',5,268,35,255);
INSERT INTO `mob_spell_lists` VALUES ('Beastmen_DRK',5,269,37,255);
INSERT INTO `mob_spell_lists` VALUES ('Beastmen_DRK',5,270,39,255);
INSERT INTO `mob_spell_lists` VALUES ('Beastmen_DRK',5,271,31,255);
INSERT INTO `mob_spell_lists` VALUES ('Beastmen_DRK',5,272,33,255);
INSERT INTO `mob_spell_lists` VALUES ('Beastmen_DRK',5,275,45,255);
INSERT INTO `mob_spell_lists` VALUES ('Beastmen_BRD',6,368,7,16);
INSERT INTO `mob_spell_lists` VALUES ('Beastmen_BRD',6,369,17,36);
INSERT INTO `mob_spell_lists` VALUES ('Beastmen_BRD',6,370,37,46);
INSERT INTO `mob_spell_lists` VALUES ('Beastmen_BRD',6,371,47,56);
INSERT INTO `mob_spell_lists` VALUES ('Beastmen_BRD',6,372,57,66);
INSERT INTO `mob_spell_lists` VALUES ('Beastmen_BRD',6,373,67,75);
INSERT INTO `mob_spell_lists` VALUES ('Beastmen_BRD',6,374,76,255);
INSERT INTO `mob_spell_lists` VALUES ('Beastmen_BRD',6,376,27,91);
INSERT INTO `mob_spell_lists` VALUES ('Beastmen_BRD',6,377,92,255);
INSERT INTO `mob_spell_lists` VALUES ('Beastmen_BRD',6,378,5,14);
INSERT INTO `mob_spell_lists` VALUES ('Beastmen_BRD',6,379,15,34);
INSERT INTO `mob_spell_lists` VALUES ('Beastmen_BRD',6,380,35,44);
INSERT INTO `mob_spell_lists` VALUES ('Beastmen_BRD',6,381,45,64);
INSERT INTO `mob_spell_lists` VALUES ('Beastmen_BRD',6,382,65,77);
INSERT INTO `mob_spell_lists` VALUES ('Beastmen_BRD',6,383,78,255);
INSERT INTO `mob_spell_lists` VALUES ('Beastmen_BRD',6,389,1,20);
INSERT INTO `mob_spell_lists` VALUES ('Beastmen_BRD',6,390,21,40);
INSERT INTO `mob_spell_lists` VALUES ('Beastmen_BRD',6,391,41,60);
INSERT INTO `mob_spell_lists` VALUES ('Beastmen_BRD',6,392,61,255);
INSERT INTO `mob_spell_lists` VALUES ('Beastmen_BRD',6,394,3,22);
INSERT INTO `mob_spell_lists` VALUES ('Beastmen_BRD',6,395,23,42);
INSERT INTO `mob_spell_lists` VALUES ('Beastmen_BRD',6,396,43,62);
INSERT INTO `mob_spell_lists` VALUES ('Beastmen_BRD',6,397,63,255);
INSERT INTO `mob_spell_lists` VALUES ('Beastmen_BRD',6,399,11,50);
INSERT INTO `mob_spell_lists` VALUES ('Beastmen_BRD',6,400,51,255);
INSERT INTO `mob_spell_lists` VALUES ('Beastmen_BRD',6,403,13,52);
INSERT INTO `mob_spell_lists` VALUES ('Beastmen_BRD',6,404,53,255);
INSERT INTO `mob_spell_lists` VALUES ('Beastmen_BRD',6,419,29,59);
INSERT INTO `mob_spell_lists` VALUES ('Beastmen_BRD',6,420,60,255);
INSERT INTO `mob_spell_lists` VALUES ('Beastmen_BRD',6,421,39,58);
INSERT INTO `mob_spell_lists` VALUES ('Beastmen_BRD',6,422,59,255);
INSERT INTO `mob_spell_lists` VALUES ('Beastmen_BRD',6,462,33,255);
INSERT INTO `mob_spell_lists` VALUES ('Beastmen_BRD',6,463,16,255);
INSERT INTO `mob_spell_lists` VALUES ('Beastmen_NIN',7,320,15,39);
INSERT INTO `mob_spell_lists` VALUES ('Beastmen_NIN',7,321,40,72);
INSERT INTO `mob_spell_lists` VALUES ('Beastmen_NIN',7,322,73,255);
INSERT INTO `mob_spell_lists` VALUES ('Beastmen_NIN',7,323,15,39);
INSERT INTO `mob_spell_lists` VALUES ('Beastmen_NIN',7,324,40,72);
INSERT INTO `mob_spell_lists` VALUES ('Beastmen_NIN',7,325,73,255);
INSERT INTO `mob_spell_lists` VALUES ('Beastmen_NIN',7,326,15,39);
INSERT INTO `mob_spell_lists` VALUES ('Beastmen_NIN',7,327,40,72);
INSERT INTO `mob_spell_lists` VALUES ('Beastmen_NIN',7,328,73,255);
INSERT INTO `mob_spell_lists` VALUES ('Beastmen_NIN',7,329,15,39);
INSERT INTO `mob_spell_lists` VALUES ('Beastmen_NIN',7,330,40,72);
INSERT INTO `mob_spell_lists` VALUES ('Beastmen_NIN',7,331,73,255);
INSERT INTO `mob_spell_lists` VALUES ('Beastmen_NIN',7,332,15,39);
INSERT INTO `mob_spell_lists` VALUES ('Beastmen_NIN',7,333,40,72);
INSERT INTO `mob_spell_lists` VALUES ('Beastmen_NIN',7,334,73,255);
INSERT INTO `mob_spell_lists` VALUES ('Beastmen_NIN',7,335,15,39);
INSERT INTO `mob_spell_lists` VALUES ('Beastmen_NIN',7,336,40,72);
INSERT INTO `mob_spell_lists` VALUES ('Beastmen_NIN',7,337,73,255);
INSERT INTO `mob_spell_lists` VALUES ('Beastmen_NIN',7,338,12,36);
INSERT INTO `mob_spell_lists` VALUES ('Beastmen_NIN',7,339,37,72);
INSERT INTO `mob_spell_lists` VALUES ('Beastmen_NIN',7,340,73,255);
INSERT INTO `mob_spell_lists` VALUES ('Beastmen_NIN',7,341,30,64);
INSERT INTO `mob_spell_lists` VALUES ('Beastmen_NIN',7,342,65,255);
INSERT INTO `mob_spell_lists` VALUES ('Beastmen_NIN',7,344,23,47);
INSERT INTO `mob_spell_lists` VALUES ('Beastmen_NIN',7,345,48,75);
INSERT INTO `mob_spell_lists` VALUES ('Beastmen_NIN',7,346,76,255);
INSERT INTO `mob_spell_lists` VALUES ('Beastmen_NIN',7,347,19,43);
INSERT INTO `mob_spell_lists` VALUES ('Beastmen_NIN',7,348,44,72);
INSERT INTO `mob_spell_lists` VALUES ('Beastmen_NIN',7,349,73,255);
INSERT INTO `mob_spell_lists` VALUES ('Beastmen_NIN',7,350,27,55);
INSERT INTO `mob_spell_lists` VALUES ('Beastmen_NIN',7,351,56,74);
INSERT INTO `mob_spell_lists` VALUES ('Beastmen_NIN',7,352,76,255);
INSERT INTO `mob_spell_lists` VALUES ('Beastmen_BLU',8,517,8,255);
INSERT INTO `mob_spell_lists` VALUES ('Beastmen_BLU',8,519,26,255);
INSERT INTO `mob_spell_lists` VALUES ('Beastmen_BLU',8,521,42,255);
INSERT INTO `mob_spell_lists` VALUES ('Beastmen_BLU',8,524,1,255);
INSERT INTO `mob_spell_lists` VALUES ('Beastmen_BLU',8,539,40,255);
INSERT INTO `mob_spell_lists` VALUES ('Beastmen_BLU',8,542,36,255);
INSERT INTO `mob_spell_lists` VALUES ('Beastmen_BLU',8,545,48,255);
INSERT INTO `mob_spell_lists` VALUES ('Beastmen_BLU',8,547,8,255);
INSERT INTO `mob_spell_lists` VALUES ('Beastmen_BLU',8,548,52,255);
INSERT INTO `mob_spell_lists` VALUES ('Beastmen_BLU',8,549,1,255);
INSERT INTO `mob_spell_lists` VALUES ('Beastmen_BLU',8,565,54,255);
INSERT INTO `mob_spell_lists` VALUES ('Beastmen_BLU',8,569,38,255);
INSERT INTO `mob_spell_lists` VALUES ('Beastmen_BLU',8,572,32,255);
INSERT INTO `mob_spell_lists` VALUES ('Beastmen_BLU',8,573,64,255);
INSERT INTO `mob_spell_lists` VALUES ('Beastmen_BLU',8,576,64,255);
INSERT INTO `mob_spell_lists` VALUES ('Beastmen_BLU',8,579,64,255);
INSERT INTO `mob_spell_lists` VALUES ('Beastmen_BLU',8,587,20,255);
INSERT INTO `mob_spell_lists` VALUES ('Beastmen_BLU',8,595,62,255);
INSERT INTO `mob_spell_lists` VALUES ('Beastmen_BLU',8,596,36,255);
INSERT INTO `mob_spell_lists` VALUES ('Beastmen_BLU',8,597,4,255);
INSERT INTO `mob_spell_lists` VALUES ('Beastmen_BLU',8,598,24,255);
INSERT INTO `mob_spell_lists` VALUES ('Beastmen_BLU',8,603,4,255);
INSERT INTO `mob_spell_lists` VALUES ('Beastmen_BLU',8,604,61,255);
INSERT INTO `mob_spell_lists` VALUES ('Beastmen_BLU',8,606,46,255);
INSERT INTO `mob_spell_lists` VALUES ('Beastmen_BLU',8,610,65,255);
INSERT INTO `mob_spell_lists` VALUES ('Beastmen_BLU',8,621,66,255);
INSERT INTO `mob_spell_lists` VALUES ('Beastmen_BLU',8,631,63,255);
INSERT INTO `mob_spell_lists` VALUES ('Worm',9,54,28,255);
INSERT INTO `mob_spell_lists` VALUES ('Worm',9,159,1,25);
INSERT INTO `mob_spell_lists` VALUES ('Worm',9,160,26,50);
INSERT INTO `mob_spell_lists` VALUES ('Worm',9,161,51,67);
INSERT INTO `mob_spell_lists` VALUES ('Worm',9,162,68,76);
INSERT INTO `mob_spell_lists` VALUES ('Worm',9,163,77,255);
INSERT INTO `mob_spell_lists` VALUES ('Worm',9,189,15,39);
INSERT INTO `mob_spell_lists` VALUES ('Worm',9,190,40,63);
INSERT INTO `mob_spell_lists` VALUES ('Worm',9,191,63,255);
INSERT INTO `mob_spell_lists` VALUES ('Worm',9,210,54,255);
INSERT INTO `mob_spell_lists` VALUES ('Worm',9,238,18,50);
INSERT INTO `mob_spell_lists` VALUES ('Worm',9,258,7,255);
INSERT INTO `mob_spell_lists` VALUES ('Hecteyes',10,144,13,25);
INSERT INTO `mob_spell_lists` VALUES ('Hecteyes',10,145,38,47);
INSERT INTO `mob_spell_lists` VALUES ('Hecteyes',10,146,62,72);
INSERT INTO `mob_spell_lists` VALUES ('Hecteyes',10,147,76,85);
INSERT INTO `mob_spell_lists` VALUES ('Hecteyes',10,148,86,255);
INSERT INTO `mob_spell_lists` VALUES ('Hecteyes',10,154,9,33);
INSERT INTO `mob_spell_lists` VALUES ('Hecteyes',10,155,34,47);
INSERT INTO `mob_spell_lists` VALUES ('Hecteyes',10,156,59,71);
INSERT INTO `mob_spell_lists` VALUES ('Hecteyes',10,157,72,82);
INSERT INTO `mob_spell_lists` VALUES ('Hecteyes',10,158,83,255);
INSERT INTO `mob_spell_lists` VALUES ('Hecteyes',10,164,21,45);
INSERT INTO `mob_spell_lists` VALUES ('Hecteyes',10,165,46,55);
INSERT INTO `mob_spell_lists` VALUES ('Hecteyes',10,166,66,74);
INSERT INTO `mob_spell_lists` VALUES ('Hecteyes',10,167,75,91);
INSERT INTO `mob_spell_lists` VALUES ('Hecteyes',10,168,92,255);
INSERT INTO `mob_spell_lists` VALUES ('Hecteyes',10,169,5,29);
INSERT INTO `mob_spell_lists` VALUES ('Hecteyes',10,170,30,54);
INSERT INTO `mob_spell_lists` VALUES ('Hecteyes',10,171,55,66);
INSERT INTO `mob_spell_lists` VALUES ('Hecteyes',10,172,70,79);
INSERT INTO `mob_spell_lists` VALUES ('Hecteyes',10,173,80,255);
INSERT INTO `mob_spell_lists` VALUES ('Hecteyes',10,174,28,52);
INSERT INTO `mob_spell_lists` VALUES ('Hecteyes',10,175,53,60);
INSERT INTO `mob_spell_lists` VALUES ('Hecteyes',10,176,69,255);
INSERT INTO `mob_spell_lists` VALUES ('Hecteyes',10,184,23,47);
INSERT INTO `mob_spell_lists` VALUES ('Hecteyes',10,185,48,56);
INSERT INTO `mob_spell_lists` VALUES ('Hecteyes',10,186,67,255);
INSERT INTO `mob_spell_lists` VALUES ('Hecteyes',10,194,36,60);
INSERT INTO `mob_spell_lists` VALUES ('Hecteyes',10,195,61,72);
INSERT INTO `mob_spell_lists` VALUES ('Hecteyes',10,196,73,255);
INSERT INTO `mob_spell_lists` VALUES ('Hecteyes',10,204,60,255);
INSERT INTO `mob_spell_lists` VALUES ('Hecteyes',10,235,24,50);
INSERT INTO `mob_spell_lists` VALUES ('Hecteyes',10,237,24,50);
INSERT INTO `mob_spell_lists` VALUES ('Hecteyes',10,245,12,255);
INSERT INTO `mob_spell_lists` VALUES ('Hecteyes',10,247,25,255);
INSERT INTO `mob_spell_lists` VALUES ('Hecteyes',10,249,10,255);
INSERT INTO `mob_spell_lists` VALUES ('Hecteyes',10,252,45,255);
INSERT INTO `mob_spell_lists` VALUES ('Hecteyes',10,253,20,40);
INSERT INTO `mob_spell_lists` VALUES ('Hecteyes',10,254,4,255);
INSERT INTO `mob_spell_lists` VALUES ('Hecteyes',10,258,7,255);
INSERT INTO `mob_spell_lists` VALUES ('Hecteyes',10,259,41,55);
INSERT INTO `mob_spell_lists` VALUES ('Ahriman',11,144,13,22);
INSERT INTO `mob_spell_lists` VALUES ('Ahriman',11,145,38,47);
INSERT INTO `mob_spell_lists` VALUES ('Ahriman',11,146,62,67);
INSERT INTO `mob_spell_lists` VALUES ('Ahriman',11,147,73,85);
INSERT INTO `mob_spell_lists` VALUES ('Ahriman',11,148,86,255);
INSERT INTO `mob_spell_lists` VALUES ('Ahriman',11,154,9,16);
INSERT INTO `mob_spell_lists` VALUES ('Ahriman',11,155,34,41);
INSERT INTO `mob_spell_lists` VALUES ('Ahriman',11,156,59,64);
INSERT INTO `mob_spell_lists` VALUES ('Ahriman',11,157,72,82);
INSERT INTO `mob_spell_lists` VALUES ('Ahriman',11,158,83,255);
INSERT INTO `mob_spell_lists` VALUES ('Ahriman',11,164,21,34);
INSERT INTO `mob_spell_lists` VALUES ('Ahriman',11,165,46,54);
INSERT INTO `mob_spell_lists` VALUES ('Ahriman',11,166,66,70);
INSERT INTO `mob_spell_lists` VALUES ('Ahriman',11,167,75,91);
INSERT INTO `mob_spell_lists` VALUES ('Ahriman',11,168,92,255);
INSERT INTO `mob_spell_lists` VALUES ('Ahriman',11,179,32,39);
INSERT INTO `mob_spell_lists` VALUES ('Ahriman',11,180,57,62);
INSERT INTO `mob_spell_lists` VALUES ('Ahriman',11,181,71,255);
INSERT INTO `mob_spell_lists` VALUES ('Ahriman',11,184,23,31);
INSERT INTO `mob_spell_lists` VALUES ('Ahriman',11,185,48,57);
INSERT INTO `mob_spell_lists` VALUES ('Ahriman',11,186,67,255);
INSERT INTO `mob_spell_lists` VALUES ('Ahriman',11,194,36,43);
INSERT INTO `mob_spell_lists` VALUES ('Ahriman',11,195,61,66);
INSERT INTO `mob_spell_lists` VALUES ('Ahriman',11,196,73,255);
INSERT INTO `mob_spell_lists` VALUES ('Ahriman',11,199,19,27);
INSERT INTO `mob_spell_lists` VALUES ('Ahriman',11,200,44,53);
INSERT INTO `mob_spell_lists` VALUES ('Ahriman',11,201,65,70);
INSERT INTO `mob_spell_lists` VALUES ('Ahriman',11,230,10,34);
INSERT INTO `mob_spell_lists` VALUES ('Ahriman',11,231,35,59);
INSERT INTO `mob_spell_lists` VALUES ('Ahriman',11,232,60,255);
INSERT INTO `mob_spell_lists` VALUES ('Ahriman',11,245,12,255);
INSERT INTO `mob_spell_lists` VALUES ('Ahriman',11,249,10,255);
INSERT INTO `mob_spell_lists` VALUES ('Ahriman',11,258,7,255);
INSERT INTO `mob_spell_lists` VALUES ('Ahriman',11,273,31,55);
INSERT INTO `mob_spell_lists` VALUES ('Ahriman',11,274,56,255);
INSERT INTO `mob_spell_lists` VALUES ('Elemental_Air',12,53,19,255);
INSERT INTO `mob_spell_lists` VALUES ('Elemental_Air',12,59,15,255);
INSERT INTO `mob_spell_lists` VALUES ('Elemental_Air',12,102,20,255);
INSERT INTO `mob_spell_lists` VALUES ('Elemental_Air',12,154,9,33);
INSERT INTO `mob_spell_lists` VALUES ('Elemental_Air',12,155,34,58);
INSERT INTO `mob_spell_lists` VALUES ('Elemental_Air',12,156,59,71);
INSERT INTO `mob_spell_lists` VALUES ('Elemental_Air',12,157,72,82);
INSERT INTO `mob_spell_lists` VALUES ('Elemental_Air',12,158,83,255);
INSERT INTO `mob_spell_lists` VALUES ('Elemental_Air',12,184,23,47);
INSERT INTO `mob_spell_lists` VALUES ('Elemental_Air',12,185,48,66);
INSERT INTO `mob_spell_lists` VALUES ('Elemental_Air',12,186,67,255);
INSERT INTO `mob_spell_lists` VALUES ('Elemental_Air',12,216,21,255);
INSERT INTO `mob_spell_lists` VALUES ('Elemental_Air',12,237,20,50);
INSERT INTO `mob_spell_lists` VALUES ('Elemental_Earth',13,54,28,255);
INSERT INTO `mob_spell_lists` VALUES ('Elemental_Earth',13,56,13,74);
INSERT INTO `mob_spell_lists` VALUES ('Elemental_Earth',13,79,75,255);
INSERT INTO `mob_spell_lists` VALUES ('Elemental_Earth',13,103,18,255);
INSERT INTO `mob_spell_lists` VALUES ('Elemental_Earth',13,159,1,25);
INSERT INTO `mob_spell_lists` VALUES ('Elemental_Earth',13,160,26,50);
INSERT INTO `mob_spell_lists` VALUES ('Elemental_Earth',13,161,51,67);
INSERT INTO `mob_spell_lists` VALUES ('Elemental_Earth',13,162,68,76);
INSERT INTO `mob_spell_lists` VALUES ('Elemental_Earth',13,163,77,255);
INSERT INTO `mob_spell_lists` VALUES ('Elemental_Earth',13,189,15,39);
INSERT INTO `mob_spell_lists` VALUES ('Elemental_Earth',13,190,40,62);
INSERT INTO `mob_spell_lists` VALUES ('Elemental_Earth',13,191,63,255);
INSERT INTO `mob_spell_lists` VALUES ('Elemental_Earth',13,238,18,50);
INSERT INTO `mob_spell_lists` VALUES ('Elemental_Ice',14,58,4,255);
INSERT INTO `mob_spell_lists` VALUES ('Elemental_Ice',14,101,22,255);
INSERT INTO `mob_spell_lists` VALUES ('Elemental_Ice',14,149,17,41);
INSERT INTO `mob_spell_lists` VALUES ('Elemental_Ice',14,150,42,63);
INSERT INTO `mob_spell_lists` VALUES ('Elemental_Ice',14,151,64,73);
INSERT INTO `mob_spell_lists` VALUES ('Elemental_Ice',14,152,74,88);
INSERT INTO `mob_spell_lists` VALUES ('Elemental_Ice',14,153,89,255);
INSERT INTO `mob_spell_lists` VALUES ('Elemental_Ice',14,179,32,56);
INSERT INTO `mob_spell_lists` VALUES ('Elemental_Ice',14,180,57,70);
INSERT INTO `mob_spell_lists` VALUES ('Elemental_Ice',14,181,71,255);
INSERT INTO `mob_spell_lists` VALUES ('Elemental_Ice',14,236,22,50);
INSERT INTO `mob_spell_lists` VALUES ('Elemental_Ice',14,250,20,255);
INSERT INTO `mob_spell_lists` VALUES ('Elemental_Ice',14,258,7,255);
INSERT INTO `mob_spell_lists` VALUES ('Elemental_Water',15,55,10,255);
INSERT INTO `mob_spell_lists` VALUES ('Elemental_Water',15,105,27,255);
INSERT INTO `mob_spell_lists` VALUES ('Elemental_Water',15,169,5,29);
INSERT INTO `mob_spell_lists` VALUES ('Elemental_Water',15,170,30,54);
INSERT INTO `mob_spell_lists` VALUES ('Elemental_Water',15,171,55,69);
INSERT INTO `mob_spell_lists` VALUES ('Elemental_Water',15,172,70,79);
INSERT INTO `mob_spell_lists` VALUES ('Elemental_Water',15,173,80,255);
INSERT INTO `mob_spell_lists` VALUES ('Elemental_Water',15,199,19,43);
INSERT INTO `mob_spell_lists` VALUES ('Elemental_Water',15,200,44,64);
INSERT INTO `mob_spell_lists` VALUES ('Elemental_Water',15,201,65,255);
INSERT INTO `mob_spell_lists` VALUES ('Elemental_Water',15,220,3,42);
INSERT INTO `mob_spell_lists` VALUES ('Elemental_Water',15,221,43,255);
INSERT INTO `mob_spell_lists` VALUES ('Elemental_Water',15,225,24,59);
INSERT INTO `mob_spell_lists` VALUES ('Elemental_Water',15,240,27,50);
INSERT INTO `mob_spell_lists` VALUES ('Elemental_Thunder',16,104,16,255);
INSERT INTO `mob_spell_lists` VALUES ('Elemental_Thunder',16,164,21,45);
INSERT INTO `mob_spell_lists` VALUES ('Elemental_Thunder',16,165,46,65);
INSERT INTO `mob_spell_lists` VALUES ('Elemental_Thunder',16,166,66,74);
INSERT INTO `mob_spell_lists` VALUES ('Elemental_Thunder',16,167,75,91);
INSERT INTO `mob_spell_lists` VALUES ('Elemental_Thunder',16,168,92,255);
INSERT INTO `mob_spell_lists` VALUES ('Elemental_Thunder',16,194,36,60);
INSERT INTO `mob_spell_lists` VALUES ('Elemental_Thunder',16,195,61,72);
INSERT INTO `mob_spell_lists` VALUES ('Elemental_Thunder',16,196,73,255);
INSERT INTO `mob_spell_lists` VALUES ('Elemental_Thunder',16,239,16,50);
INSERT INTO `mob_spell_lists` VALUES ('Elemental_Thunder',16,251,30,255);
INSERT INTO `mob_spell_lists` VALUES ('Elemental_Thunder',16,252,37,255);
INSERT INTO `mob_spell_lists` VALUES ('Elemental_Fire',17,100,24,255);
INSERT INTO `mob_spell_lists` VALUES ('Elemental_Fire',17,144,13,37);
INSERT INTO `mob_spell_lists` VALUES ('Elemental_Fire',17,145,38,61);
INSERT INTO `mob_spell_lists` VALUES ('Elemental_Fire',17,146,62,72);
INSERT INTO `mob_spell_lists` VALUES ('Elemental_Fire',17,147,73,85);
INSERT INTO `mob_spell_lists` VALUES ('Elemental_Fire',17,148,86,255);
INSERT INTO `mob_spell_lists` VALUES ('Elemental_Fire',17,174,28,52);
INSERT INTO `mob_spell_lists` VALUES ('Elemental_Fire',17,175,53,68);
INSERT INTO `mob_spell_lists` VALUES ('Elemental_Fire',17,176,69,255);
INSERT INTO `mob_spell_lists` VALUES ('Elemental_Fire',17,235,24,50);
INSERT INTO `mob_spell_lists` VALUES ('Elemental_Fire',17,249,10,255);
INSERT INTO `mob_spell_lists` VALUES ('Elemental_Dark',18,230,10,35);
INSERT INTO `mob_spell_lists` VALUES ('Elemental_Dark',18,231,36,59);
INSERT INTO `mob_spell_lists` VALUES ('Elemental_Dark',18,232,60,255);
INSERT INTO `mob_spell_lists` VALUES ('Elemental_Dark',18,242,61,255);
INSERT INTO `mob_spell_lists` VALUES ('Elemental_Dark',18,245,12,255);
INSERT INTO `mob_spell_lists` VALUES ('Elemental_Dark',18,247,25,255);
INSERT INTO `mob_spell_lists` VALUES ('Elemental_Dark',18,252,37,255);
INSERT INTO `mob_spell_lists` VALUES ('Elemental_Dark',18,260,32,255);
INSERT INTO `mob_spell_lists` VALUES ('Elemental_Dark',18,266,43,255);
INSERT INTO `mob_spell_lists` VALUES ('Elemental_Dark',18,267,41,255);
INSERT INTO `mob_spell_lists` VALUES ('Elemental_Dark',18,268,35,255);
INSERT INTO `mob_spell_lists` VALUES ('Elemental_Dark',18,269,37,255);
INSERT INTO `mob_spell_lists` VALUES ('Elemental_Dark',18,270,39,255);
INSERT INTO `mob_spell_lists` VALUES ('Elemental_Dark',18,271,31,255);
INSERT INTO `mob_spell_lists` VALUES ('Elemental_Dark',18,272,33,255);
INSERT INTO `mob_spell_lists` VALUES ('Elemental_Dark',18,273,31,55);
INSERT INTO `mob_spell_lists` VALUES ('Elemental_Dark',18,274,56,255);
INSERT INTO `mob_spell_lists` VALUES ('Elemental_Dark',18,275,45,255);
INSERT INTO `mob_spell_lists` VALUES ('Elemental_Light',19,1,1,10);
INSERT INTO `mob_spell_lists` VALUES ('Elemental_Light',19,2,11,20);
INSERT INTO `mob_spell_lists` VALUES ('Elemental_Light',19,3,21,40);
INSERT INTO `mob_spell_lists` VALUES ('Elemental_Light',19,4,41,60);
INSERT INTO `mob_spell_lists` VALUES ('Elemental_Light',19,5,61,79);
INSERT INTO `mob_spell_lists` VALUES ('Elemental_Light',19,6,80,255);
INSERT INTO `mob_spell_lists` VALUES ('Elemental_Light',19,21,50,94);
INSERT INTO `mob_spell_lists` VALUES ('Elemental_Light',19,22,95,255);
INSERT INTO `mob_spell_lists` VALUES ('Elemental_Light',19,23,1,30);
INSERT INTO `mob_spell_lists` VALUES ('Elemental_Light',19,24,31,59);
INSERT INTO `mob_spell_lists` VALUES ('Elemental_Light',19,25,60,255);
INSERT INTO `mob_spell_lists` VALUES ('Elemental_Light',19,28,5,29);
INSERT INTO `mob_spell_lists` VALUES ('Elemental_Light',19,29,30,64);
INSERT INTO `mob_spell_lists` VALUES ('Elemental_Light',19,30,65,89);
INSERT INTO `mob_spell_lists` VALUES ('Elemental_Light',19,31,90,255);
INSERT INTO `mob_spell_lists` VALUES ('Elemental_Light',19,38,15,39);
INSERT INTO `mob_spell_lists` VALUES ('Elemental_Light',19,39,40,70);
INSERT INTO `mob_spell_lists` VALUES ('Elemental_Light',19,40,71,255);
INSERT INTO `mob_spell_lists` VALUES ('Elemental_Light',19,43,7,26);
INSERT INTO `mob_spell_lists` VALUES ('Elemental_Light',19,44,27,46);
INSERT INTO `mob_spell_lists` VALUES ('Elemental_Light',19,45,47,62);
INSERT INTO `mob_spell_lists` VALUES ('Elemental_Light',19,46,63,75);
INSERT INTO `mob_spell_lists` VALUES ('Elemental_Light',19,47,76,255);
INSERT INTO `mob_spell_lists` VALUES ('Elemental_Light',19,48,17,36);
INSERT INTO `mob_spell_lists` VALUES ('Elemental_Light',19,49,37,56);
INSERT INTO `mob_spell_lists` VALUES ('Elemental_Light',19,50,57,67);
INSERT INTO `mob_spell_lists` VALUES ('Elemental_Light',19,51,68,75);
INSERT INTO `mob_spell_lists` VALUES ('Elemental_Light',19,52,76,255);
INSERT INTO `mob_spell_lists` VALUES ('Elemental_Light',19,108,21,43);
INSERT INTO `mob_spell_lists` VALUES ('Elemental_Light',19,110,44,65);
INSERT INTO `mob_spell_lists` VALUES ('Elemental_Light',19,111,66,85);
INSERT INTO `mob_spell_lists` VALUES ('Elemental_Light',19,112,45,255);
INSERT INTO `mob_spell_lists` VALUES ('Elemental_Light',19,477,86,255);
INSERT INTO `mob_spell_lists` VALUES ('Shadow_Lord',20,175,1,255);
INSERT INTO `mob_spell_lists` VALUES ('Shadow_Lord',20,180,1,255);
INSERT INTO `mob_spell_lists` VALUES ('Shadow_Lord',20,185,1,255);
INSERT INTO `mob_spell_lists` VALUES ('Shadow_Lord',20,190,1,255);
INSERT INTO `mob_spell_lists` VALUES ('Shadow_Lord',20,195,1,255);
INSERT INTO `mob_spell_lists` VALUES ('Shadow_Lord',20,200,1,255);
INSERT INTO `mob_spell_lists` VALUES ('Shadow_Lord',20,235,1,255);
INSERT INTO `mob_spell_lists` VALUES ('Shadow_Lord',20,236,1,255);
INSERT INTO `mob_spell_lists` VALUES ('Shadow_Lord',20,237,1,255);
INSERT INTO `mob_spell_lists` VALUES ('Shadow_Lord',20,238,1,255);
INSERT INTO `mob_spell_lists` VALUES ('Shadow_Lord',20,239,1,255);
INSERT INTO `mob_spell_lists` VALUES ('Shadow_Lord',20,240,1,255);
INSERT INTO `mob_spell_lists` VALUES ('Shadow_Lord',20,245,1,255);
INSERT INTO `mob_spell_lists` VALUES ('Shadow_Lord',20,247,1,255);
INSERT INTO `mob_spell_lists` VALUES ('Shadow_Lord',20,250,1,255);
INSERT INTO `mob_spell_lists` VALUES ('Shadow_Lord',20,254,1,255);
INSERT INTO `mob_spell_lists` VALUES ('Kam_Lanaut',21,356,76,255);
INSERT INTO `mob_spell_lists` VALUES ('Kam_Lanaut',21,357,75,255);
INSERT INTO `mob_spell_lists` VALUES ('Kam_Lanaut',21,359,75,255);
INSERT INTO `mob_spell_lists` VALUES ('Kam_Lanaut',21,360,75,255);
INSERT INTO `mob_spell_lists` VALUES ('Kam_Lanaut',21,366,75,255);
INSERT INTO `mob_spell_lists` VALUES ('Eald_Narche',22,204,75,255);
INSERT INTO `mob_spell_lists` VALUES ('Eald_Narche',22,206,75,255);
INSERT INTO `mob_spell_lists` VALUES ('Eald_Narche',22,208,75,255);
INSERT INTO `mob_spell_lists` VALUES ('Eald_Narche',22,210,75,255);
INSERT INTO `mob_spell_lists` VALUES ('Eald_Narche',22,212,75,255);
INSERT INTO `mob_spell_lists` VALUES ('Eald_Narche',22,214,75,255);
INSERT INTO `mob_spell_lists` VALUES ('Eald_Narche',22,274,75,255);
INSERT INTO `mob_spell_lists` VALUES ('Kirin',23,163,1,255);
INSERT INTO `mob_spell_lists` VALUES ('Kirin',23,192,1,255);
INSERT INTO `mob_spell_lists` VALUES ('Kirin',23,210,1,255);
INSERT INTO `mob_spell_lists` VALUES ('Kirin',23,238,1,255);
INSERT INTO `mob_spell_lists` VALUES ('Kirin',23,273,1,255);
INSERT INTO `mob_spell_lists` VALUES ('Genbu',24,172,1,255);
INSERT INTO `mob_spell_lists` VALUES ('Genbu',24,201,1,255);
INSERT INTO `mob_spell_lists` VALUES ('Genbu',24,214,1,255);
INSERT INTO `mob_spell_lists` VALUES ('Genbu',24,227,1,255);
INSERT INTO `mob_spell_lists` VALUES ('Genbu',24,240,1,255);
INSERT INTO `mob_spell_lists` VALUES ('Seiryu',25,157,1,255);
INSERT INTO `mob_spell_lists` VALUES ('Seiryu',25,186,1,255);
INSERT INTO `mob_spell_lists` VALUES ('Seiryu',25,208,1,255);
INSERT INTO `mob_spell_lists` VALUES ('Seiryu',25,237,1,255);
INSERT INTO `mob_spell_lists` VALUES ('Byakko',26,21,1,255);
INSERT INTO `mob_spell_lists` VALUES ('Byakko',26,25,1,255);
INSERT INTO `mob_spell_lists` VALUES ('Byakko',26,31,1,255);
INSERT INTO `mob_spell_lists` VALUES ('Byakko',26,35,1,255);
INSERT INTO `mob_spell_lists` VALUES ('Byakko',26,40,1,255);
INSERT INTO `mob_spell_lists` VALUES ('Suzaku',27,147,1,255);
INSERT INTO `mob_spell_lists` VALUES ('Suzaku',27,176,1,255);
INSERT INTO `mob_spell_lists` VALUES ('Suzaku',27,204,1,255);
INSERT INTO `mob_spell_lists` VALUES ('Suzaku',27,235,1,255);
INSERT INTO `mob_spell_lists` VALUES ('Undead',28,144,13,20);
INSERT INTO `mob_spell_lists` VALUES ('Undead',28,145,38,45);
INSERT INTO `mob_spell_lists` VALUES ('Undead',28,146,62,72);
INSERT INTO `mob_spell_lists` VALUES ('Undead',28,147,73,85);
INSERT INTO `mob_spell_lists` VALUES ('Undead',28,148,86,255);
INSERT INTO `mob_spell_lists` VALUES ('Undead',28,149,17,25);
INSERT INTO `mob_spell_lists` VALUES ('Undead',28,150,42,54);
INSERT INTO `mob_spell_lists` VALUES ('Undead',28,151,64,67);
INSERT INTO `mob_spell_lists` VALUES ('Undead',28,152,74,88);
INSERT INTO `mob_spell_lists` VALUES ('Undead',28,153,89,255);
INSERT INTO `mob_spell_lists` VALUES ('Undead',28,154,9,15);
INSERT INTO `mob_spell_lists` VALUES ('Undead',28,155,34,41);
INSERT INTO `mob_spell_lists` VALUES ('Undead',28,156,59,63);
INSERT INTO `mob_spell_lists` VALUES ('Undead',28,157,72,82);
INSERT INTO `mob_spell_lists` VALUES ('Undead',28,158,83,255);
INSERT INTO `mob_spell_lists` VALUES ('Undead',28,159,1,8);
INSERT INTO `mob_spell_lists` VALUES ('Undead',28,160,26,34);
INSERT INTO `mob_spell_lists` VALUES ('Undead',28,161,51,58);
INSERT INTO `mob_spell_lists` VALUES ('Undead',28,162,68,72);
INSERT INTO `mob_spell_lists` VALUES ('Undead',28,163,77,255);
INSERT INTO `mob_spell_lists` VALUES ('Undead',28,164,21,30);
INSERT INTO `mob_spell_lists` VALUES ('Undead',28,165,46,54);
INSERT INTO `mob_spell_lists` VALUES ('Undead',28,166,66,69);
INSERT INTO `mob_spell_lists` VALUES ('Undead',28,167,75,92);
INSERT INTO `mob_spell_lists` VALUES ('Undead',28,168,92,255);
INSERT INTO `mob_spell_lists` VALUES ('Undead',28,169,5,29);
INSERT INTO `mob_spell_lists` VALUES ('Undead',28,170,30,37);
INSERT INTO `mob_spell_lists` VALUES ('Undead',28,171,55,61);
INSERT INTO `mob_spell_lists` VALUES ('Undead',28,172,70,79);
INSERT INTO `mob_spell_lists` VALUES ('Undead',28,173,80,255);
INSERT INTO `mob_spell_lists` VALUES ('Undead',28,174,28,35);
INSERT INTO `mob_spell_lists` VALUES ('Undead',28,175,53,60);
INSERT INTO `mob_spell_lists` VALUES ('Undead',28,176,69,255);
INSERT INTO `mob_spell_lists` VALUES ('Undead',28,179,32,39);
INSERT INTO `mob_spell_lists` VALUES ('Undead',28,180,57,61);
INSERT INTO `mob_spell_lists` VALUES ('Undead',28,181,71,255);
INSERT INTO `mob_spell_lists` VALUES ('Undead',28,184,23,31);
INSERT INTO `mob_spell_lists` VALUES ('Undead',28,185,48,55);
INSERT INTO `mob_spell_lists` VALUES ('Undead',28,186,67,255);
INSERT INTO `mob_spell_lists` VALUES ('Undead',28,189,15,22);
INSERT INTO `mob_spell_lists` VALUES ('Undead',28,190,40,47);
INSERT INTO `mob_spell_lists` VALUES ('Undead',28,191,63,72);
INSERT INTO `mob_spell_lists` VALUES ('Undead',28,194,36,44);
INSERT INTO `mob_spell_lists` VALUES ('Undead',28,195,61,64);
INSERT INTO `mob_spell_lists` VALUES ('Undead',28,196,73,255);
INSERT INTO `mob_spell_lists` VALUES ('Undead',28,199,19,27);
INSERT INTO `mob_spell_lists` VALUES ('Undead',28,200,44,47);
INSERT INTO `mob_spell_lists` VALUES ('Undead',28,206,50,255);
INSERT INTO `mob_spell_lists` VALUES ('Undead',28,210,54,255);
INSERT INTO `mob_spell_lists` VALUES ('Undead',28,220,3,25);
INSERT INTO `mob_spell_lists` VALUES ('Undead',28,221,43,64);
INSERT INTO `mob_spell_lists` VALUES ('Undead',28,225,24,69);
INSERT INTO `mob_spell_lists` VALUES ('Undead',28,226,70,255);
INSERT INTO `mob_spell_lists` VALUES ('Undead',28,230,10,34);
INSERT INTO `mob_spell_lists` VALUES ('Undead',28,231,35,59);
INSERT INTO `mob_spell_lists` VALUES ('Undead',28,232,60,255);
INSERT INTO `mob_spell_lists` VALUES ('Undead',28,236,22,50);
INSERT INTO `mob_spell_lists` VALUES ('Undead',28,245,12,255);
INSERT INTO `mob_spell_lists` VALUES ('Undead',28,247,25,82);
INSERT INTO `mob_spell_lists` VALUES ('Undead',28,248,83,255);
INSERT INTO `mob_spell_lists` VALUES ('Undead',28,250,20,255);
INSERT INTO `mob_spell_lists` VALUES ('Undead',28,252,45,255);
INSERT INTO `mob_spell_lists` VALUES ('Undead',28,253,20,255);
INSERT INTO `mob_spell_lists` VALUES ('Undead',28,254,4,255);
INSERT INTO `mob_spell_lists` VALUES ('Undead',28,258,7,255);
INSERT INTO `mob_spell_lists` VALUES ('Undead',28,259,41,255);
INSERT INTO `mob_spell_lists` VALUES ('Undead',28,273,31,55);
INSERT INTO `mob_spell_lists` VALUES ('Undead',28,274,56,255);
INSERT INTO `mob_spell_lists` VALUES ('Mammet',29,174,40,40);
INSERT INTO `mob_spell_lists` VALUES ('Mammet',29,175,60,60);
INSERT INTO `mob_spell_lists` VALUES ('Mammet',29,176,75,75);
INSERT INTO `mob_spell_lists` VALUES ('Mammet',29,179,40,40);
INSERT INTO `mob_spell_lists` VALUES ('Mammet',29,180,60,60);
INSERT INTO `mob_spell_lists` VALUES ('Mammet',29,181,75,75);
INSERT INTO `mob_spell_lists` VALUES ('Mammet',29,184,40,40);
INSERT INTO `mob_spell_lists` VALUES ('Mammet',29,185,60,60);
INSERT INTO `mob_spell_lists` VALUES ('Mammet',29,186,75,75);
INSERT INTO `mob_spell_lists` VALUES ('Mammet',29,189,40,40);
INSERT INTO `mob_spell_lists` VALUES ('Mammet',29,190,60,60);
INSERT INTO `mob_spell_lists` VALUES ('Mammet',29,191,75,75);
INSERT INTO `mob_spell_lists` VALUES ('Mammet',29,194,40,40);
INSERT INTO `mob_spell_lists` VALUES ('Mammet',29,195,60,60);
INSERT INTO `mob_spell_lists` VALUES ('Mammet',29,196,75,75);
INSERT INTO `mob_spell_lists` VALUES ('Mammet',29,199,40,40);
INSERT INTO `mob_spell_lists` VALUES ('Mammet',29,200,60,60);
INSERT INTO `mob_spell_lists` VALUES ('Mammet',29,201,75,75);
INSERT INTO `mob_spell_lists` VALUES ('Yagudo_SMN',30,288,1,255);
INSERT INTO `mob_spell_lists` VALUES ('Yagudo_SMN',30,290,1,255);
INSERT INTO `mob_spell_lists` VALUES ('Yagudo_SMN',30,291,1,255);
INSERT INTO `mob_spell_lists` VALUES ('Kindred_SMN',31,289,1,255);
INSERT INTO `mob_spell_lists` VALUES ('Kindred_SMN',31,292,1,255);
INSERT INTO `mob_spell_lists` VALUES ('Kindred_SMN',31,295,1,255);
INSERT INTO `mob_spell_lists` VALUES ('Tonberry_SMN',32,288,1,255);
INSERT INTO `mob_spell_lists` VALUES ('Tonberry_SMN',32,293,1,255);
INSERT INTO `mob_spell_lists` VALUES ('Tonberry_SMN',32,294,1,255);
INSERT INTO `mob_spell_lists` VALUES ('Lamiae_SMN',33,289,1,255);
INSERT INTO `mob_spell_lists` VALUES ('Lamiae_SMN',33,293,1,255);
INSERT INTO `mob_spell_lists` VALUES ('Lamiae_SMN',33,295,1,255);
INSERT INTO `mob_spell_lists` VALUES ('Fomor_SMN',34,288,1,255);
INSERT INTO `mob_spell_lists` VALUES ('Fomor_SMN',34,289,1,255);
INSERT INTO `mob_spell_lists` VALUES ('Fomor_SMN',34,290,1,255);
INSERT INTO `mob_spell_lists` VALUES ('Fomor_SMN',34,291,1,255);
INSERT INTO `mob_spell_lists` VALUES ('Fomor_SMN',34,292,1,255);
INSERT INTO `mob_spell_lists` VALUES ('Aern_SMN',35,288,1,255);
INSERT INTO `mob_spell_lists` VALUES ('Aern_SMN',35,290,1,255);
INSERT INTO `mob_spell_lists` VALUES ('Aern_SMN',35,292,1,255);
INSERT INTO `mob_spell_lists` VALUES ('Aern_SMN',35,293,1,255);
INSERT INTO `mob_spell_lists` VALUES ('Aern_SMN',35,294,1,255);
INSERT INTO `mob_spell_lists` VALUES ('Aern_SMN',35,295,1,255);
INSERT INTO `mob_spell_lists` VALUES ('MagicPot',36,144,13,22);
INSERT INTO `mob_spell_lists` VALUES ('MagicPot',36,145,38,47);
INSERT INTO `mob_spell_lists` VALUES ('MagicPot',36,146,62,67);
INSERT INTO `mob_spell_lists` VALUES ('MagicPot',36,147,73,85);
INSERT INTO `mob_spell_lists` VALUES ('MagicPot',36,148,86,255);
INSERT INTO `mob_spell_lists` VALUES ('MagicPot',36,149,17,27);
INSERT INTO `mob_spell_lists` VALUES ('MagicPot',36,150,42,53);
INSERT INTO `mob_spell_lists` VALUES ('MagicPot',36,151,64,68);
INSERT INTO `mob_spell_lists` VALUES ('MagicPot',36,152,74,88);
INSERT INTO `mob_spell_lists` VALUES ('MagicPot',36,153,89,255);
INSERT INTO `mob_spell_lists` VALUES ('MagicPot',36,154,9,18);
INSERT INTO `mob_spell_lists` VALUES ('MagicPot',36,155,34,44);
INSERT INTO `mob_spell_lists` VALUES ('MagicPot',36,156,59,66);
INSERT INTO `mob_spell_lists` VALUES ('MagicPot',36,157,72,82);
INSERT INTO `mob_spell_lists` VALUES ('MagicPot',36,158,83,255);
INSERT INTO `mob_spell_lists` VALUES ('MagicPot',36,159,1,10);
INSERT INTO `mob_spell_lists` VALUES ('MagicPot',36,160,26,35);
INSERT INTO `mob_spell_lists` VALUES ('MagicPot',36,161,51,60);
INSERT INTO `mob_spell_lists` VALUES ('MagicPot',36,162,68,73);
INSERT INTO `mob_spell_lists` VALUES ('MagicPot',36,163,77,255);
INSERT INTO `mob_spell_lists` VALUES ('MagicPot',36,164,21,46);
INSERT INTO `mob_spell_lists` VALUES ('MagicPot',36,165,46,55);
INSERT INTO `mob_spell_lists` VALUES ('MagicPot',36,166,66,70);
INSERT INTO `mob_spell_lists` VALUES ('MagicPot',36,167,75,92);
INSERT INTO `mob_spell_lists` VALUES ('MagicPot',36,168,92,255);
INSERT INTO `mob_spell_lists` VALUES ('MagicPot',36,169,5,12);
INSERT INTO `mob_spell_lists` VALUES ('MagicPot',36,170,30,40);
INSERT INTO `mob_spell_lists` VALUES ('MagicPot',36,171,55,61);
INSERT INTO `mob_spell_lists` VALUES ('MagicPot',36,172,70,78);
INSERT INTO `mob_spell_lists` VALUES ('MagicPot',36,173,80,255);
INSERT INTO `mob_spell_lists` VALUES ('MagicPot',36,174,28,35);
INSERT INTO `mob_spell_lists` VALUES ('MagicPot',36,175,53,60);
INSERT INTO `mob_spell_lists` VALUES ('MagicPot',36,176,69,90);
INSERT INTO `mob_spell_lists` VALUES ('MagicPot',36,179,32,39);
INSERT INTO `mob_spell_lists` VALUES ('MagicPot',36,180,57,62);
INSERT INTO `mob_spell_lists` VALUES ('MagicPot',36,181,71,255);
INSERT INTO `mob_spell_lists` VALUES ('MagicPot',36,184,23,31);
INSERT INTO `mob_spell_lists` VALUES ('MagicPot',36,185,48,56);
INSERT INTO `mob_spell_lists` VALUES ('MagicPot',36,186,67,71);
INSERT INTO `mob_spell_lists` VALUES ('MagicPot',36,189,15,22);
INSERT INTO `mob_spell_lists` VALUES ('MagicPot',36,190,40,47);
INSERT INTO `mob_spell_lists` VALUES ('MagicPot',36,191,63,67);
INSERT INTO `mob_spell_lists` VALUES ('MagicPot',36,194,36,43);
INSERT INTO `mob_spell_lists` VALUES ('MagicPot',36,195,61,65);
INSERT INTO `mob_spell_lists` VALUES ('MagicPot',36,196,73,255);
INSERT INTO `mob_spell_lists` VALUES ('MagicPot',36,199,19,27);
INSERT INTO `mob_spell_lists` VALUES ('MagicPot',36,200,44,52);
INSERT INTO `mob_spell_lists` VALUES ('MagicPot',36,201,65,255);
INSERT INTO `mob_spell_lists` VALUES ('MagicPot',36,204,60,255);
INSERT INTO `mob_spell_lists` VALUES ('MagicPot',36,208,52,255);
INSERT INTO `mob_spell_lists` VALUES ('MagicPot',36,214,58,255);
INSERT INTO `mob_spell_lists` VALUES ('MagicPot',36,220,3,17);
INSERT INTO `mob_spell_lists` VALUES ('MagicPot',36,221,43,64);
INSERT INTO `mob_spell_lists` VALUES ('MagicPot',36,225,24,71);
INSERT INTO `mob_spell_lists` VALUES ('MagicPot',36,226,72,255);
INSERT INTO `mob_spell_lists` VALUES ('MagicPot',36,230,10,34);
INSERT INTO `mob_spell_lists` VALUES ('MagicPot',36,231,35,64);
INSERT INTO `mob_spell_lists` VALUES ('MagicPot',36,232,65,255);
INSERT INTO `mob_spell_lists` VALUES ('MagicPot',36,247,25,82);
INSERT INTO `mob_spell_lists` VALUES ('MagicPot',36,248,83,255);
INSERT INTO `mob_spell_lists` VALUES ('MagicPot',36,249,10,255);
INSERT INTO `mob_spell_lists` VALUES ('MagicPot',36,252,45,255);
INSERT INTO `mob_spell_lists` VALUES ('MagicPot',36,253,20,40);
INSERT INTO `mob_spell_lists` VALUES ('MagicPot',36,254,4,255);
INSERT INTO `mob_spell_lists` VALUES ('MagicPot',36,258,7,255);
INSERT INTO `mob_spell_lists` VALUES ('MagicPot',36,259,41,255);
INSERT INTO `mob_spell_lists` VALUES ('MagicPot',36,273,31,55);
INSERT INTO `mob_spell_lists` VALUES ('MagicPot',36,274,56,255);
INSERT INTO `mob_spell_lists` VALUES ('ArkAngelEV',37,4,1,255);
INSERT INTO `mob_spell_lists` VALUES ('ArkAngelEV',37,14,1,255);
INSERT INTO `mob_spell_lists` VALUES ('ArkAngelEV',37,15,1,255);
INSERT INTO `mob_spell_lists` VALUES ('ArkAngelEV',37,16,1,255);
INSERT INTO `mob_spell_lists` VALUES ('ArkAngelEV',37,17,1,255);
INSERT INTO `mob_spell_lists` VALUES ('ArkAngelEV',37,18,1,255);
INSERT INTO `mob_spell_lists` VALUES ('ArkAngelEV',37,21,1,255);
INSERT INTO `mob_spell_lists` VALUES ('ArkAngelEV',37,25,1,255);
INSERT INTO `mob_spell_lists` VALUES ('ArkAngelEV',37,31,1,255);
INSERT INTO `mob_spell_lists` VALUES ('ArkAngelEV',37,34,1,255);
INSERT INTO `mob_spell_lists` VALUES ('ArkAngelEV',37,46,1,255);
INSERT INTO `mob_spell_lists` VALUES ('ArkAngelEV',37,51,1,255);
INSERT INTO `mob_spell_lists` VALUES ('ArkAngelEV',37,53,1,255);
INSERT INTO `mob_spell_lists` VALUES ('ArkAngelEV',37,54,1,255);
INSERT INTO `mob_spell_lists` VALUES ('ArkAngelEV',37,108,1,255);
INSERT INTO `mob_spell_lists` VALUES ('ArkAngelEV',37,112,1,255);
INSERT INTO `mob_spell_lists` VALUES ('ArkAngelHM',38,338,1,255);
INSERT INTO `mob_spell_lists` VALUES ('ArkAngelHM',38,339,1,255);
INSERT INTO `mob_spell_lists` VALUES ('ArkAngelHM',38,342,1,255);
INSERT INTO `mob_spell_lists` VALUES ('ArkAngelHM',38,345,1,255);
INSERT INTO `mob_spell_lists` VALUES ('ArkAngelHM',38,348,1,255);
INSERT INTO `mob_spell_lists` VALUES ('ArkAngelHM',38,351,1,255);
INSERT INTO `mob_spell_lists` VALUES ('ArkAngelTT',39,147,1,255);
INSERT INTO `mob_spell_lists` VALUES ('ArkAngelTT',39,152,1,255);
INSERT INTO `mob_spell_lists` VALUES ('ArkAngelTT',39,157,1,255);
INSERT INTO `mob_spell_lists` VALUES ('ArkAngelTT',39,162,1,255);
INSERT INTO `mob_spell_lists` VALUES ('ArkAngelTT',39,167,1,255);
INSERT INTO `mob_spell_lists` VALUES ('ArkAngelTT',39,172,1,255);
INSERT INTO `mob_spell_lists` VALUES ('ArkAngelTT',39,176,1,255);
INSERT INTO `mob_spell_lists` VALUES ('ArkAngelTT',39,181,1,255);
INSERT INTO `mob_spell_lists` VALUES ('ArkAngelTT',39,186,1,255);
INSERT INTO `mob_spell_lists` VALUES ('ArkAngelTT',39,191,1,255);
INSERT INTO `mob_spell_lists` VALUES ('ArkAngelTT',39,196,1,255);
INSERT INTO `mob_spell_lists` VALUES ('ArkAngelTT',39,201,1,255);
INSERT INTO `mob_spell_lists` VALUES ('ArkAngelTT',39,204,1,255);
INSERT INTO `mob_spell_lists` VALUES ('ArkAngelTT',39,206,1,255);
INSERT INTO `mob_spell_lists` VALUES ('ArkAngelTT',39,208,1,255);
INSERT INTO `mob_spell_lists` VALUES ('ArkAngelTT',39,210,1,255);
INSERT INTO `mob_spell_lists` VALUES ('ArkAngelTT',39,212,1,255);
INSERT INTO `mob_spell_lists` VALUES ('ArkAngelTT',39,214,1,255);
INSERT INTO `mob_spell_lists` VALUES ('ArkAngelTT',39,220,1,255);
INSERT INTO `mob_spell_lists` VALUES ('ArkAngelTT',39,225,1,255);
INSERT INTO `mob_spell_lists` VALUES ('ArkAngelTT',39,231,1,255);
INSERT INTO `mob_spell_lists` VALUES ('ArkAngelTT',39,245,1,255);
INSERT INTO `mob_spell_lists` VALUES ('ArkAngelTT',39,247,1,255);
INSERT INTO `mob_spell_lists` VALUES ('ArkAngelTT',39,249,1,255);
INSERT INTO `mob_spell_lists` VALUES ('ArkAngelTT',39,252,1,255);
INSERT INTO `mob_spell_lists` VALUES ('ArkAngelTT',39,259,1,255);
INSERT INTO `mob_spell_lists` VALUES ('ArkAngelTT',39,266,1,255);
INSERT INTO `mob_spell_lists` VALUES ('ArkAngelTT',39,267,1,255);
INSERT INTO `mob_spell_lists` VALUES ('ArkAngelTT',39,268,1,255);
INSERT INTO `mob_spell_lists` VALUES ('ArkAngelTT',39,269,1,255);
INSERT INTO `mob_spell_lists` VALUES ('ArkAngelTT',39,270,1,255);
INSERT INTO `mob_spell_lists` VALUES ('ArkAngelTT',39,271,1,255);
INSERT INTO `mob_spell_lists` VALUES ('ArkAngelTT',39,272,1,255);
INSERT INTO `mob_spell_lists` VALUES ('ArkAngelTT',39,274,1,255);
INSERT INTO `mob_spell_lists` VALUES ('ArkAngelTT',39,275,1,255);
INSERT INTO `mob_spell_lists` VALUES ('Goblin_Statue',40,57,1,255);
INSERT INTO `mob_spell_lists` VALUES ('Goblin_Statue',40,128,1,255);
INSERT INTO `mob_spell_lists` VALUES ('Goblin_Statue',40,133,1,255);
INSERT INTO `mob_spell_lists` VALUES ('Mother_Globe',41,167,1,255);
INSERT INTO `mob_spell_lists` VALUES ('Mother_Globe',41,196,1,255);
INSERT INTO `mob_spell_lists` VALUES ('Mother_Globe',41,212,1,255);
INSERT INTO `mob_spell_lists` VALUES ('Mother_Globe',41,239,1,255);
INSERT INTO `mob_spell_lists` VALUES ('EvilWeapon',42,1,3,13);
INSERT INTO `mob_spell_lists` VALUES ('EvilWeapon',42,2,14,25);
INSERT INTO `mob_spell_lists` VALUES ('EvilWeapon',42,3,26,48);
INSERT INTO `mob_spell_lists` VALUES ('EvilWeapon',42,4,48,255);
INSERT INTO `mob_spell_lists` VALUES ('EvilWeapon',42,23,1,30);
INSERT INTO `mob_spell_lists` VALUES ('EvilWeapon',42,24,31,59);
INSERT INTO `mob_spell_lists` VALUES ('EvilWeapon',42,25,60,255);
INSERT INTO `mob_spell_lists` VALUES ('EvilWeapon',42,33,15,54);
INSERT INTO `mob_spell_lists` VALUES ('EvilWeapon',42,34,55,70);
INSERT INTO `mob_spell_lists` VALUES ('EvilWeapon',42,35,71,255);
INSERT INTO `mob_spell_lists` VALUES ('EvilWeapon',42,43,7,26);
INSERT INTO `mob_spell_lists` VALUES ('EvilWeapon',42,44,27,46);
INSERT INTO `mob_spell_lists` VALUES ('EvilWeapon',42,45,47,62);
INSERT INTO `mob_spell_lists` VALUES ('EvilWeapon',42,46,63,76);
INSERT INTO `mob_spell_lists` VALUES ('EvilWeapon',42,47,80,255);
INSERT INTO `mob_spell_lists` VALUES ('EvilWeapon',42,48,17,36);
INSERT INTO `mob_spell_lists` VALUES ('EvilWeapon',42,49,37,56);
INSERT INTO `mob_spell_lists` VALUES ('EvilWeapon',42,50,57,67);
INSERT INTO `mob_spell_lists` VALUES ('EvilWeapon',42,51,68,86);
INSERT INTO `mob_spell_lists` VALUES ('EvilWeapon',42,52,87,255);
INSERT INTO `mob_spell_lists` VALUES ('EvilWeapon',42,53,23,255);
INSERT INTO `mob_spell_lists` VALUES ('EvilWeapon',42,54,34,255);
INSERT INTO `mob_spell_lists` VALUES ('EvilWeapon',42,55,12,255);
INSERT INTO `mob_spell_lists` VALUES ('EvilWeapon',42,56,13,255);
INSERT INTO `mob_spell_lists` VALUES ('EvilWeapon',42,57,48,255);
INSERT INTO `mob_spell_lists` VALUES ('EvilWeapon',42,58,6,255);
INSERT INTO `mob_spell_lists` VALUES ('EvilWeapon',42,59,18,255);
INSERT INTO `mob_spell_lists` VALUES ('EvilWeapon',42,104,16,255);
INSERT INTO `mob_spell_lists` VALUES ('EvilWeapon',42,105,27,255);
INSERT INTO `mob_spell_lists` VALUES ('EvilWeapon',42,108,21,75);
INSERT INTO `mob_spell_lists` VALUES ('EvilWeapon',42,110,80,255);
INSERT INTO `mob_spell_lists` VALUES ('EvilWeapon',42,144,19,49);
INSERT INTO `mob_spell_lists` VALUES ('EvilWeapon',42,145,50,70);
INSERT INTO `mob_spell_lists` VALUES ('EvilWeapon',42,146,71,85);
INSERT INTO `mob_spell_lists` VALUES ('EvilWeapon',42,147,86,255);
INSERT INTO `mob_spell_lists` VALUES ('EvilWeapon',42,149,24,54);
INSERT INTO `mob_spell_lists` VALUES ('EvilWeapon',42,150,55,72);
INSERT INTO `mob_spell_lists` VALUES ('EvilWeapon',42,151,73,88);
INSERT INTO `mob_spell_lists` VALUES ('EvilWeapon',42,152,89,255);
INSERT INTO `mob_spell_lists` VALUES ('EvilWeapon',42,154,14,44);
INSERT INTO `mob_spell_lists` VALUES ('EvilWeapon',42,155,45,68);
INSERT INTO `mob_spell_lists` VALUES ('EvilWeapon',42,156,69,82);
INSERT INTO `mob_spell_lists` VALUES ('EvilWeapon',42,157,83,255);
INSERT INTO `mob_spell_lists` VALUES ('EvilWeapon',42,159,4,34);
INSERT INTO `mob_spell_lists` VALUES ('EvilWeapon',42,160,35,64);
INSERT INTO `mob_spell_lists` VALUES ('EvilWeapon',42,161,65,76);
INSERT INTO `mob_spell_lists` VALUES ('EvilWeapon',42,162,77,255);
INSERT INTO `mob_spell_lists` VALUES ('EvilWeapon',42,164,29,59);
INSERT INTO `mob_spell_lists` VALUES ('EvilWeapon',42,165,60,74);
INSERT INTO `mob_spell_lists` VALUES ('EvilWeapon',42,166,75,91);
INSERT INTO `mob_spell_lists` VALUES ('EvilWeapon',42,167,89,255);
INSERT INTO `mob_spell_lists` VALUES ('EvilWeapon',42,169,9,39);
INSERT INTO `mob_spell_lists` VALUES ('EvilWeapon',42,170,40,66);
INSERT INTO `mob_spell_lists` VALUES ('EvilWeapon',42,171,67,88);
INSERT INTO `mob_spell_lists` VALUES ('EvilWeapon',42,172,80,255);
INSERT INTO `mob_spell_lists` VALUES ('EvilWeapon',42,216,21,255);
INSERT INTO `mob_spell_lists` VALUES ('EvilWeapon',42,230,10,35);
INSERT INTO `mob_spell_lists` VALUES ('EvilWeapon',42,231,36,74);
INSERT INTO `mob_spell_lists` VALUES ('EvilWeapon',42,232,75,255);
INSERT INTO `mob_spell_lists` VALUES ('EvilWeapon',42,253,25,45);
INSERT INTO `mob_spell_lists` VALUES ('EvilWeapon',42,259,46,255);
INSERT INTO `mob_spell_lists` VALUES ('EvilWeapon',42,260,32,255);
INSERT INTO `mob_spell_lists` VALUES ('WesternSphinx',43,357,1,255);
INSERT INTO `mob_spell_lists` VALUES ('EasternSphinx',44,360,1,255);
INSERT INTO `mob_spell_lists` VALUES ('Roc_BRD',45,376,1,255);
INSERT INTO `mob_spell_lists` VALUES ('Roc_BRD',45,423,1,255);
INSERT INTO `mob_spell_lists` VALUES ('Roc_BRD',45,462,1,255);
INSERT INTO `mob_spell_lists` VALUES ('Serket',46,362,1,255);
INSERT INTO `mob_spell_lists` VALUES ('Goblin_Golem',47,14,6,255);
INSERT INTO `mob_spell_lists` VALUES ('Goblin_Golem',47,15,9,255);
INSERT INTO `mob_spell_lists` VALUES ('Goblin_Golem',47,16,14,255);
INSERT INTO `mob_spell_lists` VALUES ('Goblin_Golem',47,17,19,255);
INSERT INTO `mob_spell_lists` VALUES ('Goblin_Golem',47,18,39,255);
INSERT INTO `mob_spell_lists` VALUES ('Goblin_Golem',47,19,34,255);
INSERT INTO `mob_spell_lists` VALUES ('Goblin_Golem',47,20,29,255);
INSERT INTO `mob_spell_lists` VALUES ('Goblin_Golem',47,57,1,255);
INSERT INTO `mob_spell_lists` VALUES ('Goblin_Golem',47,128,1,255);
INSERT INTO `mob_spell_lists` VALUES ('Goblin_Golem',47,133,1,255);
INSERT INTO `mob_spell_lists` VALUES ('Goblin_Golem',47,367,1,255);
INSERT INTO `mob_spell_lists` VALUES ('Gu_Dha_Effigy',48,367,1,255);
INSERT INTO `mob_spell_lists` VALUES ('Gu_Dha_Effigy',48,273,1,255);
INSERT INTO `mob_spell_lists` VALUES ('Gu_Dha_Effigy',48,362,1,255);
INSERT INTO `mob_spell_lists` VALUES ('Gu_Dha_Effigy',48,365,1,255);
INSERT INTO `mob_spell_lists` VALUES ('Gu_Dha_Effigy',48,366,1,255);
INSERT INTO `mob_spell_lists` VALUES ('Overlord_s_Tombstone',49,273,1,255);
INSERT INTO `mob_spell_lists` VALUES ('Overlord_s_Tombstone',49,356,1,255);
INSERT INTO `mob_spell_lists` VALUES ('Overlord_s_Tombstone',49,362,1,255);
INSERT INTO `mob_spell_lists` VALUES ('Overlord_s_Tombstone',49,366,1,255);
INSERT INTO `mob_spell_lists` VALUES ('Overlord_s_Tombstone',49,367,1,255);
INSERT INTO `mob_spell_lists` VALUES ('Tzee_Xicu_Idol',50,147,73,85);
INSERT INTO `mob_spell_lists` VALUES ('Tzee_Xicu_Idol',50,152,74,88);
INSERT INTO `mob_spell_lists` VALUES ('Tzee_Xicu_Idol',50,157,72,82);
INSERT INTO `mob_spell_lists` VALUES ('Tzee_Xicu_Idol',50,163,77,255);
INSERT INTO `mob_spell_lists` VALUES ('Tzee_Xicu_Idol',50,167,75,92);
INSERT INTO `mob_spell_lists` VALUES ('Tzee_Xicu_Idol',50,172,70,78);
INSERT INTO `mob_spell_lists` VALUES ('Tzee_Xicu_Idol',50,181,71,255);
INSERT INTO `mob_spell_lists` VALUES ('Tzee_Xicu_Idol',50,186,67,71);
INSERT INTO `mob_spell_lists` VALUES ('Tzee_Xicu_Idol',50,189,15,22);
INSERT INTO `mob_spell_lists` VALUES ('Tzee_Xicu_Idol',50,190,40,47);
INSERT INTO `mob_spell_lists` VALUES ('Tzee_Xicu_Idol',50,191,63,67);
INSERT INTO `mob_spell_lists` VALUES ('Tzee_Xicu_Idol',50,194,36,43);
INSERT INTO `mob_spell_lists` VALUES ('Tzee_Xicu_Idol',50,195,61,65);
INSERT INTO `mob_spell_lists` VALUES ('Tzee_Xicu_Idol',50,196,73,255);
INSERT INTO `mob_spell_lists` VALUES ('Tzee_Xicu_Idol',50,201,65,255);
INSERT INTO `mob_spell_lists` VALUES ('Tzee_Xicu_Idol',50,367,1,255);
INSERT INTO `mob_spell_lists` VALUES ('Vanguard_s_Hecteyes',51,360,1,255);
INSERT INTO `mob_spell_lists` VALUES ('Vanguard_s_Crow',52,359,1,255);
INSERT INTO `mob_spell_lists` VALUES ('Vanguard_s_Scorpion',53,365,1,255);
INSERT INTO `mob_spell_lists` VALUES ('Vanguard_s_Slime',54,356,1,255);
INSERT INTO `mob_spell_lists` VALUES ('Waraxe_Beak',55,161,1,255);
INSERT INTO `mob_spell_lists` VALUES ('Waraxe_Beak',55,162,1,255);
INSERT INTO `mob_spell_lists` VALUES ('Waraxe_Beak',55,191,1,255);
INSERT INTO `mob_spell_lists` VALUES ('Waraxe_Beak',55,192,1,255);
INSERT INTO `mob_spell_lists` VALUES ('Waraxe_Beak',55,360,1,255);
INSERT INTO `mob_spell_lists` VALUES ('Waraxe_Beak',55,365,1,255);
INSERT INTO `mob_spell_lists` VALUES ('Waraxe_Beak',55,366,1,255);
INSERT INTO `mob_spell_lists` VALUES ('Lumber_Jack',56,103,1,255);
INSERT INTO `mob_spell_lists` VALUES ('Lumber_Jack',56,192,1,255);
INSERT INTO `mob_spell_lists` VALUES ('Lumber_Jack',56,255,1,255);
INSERT INTO `mob_spell_lists` VALUES ('Vrtra',57,233,1,255);
INSERT INTO `mob_spell_lists` VALUES ('Vrtra',57,274,1,255);
INSERT INTO `mob_spell_lists` VALUES ('Vrtra',57,360,1,255);
INSERT INTO `mob_spell_lists` VALUES ('Vrtra',57,361,1,255);
INSERT INTO `mob_spell_lists` VALUES ('Heavy_Metal_Crab',58,199,1,255);
INSERT INTO `mob_spell_lists` VALUES ('Heavy_Metal_Crab',58,230,1,255);
INSERT INTO `mob_spell_lists` VALUES ('Heavy_Metal_Crab',58,254,1,255);
INSERT INTO `mob_spell_lists` VALUES ('Colo-Colo',59,225,1,255);
INSERT INTO `mob_spell_lists` VALUES ('Colo-Colo',59,245,1,255);
INSERT INTO `mob_spell_lists` VALUES ('Furies',60,245,1,255);
INSERT INTO `mob_spell_lists` VALUES ('Macha',61,273,1,255);
INSERT INTO `mob_spell_lists` VALUES ('Macha',61,360,1,255);
INSERT INTO `mob_spell_lists` VALUES ('Bitoso',62,3,1,255);
INSERT INTO `mob_spell_lists` VALUES ('Bitoso',62,356,1,255);
INSERT INTO `mob_spell_lists` VALUES ('Huntfly',63,154,1,255);
INSERT INTO `mob_spell_lists` VALUES ('Huntfly',63,216,1,255);
INSERT INTO `mob_spell_lists` VALUES ('Huntfly',63,237,1,255);
INSERT INTO `mob_spell_lists` VALUES ('Metsanneitsyt',64,160,1,255);
INSERT INTO `mob_spell_lists` VALUES ('Metsanneitsyt',64,189,1,255);
INSERT INTO `mob_spell_lists` VALUES ('Metsanneitsyt',64,245,1,255);
INSERT INTO `mob_spell_lists` VALUES ('Metsanneitsyt',64,247,1,255);
INSERT INTO `mob_spell_lists` VALUES ('Nenaunir',65,33,1,255);
INSERT INTO `mob_spell_lists` VALUES ('Nenaunir',65,160,1,255);
INSERT INTO `mob_spell_lists` VALUES ('Nenaunir',65,258,1,255);
INSERT INTO `mob_spell_lists` VALUES ('Sobbing_Eyes',66,174,1,255);
INSERT INTO `mob_spell_lists` VALUES ('Sobbing_Eyes',66,252,1,255);
INSERT INTO `mob_spell_lists` VALUES ('Sobbing_Eyes',66,362,1,255);
INSERT INTO `mob_spell_lists` VALUES ('Sobbing_Eyes',66,365,1,255);
INSERT INTO `mob_spell_lists` VALUES ('Compound_Eyes',67,145,1,255);
INSERT INTO `mob_spell_lists` VALUES ('Compound_Eyes',67,245,1,255);
INSERT INTO `mob_spell_lists` VALUES ('Opo-opo_Monarch',68,189,1,255);
INSERT INTO `mob_spell_lists` VALUES ('Opo-opo_Monarch',68,357,1,255);
INSERT INTO `mob_spell_lists` VALUES ('Opo-opo_Monarch',68,358,1,255);
INSERT INTO `mob_spell_lists` VALUES ('Dvorovoi',69,214,1,255);
INSERT INTO `mob_spell_lists` VALUES ('Dvorovoi',69,356,1,255);
INSERT INTO `mob_spell_lists` VALUES ('Dvorovoi',69,361,1,255);
INSERT INTO `mob_spell_lists` VALUES ('Helltail_Harry',70,150,1,255);
INSERT INTO `mob_spell_lists` VALUES ('Helltail_Harry',70,357,1,255);
INSERT INTO `mob_spell_lists` VALUES ('Helltail_Harry',70,358,1,255);
INSERT INTO `mob_spell_lists` VALUES ('Orcish_Onager',71,362,1,255);
INSERT INTO `mob_spell_lists` VALUES ('Macan_Gadangan',72,164,1,255);
INSERT INTO `mob_spell_lists` VALUES ('Macan_Gadangan',72,165,1,255);
INSERT INTO `mob_spell_lists` VALUES ('Macan_Gadangan',72,166,1,255);
INSERT INTO `mob_spell_lists` VALUES ('Macan_Gadangan',72,194,1,255);
INSERT INTO `mob_spell_lists` VALUES ('Macan_Gadangan',72,195,1,255);
INSERT INTO `mob_spell_lists` VALUES ('Macan_Gadangan',72,212,1,255);
INSERT INTO `mob_spell_lists` VALUES ('Duke_Amduscias',73,191,1,255);
INSERT INTO `mob_spell_lists` VALUES ('Duke_Amduscias',73,214,1,255);
INSERT INTO `mob_spell_lists` VALUES ('Duke_Amduscias',73,258,1,255);
INSERT INTO `mob_spell_lists` VALUES ('Beelzebub',74,5,1,255);
INSERT INTO `mob_spell_lists` VALUES ('Beelzebub',74,356,1,255);
INSERT INTO `mob_spell_lists` VALUES ('Beelzebub',74,359,1,255);
INSERT INTO `mob_spell_lists` VALUES ('Sabotender_Campeon',75,5,1,255);
INSERT INTO `mob_spell_lists` VALUES ('Dragonian_Minstrel',76,373,1,255);
INSERT INTO `mob_spell_lists` VALUES ('Dragonian_Minstrel',76,376,1,255);
INSERT INTO `mob_spell_lists` VALUES ('Dragonian_Minstrel',76,382,1,255);
INSERT INTO `mob_spell_lists` VALUES ('Dragonian_Minstrel',76,387,1,255);
INSERT INTO `mob_spell_lists` VALUES ('Dragonian_Minstrel',76,392,1,255);
INSERT INTO `mob_spell_lists` VALUES ('Dragonian_Minstrel',76,421,1,255);
INSERT INTO `mob_spell_lists` VALUES ('Dragonian_Minstrel',76,432,1,255);
INSERT INTO `mob_spell_lists` VALUES ('Dragonian_Minstrel',76,434,1,255);
INSERT INTO `mob_spell_lists` VALUES ('Tartaruga_Gigante',77,202,1,255);
INSERT INTO `mob_spell_lists` VALUES ('Tartaruga_Gigante',77,214,1,255);
INSERT INTO `mob_spell_lists` VALUES ('Tartaruga_Gigante',77,357,1,255);
INSERT INTO `mob_spell_lists` VALUES ('Tartaruga_Gigante',77,359,1,255);
INSERT INTO `mob_spell_lists` VALUES ('Tiamat',78,176,1,255);
INSERT INTO `mob_spell_lists` VALUES ('Tiamat',78,249,1,255);
INSERT INTO `mob_spell_lists` VALUES ('King_Arthro',79,105,1,255);
INSERT INTO `mob_spell_lists` VALUES ('King_Arthro',79,202,1,255);
INSERT INTO `mob_spell_lists` VALUES ('King_Arthro',79,226,1,255);
INSERT INTO `mob_spell_lists` VALUES ('King_Arthro',79,240,1,255);
INSERT INTO `mob_spell_lists` VALUES ('Citipati',80,166,1,255);
INSERT INTO `mob_spell_lists` VALUES ('Citipati',80,172,1,255);
INSERT INTO `mob_spell_lists` VALUES ('Citipati',80,180,1,255);
INSERT INTO `mob_spell_lists` VALUES ('Citipati',80,226,1,255);
INSERT INTO `mob_spell_lists` VALUES ('Citipati',80,232,1,255);
INSERT INTO `mob_spell_lists` VALUES ('Citipati',80,236,1,255);
INSERT INTO `mob_spell_lists` VALUES ('Citipati',80,237,1,255);
INSERT INTO `mob_spell_lists` VALUES ('Citipati',80,240,1,255);
INSERT INTO `mob_spell_lists` VALUES ('Citipati',80,245,1,255);
INSERT INTO `mob_spell_lists` VALUES ('Citipati',80,247,1,255);
INSERT INTO `mob_spell_lists` VALUES ('Citipati',80,250,1,255);
INSERT INTO `mob_spell_lists` VALUES ('Citipati',80,273,1,255);
INSERT INTO `mob_spell_lists` VALUES ('Citipati',80,359,1,255);
INSERT INTO `mob_spell_lists` VALUES ('Taisaijin',81,109,10,255);
INSERT INTO `mob_spell_lists` VALUES ('Taisaijin',81,146,62,72);
INSERT INTO `mob_spell_lists` VALUES ('Taisaijin',81,156,59,71);
INSERT INTO `mob_spell_lists` VALUES ('Taisaijin',81,166,66,74);
INSERT INTO `mob_spell_lists` VALUES ('Taisaijin',81,171,55,66);
INSERT INTO `mob_spell_lists` VALUES ('Taisaijin',81,175,53,60);
INSERT INTO `mob_spell_lists` VALUES ('Taisaijin',81,186,67,255);
INSERT INTO `mob_spell_lists` VALUES ('Taisaijin',81,195,61,72);
INSERT INTO `mob_spell_lists` VALUES ('Taisaijin',81,204,60,255);
INSERT INTO `mob_spell_lists` VALUES ('Taisaijin',81,210,10,255);
INSERT INTO `mob_spell_lists` VALUES ('Taisaijin',81,232,10,255);
INSERT INTO `mob_spell_lists` VALUES ('Taisaijin',81,245,12,255);
INSERT INTO `mob_spell_lists` VALUES ('Taisaijin',81,247,25,255);
INSERT INTO `mob_spell_lists` VALUES ('Taisaijin',81,249,10,255);
INSERT INTO `mob_spell_lists` VALUES ('Taisaijin',81,252,45,255);
INSERT INTO `mob_spell_lists` VALUES ('Taisaijin',81,254,4,255);
INSERT INTO `mob_spell_lists` VALUES ('Taisaijin',81,258,7,255);
INSERT INTO `mob_spell_lists` VALUES ('Pyuu_The_Spatemaker',82,172,10,255);
INSERT INTO `mob_spell_lists` VALUES ('Pyuu_The_Spatemaker',82,201,10,255);
INSERT INTO `mob_spell_lists` VALUES ('Tros',83,200,10,255);
INSERT INTO `mob_spell_lists` VALUES ('Tros',83,361,10,255);
INSERT INTO `mob_spell_lists` VALUES ('Death_Clan_Destroyer',84,8,10,255);
INSERT INTO `mob_spell_lists` VALUES ('Hydra_s_Hound',85,361,10,255);
INSERT INTO `mob_spell_lists` VALUES ('Dynamis_Lord',86,176,10,255);
INSERT INTO `mob_spell_lists` VALUES ('Dynamis_Lord',86,181,10,255);
INSERT INTO `mob_spell_lists` VALUES ('Dynamis_Lord',86,186,10,255);
INSERT INTO `mob_spell_lists` VALUES ('Dynamis_Lord',86,191,10,255);
INSERT INTO `mob_spell_lists` VALUES ('Dynamis_Lord',86,196,10,255);
INSERT INTO `mob_spell_lists` VALUES ('Dynamis_Lord',86,201,10,255);
INSERT INTO `mob_spell_lists` VALUES ('Dynamis_Lord',86,273,10,255);
INSERT INTO `mob_spell_lists` VALUES ('Dynamis_Lord',86,357,10,255);
INSERT INTO `mob_spell_lists` VALUES ('Dynamis_Lord',86,359,10,255);
INSERT INTO `mob_spell_lists` VALUES ('Dynamis_Lord',86,360,10,255);
INSERT INTO `mob_spell_lists` VALUES ('Dynamis_Lord',86,362,10,255);
INSERT INTO `mob_spell_lists` VALUES ('Dynamis_Lord',86,365,10,255);
INSERT INTO `mob_spell_lists` VALUES ('Dynamis_Lord',86,367,10,255);
INSERT INTO `mob_spell_lists` VALUES ('Animated_Longsword',87,1,5,16);
INSERT INTO `mob_spell_lists` VALUES ('Animated_Longsword',87,2,17,29);
INSERT INTO `mob_spell_lists` VALUES ('Animated_Longsword',87,3,30,54);
INSERT INTO `mob_spell_lists` VALUES ('Animated_Longsword',87,4,55,255);
INSERT INTO `mob_spell_lists` VALUES ('Animated_Longsword',87,21,55,98);
INSERT INTO `mob_spell_lists` VALUES ('Animated_Longsword',87,22,99,255);
INSERT INTO `mob_spell_lists` VALUES ('Animated_Longsword',87,28,7,33);
INSERT INTO `mob_spell_lists` VALUES ('Animated_Longsword',87,29,34,255);
INSERT INTO `mob_spell_lists` VALUES ('Animated_Longsword',87,43,10,29);
INSERT INTO `mob_spell_lists` VALUES ('Animated_Longsword',87,44,30,49);
INSERT INTO `mob_spell_lists` VALUES ('Animated_Longsword',87,45,50,69);
INSERT INTO `mob_spell_lists` VALUES ('Animated_Longsword',87,46,70,89);
INSERT INTO `mob_spell_lists` VALUES ('Animated_Longsword',87,47,90,255);
INSERT INTO `mob_spell_lists` VALUES ('Animated_Longsword',87,48,20,39);
INSERT INTO `mob_spell_lists` VALUES ('Animated_Longsword',87,49,40,59);
INSERT INTO `mob_spell_lists` VALUES ('Animated_Longsword',87,50,60,79);
INSERT INTO `mob_spell_lists` VALUES ('Animated_Longsword',87,51,80,255);
INSERT INTO `mob_spell_lists` VALUES ('Animated_Longsword',87,112,37,255);
INSERT INTO `mob_spell_lists` VALUES ('Animated_Longsword',87,360,30,49);
INSERT INTO `mob_spell_lists` VALUES ('Satellite_Staves',88,4,37,255);
INSERT INTO `mob_spell_lists` VALUES ('Satellite_Staves',88,161,37,255);
INSERT INTO `mob_spell_lists` VALUES ('Satellite_Staves',88,190,37,255);
INSERT INTO `mob_spell_lists` VALUES ('Satellite_Staves',88,191,37,255);
INSERT INTO `mob_spell_lists` VALUES ('Animated_Staff',89,161,37,255);
INSERT INTO `mob_spell_lists` VALUES ('Animated_Staff',89,191,37,255);
INSERT INTO `mob_spell_lists` VALUES ('Animated_Staff',89,192,37,255);
INSERT INTO `mob_spell_lists` VALUES ('Animated_Staff',89,273,37,255);
INSERT INTO `mob_spell_lists` VALUES ('Animated_Staff',89,365,37,255);
INSERT INTO `mob_spell_lists` VALUES ('Animated_Tabar',90,273,37,255);
INSERT INTO `mob_spell_lists` VALUES ('Animated_Tabar',90,356,37,255);
INSERT INTO `mob_spell_lists` VALUES ('Animated_Claymore',91,181,37,255);
INSERT INTO `mob_spell_lists` VALUES ('Animated_Claymore',91,250,37,255);
INSERT INTO `mob_spell_lists` VALUES ('Animated_Claymore',91,273,37,255);
INSERT INTO `mob_spell_lists` VALUES ('Animated_Scythe',92,361,37,255);
INSERT INTO `mob_spell_lists` VALUES ('Animated_Tachi',93,359,37,255);
INSERT INTO `mob_spell_lists` VALUES ('Animated_Dagger',94,186,37,255);
INSERT INTO `mob_spell_lists` VALUES ('Animated_Dagger',94,226,37,255);
INSERT INTO `mob_spell_lists` VALUES ('Animated_Knuckles',95,128,37,255);
INSERT INTO `mob_spell_lists` VALUES ('Animated_Knuckles',95,249,37,255);
INSERT INTO `mob_spell_lists` VALUES ('Animated_Knuckles',95,358,37,255);
INSERT INTO `mob_spell_lists` VALUES ('Animated_Shield',96,106,37,255);
INSERT INTO `mob_spell_lists` VALUES ('Animated_Shield',96,273,37,255);
INSERT INTO `mob_spell_lists` VALUES ('Stubborn_Dredvodd',97,54,1,255);
INSERT INTO `mob_spell_lists` VALUES ('Demonic_Tiphia',98,5,1,255);
INSERT INTO `mob_spell_lists` VALUES ('Demonic_Tiphia',98,143,1,255);
INSERT INTO `mob_spell_lists` VALUES ('Demonic_Tiphia',98,274,1,255);
INSERT INTO `mob_spell_lists` VALUES ('Demonic_Tiphia',98,356,1,255);
INSERT INTO `mob_spell_lists` VALUES ('Mycophile',99,220,1,255);
INSERT INTO `mob_spell_lists` VALUES ('Mycophile',99,230,1,255);
INSERT INTO `mob_spell_lists` VALUES ('Mycophile',99,254,1,255);
INSERT INTO `mob_spell_lists` VALUES ('Mycophile',99,256,1,255);
INSERT INTO `mob_spell_lists` VALUES ('Mycophile',99,356,1,255);
INSERT INTO `mob_spell_lists` VALUES ('Boreal_Hound',100,180,1,255);
INSERT INTO `mob_spell_lists` VALUES ('Boreal_Hound',100,206,1,255);
INSERT INTO `mob_spell_lists` VALUES ('Boreal_Hound',100,250,1,255);
INSERT INTO `mob_spell_lists` VALUES ('Boreal_Tiger',101,175,1,255);
INSERT INTO `mob_spell_lists` VALUES ('Boreal_Tiger',101,204,1,255);
INSERT INTO `mob_spell_lists` VALUES ('Boreal_Tiger',101,249,1,255);
INSERT INTO `mob_spell_lists` VALUES ('Boreal_Coerul',102,195,1,255);
INSERT INTO `mob_spell_lists` VALUES ('Boreal_Coerul',102,212,1,255);
INSERT INTO `mob_spell_lists` VALUES ('Boreal_Coerul',102,251,1,255);
INSERT INTO `mob_spell_lists` VALUES ('Ultima',103,22,75,255);
INSERT INTO `mob_spell_lists` VALUES ('Cwn_Cyrff',104,245,1,255);
INSERT INTO `mob_spell_lists` VALUES ('Cwn_Cyrff',104,247,1,255);
INSERT INTO `mob_spell_lists` VALUES ('Cwn_Cyrff',104,257,1,255);
INSERT INTO `mob_spell_lists` VALUES ('Cwn_Cyrff',104,274,1,255);
INSERT INTO `mob_spell_lists` VALUES ('Cwn_Cyrff',104,356,1,255);
INSERT INTO `mob_spell_lists` VALUES ('Cwn_Cyrff',104,361,1,255);
INSERT INTO `mob_spell_lists` VALUES ('Nunyunuwi',105,360,1,255);
INSERT INTO `mob_spell_lists` VALUES ('Nunyunuwi',105,362,1,255);
INSERT INTO `mob_spell_lists` VALUES ('Diabolos_Heart',106,232,1,255);
INSERT INTO `mob_spell_lists` VALUES ('Diabolos_Heart',106,367,1,255);
INSERT INTO `mob_spell_lists` VALUES ('Diabolos_Heart',106,245,1,255);
INSERT INTO `mob_spell_lists` VALUES ('Diabolos_Heart',106,247,1,255);
INSERT INTO `mob_spell_lists` VALUES ('Diabolos_Heart',106,260,1,255);
INSERT INTO `mob_spell_lists` VALUES ('Diabolos_Heart',106,274,1,255);
INSERT INTO `mob_spell_lists` VALUES ('Diabolos_Heart',106,360,1,255);
INSERT INTO `mob_spell_lists` VALUES ('Diabolos_Heart',106,361,1,255);
INSERT INTO `mob_spell_lists` VALUES ('Diabolos_Diamond',107,232,1,255);
INSERT INTO `mob_spell_lists` VALUES ('Diabolos_Diamond',107,367,1,255);
INSERT INTO `mob_spell_lists` VALUES ('Diabolos_Diamond',107,245,1,255);
INSERT INTO `mob_spell_lists` VALUES ('Diabolos_Diamond',107,247,1,255);
INSERT INTO `mob_spell_lists` VALUES ('Diabolos_Diamond',107,274,1,255);
INSERT INTO `mob_spell_lists` VALUES ('Diabolos_Diamond',107,361,1,255);
INSERT INTO `mob_spell_lists` VALUES ('Diabolos_Club',108,232,1,255);
INSERT INTO `mob_spell_lists` VALUES ('Diabolos_Club',108,367,1,255);
INSERT INTO `mob_spell_lists` VALUES ('Diabolos_Club',108,245,1,255);
INSERT INTO `mob_spell_lists` VALUES ('Diabolos_Club',108,247,1,255);
INSERT INTO `mob_spell_lists` VALUES ('Diabolos_Club',108,274,1,255);
INSERT INTO `mob_spell_lists` VALUES ('Diabolos_Club',108,360,1,255);
INSERT INTO `mob_spell_lists` VALUES ('Diabolos_Club',108,361,1,255);
INSERT INTO `mob_spell_lists` VALUES ('Ouryu',109,54,1,255);
INSERT INTO `mob_spell_lists` VALUES ('Ouryu',109,190,1,255);
INSERT INTO `mob_spell_lists` VALUES ('Ouryu',109,357,1,255);
INSERT INTO `mob_spell_lists` VALUES ('Pasuk',110,245,1,255);
INSERT INTO `mob_spell_lists` VALUES ('Pasuk',110,247,1,255);
INSERT INTO `mob_spell_lists` VALUES ('Jormungand', 111, 250, 1, 255);
INSERT INTO `mob_spell_lists` VALUES ('Jormungand', 111, 181, 1, 255);
INSERT INTO `mob_spell_lists` VALUES ('Jormungand', 111, 356, 1, 255);
INSERT INTO `mob_spell_lists` VALUES ('Jormungand', 111, 362, 1, 255);
INSERT INTO `mob_spell_lists` VALUES ('Eald_Narche_2',112,204,75,255);
INSERT INTO `mob_spell_lists` VALUES ('Eald_Narche_2',112,206,75,255);
INSERT INTO `mob_spell_lists` VALUES ('Eald_Narche_2',112,208,75,255);
INSERT INTO `mob_spell_lists` VALUES ('Eald_Narche_2',112,210,75,255);
INSERT INTO `mob_spell_lists` VALUES ('Eald_Narche_2',112,212,75,255);
INSERT INTO `mob_spell_lists` VALUES ('Eald_Narche_2',112,214,75,255);
INSERT INTO `mob_spell_lists` VALUES ('Eald_Narche_2',112,274,75,255);
INSERT INTO `mob_spell_lists` VALUES ('Eald_Narche_2',112,362,75,255);
INSERT INTO `mob_spell_lists` VALUES ('Deviator',113,39,1,255);
INSERT INTO `mob_spell_lists` VALUES ('Deviator',113,175,1,255);
INSERT INTO `mob_spell_lists` VALUES ('Deviator',113,180,1,255);
INSERT INTO `mob_spell_lists` VALUES ('Deviator',113,185,1,255);
INSERT INTO `mob_spell_lists` VALUES ('Deviator',113,190,1,255);
INSERT INTO `mob_spell_lists` VALUES ('Deviator',113,195,1,255);
INSERT INTO `mob_spell_lists` VALUES ('Deviator',113,200,1,255);
INSERT INTO `mob_spell_lists` VALUES ('Deviator',113,226,1,255); -- might not have access to poisonga 2
INSERT INTO `mob_spell_lists` VALUES ('Deviator',113,274,1,255);
INSERT INTO `mob_spell_lists` VALUES ('Provoker',114,100,1,255);
INSERT INTO `mob_spell_lists` VALUES ('Provoker',114,101,1,255);
INSERT INTO `mob_spell_lists` VALUES ('Provoker',114,102,1,255);
INSERT INTO `mob_spell_lists` VALUES ('Provoker',114,103,1,255);
INSERT INTO `mob_spell_lists` VALUES ('Provoker',114,104,1,255);
INSERT INTO `mob_spell_lists` VALUES ('Provoker',114,105,1,255);
INSERT INTO `mob_spell_lists` VALUES ('Diabolos_Darkness_Named',115,254,1,255);
INSERT INTO `mob_spell_lists` VALUES ('Diabolos_Darkness_Named',115,231,1,255);
INSERT INTO `mob_spell_lists` VALUES ('Diabolos_Darkness_Named',115,245,1,255);
INSERT INTO `mob_spell_lists` VALUES ('Diabolos_Darkness_Named',115,247,1,255);
INSERT INTO `mob_spell_lists` VALUES ('Diabolos_Darkness_Named',115,273,1,255);
INSERT INTO `mob_spell_lists` VALUES ('Diabolos_Darkness_Named',115,259,1,255);
INSERT INTO `mob_spell_lists` VALUES ('Golden_Tongued_Culberry',116,367,1,255);
INSERT INTO `mob_spell_lists` VALUES ('Golden_Tongued_Culberry',116,359,1,255);
INSERT INTO `mob_spell_lists` VALUES ('Golden_Tongued_Culberry',116,356,1,255);
INSERT INTO `mob_spell_lists` VALUES ('Golden_Tongued_Culberry',116,245,1,255);
INSERT INTO `mob_spell_lists` VALUES ('Golden_Tongued_Culberry',116,274,1,255);
INSERT INTO `mob_spell_lists` VALUES ('Golden_Tongued_Culberry',116,147,1,255);
INSERT INTO `mob_spell_lists` VALUES ('Golden_Tongued_Culberry',116,152,1,255);
INSERT INTO `mob_spell_lists` VALUES ('Golden_Tongued_Culberry',116,157,1,255);
INSERT INTO `mob_spell_lists` VALUES ('Golden_Tongued_Culberry',116,162,1,255);
INSERT INTO `mob_spell_lists` VALUES ('Golden_Tongued_Culberry',116,167,1,255);
INSERT INTO `mob_spell_lists` VALUES ('Golden_Tongued_Culberry',116,172,1,255);
INSERT INTO `mob_spell_lists` VALUES ('Golden_Tongued_Culberry',116,176,1,255);
INSERT INTO `mob_spell_lists` VALUES ('Golden_Tongued_Culberry',116,181,1,255);
INSERT INTO `mob_spell_lists` VALUES ('Golden_Tongued_Culberry',116,186,1,255);
INSERT INTO `mob_spell_lists` VALUES ('Golden_Tongued_Culberry',116,191,1,255);
INSERT INTO `mob_spell_lists` VALUES ('Golden_Tongued_Culberry',116,196,1,255);
INSERT INTO `mob_spell_lists` VALUES ('Golden_Tongued_Culberry',116,201,1,255);
INSERT INTO `mob_spell_lists` VALUES ('Golden_Tongued_Culberry',116,4,1,255);
INSERT INTO `mob_spell_lists` VALUES ('Dark_Spark',117,232,1,255);
INSERT INTO `mob_spell_lists` VALUES ('Dark_Spark',117,245,1,255);
INSERT INTO `mob_spell_lists` VALUES ('Dark_Spark',117,247,1,255);
INSERT INTO `mob_spell_lists` VALUES ('Disaster_Idol_Firesday',118,147,1,255);
INSERT INTO `mob_spell_lists` VALUES ('Disaster_Idol_Firesday',118,148,1,255);
INSERT INTO `mob_spell_lists` VALUES ('Disaster_Idol_Firesday',118,176,1,255);
INSERT INTO `mob_spell_lists` VALUES ('Disaster_Idol_Firesday',118,235,1,255);
INSERT INTO `mob_spell_lists` VALUES ('Disaster_Idol_Firesday',118,204,1,255);
INSERT INTO `mob_spell_lists` VALUES ('Disaster_Idol_Firesday',118,100,1,255);
INSERT INTO `mob_spell_lists` VALUES ('Disaster_Idol_Firesday',118,249,1,255);
INSERT INTO `mob_spell_lists` VALUES ('Disaster_Idol_Earthsday',119,54,1,255);
INSERT INTO `mob_spell_lists` VALUES ('Disaster_Idol_Earthsday',119,103,1,255);
INSERT INTO `mob_spell_lists` VALUES ('Disaster_Idol_Earthsday',119,162,1,255);
INSERT INTO `mob_spell_lists` VALUES ('Disaster_Idol_Earthsday',119,163,1,255);
INSERT INTO `mob_spell_lists` VALUES ('Disaster_Idol_Earthsday',119,210,1,255);
INSERT INTO `mob_spell_lists` VALUES ('Disaster_Idol_Earthsday',119,238,1,255);
INSERT INTO `mob_spell_lists` VALUES ('Disaster_Idol_Earthsday',119,191,1,255);
INSERT INTO `mob_spell_lists` VALUES ('Disaster_Idol_Watersday',120,172,1,255);
INSERT INTO `mob_spell_lists` VALUES ('Disaster_Idol_Watersday',120,173,1,255);
INSERT INTO `mob_spell_lists` VALUES ('Disaster_Idol_Watersday',120,214,1,255);
INSERT INTO `mob_spell_lists` VALUES ('Disaster_Idol_Watersday',120,201,1,255);
INSERT INTO `mob_spell_lists` VALUES ('Disaster_Idol_Watersday',120,105,1,255);
INSERT INTO `mob_spell_lists` VALUES ('Disaster_Idol_Watersday',120,226,1,255);
INSERT INTO `mob_spell_lists` VALUES ('Disaster_Idol_Watersday',120,55,1,255);
INSERT INTO `mob_spell_lists` VALUES ('Disaster_Idol_Watersday',120,240,1,255);
INSERT INTO `mob_spell_lists` VALUES ('Disaster_Idol_Windsday',121,237,1,255);
INSERT INTO `mob_spell_lists` VALUES ('Disaster_Idol_Windsday',121,53,1,255);
INSERT INTO `mob_spell_lists` VALUES ('Disaster_Idol_Windsday',121,102,1,255);
INSERT INTO `mob_spell_lists` VALUES ('Disaster_Idol_Windsday',121,59,1,255);
INSERT INTO `mob_spell_lists` VALUES ('Disaster_Idol_Windsday',121,157,1,255);
INSERT INTO `mob_spell_lists` VALUES ('Disaster_Idol_Windsday',121,158,1,255);
INSERT INTO `mob_spell_lists` VALUES ('Disaster_Idol_Windsday',121,186,1,255);
INSERT INTO `mob_spell_lists` VALUES ('Disaster_Idol_Windsday',121,208,1,255);
INSERT INTO `mob_spell_lists` VALUES ('Disaster_Idol_Iceday',122,250,1,255);
INSERT INTO `mob_spell_lists` VALUES ('Disaster_Idol_Iceday',122,58,1,255);
INSERT INTO `mob_spell_lists` VALUES ('Disaster_Idol_Iceday',122,258,1,255);
INSERT INTO `mob_spell_lists` VALUES ('Disaster_Idol_Iceday',122,236,1,255);
INSERT INTO `mob_spell_lists` VALUES ('Disaster_Idol_Iceday',122,206,1,255);
INSERT INTO `mob_spell_lists` VALUES ('Disaster_Idol_Iceday',122,181,1,255);
INSERT INTO `mob_spell_lists` VALUES ('Disaster_Idol_Iceday',122,152,1,255);
INSERT INTO `mob_spell_lists` VALUES ('Disaster_Idol_Iceday',122,153,1,255);
INSERT INTO `mob_spell_lists` VALUES ('Disaster_Idol_Lightningsday',123,251,1,255);
INSERT INTO `mob_spell_lists` VALUES ('Disaster_Idol_Lightningsday',123,104,1,255);
INSERT INTO `mob_spell_lists` VALUES ('Disaster_Idol_Lightningsday',123,252,1,255);
INSERT INTO `mob_spell_lists` VALUES ('Disaster_Idol_Lightningsday',123,239,1,255);
INSERT INTO `mob_spell_lists` VALUES ('Disaster_Idol_Lightningsday',123,212,1,255);
INSERT INTO `mob_spell_lists` VALUES ('Disaster_Idol_Lightningsday',123,196,1,255);
INSERT INTO `mob_spell_lists` VALUES ('Disaster_Idol_Lightningsday',123,167,1,255);
INSERT INTO `mob_spell_lists` VALUES ('Disaster_Idol_Lightningsday',123,168,1,255);
INSERT INTO `mob_spell_lists` VALUES ('Disaster_Idol_Lightsday',124,53,1,255);
INSERT INTO `mob_spell_lists` VALUES ('Disaster_Idol_Lightsday',124,54,1,255);
INSERT INTO `mob_spell_lists` VALUES ('Disaster_Idol_Lightsday',124,57,1,255);
INSERT INTO `mob_spell_lists` VALUES ('Disaster_Idol_Lightsday',124,51,1,255);
INSERT INTO `mob_spell_lists` VALUES ('Disaster_Idol_Lightsday',124,46,1,255);
INSERT INTO `mob_spell_lists` VALUES ('Disaster_Idol_Lightsday',124,108,1,255);
INSERT INTO `mob_spell_lists` VALUES ('Disaster_Idol_Lightsday',124,112,1,255);
INSERT INTO `mob_spell_lists` VALUES ('Disaster_Idol_Lightsday',124,360,1,255);
INSERT INTO `mob_spell_lists` VALUES ('Disaster_Idol_Lightsday',124,24,1,255);
INSERT INTO `mob_spell_lists` VALUES ('Disaster_Idol_Lightsday',124,30,1,255);
INSERT INTO `mob_spell_lists` VALUES ('Disaster_Idol_Lightsday',124,34,1,255);
INSERT INTO `mob_spell_lists` VALUES ('Disaster_Idol_Lightsday',124,40,1,255);
INSERT INTO `mob_spell_lists` VALUES ('Disaster_Idol_Lightsday',124,21,1,255);
INSERT INTO `mob_spell_lists` VALUES ('Disaster_Idol_Lightsday',124,22,1,255);
INSERT INTO `mob_spell_lists` VALUES ('Disaster_Idol_Lightsday',124,31,1,255);
INSERT INTO `mob_spell_lists` VALUES ('Disaster_Idol_Darksday',125,254,1,255);
INSERT INTO `mob_spell_lists` VALUES ('Disaster_Idol_Darksday',125,232,1,255);
INSERT INTO `mob_spell_lists` VALUES ('Disaster_Idol_Darksday',125,247,1,255);
INSERT INTO `mob_spell_lists` VALUES ('Disaster_Idol_Darksday',125,245,1,255);
INSERT INTO `mob_spell_lists` VALUES ('Disaster_Idol_Darksday',125,273,1,255);
INSERT INTO `mob_spell_lists` VALUES ('Disaster_Idol_Darksday',125,274,1,255);
INSERT INTO `mob_spell_lists` VALUES ('Disaster_Idol_Darksday',125,260,1,255);
INSERT INTO `mob_spell_lists` VALUES ('Disaster_Idol_Darksday',125,266,1,255);
INSERT INTO `mob_spell_lists` VALUES ('Disaster_Idol_Darksday',125,267,1,255);
INSERT INTO `mob_spell_lists` VALUES ('Disaster_Idol_Darksday',125,268,1,255);
INSERT INTO `mob_spell_lists` VALUES ('Disaster_Idol_Darksday',125,269,1,255);
INSERT INTO `mob_spell_lists` VALUES ('Disaster_Idol_Darksday',125,270,1,255);
INSERT INTO `mob_spell_lists` VALUES ('Disaster_Idol_Darksday',125,271,1,255);
INSERT INTO `mob_spell_lists` VALUES ('Disaster_Idol_Darksday',125,272,1,255);
INSERT INTO `mob_spell_lists` VALUES ('Disaster_Idol_Darksday',125,242,1,255);
INSERT INTO `mob_spell_lists` VALUES ('Disaster_Idol_Darksday',125,275,1,255);
INSERT INTO `mob_spell_lists` VALUES ('Casting_Behemoth', 126, 218, 1, 255);
INSERT INTO `mob_spell_lists` VALUES ('Promathia_1', 127, 219, 1, 255);
INSERT INTO `mob_spell_lists` VALUES ('Promathia_2', 128, 218, 1, 255);
INSERT INTO `mob_spell_lists` VALUES ('Promathia_2', 128, 219, 1, 255);
INSERT INTO `mob_spell_lists` VALUES ('Prishe', 129, 4, 1, 255);
INSERT INTO `mob_spell_lists` VALUES ('Prishe', 129, 5, 1, 255);
INSERT INTO `mob_spell_lists` VALUES ('Prishe', 129, 21, 1, 255);
INSERT INTO `mob_spell_lists` VALUES ('Prishe', 129, 30, 1, 255);
INSERT INTO `mob_spell_lists` VALUES ('Prishe', 129, 40, 1, 255);
INSERT INTO `mob_spell_lists` VALUES ('Bedrock_Barry', 130, 238, 1, 255);
INSERT INTO `mob_spell_lists` VALUES ('Tyrant', 131, 112, 1, 255);
INSERT INTO `mob_spell_lists` VALUES ('Alastor_Antlion', 132, 54, 1, 255);
INSERT INTO `mob_spell_lists` VALUES ('Alastor_Antlion', 132, 162, 1, 255);
INSERT INTO `mob_spell_lists` VALUES ('Alastor_Antlion', 132, 191, 1, 255);
INSERT INTO `mob_spell_lists` VALUES ('Alastor_Antlion', 132, 210, 1, 255);
INSERT INTO `mob_spell_lists` VALUES ('Alastor_Antlion', 132, 365, 1, 255);
INSERT INTO `mob_spell_lists` VALUES ('Race_Runner', 133, 53, 1, 255);
INSERT INTO `mob_spell_lists` VALUES ('Race_Runner', 133, 158, 1, 255);
INSERT INTO `mob_spell_lists` VALUES ('Race_Runner', 133, 186, 1, 255);
INSERT INTO `mob_spell_lists` VALUES ('Race_Runner', 133, 216, 1, 255);
INSERT INTO `mob_spell_lists` VALUES ('Ajido_Marujido', 134, 166, 1, 255); -- Ajido-Marujido windurst 9-2
INSERT INTO `mob_spell_lists` VALUES ('Ajido_Marujido', 134, 167, 1, 255);
INSERT INTO `mob_spell_lists` VALUES ('Ajido_Marujido', 134, 171, 1, 255);
INSERT INTO `mob_spell_lists` VALUES ('Ajido_Marujido', 134, 172, 1, 255);
INSERT INTO `mob_spell_lists` VALUES ('Ajido_Marujido', 134, 212, 1, 255);
INSERT INTO `mob_spell_lists` VALUES ('Ajido_Marujido', 134, 214, 1, 255);
INSERT INTO `mob_spell_lists` VALUES ('Yali', 135, 357, 1, 255);
INSERT INTO `mob_spell_lists` VALUES ('Yali', 135, 360, 1, 255);
INSERT INTO `mob_spell_lists` VALUES ('Aern_s_Wynav', 136, 382, 1, 255); -- Aern's Wynav (Ix'DRG BRD pets)
INSERT INTO `mob_spell_lists` VALUES ('Aern_s_Wynav', 136, 376, 1, 255);
INSERT INTO `mob_spell_lists` VALUES ('Aern_s_Wynav', 136, 372, 1, 255);
INSERT INTO `mob_spell_lists` VALUES ('Aern_s_Wynav', 136, 392, 1, 255);
INSERT INTO `mob_spell_lists` VALUES ('Aern_s_Wynav', 136, 397, 1, 255);
INSERT INTO `mob_spell_lists` VALUES ('Aern_s_Wynav', 136, 400, 1, 255);
INSERT INTO `mob_spell_lists` VALUES ('Aern_s_Wynav', 136, 422, 1, 255);
INSERT INTO `mob_spell_lists` VALUES ('Aern_s_Wynav', 136, 462, 1, 255);
INSERT INTO `mob_spell_lists` VALUES ('Aern_s_Wynav', 136, 466, 1, 255); -- Virelai (charm)
INSERT INTO `mob_spell_lists` VALUES ('Sekhmet', 137, 34, 1, 255);
INSERT INTO `mob_spell_lists` VALUES ('Sekhmet', 137, 260, 1, 255);
INSERT INTO `mob_spell_lists` VALUES ('Sekhmet', 137, 221, 1, 255);
INSERT INTO `mob_spell_lists` VALUES ('Sekhmet', 137, 258, 1, 255);
INSERT INTO `mob_spell_lists` VALUES ('Sekhmet', 137, 259, 1, 255);
INSERT INTO `mob_spell_lists` VALUES ('Sekhmet', 137, 254, 1, 255);
INSERT INTO `mob_spell_lists` VALUES ('Sekhmet', 137, 253, 1, 255);
INSERT INTO `mob_spell_lists` VALUES ('Sekhmet', 137, 216, 1, 255);
INSERT INTO `mob_spell_lists` VALUES ('Sekhmet', 137, 58, 1, 255);
INSERT INTO `mob_spell_lists` VALUES ('Sekhmet', 137, 59, 1, 255);
INSERT INTO `mob_spell_lists` VALUES ('Sekhmet', 137, 56, 1, 255);
INSERT INTO `mob_spell_lists` VALUES ('Jailer_of_Faith', 138, 162, 1, 255);
INSERT INTO `mob_spell_lists` VALUES ('Jailer_of_Faith', 138, 191, 1, 255);
INSERT INTO `mob_spell_lists` VALUES ('Jailer_of_Faith', 138, 357, 1, 255);
INSERT INTO `mob_spell_lists` VALUES ('Jailer_of_Faith', 138, 365, 1, 255);
INSERT INTO `mob_spell_lists` VALUES ('Sarameya', 139, 146, 1, 255);
INSERT INTO `mob_spell_lists` VALUES ('Sarameya', 139, 147, 1, 255);
INSERT INTO `mob_spell_lists` VALUES ('Sarameya', 139, 175, 1, 255);
INSERT INTO `mob_spell_lists` VALUES ('Sarameya', 139, 176, 1, 255);
INSERT INTO `mob_spell_lists` VALUES ('Sarameya', 139, 204, 1, 255);
INSERT INTO `mob_spell_lists` VALUES ('Sarameya', 139, 205, 1, 255);
INSERT INTO `mob_spell_lists` VALUES ('Sarameya', 139, 249, 1, 255);
INSERT INTO `mob_spell_lists` VALUES ('Sarameya', 139, 235, 1, 255);
INSERT INTO `mob_spell_lists` VALUES ('Jailer_of_Hope', 140, 196, 1, 255);
INSERT INTO `mob_spell_lists` VALUES ('Jailer_of_Hope', 140, 213, 1, 255);
INSERT INTO `mob_spell_lists` VALUES ('Avatar_SMN', 141, 296, 1, 255); -- SMN Dynamis / Maat spell list
INSERT INTO `mob_spell_lists` VALUES ('Avatar_SMN', 141, 298, 1, 255);
INSERT INTO `mob_spell_lists` VALUES ('Avatar_SMN', 141, 299, 1, 255);
INSERT INTO `mob_spell_lists` VALUES ('Avatar_SMN', 141, 300, 1, 255);
INSERT INTO `mob_spell_lists` VALUES ('Avatar_SMN', 141, 301, 1, 255);
INSERT INTO `mob_spell_lists` VALUES ('Avatar_SMN', 141, 302, 1, 255);
INSERT INTO `mob_spell_lists` VALUES ('Avatar_SMN', 141, 303, 1, 255);
INSERT INTO `mob_spell_lists` VALUES ('Charming_Trio', 142, 245, 1, 255); -- Prune
INSERT INTO `mob_spell_lists` VALUES ('Charming_Trio', 142, 247, 1, 255);
INSERT INTO `mob_spell_lists` VALUES ('Onki', 143, 288, 1, 255);
INSERT INTO `mob_spell_lists` VALUES ('Bahamut', 144, 5, 1, 255);  -- Cure V
INSERT INTO `mob_spell_lists` VALUES ('Bahamut', 144, 106, 1, 255); -- Phalanx
INSERT INTO `mob_spell_lists` VALUES ('Bahamut', 144, 54, 1, 255);  -- Stoneskin
INSERT INTO `mob_spell_lists` VALUES ('Bahamut', 144, 47, 1, 255);  -- Protect V
INSERT INTO `mob_spell_lists` VALUES ('Bahamut', 144, 52, 1, 255);  -- Shell V
INSERT INTO `mob_spell_lists` VALUES ('Bahamut', 144, 148, 1, 255);  -- Fire V
INSERT INTO `mob_spell_lists` VALUES ('Bahamut', 144, 205, 1, 255);  -- Flare II
INSERT INTO `mob_spell_lists` VALUES ('Bahamut', 144, 177, 1, 255);  -- Firaga IV
INSERT INTO `mob_spell_lists` VALUES ('Bahamut', 144, 359, 1, 255);  -- Silencega
INSERT INTO `mob_spell_lists` VALUES ('Bahamut', 144, 360, 1, 255);  -- Dispelga
INSERT INTO `mob_spell_lists` VALUES ('Bahamut', 144, 366, 1, 255);  -- Graviga
INSERT INTO `mob_spell_lists` VALUES ('Dobsonfly', 145, 57, 1, 255);  -- Haste
INSERT INTO `mob_spell_lists` VALUES ('Dobsonfly', 145, 155, 1, 255);  -- Aero II
INSERT INTO `mob_spell_lists` VALUES ('Dobsonfly', 145, 357, 1, 255);  -- Slowga
INSERT INTO `mob_spell_lists` VALUES ('Duke_Decapod', 146, 169, 1, 10);  -- Water
INSERT INTO `mob_spell_lists` VALUES ('Ankou', 147, 230, 1, 255); -- Bio
INSERT INTO `mob_spell_lists` VALUES ('Ankou', 147, 245, 1, 255); -- Drain
INSERT INTO `mob_spell_lists` VALUES ('Ankou', 147, 247, 1, 255); -- Aspir
INSERT INTO `mob_spell_lists` VALUES ('Blighting_Brand', 148, 231, 1, 255); -- Bio II
INSERT INTO `mob_spell_lists` VALUES ('Blighting_Brand', 148, 58, 1, 255); -- Paralyze
INSERT INTO `mob_spell_lists` VALUES ('Blighting_Brand', 148, 254, 1, 255); -- Blind
INSERT INTO `mob_spell_lists` VALUES ('Blighting_Brand', 148, 253, 1, 255); -- Sleep
INSERT INTO `mob_spell_lists` VALUES ('Diabolos_Waking_Dream', 149, 245, 1, 255);  -- Drain
INSERT INTO `mob_spell_lists` VALUES ('Diabolos_Waking_Dream', 149, 247, 1, 255); -- Aspir
INSERT INTO `mob_spell_lists` VALUES ('Diabolos_Waking_Dream', 149, 274, 1, 255); -- Sleepga
INSERT INTO `mob_spell_lists` VALUES ('Diabolos_Waking_Dream', 149, 360, 1, 255); -- Dispelga
INSERT INTO `mob_spell_lists` VALUES ('Oupire', 150, 176, 1, 255); -- Firaga III
INSERT INTO `mob_spell_lists` VALUES ('Oupire', 150, 181, 1, 255); -- Blizzaga III
INSERT INTO `mob_spell_lists` VALUES ('Oupire', 150, 186, 1, 255); -- Aeroga III
INSERT INTO `mob_spell_lists` VALUES ('Oupire', 150, 191, 1, 255); -- Stonega III
INSERT INTO `mob_spell_lists` VALUES ('Oupire', 150, 196, 1, 255); -- Thundaga III
INSERT INTO `mob_spell_lists` VALUES ('Oupire', 150, 201, 1, 255); -- Waterga III
INSERT INTO `mob_spell_lists` VALUES ('Oupire', 150, 152, 1, 255); -- Blizzard IV
INSERT INTO `mob_spell_lists` VALUES ('Oupire', 150, 147, 1, 255); -- Fire IV
INSERT INTO `mob_spell_lists` VALUES ('Oupire', 150, 157, 1, 255); -- Aero IV
INSERT INTO `mob_spell_lists` VALUES ('Oupire', 150, 162, 1, 255); -- Stone IV
INSERT INTO `mob_spell_lists` VALUES ('Oupire', 150, 167, 1, 255); -- Thunder IV
INSERT INTO `mob_spell_lists` VALUES ('Oupire', 150, 172, 1, 255); -- Water IV
INSERT INTO `mob_spell_lists` VALUES ('Oupire', 150, 227, 1, 255); -- Poisonga III
INSERT INTO `mob_spell_lists` VALUES ('Oupire', 150, 360, 1, 255); -- Dispelga
INSERT INTO `mob_spell_lists` VALUES ('Oupire', 150, 365, 1, 255); -- Breakga
INSERT INTO `mob_spell_lists` VALUES ('Oupire', 150, 362, 1, 255); -- Bindga
INSERT INTO `mob_spell_lists` VALUES ('Oupire', 150, 361, 1, 255); -- Blindga
INSERT INTO `mob_spell_lists` VALUES ('Oupire', 150, 366, 1, 255); -- Graviga
INSERT INTO `mob_spell_lists` VALUES ('Oupire', 150, 274, 1, 255); -- Sleepga II
INSERT INTO `mob_spell_lists` VALUES ('Wake_Warder_Wanda', 151, 240, 1, 255); -- Drown
INSERT INTO `mob_spell_lists` VALUES ('Lord_of_Onzozo',152,201,1,255); -- Waterga III
INSERT INTO `mob_spell_lists` VALUES ('Lord_of_Onzozo',152,361,1,255); -- Blindga
INSERT INTO `mob_spell_lists` VALUES ('Lord_of_Onzozo',152,214,1,255); -- Flood
INSERT INTO `mob_spell_lists` VALUES ('Iratham_HP_50to100', 153, 176, 1, 255); -- Firaga 3 (Only used when over 50% HP)
INSERT INTO `mob_spell_lists` VALUES ('Iratham_HP_50to100', 153, 177, 1, 255); -- Firaga 4 (Only used when over 50% HP)
INSERT INTO `mob_spell_lists` VALUES ('Iratham_HP_50to100', 153, 204, 1, 255); -- Flare (Only used when over 50% HP)
INSERT INTO `mob_spell_lists` VALUES ('Iratham_HP_50to100', 153, 259, 1, 255); -- Sleepga 2
INSERT INTO `mob_spell_lists` VALUES ('Iratham_HP_under_50', 154, 181, 1, 255); -- Blizzaga 3 (Only used when under 50% HP)
INSERT INTO `mob_spell_lists` VALUES ('Iratham_HP_under_50', 154, 182, 1, 255); -- Blizzaga 4 (Only used when under 50% HP)
INSERT INTO `mob_spell_lists` VALUES ('Iratham_HP_under_50', 154, 206, 1, 255); -- Freeze 2 (Only used when under 50% HP)
INSERT INTO `mob_spell_lists` VALUES ('Iratham_HP_under_50', 154, 259, 1, 255); -- Sleepga 2
INSERT INTO `mob_spell_lists` VALUES ('Iratham_HP_under_20', 155, 181, 1, 255); -- Blizzaga 3 (Only used when under 50% HP)
INSERT INTO `mob_spell_lists` VALUES ('Iratham_HP_under_20', 155, 182, 1, 255); -- Blizzaga 4 (Only used when under 50% HP)
INSERT INTO `mob_spell_lists` VALUES ('Iratham_HP_under_20', 155, 206, 1, 255); -- Freeze 2 (Only used when under 50% HP)
INSERT INTO `mob_spell_lists` VALUES ('Iratham_HP_under_20', 155, 219, 1, 255); -- Comet (Only used when under 20% HP)
INSERT INTO `mob_spell_lists` VALUES ('Iratham_HP_under_20', 155, 259, 1, 255); -- Sleepga 2
INSERT INTO `mob_spell_lists` VALUES ('Yaanei', 156, 163, 1, 255); -- Stone 5
INSERT INTO `mob_spell_lists` VALUES ('Yaanei', 156, 168, 1, 255); -- Thunder 5
INSERT INTO `mob_spell_lists` VALUES ('Yaanei', 156, 192, 1, 255); -- Stonega 4
INSERT INTO `mob_spell_lists` VALUES ('Yaanei', 156, 197, 1, 255); -- Thundaga 4
INSERT INTO `mob_spell_lists` VALUES ('Yaanei', 156, 255, 1, 255); -- Break
INSERT INTO `mob_spell_lists` VALUES ('Yaanei', 156, 274, 1, 255); -- Sleepga 2
INSERT INTO `mob_spell_lists` VALUES ('Yaanei', 156, 357, 1, 255); -- Slowga
INSERT INTO `mob_spell_lists` VALUES ('Yaanei', 156, 365, 1, 255); -- Breakga
INSERT INTO `mob_spell_lists` VALUES ('Kutharei', 157, 147, 1, 255); -- Fire 5
INSERT INTO `mob_spell_lists` VALUES ('Kutharei', 157, 157, 1, 255); -- Aero 5
INSERT INTO `mob_spell_lists` VALUES ('Kutharei', 157, 177, 1, 255); -- Firaga 4
INSERT INTO `mob_spell_lists` VALUES ('Kutharei', 157, 187, 1, 255); -- Aeroga 4
INSERT INTO `mob_spell_lists` VALUES ('Kutharei', 157, 286, 1, 255); -- Addle
INSERT INTO `mob_spell_lists` VALUES ('Kutharei', 157, 359, 1, 255); -- Silencega
INSERT INTO `mob_spell_lists` VALUES ('Kutharei', 157, 360, 1, 255); -- Dispelga
INSERT INTO `mob_spell_lists` VALUES ('Kutharei', 157, 366, 1, 255); -- Graviga
INSERT INTO `mob_spell_lists` VALUES ('Sippoy_HP_50to100', 158, 153, 1, 255); -- Blizzard 5
INSERT INTO `mob_spell_lists` VALUES ('Sippoy_HP_50to100', 158, 173, 1, 255); -- Water 5
INSERT INTO `mob_spell_lists` VALUES ('Sippoy_HP_50to100', 158, 252, 1, 255); -- Stun
INSERT INTO `mob_spell_lists` VALUES ('Sippoy_HP_50to100', 158, 356, 1, 255); -- Paralyga
INSERT INTO `mob_spell_lists` VALUES ('Sippoy_HP_50to100', 158, 361, 1, 255); -- Blindga
INSERT INTO `mob_spell_lists` VALUES ('Sippoy_HP_50to100', 158, 362, 1, 255); -- Bindga
INSERT INTO `mob_spell_lists` VALUES ('Sippoy_HP_under_50', 159, 153, 1, 255); -- Blizzard 5
INSERT INTO `mob_spell_lists` VALUES ('Sippoy_HP_under_50', 159, 173, 1, 255); -- Water 5
INSERT INTO `mob_spell_lists` VALUES ('Sippoy_HP_under_50', 159, 182, 1, 255); -- Blizzaga 4
INSERT INTO `mob_spell_lists` VALUES ('Sippoy_HP_under_50', 159, 202, 1, 255); -- Waterga 4
INSERT INTO `mob_spell_lists` VALUES ('Sippoy_HP_under_50', 159, 252, 1, 255); -- Stun
INSERT INTO `mob_spell_lists` VALUES ('Sippoy_HP_under_50', 159, 356, 1, 255); -- Paralyga
INSERT INTO `mob_spell_lists` VALUES ('Sippoy_HP_under_50', 159, 361, 1, 255); -- Blindga
INSERT INTO `mob_spell_lists` VALUES ('Sippoy_HP_under_50', 159, 362, 1, 255); -- Bindga
INSERT INTO `mob_spell_lists` VALUES ('Rani_HP_75to100', 160, 112, 1, 255); -- Flash
INSERT INTO `mob_spell_lists` VALUES ('Rani_HP_75to100', 160, 176, 1, 255); -- Firaga 3
INSERT INTO `mob_spell_lists` VALUES ('Rani_HP_75to100', 160, 181, 1, 255); -- Blizzaga 3
INSERT INTO `mob_spell_lists` VALUES ('Rani_HP_75to100', 160, 186, 1, 255); -- Aeroga 3
INSERT INTO `mob_spell_lists` VALUES ('Rani_HP_75to100', 160, 191, 1, 255); -- Stonega 3
INSERT INTO `mob_spell_lists` VALUES ('Rani_HP_75to100', 160, 196, 1, 255); -- Thundaga 3
INSERT INTO `mob_spell_lists` VALUES ('Rani_HP_75to100', 160, 201, 1, 255); -- Waterga 3
INSERT INTO `mob_spell_lists` VALUES ('Rani_HP_75to100', 160, 222, 1, 255); -- Poisonga 3
INSERT INTO `mob_spell_lists` VALUES ('Rani_HP_75to100', 160, 245, 1, 255); -- Drain
INSERT INTO `mob_spell_lists` VALUES ('Rani_HP_75to100', 160, 247, 1, 255); -- Aspir
INSERT INTO `mob_spell_lists` VALUES ('Rani_HP_75to100', 160, 274, 1, 255); -- Sleepga 2
INSERT INTO `mob_spell_lists` VALUES ('Rani_HP_75to100', 160, 286, 1, 255); -- Addle
INSERT INTO `mob_spell_lists` VALUES ('Rani_HP_75to100', 160, 356, 1, 255); -- Paralyga
INSERT INTO `mob_spell_lists` VALUES ('Rani_HP_75to100', 160, 359, 1, 255); -- Silencega
-- Except for Addle, all magic cast is AoE, including Ancient Magic.
-- Above 50% HP, casts Tier 3 -ga spells.
-- Between 75% and 50%, can cast AoE Ancient Magic.
-- Under 50%, Casts tier 4 -ga spells.
-- Casts Meteor every 10%, starting at 50%. Exact % may vary. Can be stunned.
INSERT INTO `mob_spell_lists` VALUES ('Rani_HP_50to75', 161, 112, 1, 255); -- Flash
INSERT INTO `mob_spell_lists` VALUES ('Rani_HP_50to75', 161, 176, 1, 255); -- Firaga 3
INSERT INTO `mob_spell_lists` VALUES ('Rani_HP_50to75', 161, 181, 1, 255); -- Blizzaga 3
INSERT INTO `mob_spell_lists` VALUES ('Rani_HP_50to75', 161, 186, 1, 255); -- Aeroga 3
INSERT INTO `mob_spell_lists` VALUES ('Rani_HP_50to75', 161, 191, 1, 255); -- Stonega 3
INSERT INTO `mob_spell_lists` VALUES ('Rani_HP_50to75', 161, 196, 1, 255); -- Thundaga 3
INSERT INTO `mob_spell_lists` VALUES ('Rani_HP_50to75', 161, 201, 1, 255); -- Waterga 3
INSERT INTO `mob_spell_lists` VALUES ('Rani_HP_50to75', 161, 204, 1, 255); -- Flare
INSERT INTO `mob_spell_lists` VALUES ('Rani_HP_50to75', 161, 206, 1, 255); -- Freeze
INSERT INTO `mob_spell_lists` VALUES ('Rani_HP_50to75', 161, 208, 1, 255); -- Tornad
INSERT INTO `mob_spell_lists` VALUES ('Rani_HP_50to75', 161, 210, 1, 255); -- Quake
INSERT INTO `mob_spell_lists` VALUES ('Rani_HP_50to75', 161, 212, 1, 255); -- Burst
INSERT INTO `mob_spell_lists` VALUES ('Rani_HP_50to75', 161, 214, 1, 255); -- Flood
INSERT INTO `mob_spell_lists` VALUES ('Rani_HP_50to75', 161, 222, 1, 255); -- Poisonga 3
INSERT INTO `mob_spell_lists` VALUES ('Rani_HP_50to75', 161, 245, 1, 255); -- Drain
INSERT INTO `mob_spell_lists` VALUES ('Rani_HP_50to75', 161, 247, 1, 255); -- Aspir
INSERT INTO `mob_spell_lists` VALUES ('Rani_HP_50to75', 161, 274, 1, 255); -- Sleepga 2
INSERT INTO `mob_spell_lists` VALUES ('Rani_HP_50to75', 161, 286, 1, 255); -- Addle
INSERT INTO `mob_spell_lists` VALUES ('Rani_HP_50to75', 161, 356, 1, 255); -- Paralyga
INSERT INTO `mob_spell_lists` VALUES ('Rani_HP_50to75', 161, 359, 1, 255); -- Silencega
INSERT INTO `mob_spell_lists` VALUES ('Rani_HP_under_50', 162, 112, 1, 255); -- Flash
INSERT INTO `mob_spell_lists` VALUES ('Rani_HP_under_50', 162, 177, 1, 255); -- Firaga 4
INSERT INTO `mob_spell_lists` VALUES ('Rani_HP_under_50', 162, 182, 1, 255); -- Blizzaga 4
INSERT INTO `mob_spell_lists` VALUES ('Rani_HP_under_50', 162, 187, 1, 255); -- Aeroga 4
INSERT INTO `mob_spell_lists` VALUES ('Rani_HP_under_50', 162, 192, 1, 255); -- Stonega 4
INSERT INTO `mob_spell_lists` VALUES ('Rani_HP_under_50', 162, 197, 1, 255); -- Thundaga 4
INSERT INTO `mob_spell_lists` VALUES ('Rani_HP_under_50', 162, 202, 1, 255); -- Waterga 4
INSERT INTO `mob_spell_lists` VALUES ('Rani_HP_under_50', 162, 218, 1, 255); -- Meteor
INSERT INTO `mob_spell_lists` VALUES ('Rani_HP_under_50', 162, 222, 1, 255); -- Poisonga 3
INSERT INTO `mob_spell_lists` VALUES ('Rani_HP_under_50', 162, 245, 1, 255); -- Drain
INSERT INTO `mob_spell_lists` VALUES ('Rani_HP_under_50', 162, 247, 1, 255); -- Aspir
INSERT INTO `mob_spell_lists` VALUES ('Rani_HP_under_50', 162, 274, 1, 255); -- Sleepga 2
INSERT INTO `mob_spell_lists` VALUES ('Rani_HP_under_50', 162, 286, 1, 255); -- Addle
INSERT INTO `mob_spell_lists` VALUES ('Rani_HP_under_50', 162, 356, 1, 255); -- Paralyga
INSERT INTO `mob_spell_lists` VALUES ('Rani_HP_under_50', 162, 359, 1, 255); -- Silencega
INSERT INTO `mob_spell_lists` VALUES ('Raja', 163, 177, 1, 255); -- Firaga 4
INSERT INTO `mob_spell_lists` VALUES ('Raja', 163, 182, 1, 255); -- Blizzaga 4
INSERT INTO `mob_spell_lists` VALUES ('Raja', 163, 187, 1, 255); -- Aeroga 4
INSERT INTO `mob_spell_lists` VALUES ('Raja', 163, 192, 1, 255); -- Stonega 4
INSERT INTO `mob_spell_lists` VALUES ('Raja', 163, 197, 1, 255); -- Thundaga 4
INSERT INTO `mob_spell_lists` VALUES ('Raja', 163, 202, 1, 255); -- Waterga 4
INSERT INTO `mob_spell_lists` VALUES ('Raja', 163, 257, 1, 255); -- Curse (AoE)
INSERT INTO `mob_spell_lists` VALUES ('Raja', 163, 357, 1, 255); -- Slowga
INSERT INTO `mob_spell_lists` VALUES ('Raja', 163, 361, 1, 255); -- Blindga
INSERT INTO `mob_spell_lists` VALUES ('Lesser_Arimaspi',164,147,1,255); -- Fire IV
INSERT INTO `mob_spell_lists` VALUES ('Lesser_Arimaspi',164,148,1,255); -- Fire V
INSERT INTO `mob_spell_lists` VALUES ('Lesser_Arimaspi',164,152,1,255); -- Blizzard IV
INSERT INTO `mob_spell_lists` VALUES ('Lesser_Arimaspi',164,153,1,255); -- Blizzard V
INSERT INTO `mob_spell_lists` VALUES ('Lesser_Arimaspi',164,157,1,255); -- Aero IV
INSERT INTO `mob_spell_lists` VALUES ('Lesser_Arimaspi',164,158,1,255); -- Aero V
INSERT INTO `mob_spell_lists` VALUES ('Lesser_Arimaspi',164,162,1,255); -- Stone IV
INSERT INTO `mob_spell_lists` VALUES ('Lesser_Arimaspi',164,163,1,255); -- Stone V
INSERT INTO `mob_spell_lists` VALUES ('Lesser_Arimaspi',164,167,1,255); -- Thunder IV
INSERT INTO `mob_spell_lists` VALUES ('Lesser_Arimaspi',164,168,1,255); -- Thunder V
INSERT INTO `mob_spell_lists` VALUES ('Lesser_Arimaspi',164,172,1,255); -- Water IV
INSERT INTO `mob_spell_lists` VALUES ('Lesser_Arimaspi',164,173,1,255); -- Water V
INSERT INTO `mob_spell_lists` VALUES ('Lesser_Arimaspi',164,255,1,255); -- Break
INSERT INTO `mob_spell_lists` VALUES ('Lesser_Arimaspi',164,259,1,255); -- Sleep II
INSERT INTO `mob_spell_lists` VALUES ('Arimaspi',165,147,1,255); -- Fire IV
INSERT INTO `mob_spell_lists` VALUES ('Arimaspi',165,148,1,255); -- Fire V
INSERT INTO `mob_spell_lists` VALUES ('Arimaspi',165,152,1,255); -- Blizzard IV
INSERT INTO `mob_spell_lists` VALUES ('Arimaspi',165,153,1,255); -- Blizzard V
INSERT INTO `mob_spell_lists` VALUES ('Arimaspi',165,157,1,255); -- Aero IV
INSERT INTO `mob_spell_lists` VALUES ('Arimaspi',165,158,1,255); -- Aero V
INSERT INTO `mob_spell_lists` VALUES ('Arimaspi',165,162,1,255); -- Stone IV
INSERT INTO `mob_spell_lists` VALUES ('Arimaspi',165,163,1,255); -- Stone V
INSERT INTO `mob_spell_lists` VALUES ('Arimaspi',165,167,1,255); -- Thunder IV
INSERT INTO `mob_spell_lists` VALUES ('Arimaspi',165,168,1,255); -- Thunder V
INSERT INTO `mob_spell_lists` VALUES ('Arimaspi',165,172,1,255); -- Water IV
INSERT INTO `mob_spell_lists` VALUES ('Arimaspi',165,173,1,255); -- Water V
INSERT INTO `mob_spell_lists` VALUES ('Arimaspi',165,252,1,255); -- Stun
INSERT INTO `mob_spell_lists` VALUES ('Arimaspi',165,257,1,255); -- Curse
INSERT INTO `mob_spell_lists` VALUES ('Arimaspi',165,259,1,255); -- Sleep II
INSERT INTO `mob_spell_lists` VALUES ('Ashtaerh_the_Gallvexed',166,167,1,255); -- Thunder IV
INSERT INTO `mob_spell_lists` VALUES ('Ashtaerh_the_Gallvexed',166,168,1,255); -- Thunder V
INSERT INTO `mob_spell_lists` VALUES ('Ashtaerh_the_Gallvexed',166,196,1,255); -- Thundaga III
INSERT INTO `mob_spell_lists` VALUES ('Ashtaerh_the_Gallvexed',166,197,1,255); -- Thundaga IV
INSERT INTO `mob_spell_lists` VALUES ('Ashtaerh_the_Gallvexed',166,201,1,255); -- Waterga III
INSERT INTO `mob_spell_lists` VALUES ('Ashtaerh_the_Gallvexed',166,202,1,255); -- Waterga IV
INSERT INTO `mob_spell_lists` VALUES ('Bakka',167,152,1,255); -- Blizzard IV
INSERT INTO `mob_spell_lists` VALUES ('Bakka',167,153,1,255); -- Blizzard V
INSERT INTO `mob_spell_lists` VALUES ('Bakka',167,181,1,255); -- Blizzaga III
INSERT INTO `mob_spell_lists` VALUES ('Bakka',167,182,1,255); -- Blizzaga IV
INSERT INTO `mob_spell_lists` VALUES ('Bakka',167,206,1,255); -- Freeze
INSERT INTO `mob_spell_lists` VALUES ('Bakka',167,236,1,255); -- Frost
INSERT INTO `mob_spell_lists` VALUES ('Bakka',167,356,1,255); -- Paralyga
INSERT INTO `mob_spell_lists` VALUES ('Bakka',167,362,1,255); -- Bindga
INSERT INTO `mob_spell_lists` VALUES ('Bloodeye_Vileberry',168,176,1,255); -- Firga III
INSERT INTO `mob_spell_lists` VALUES ('Bloodeye_Vileberry',168,181,1,255); -- Blizzaga III
INSERT INTO `mob_spell_lists` VALUES ('Bloodeye_Vileberry',168,186,1,255); -- Aeroga III
INSERT INTO `mob_spell_lists` VALUES ('Bloodeye_Vileberry',168,191,1,255); -- Stonega III
INSERT INTO `mob_spell_lists` VALUES ('Bloodeye_Vileberry',168,196,1,255); -- Thundaga III
INSERT INTO `mob_spell_lists` VALUES ('Bloodeye_Vileberry',168,201,1,255); -- Waterga III
INSERT INTO `mob_spell_lists` VALUES ('Bloodeye_Vileberry',168,227,1,255); -- Poisonga III
INSERT INTO `mob_spell_lists` VALUES ('Bloodeye_Vileberry',168,255,1,255); -- Break
INSERT INTO `mob_spell_lists` VALUES ('Bloodeye_Vileberry',168,356,1,255); -- Paralyga
INSERT INTO `mob_spell_lists` VALUES ('Bloodeye_Vileberry',168,362,1,255); -- Bindga
INSERT INTO `mob_spell_lists` VALUES ('Bloodeye_Vileberry',168,366,1,255); -- Graviga
INSERT INTO `mob_spell_lists` VALUES ('Bloodeye_Vileberry',168,367,1,255); -- Death
INSERT INTO `mob_spell_lists` VALUES ('Gangly_Gean',169,167,1,255); -- Thunder IV
INSERT INTO `mob_spell_lists` VALUES ('Gangly_Gean',169,172,1,255); -- Water IV
INSERT INTO `mob_spell_lists` VALUES ('Gangly_Gean',169,196,1,255); -- Thundga III
INSERT INTO `mob_spell_lists` VALUES ('Gangly_Gean',169,201,1,255); -- Waterga III
INSERT INTO `mob_spell_lists` VALUES ('Gangly_Gean',169,226,1,255); -- Poisonga II
INSERT INTO `mob_spell_lists` VALUES ('Gangly_Gean',169,252,1,255); -- Stun
INSERT INTO `mob_spell_lists` VALUES ('Gangly_Gean',169,274,1,255); -- Sleepga II
INSERT INTO `mob_spell_lists` VALUES ('Guimauve',170,152,1,255); -- Blizzard IV
INSERT INTO `mob_spell_lists` VALUES ('Guimauve',170,184,1,255); -- Aeroga III
INSERT INTO `mob_spell_lists` VALUES ('Guimauve',170,191,1,255); -- Stonega III
INSERT INTO `mob_spell_lists` VALUES ('Guimauve',170,356,1,255); -- Paralyga
INSERT INTO `mob_spell_lists` VALUES ('Guimauve',170,357,1,255); -- Slowga
INSERT INTO `mob_spell_lists` VALUES ('Guimauve',170,359,1,255); -- Silencega
INSERT INTO `mob_spell_lists` VALUES ('Lentor',171,173,1,255); -- Water V
INSERT INTO `mob_spell_lists` VALUES ('Lentor',171,201,1,255); -- Waterga III
INSERT INTO `mob_spell_lists` VALUES ('Lentor',171,202,1,255); -- Waterga IV
INSERT INTO `mob_spell_lists` VALUES ('Siranpa-kamuy',172,157,1,255); -- Aero IV
INSERT INTO `mob_spell_lists` VALUES ('Siranpa-kamuy',172,162,1,255); -- Stone IV
INSERT INTO `mob_spell_lists` VALUES ('Siranpa-kamuy',172,186,1,255); -- Aeroga III
INSERT INTO `mob_spell_lists` VALUES ('Siranpa-kamuy',172,191,1,255); -- Stonega III
INSERT INTO `mob_spell_lists` VALUES ('Siranpa-kamuy',172,359,1,255); -- Silencega
INSERT INTO `mob_spell_lists` VALUES ('Tonberry_Lieje',173,147,1,255); -- Fire IV
INSERT INTO `mob_spell_lists` VALUES ('Tonberry_Lieje',173,148,1,255); -- Fire V
INSERT INTO `mob_spell_lists` VALUES ('Tonberry_Lieje',173,176,1,255); -- Firaga III
INSERT INTO `mob_spell_lists` VALUES ('Tonberry_Lieje',173,177,1,255); -- Firaga IV
INSERT INTO `mob_spell_lists` VALUES ('Tonberry_Lieje',173,204,1,255); -- Flare
INSERT INTO `mob_spell_lists` VALUES ('Tonberry_Lieje',173,205,1,255); -- Flare II
INSERT INTO `mob_spell_lists` VALUES ('Turul', 174, 157, 1, 255); -- Aero 4
INSERT INTO `mob_spell_lists` VALUES ('Turul', 174, 167, 1, 255); -- Thunder 4
INSERT INTO `mob_spell_lists` VALUES ('Turul', 174, 168, 1, 255); -- Thunder 5
INSERT INTO `mob_spell_lists` VALUES ('Turul', 174, 186, 1, 255); -- Aeroga 3
INSERT INTO `mob_spell_lists` VALUES ('Turul', 174, 196, 1, 255); -- Thundaga 3
INSERT INTO `mob_spell_lists` VALUES ('Turul', 174, 197, 1, 255); -- Thundaga 4
INSERT INTO `mob_spell_lists` VALUES ('Turul', 174, 359, 1, 255); -- Silencega
INSERT INTO `mob_spell_lists` VALUES ('Turul_low_HP', 175, 157, 1, 255); -- Aero 4
INSERT INTO `mob_spell_lists` VALUES ('Turul_low_HP', 175, 158, 1, 255); -- Aero 5
INSERT INTO `mob_spell_lists` VALUES ('Turul_low_HP', 175, 167, 1, 255); -- Thunder 4
INSERT INTO `mob_spell_lists` VALUES ('Turul_low_HP', 175, 168, 1, 255); -- Thunder 5
INSERT INTO `mob_spell_lists` VALUES ('Turul_low_HP', 175, 186, 1, 255); -- Aeroga 3
INSERT INTO `mob_spell_lists` VALUES ('Turul_low_HP', 175, 187, 1, 255); -- Aeroga 4
INSERT INTO `mob_spell_lists` VALUES ('Turul_low_HP', 175, 196, 1, 255); -- Thundaga 3
INSERT INTO `mob_spell_lists` VALUES ('Turul_low_HP', 175, 197, 1, 255); -- Thundaga 4
INSERT INTO `mob_spell_lists` VALUES ('Turul_low_HP', 175, 208, 1, 255); -- AoE Tornado
INSERT INTO `mob_spell_lists` VALUES ('Turul_low_HP', 175, 212, 1, 255); -- AoE Burst
INSERT INTO `mob_spell_lists` VALUES ('Turul_low_HP', 175, 252, 1, 255); -- AoE Stun
INSERT INTO `mob_spell_lists` VALUES ('Turul_low_HP', 175, 359, 1, 255); -- Silencega
INSERT INTO `mob_spell_lists` VALUES ('Baba_Yaga',176,186,1,255); -- Aeroga III
INSERT INTO `mob_spell_lists` VALUES ('Baba_Yaga',176,359,1,255); -- Silencega
INSERT INTO `mob_spell_lists` VALUES ('Baba_Yaga',176,366,1,255); -- Graviga
-- Carabosse changes casting habits mid fight. Starts as whm/cure AI. Begins mode changes after Benediction.
-- Also has rdm (enhancing), blm (nuking), and warrior (melee) "mode" that it switches to.
-- (see MOBMOD_BUFF_CHANCE and its relatives, as well as the setSpellList function)
-- Uncertain if actual full on job change, but DOES gain the traits (double attack, magic attack..)
-- http://ffxiclopedia.wikia.com/wiki/Carabosse
INSERT INTO `mob_spell_lists` VALUES ('Carabosse',177,5,1,255); -- Cure V
INSERT INTO `mob_spell_lists` VALUES ('Carabosse',177,6,1,255); -- Cure Vi
INSERT INTO `mob_spell_lists` VALUES ('Carabosse',177,47,1,255); -- Protect V
INSERT INTO `mob_spell_lists` VALUES ('Carabosse',177,52,1,255); -- Shell V
INSERT INTO `mob_spell_lists` VALUES ('Carabosse',177,54,1,255); -- Stoneskin
-- INSERT INTO `mob_spell_lists` VALUES ('Carabosse',177,157,1,255); -- Aero IV
-- INSERT INTO `mob_spell_lists` VALUES ('Carabosse',177,158,1,255); -- Aero V
-- INSERT INTO `mob_spell_lists` VALUES ('Carabosse',177,184,1,255); -- Aeroga III
-- INSERT INTO `mob_spell_lists` VALUES ('Carabosse',177,208,1,255); -- Tornado
-- INSERT INTO `mob_spell_lists` VALUES ('Carabosse',177,209,1,255); -- Tornado II
-- INSERT INTO `mob_spell_lists` VALUES ('Carabosse',177,365,1,255); -- Breakga
INSERT INTO `mob_spell_lists` VALUES ('Irrlicht',178,180,1,255); -- Blizzaga II
INSERT INTO `mob_spell_lists` VALUES ('Irrlicht',178,274,1,255); -- Sleepga II
INSERT INTO `mob_spell_lists` VALUES ('Irrlicht',178,360,1,255); -- Dispelga
INSERT INTO `mob_spell_lists` VALUES ('Irrlicht',178,362,1,255); -- Bindga
INSERT INTO `mob_spell_lists` VALUES ('La_Theine_Liege',179,184,1,255); -- aeroga III
INSERT INTO `mob_spell_lists` VALUES ('Megamaw_Mikey',180,163,1,255); -- Stone V
INSERT INTO `mob_spell_lists` VALUES ('Megamaw_Mikey',180,191,1,255); -- Stonega III
INSERT INTO `mob_spell_lists` VALUES ('Megamaw_Mikey',180,210,1,255); -- Quake
INSERT INTO `mob_spell_lists` VALUES ('Trembler_Tabitha',181,210,1,255); -- Quake
INSERT INTO `mob_spell_lists` VALUES ('Poroggo_Dom_Juan',182,201,1,255); -- Waterga III
INSERT INTO `mob_spell_lists` VALUES ('Poroggo_Dom_Juan',182,226,1,255); -- Poisonga II
INSERT INTO `mob_spell_lists` VALUES ('Abas',183,172,1,255); -- Water IV
INSERT INTO `mob_spell_lists` VALUES ('Abas',183,201,1,255); -- Waterga III
INSERT INTO `mob_spell_lists` VALUES ('Abas',183,214,1,255); -- Flood
INSERT INTO `mob_spell_lists` VALUES ('Abas',183,226,1,255); -- Poisonga II
INSERT INTO `mob_spell_lists` VALUES ('Cannered_Noz',184,152,1,255); -- Blizzard IV
INSERT INTO `mob_spell_lists` VALUES ('Cannered_Noz',184,153,1,255); -- Blizzard V
INSERT INTO `mob_spell_lists` VALUES ('Cannered_Noz',184,181,1,255); -- Blizzaga III
INSERT INTO `mob_spell_lists` VALUES ('Cannered_Noz',184,182,1,255); -- Blizzaga IV
INSERT INTO `mob_spell_lists` VALUES ('Cannered_Noz',184,206,1,255); -- Freeze
INSERT INTO `mob_spell_lists` VALUES ('Cannered_Noz',184,207,1,255); -- Freeze II
INSERT INTO `mob_spell_lists` VALUES ('Cannered_Noz',184,274,1,255); -- Sleepga II
INSERT INTO `mob_spell_lists` VALUES ('Cannered_Noz',184,356,1,255); -- Paralyga
INSERT INTO `mob_spell_lists` VALUES ('Cannered_Noz',184,359,1,255); -- Silencega
INSERT INTO `mob_spell_lists` VALUES ('Cannered_Noz',184,366,1,255); -- Graviga
INSERT INTO `mob_spell_lists` VALUES ('Cannered_Noz',184,367,1,255); -- Death
INSERT INTO `mob_spell_lists` VALUES ('Chukwa',185,192,1,255); -- Stonega IV
INSERT INTO `mob_spell_lists` VALUES ('Chukwa',185,202,1,255); -- Waterga IV
INSERT INTO `mob_spell_lists` VALUES ('Chukwa',185,211,1,255); -- Quake II
INSERT INTO `mob_spell_lists` VALUES ('Chukwa',185,215,1,255); -- Flood II
INSERT INTO `mob_spell_lists` VALUES ('Cuelebre',186,357,1,255); -- Slowga
INSERT INTO `mob_spell_lists` VALUES ('Cuelebre',186,365,1,255); -- Breakga
INSERT INTO `mob_spell_lists` VALUES ('Cuelebre',186,54,1,255);  -- Stoneskin
INSERT INTO `mob_spell_lists` VALUES ('Glavoid',187,192,1,255); -- Stonega IV
INSERT INTO `mob_spell_lists` VALUES ('Glavoid',187,211,1,255); -- Quake II
INSERT INTO `mob_spell_lists` VALUES ('Glavoid',187,357,1,255); -- Slowga
INSERT INTO `mob_spell_lists` VALUES ('Lachrymater_Fireday',188,147,1,255); -- Fire IV
INSERT INTO `mob_spell_lists` VALUES ('Lachrymater_Fireday',188,176,1,255); -- Firaga III
INSERT INTO `mob_spell_lists` VALUES ('Lachrymater_Fireday',188,204,1,255); -- Flare
INSERT INTO `mob_spell_lists` VALUES ('Lachrymater_Fireday',188,235,1,255); -- Burn
INSERT INTO `mob_spell_lists` VALUES ('Lachrymater_Fireday',188,249,1,255); -- Blaze spikes
INSERT INTO `mob_spell_lists` VALUES ('Lachrymater_Iceday',189,152,1,255); -- Blizzard IV
INSERT INTO `mob_spell_lists` VALUES ('Lachrymater_Iceday',189,181,1,255); -- Blizzaga III
INSERT INTO `mob_spell_lists` VALUES ('Lachrymater_Iceday',189,206,1,255); -- Freeze
INSERT INTO `mob_spell_lists` VALUES ('Lachrymater_Iceday',189,236,1,255); -- Frost
INSERT INTO `mob_spell_lists` VALUES ('Lachrymater_Iceday',189,250,1,255); -- Ice spikes
INSERT INTO `mob_spell_lists` VALUES ('Lachrymater_Earthday',190,162,1,255); -- Stone IV
INSERT INTO `mob_spell_lists` VALUES ('Lachrymater_Earthday',190,191,1,255); -- Stonega III
INSERT INTO `mob_spell_lists` VALUES ('Lachrymater_Earthday',190,210,1,255); -- Quake
INSERT INTO `mob_spell_lists` VALUES ('Lachrymater_Earthday',190,238,1,255); -- Rasp
INSERT INTO `mob_spell_lists` VALUES ('Lachrymater_Thunderday',191,167,1,255); -- Thunder IV
INSERT INTO `mob_spell_lists` VALUES ('Lachrymater_Thunderday',191,196,1,255); -- Thundaga III
INSERT INTO `mob_spell_lists` VALUES ('Lachrymater_Thunderday',191,212,1,255); -- Burst
INSERT INTO `mob_spell_lists` VALUES ('Lachrymater_Thunderday',191,251,1,255); -- Shock spikes
INSERT INTO `mob_spell_lists` VALUES ('Lachrymater_Waterday',192,172,1,255); -- Water IV
INSERT INTO `mob_spell_lists` VALUES ('Lachrymater_Waterday',192,201,1,255); -- Waterga III
INSERT INTO `mob_spell_lists` VALUES ('Lachrymater_Waterday',192,214,1,255); -- Flood
INSERT INTO `mob_spell_lists` VALUES ('Lachrymater_Waterday',192,240,1,255); -- Drown
INSERT INTO `mob_spell_lists` VALUES ('Lachrymater_windday',193,157,1,255); -- Aero IV
INSERT INTO `mob_spell_lists` VALUES ('Lachrymater_windday',193,186,1,255); -- Aeroga III
INSERT INTO `mob_spell_lists` VALUES ('Lachrymater_windday',193,208,1,255); -- Tornado
INSERT INTO `mob_spell_lists` VALUES ('Lachrymater_windday',193,237,1,255); -- Choke
INSERT INTO `mob_spell_lists` VALUES ('Lachrymater_Darkday',194,231,1,255); -- Bio II
INSERT INTO `mob_spell_lists` VALUES ('Lachrymater_Darkday',194,242,1,255); -- Absorb-acc
INSERT INTO `mob_spell_lists` VALUES ('Lachrymater_Darkday',194,245,1,255); -- Drain
INSERT INTO `mob_spell_lists` VALUES ('Lachrymater_Darkday',194,247,1,255); -- Aspir
INSERT INTO `mob_spell_lists` VALUES ('Lachrymater_Darkday',194,266,1,255); -- Absorb-str
INSERT INTO `mob_spell_lists` VALUES ('Lachrymater_Darkday',194,267,1,255); -- Absorb-dex
INSERT INTO `mob_spell_lists` VALUES ('Lachrymater_Darkday',194,268,1,255); -- Absorb-vit
INSERT INTO `mob_spell_lists` VALUES ('Lachrymater_Darkday',194,269,1,255); -- Absorb-agi
INSERT INTO `mob_spell_lists` VALUES ('Lachrymater_Darkday',194,270,1,255); -- Absorb-int
INSERT INTO `mob_spell_lists` VALUES ('Lachrymater_Darkday',194,271,1,255); -- Absorb-mnd
INSERT INTO `mob_spell_lists` VALUES ('Lachrymater_Darkday',194,272,1,255); -- Absorb-chr
INSERT INTO `mob_spell_lists` VALUES ('Lachrymater_Darkday',194,273,1,255); -- Sleepga
INSERT INTO `mob_spell_lists` VALUES ('Lachrymater_Lightday',195,21,1,255); -- Holy
INSERT INTO `mob_spell_lists` VALUES ('Lachrymater_Lightday',195,25,1,255); -- Dia III
INSERT INTO `mob_spell_lists` VALUES ('Lachrymater_Lightday',195,31,1,255); -- Banish IV
INSERT INTO `mob_spell_lists` VALUES ('Lachrymater_Lightday',195,40,1,255); -- Banishga III
INSERT INTO `mob_spell_lists` VALUES ('Lacovie',196,163,1,255); -- Stone V
INSERT INTO `mob_spell_lists` VALUES ('Lacovie',196,210,1,255); -- Quake
INSERT INTO `mob_spell_lists` VALUES ('Lacovie',196,255,1,255); -- Break
INSERT INTO `mob_spell_lists` VALUES ('Lacovie',196,79,1,255);  -- Slow II
INSERT INTO `mob_spell_lists` VALUES ('Manananggal',197,150,1,255); -- Blizzard II
INSERT INTO `mob_spell_lists` VALUES ('Manananggal',197,231,1,255); -- Bio II
INSERT INTO `mob_spell_lists` VALUES ('Manananggal',197,267,1,255); -- Absorb-dex
INSERT INTO `mob_spell_lists` VALUES ('Manananggal',197,268,1,255); -- Absorb Vit
INSERT INTO `mob_spell_lists` VALUES ('Manananggal',197,275,1,255); -- Absorb tp
INSERT INTO `mob_spell_lists` VALUES ('Mictlantecuhtli',198,147,1,255); -- Fire IV
INSERT INTO `mob_spell_lists` VALUES ('Mictlantecuhtli',198,152,1,255); -- Blizzard IV
INSERT INTO `mob_spell_lists` VALUES ('Mictlantecuhtli',198,162,1,255); -- Stone IV
INSERT INTO `mob_spell_lists` VALUES ('Mictlantecuhtli',198,167,1,255); -- Thunder IV
INSERT INTO `mob_spell_lists` VALUES ('Mictlantecuhtli',198,172,1,255); -- Water IV
INSERT INTO `mob_spell_lists` VALUES ('Mictlantecuhtli',198,176,1,255); -- Firaga III
INSERT INTO `mob_spell_lists` VALUES ('Mictlantecuhtli',198,181,1,255); -- Blizzaga III
INSERT INTO `mob_spell_lists` VALUES ('Mictlantecuhtli',198,191,1,255); -- Stonega III
INSERT INTO `mob_spell_lists` VALUES ('Mictlantecuhtli',198,196,1,255); -- Thundaga III
INSERT INTO `mob_spell_lists` VALUES ('Mictlantecuhtli',198,201,1,255); -- Waterga III
INSERT INTO `mob_spell_lists` VALUES ('Mictlantecuhtli',198,204,1,255); -- Flare
INSERT INTO `mob_spell_lists` VALUES ('Mictlantecuhtli',198,206,1,255); -- Freeze
INSERT INTO `mob_spell_lists` VALUES ('Mictlantecuhtli',198,208,1,255); -- Tornado
INSERT INTO `mob_spell_lists` VALUES ('Mictlantecuhtli',198,210,1,255); -- Quake
INSERT INTO `mob_spell_lists` VALUES ('Mictlantecuhtli',198,212,1,255); -- Burst
INSERT INTO `mob_spell_lists` VALUES ('Mictlantecuhtli',198,214,1,255); -- Flood
INSERT INTO `mob_spell_lists` VALUES ('Mictlantecuhtli',198,245,1,255); -- Drain
INSERT INTO `mob_spell_lists` VALUES ('Mictlantecuhtli',198,259,1,255); -- Sleep II
INSERT INTO `mob_spell_lists` VALUES ('Mictlantecuhtli',198,274,1,255); -- Sleepga II
INSERT INTO `mob_spell_lists` VALUES ('Quetzalli',199,148,1,255); -- Fire V
INSERT INTO `mob_spell_lists` VALUES ('Quetzalli',199,177,1,255); -- Firaga IV
INSERT INTO `mob_spell_lists` VALUES ('Quetzalli',199,204,1,255); -- Flare
INSERT INTO `mob_spell_lists` VALUES ('Ophanim',200,176,1,255); -- Firaga III
INSERT INTO `mob_spell_lists` VALUES ('Ophanim',200,181,1,255); -- Blizzaga III
INSERT INTO `mob_spell_lists` VALUES ('Ophanim',200,191,1,255); -- Stonega III
INSERT INTO `mob_spell_lists` VALUES ('Ophanim',200,196,1,255); -- Thundaga III
INSERT INTO `mob_spell_lists` VALUES ('Ophanim',200,201,1,255); -- Waterga III
INSERT INTO `mob_spell_lists` VALUES ('Ophanim',200,231,1,255); -- Bio II
INSERT INTO `mob_spell_lists` VALUES ('Ophanim',200,245,1,255); -- Drain
INSERT INTO `mob_spell_lists` VALUES ('Ophanim',200,247,1,255); -- Aspir
INSERT INTO `mob_spell_lists` VALUES ('Ophanim',200,249,1,255); -- Blaze spikes
INSERT INTO `mob_spell_lists` VALUES ('Halimede',201,181,1,255); -- Blizzaga III
INSERT INTO `mob_spell_lists` VALUES ('Halimede',201,201,1,255); -- Waterga III
INSERT INTO `mob_spell_lists` VALUES ('Halimede',201,206,1,255); -- Freeze
INSERT INTO `mob_spell_lists` VALUES ('Halimede',201,214,1,255); -- Flood
INSERT INTO `mob_spell_lists` VALUES ('Halimede',201,226,1,255); -- Poisonga II
INSERT INTO `mob_spell_lists` VALUES ('Halimede',201,356,1,255); -- Paralyga
INSERT INTO `mob_spell_lists` VALUES ('Mindertaur',202,5,1,255); -- Cure V
INSERT INTO `mob_spell_lists` VALUES ('Mindertaur',202,29,1,255); -- Banish II
INSERT INTO `mob_spell_lists` VALUES ('Mindertaur',202,112,1,255); -- Flash
INSERT INTO `mob_spell_lists` VALUES ('Eldertaur',203,5,1,255); --  Cure V
INSERT INTO `mob_spell_lists` VALUES ('Eldertaur',203,46,1,255); -- Protect IV
INSERT INTO `mob_spell_lists` VALUES ('Eldertaur',203,50,1,255); -- Shell III
INSERT INTO `mob_spell_lists` VALUES ('FireSpirit',204,144,13,37); -- Fire
INSERT INTO `mob_spell_lists` VALUES ('FireSpirit',204,145,38,61); -- Fire II
INSERT INTO `mob_spell_lists` VALUES ('FireSpirit',204,146,62,72); -- Fire III
INSERT INTO `mob_spell_lists` VALUES ('FireSpirit',204,147,73,85); -- Fire IV
INSERT INTO `mob_spell_lists` VALUES ('FireSpirit',204,148,86,255); -- Fire V
INSERT INTO `mob_spell_lists` VALUES ('FireSpirit',204,204,60,255); -- Flare
INSERT INTO `mob_spell_lists` VALUES ('FireSpirit',204,235,24,255); -- Burn
INSERT INTO `mob_spell_lists` VALUES ('IceSpirit',205,58,4,255); -- Paralyze
INSERT INTO `mob_spell_lists` VALUES ('IceSpirit',205,149,17,41); -- Blizzard
INSERT INTO `mob_spell_lists` VALUES ('IceSpirit',205,150,42,63); -- Blizzard II
INSERT INTO `mob_spell_lists` VALUES ('IceSpirit',205,151,64,73); -- Blizzard III
INSERT INTO `mob_spell_lists` VALUES ('IceSpirit',205,152,74,88); -- Blizzard IV
INSERT INTO `mob_spell_lists` VALUES ('IceSpirit',205,153,89,255); -- Blizzard V
INSERT INTO `mob_spell_lists` VALUES ('IceSpirit',205,236,22,255); -- Frost
INSERT INTO `mob_spell_lists` VALUES ('IceSpirit',205,206,50,255); -- Freeze
INSERT INTO `mob_spell_lists` VALUES ('IceSpirit',205,258,7,255); -- Bind
INSERT INTO `mob_spell_lists` VALUES ('AirSpirit',206,216,21,255); -- Gravity
INSERT INTO `mob_spell_lists` VALUES ('AirSpirit',206,59,15,255); -- Silence
INSERT INTO `mob_spell_lists` VALUES ('AirSpirit',206,154,9,33); -- Aero
INSERT INTO `mob_spell_lists` VALUES ('AirSpirit',206,155,34,58); -- Aero II
INSERT INTO `mob_spell_lists` VALUES ('AirSpirit',206,156,59,71); -- Aero III
INSERT INTO `mob_spell_lists` VALUES ('AirSpirit',206,157,72,82); -- Aero IV
INSERT INTO `mob_spell_lists` VALUES ('AirSpirit',206,158,83,255); -- Aero V
INSERT INTO `mob_spell_lists` VALUES ('AirSpirit',206,237,20,255); -- Choke
INSERT INTO `mob_spell_lists` VALUES ('EarthSpirit',207,56,13,255); -- Slow
INSERT INTO `mob_spell_lists` VALUES ('EarthSpirit',207,238,18,255); -- Rasp
INSERT INTO `mob_spell_lists` VALUES ('EarthSpirit',207,159,1,25); -- Stone
INSERT INTO `mob_spell_lists` VALUES ('EarthSpirit',207,160,26,50); -- Stone II
INSERT INTO `mob_spell_lists` VALUES ('EarthSpirit',207,161,51,67); -- Stone III
INSERT INTO `mob_spell_lists` VALUES ('EarthSpirit',207,162,68,76); -- Stone IV
INSERT INTO `mob_spell_lists` VALUES ('EarthSpirit',207,163,77,255); -- Stone V
INSERT INTO `mob_spell_lists` VALUES ('EarthSpirit',207,210,54,255); -- Quake
INSERT INTO `mob_spell_lists` VALUES ('ThunderSpirit',208,164,21,45); -- Thunder
INSERT INTO `mob_spell_lists` VALUES ('ThunderSpirit',208,165,46,65); -- Thunder II
INSERT INTO `mob_spell_lists` VALUES ('ThunderSpirit',208,166,66,74); -- Thunder III
INSERT INTO `mob_spell_lists` VALUES ('ThunderSpirit',208,167,75,91); -- Thunder IV
INSERT INTO `mob_spell_lists` VALUES ('ThunderSpirit',208,168,92,255); -- Thunder V
INSERT INTO `mob_spell_lists` VALUES ('ThunderSpirit',208,239,16,50); -- Shock
INSERT INTO `mob_spell_lists` VALUES ('ThunderSpirit',208,212,56,255); -- Burst
INSERT INTO `mob_spell_lists` VALUES ('WaterSpirit',209,169,5,29); -- Water
INSERT INTO `mob_spell_lists` VALUES ('WaterSpirit',209,170,30,54); -- Water II
INSERT INTO `mob_spell_lists` VALUES ('WaterSpirit',209,171,55,69); -- Water III
INSERT INTO `mob_spell_lists` VALUES ('WaterSpirit',209,172,70,79); -- Water IV
INSERT INTO `mob_spell_lists` VALUES ('WaterSpirit',209,173,80,255); -- Water V
INSERT INTO `mob_spell_lists` VALUES ('WaterSpirit',209,240,27,255); -- Drown
INSERT INTO `mob_spell_lists` VALUES ('WaterSpirit',209,220,3,41); -- Poison
INSERT INTO `mob_spell_lists` VALUES ('WaterSpirit',209,221,42,255); -- Poison II
INSERT INTO `mob_spell_lists` VALUES ('WaterSpirit',209,214,58,255); -- Flood
INSERT INTO `mob_spell_lists` VALUES ('LightSpirit',210,1,1,10); -- Cure
INSERT INTO `mob_spell_lists` VALUES ('LightSpirit',210,2,11,20); -- Cure II
INSERT INTO `mob_spell_lists` VALUES ('LightSpirit',210,3,21,40); -- Cure III
INSERT INTO `mob_spell_lists` VALUES ('LightSpirit',210,4,41,60); -- Cure IV
INSERT INTO `mob_spell_lists` VALUES ('LightSpirit',210,5,61,255); -- Cure V
INSERT INTO `mob_spell_lists` VALUES ('LightSpirit',210,21,50,94); -- Holy
INSERT INTO `mob_spell_lists` VALUES ('LightSpirit',210,22,95,255); -- Holy II
INSERT INTO `mob_spell_lists` VALUES ('LightSpirit',210,23,1,30); -- Dia
INSERT INTO `mob_spell_lists` VALUES ('LightSpirit',210,24,31,255); -- Dia II
INSERT INTO `mob_spell_lists` VALUES ('LightSpirit',210,28,5,29); -- Banish
INSERT INTO `mob_spell_lists` VALUES ('LightSpirit',210,29,30,64); -- Banish II
INSERT INTO `mob_spell_lists` VALUES ('LightSpirit',210,30,65,89); -- Banish III
INSERT INTO `mob_spell_lists` VALUES ('LightSpirit',210,31,90,255); -- Banish IV
INSERT INTO `mob_spell_lists` VALUES ('LightSpirit',210,43,7,26); -- Protect
INSERT INTO `mob_spell_lists` VALUES ('LightSpirit',210,44,27,46); -- Protect II
INSERT INTO `mob_spell_lists` VALUES ('LightSpirit',210,45,47,62); -- Protect III
INSERT INTO `mob_spell_lists` VALUES ('LightSpirit',210,46,63,75); -- Protect IV
INSERT INTO `mob_spell_lists` VALUES ('LightSpirit',210,47,76,255); -- Protect V
INSERT INTO `mob_spell_lists` VALUES ('LightSpirit',210,48,17,36); -- Shell
INSERT INTO `mob_spell_lists` VALUES ('LightSpirit',210,49,37,56); -- Shell II
INSERT INTO `mob_spell_lists` VALUES ('LightSpirit',210,50,57,67); -- Shell III
INSERT INTO `mob_spell_lists` VALUES ('LightSpirit',210,51,68,75); -- Shell IV
INSERT INTO `mob_spell_lists` VALUES ('LightSpirit',210,52,76,255); -- Shell V
INSERT INTO `mob_spell_lists` VALUES ('LightSpirit',210,108,21,255); -- Regen
INSERT INTO `mob_spell_lists` VALUES ('LightSpirit',210,112,37,255); -- Flash
INSERT INTO `mob_spell_lists` VALUES ('LightSpirit',210,57,40,255); -- Haste
INSERT INTO `mob_spell_lists` VALUES ('LightSpirit',210,7,16,30); -- Curaga
INSERT INTO `mob_spell_lists` VALUES ('LightSpirit',210,8,31,50); -- Curaga II
INSERT INTO `mob_spell_lists` VALUES ('LightSpirit',210,9,51,70); -- Curaga III
INSERT INTO `mob_spell_lists` VALUES ('LightSpirit',210,10,71,255); -- Curaga IV
INSERT INTO `mob_spell_lists` VALUES ('DarkSpirit',211,254,1,255); -- Blind
INSERT INTO `mob_spell_lists` VALUES ('DarkSpirit',211,230,10,34); -- Bio
INSERT INTO `mob_spell_lists` VALUES ('DarkSpirit',211,231,35,255); -- Bio II
INSERT INTO `mob_spell_lists` VALUES ('DarkSpirit',211,245,10,255); -- Drain
INSERT INTO `mob_spell_lists` VALUES ('DarkSpirit',211,247,20,255); -- Aspir
INSERT INTO `mob_spell_lists` VALUES ('DarkSpirit',211,252,37,255); -- Stun
INSERT INTO `mob_spell_lists` VALUES ('DarkSpirit',211,253,20,255); -- Sleep
INSERT INTO `mob_spell_lists` VALUES ('DarkSpirit',211,259,41,255); -- Sleep II
INSERT INTO `mob_spell_lists` VALUES ('DarkSpirit',211,260,32,255); -- Dispel
INSERT INTO `mob_spell_lists` VALUES ('DarkSpirit',211,266,43,255); -- Absorb-STR
INSERT INTO `mob_spell_lists` VALUES ('DarkSpirit',211,267,41,255); -- Absorb-DEX
INSERT INTO `mob_spell_lists` VALUES ('DarkSpirit',211,268,35,255); -- Absorb-VIT
INSERT INTO `mob_spell_lists` VALUES ('DarkSpirit',211,269,37,255); -- Absorb-AGI
INSERT INTO `mob_spell_lists` VALUES ('DarkSpirit',211,270,39,255); -- Absorb-INT
INSERT INTO `mob_spell_lists` VALUES ('DarkSpirit',211,271,31,255); -- Absorb-MND
INSERT INTO `mob_spell_lists` VALUES ('DarkSpirit',211,272,33,255); -- Absorb-CHR
INSERT INTO `mob_spell_lists` VALUES ('DarkSpirit',211,273,31,55); -- Sleepga
INSERT INTO `mob_spell_lists` VALUES ('DarkSpirit',211,274,56,255); -- Sleepga II
INSERT INTO `mob_spell_lists` VALUES ('DarkSpirit',211,275,45,255); -- Absorb-TP
INSERT INTO `mob_spell_lists` VALUES ('Amnaf_blu',212,640,1,255); -- Tail Slap
INSERT INTO `mob_spell_lists` VALUES ('Amnaf_blu',212,641,1,255); -- Hysteric Barrage
INSERT INTO `mob_spell_lists` VALUES ('Raubahn',213,557,1,255); -- Raubahn uses only "Eyes on Me" and nothing else.
INSERT INTO `mob_spell_lists` VALUES ('Alexander',214,22,1,255); -- Holy II
INSERT INTO `mob_spell_lists` VALUES ('Alexander',214,25,1,255); -- Dia III
INSERT INTO `mob_spell_lists` VALUES ('Alexander',214,31,1,255); -- Banish IV
INSERT INTO `mob_spell_lists` VALUES ('Alexander',214,35,1,255); -- Diaga III
INSERT INTO `mob_spell_lists` VALUES ('Alexander',214,40,1,255); -- Banishga III
INSERT INTO `mob_spell_lists` VALUES ('Amun',215,148,1,255); -- fire_v
INSERT INTO `mob_spell_lists` VALUES ('Amun',215,158,1,255); -- aero_v
INSERT INTO `mob_spell_lists` VALUES ('Amun',215,177,1,255); -- firaga_iv
INSERT INTO `mob_spell_lists` VALUES ('Amun',215,187,1,255); -- aeroga_iv
INSERT INTO `mob_spell_lists` VALUES ('Amun',215,359,1,255); -- Silencega
INSERT INTO `mob_spell_lists` VALUES ('Berstuk',216,202,1,255); -- waterga_iv
INSERT INTO `mob_spell_lists` VALUES ('Berstuk',216,366,1,255); -- graviga
INSERT INTO `mob_spell_lists` VALUES ('Berstuk',216,501,1,255); -- waterja
INSERT INTO `mob_spell_lists` VALUES ('Berstuk',216,713,1,255); -- water_v
INSERT INTO `mob_spell_lists` VALUES ('Blazing_Eruca',217,286,1,255); -- addle
INSERT INTO `mob_spell_lists` VALUES ('Blazing_Eruca',217,148,1,255); -- fire_v
INSERT INTO `mob_spell_lists` VALUES ('Blazing_Eruca',217,177,1,255); -- firaga_iv
INSERT INTO `mob_spell_lists` VALUES ('Drekavac',218,55,1,255); -- aquaveil
INSERT INTO `mob_spell_lists` VALUES ('Drekavac',218,113,1,255); -- rainstorm
INSERT INTO `mob_spell_lists` VALUES ('Drekavac',218,202,1,255); -- waterga_iv
INSERT INTO `mob_spell_lists` VALUES ('Drekavac',218,491,1,255); -- gain-mnd
INSERT INTO `mob_spell_lists` VALUES ('Drekavac',218,501,1,255); -- waterja
INSERT INTO `mob_spell_lists` VALUES ('Drekavac',218,713,1,255); -- water_v
INSERT INTO `mob_spell_lists` VALUES ('Granite_Borer',219,148,1,255); -- fire_v
INSERT INTO `mob_spell_lists` VALUES ('Granite_Borer',219,177,1,255); -- firaga_iv
INSERT INTO `mob_spell_lists` VALUES ('Kharon',220,275,1,255); -- absorb-tp
INSERT INTO `mob_spell_lists` VALUES ('Kharon',220,277,1,255); -- dread_spikes
INSERT INTO `mob_spell_lists` VALUES ('Maahes',221,167,1,255); -- thunder_iv
INSERT INTO `mob_spell_lists` VALUES ('Maahes',221,168,1,255); -- thunder_v
INSERT INTO `mob_spell_lists` VALUES ('Maahes',221,196,1,255); -- thundaga_iii
INSERT INTO `mob_spell_lists` VALUES ('Maahes',221,197,1,255); -- thundaga_iv
INSERT INTO `mob_spell_lists` VALUES ('Mielikki',222,99,1,255); -- sandstorm
INSERT INTO `mob_spell_lists` VALUES ('Mielikki',222,163,1,255); -- stone_v
INSERT INTO `mob_spell_lists` VALUES ('Mielikki',222,191,1,255); -- stonega_iii
INSERT INTO `mob_spell_lists` VALUES ('Mielikki',222,192,1,255); -- stonega_iv
INSERT INTO `mob_spell_lists` VALUES ('Mielikki',222,286,1,255); -- addle
INSERT INTO `mob_spell_lists` VALUES ('Mielikki',222,499,1,255); -- stoneja
INSERT INTO `mob_spell_lists` VALUES ('Pallid_Percy',223,158,1,255); -- aero_v
INSERT INTO `mob_spell_lists` VALUES ('Pallid_Percy',223,163,1,255); -- stone_v
INSERT INTO `mob_spell_lists` VALUES ('Pallid_Percy',223,187,1,255); -- aeroga_iv
INSERT INTO `mob_spell_lists` VALUES ('Pallid_Percy',223,192,1,255); -- stonega_iv
INSERT INTO `mob_spell_lists` VALUES ('Pallid_Percy',223,357,1,255); -- slowga
INSERT INTO `mob_spell_lists` VALUES ('Pallid_Percy',223,359,1,255); -- silencega
INSERT INTO `mob_spell_lists` VALUES ('Pallid_Percy',223,366,1,255); -- graviga
INSERT INTO `mob_spell_lists` VALUES ('Svarbhanu',224,255,1,255); -- break
INSERT INTO `mob_spell_lists` VALUES ('Svarbhanu',224,286,1,255); -- addle
INSERT INTO `mob_spell_lists` VALUES ('Svarbhanu',224,357,1,255); -- slowga
INSERT INTO `mob_spell_lists` VALUES ('Smok',225,148,1,255); -- fire_v
INSERT INTO `mob_spell_lists` VALUES ('Smok',225,177,1,255); -- firaga_iv
INSERT INTO `mob_spell_lists` VALUES ('Smok',225,204,1,255); -- flare
INSERT INTO `mob_spell_lists` VALUES ('Smok',225,286,1,255); -- addle
INSERT INTO `mob_spell_lists` VALUES ('Titlacauan',226,177,1,255); -- firaga_iv
INSERT INTO `mob_spell_lists` VALUES ('Titlacauan',226,182,1,255); -- blizzaga_iv
INSERT INTO `mob_spell_lists` VALUES ('Titlacauan',226,219,1,255); -- comet
INSERT INTO `mob_spell_lists` VALUES ('Titlacauan',226,245,1,255); -- drain
INSERT INTO `mob_spell_lists` VALUES ('Titlacauan',226,356,1,255); -- paralyga
INSERT INTO `mob_spell_lists` VALUES ('Titlacauan',226,360,1,255); -- dispelga
INSERT INTO `mob_spell_lists` VALUES ('Titlacauan',226,367,1,255); -- death
INSERT INTO `mob_spell_lists` VALUES ('Tunga_mode1',227,191,1,255); -- stonega_iii
INSERT INTO `mob_spell_lists` VALUES ('Tunga_mode1',227,255,1,255); -- break
INSERT INTO `mob_spell_lists` VALUES ('Tunga_mode1',227,357,1,255); -- slowga
INSERT INTO `mob_spell_lists` VALUES ('Tunga_mode1',227,360,1,255); -- dispelga
INSERT INTO `mob_spell_lists` VALUES ('Tunga_mode1',227,365,1,255); -- breakga
INSERT INTO `mob_spell_lists` VALUES ('Tunga_mode2',228,163,1,255); -- stone_v
INSERT INTO `mob_spell_lists` VALUES ('Tunga_mode2',228,192,1,255); -- stonega_iv
INSERT INTO `mob_spell_lists` VALUES ('Tunga_mode2',228,255,1,255); -- break
INSERT INTO `mob_spell_lists` VALUES ('Tunga_mode2',228,365,1,255); -- breakga
INSERT INTO `mob_spell_lists` VALUES ('Ulhuadshi',229,192,1,255); -- stonega_iv
INSERT INTO `mob_spell_lists` VALUES ('Ulhuadshi',229,357,1,255); -- slowga
INSERT INTO `mob_spell_lists` VALUES ('Ulhuadshi',229,499,1,255); -- stoneja
INSERT INTO `mob_spell_lists` VALUES ('Abyssic_Cluster',230, 148, 1, 255); -- fire_v
INSERT INTO `mob_spell_lists` VALUES ('Abyssic_Cluster',230, 177, 1, 255); -- firaga_iv
INSERT INTO `mob_spell_lists` VALUES ('Abyssic_Cluster',230, 205, 1, 255); -- flare_ii
INSERT INTO `mob_spell_lists` VALUES ('Abyssic_Cluster',230, 249, 1, 255); -- blaze_spikes
INSERT INTO `mob_spell_lists` VALUES ('Amhuluk', 231, 187, 1, 255); -- aeroga_iv
INSERT INTO `mob_spell_lists` VALUES ('Amhuluk', 231, 208, 1, 255); -- tornado
INSERT INTO `mob_spell_lists` VALUES ('Amhuluk', 231, 245, 1, 255); -- drain
INSERT INTO `mob_spell_lists` VALUES ('Amhuluk', 231, 359, 1, 255); -- silencga
INSERT INTO `mob_spell_lists` VALUES ('Amhuluk', 231, 366, 1, 255); -- graviga
INSERT INTO `mob_spell_lists` VALUES ('Athamas', 232, 286, 1, 255); -- addle
INSERT INTO `mob_spell_lists` VALUES ('Athamas', 232, 359, 1, 255); -- silencega
INSERT INTO `mob_spell_lists` VALUES ('Athamas', 232, 366, 1, 255); -- graviga
INSERT INTO `mob_spell_lists` VALUES ('Heqet', 233, 56, 1, 255); -- slow
INSERT INTO `mob_spell_lists` VALUES ('Heqet', 233, 199, 1, 255); -- waterga
INSERT INTO `mob_spell_lists` VALUES ('Heqet', 233, 200, 1, 255); -- waterga_ii
INSERT INTO `mob_spell_lists` VALUES ('Heqet', 233, 202, 1, 255); -- waterga_iv
INSERT INTO `mob_spell_lists` VALUES ('Heqet', 233, 286, 1, 255); -- addle
INSERT INTO `mob_spell_lists` VALUES ('Heqet', 233, 357, 1, 255); -- slowga
INSERT INTO `mob_spell_lists` VALUES ('Heqet', 233, 501, 1, 255); -- waterja
INSERT INTO `mob_spell_lists` VALUES ('Karkatakam', 234, 200, 1, 255); -- waterga_ii
INSERT INTO `mob_spell_lists` VALUES ('Karkatakam', 234, 214, 1, 255); -- flood
INSERT INTO `mob_spell_lists` VALUES ('Sobek',235, 182, 1, 255); -- blizzaga_iv
INSERT INTO `mob_spell_lists` VALUES ('Sobek',235, 274, 1, 255); -- sleepga_ii
INSERT INTO `mob_spell_lists` VALUES ('Sobek',235, 356, 1, 255); -- paralyga
INSERT INTO `mob_spell_lists` VALUES ('Sobek',235, 360, 1, 255); -- dispelga
INSERT INTO `mob_spell_lists` VALUES ('Sobek',235, 362, 1, 255); -- bindga
INSERT INTO `mob_spell_lists` VALUES ('Itzpapalotl',236,177,1,255); -- firaga_iv
INSERT INTO `mob_spell_lists` VALUES ('Likho',237,175,1,255); -- firaga_ii
INSERT INTO `mob_spell_lists` VALUES ('Hoar-knuckled_Rimberry',238,324,1,255); -- hyoton_ni
INSERT INTO `mob_spell_lists` VALUES ('Hoar-knuckled_Rimberry',238,342,1,255); -- jubaku_ni
INSERT INTO `mob_spell_lists` VALUES ('Dee_Zelko_85',239,154,1,255); -- aero
INSERT INTO `mob_spell_lists` VALUES ('Dee_Zelko_85',239,184,1,255); -- aeroga
INSERT INTO `mob_spell_lists` VALUES ('Dee_Zelko_85',239,232,1,255); -- bio_iii
INSERT INTO `mob_spell_lists` VALUES ('Dee_Zelko_85',239,274,1,255); -- sleepga_ii
INSERT INTO `mob_spell_lists` VALUES ('Dee_Zelko_85',239,252,1,255); -- stun
INSERT INTO `mob_spell_lists` VALUES ('Dee_Zelko_70',240,155,1,255); -- aero_ii
INSERT INTO `mob_spell_lists` VALUES ('Dee_Zelko_70',240,184,1,255); -- aeroga
INSERT INTO `mob_spell_lists` VALUES ('Dee_Zelko_70',240,232,1,255); -- bio_iii
INSERT INTO `mob_spell_lists` VALUES ('Dee_Zelko_70',240,274,1,255); -- sleepga_ii
INSERT INTO `mob_spell_lists` VALUES ('Dee_Zelko_70',240,252,1,255); -- stun
INSERT INTO `mob_spell_lists` VALUES ('Dee_Zelko_55',241,156,1,255); -- aero_iii
INSERT INTO `mob_spell_lists` VALUES ('Dee_Zelko_55',241,185,1,255); -- aeroga_ii
INSERT INTO `mob_spell_lists` VALUES ('Dee_Zelko_55',241,232,1,255); -- bio_iii
INSERT INTO `mob_spell_lists` VALUES ('Dee_Zelko_55',241,274,1,255); -- sleepga_ii
INSERT INTO `mob_spell_lists` VALUES ('Dee_Zelko_55',241,252,1,255); -- stun
INSERT INTO `mob_spell_lists` VALUES ('Dee_Zelko_40',242,157,1,255); -- aero_iv
INSERT INTO `mob_spell_lists` VALUES ('Dee_Zelko_40',242,185,1,255); -- aeroga_ii
INSERT INTO `mob_spell_lists` VALUES ('Dee_Zelko_40',242,232,1,255); -- bio_iii
INSERT INTO `mob_spell_lists` VALUES ('Dee_Zelko_40',242,274,1,255); -- sleepga_ii
INSERT INTO `mob_spell_lists` VALUES ('Dee_Zelko_40',242,252,1,255); -- stun
INSERT INTO `mob_spell_lists` VALUES ('Dee_Zelko_25',243,208,1,255); -- tornado
INSERT INTO `mob_spell_lists` VALUES ('Dee_Zelko_25',243,186,1,255); -- aeroga_iii
INSERT INTO `mob_spell_lists` VALUES ('Dee_Zelko_25',243,232,1,255); -- bio_iii
INSERT INTO `mob_spell_lists` VALUES ('Dee_Zelko_25',243,274,1,255); -- sleepga_ii
INSERT INTO `mob_spell_lists` VALUES ('Dee_Zelko_25',243,252,1,255); -- stun
INSERT INTO `mob_spell_lists` VALUES ('Dee_Zelko_0',244,209,1,255); -- tornado_ii
INSERT INTO `mob_spell_lists` VALUES ('Dee_Zelko_0',244,186,1,255); -- aeroga_iii
INSERT INTO `mob_spell_lists` VALUES ('Dee_Zelko_0',244,232,1,255); -- bio_iii
INSERT INTO `mob_spell_lists` VALUES ('Dee_Zelko_0',244,274,1,255); -- sleepga_ii
INSERT INTO `mob_spell_lists` VALUES ('Dee_Zelko_0',244,252,1,255); -- stun
INSERT INTO `mob_spell_lists` VALUES ('Bukhis',245,153,1,255); -- blizzard_v
INSERT INTO `mob_spell_lists` VALUES ('Bukhis',245,182,1,255); -- blizzaga_iv
INSERT INTO `mob_spell_lists` VALUES ('Bukhis',245,356,1,255); -- paralyga
INSERT INTO `mob_spell_lists` VALUES ('Bukhis',245,362,1,255); -- bindga
INSERT INTO `mob_spell_lists` VALUES ('Chhir_Batti',246,53,1,255); -- blink
INSERT INTO `mob_spell_lists` VALUES ('Chhir_Batti',246,54,1,255); -- stoneskin
INSERT INTO `mob_spell_lists` VALUES ('Chhir_Batti',246,57,1,255); -- haste
INSERT INTO `mob_spell_lists` VALUES ('Chhir_Batti',246,118,1,255); -- voidstorm
INSERT INTO `mob_spell_lists` VALUES ('Chhir_Batti',246,356,1,255); -- paralyaga
INSERT INTO `mob_spell_lists` VALUES ('Chhir_Batti',246,357,1,255); -- slowga
INSERT INTO `mob_spell_lists` VALUES ('Chhir_Batti',246,359,1,255); -- silencega
INSERT INTO `mob_spell_lists` VALUES ('Chhir_Batti',246,362,1,255); -- bindga
INSERT INTO `mob_spell_lists` VALUES ('Durinn',247,177,1,255); -- firaga_iv
INSERT INTO `mob_spell_lists` VALUES ('Durinn',247,182,1,255); -- blizzaga_iv
INSERT INTO `mob_spell_lists` VALUES ('Durinn',247,187,1,255); -- aeroaga_iv
INSERT INTO `mob_spell_lists` VALUES ('Durinn',247,192,1,255); -- stonega_iv
INSERT INTO `mob_spell_lists` VALUES ('Durinn',247,197,1,255); -- thundaga_iv
INSERT INTO `mob_spell_lists` VALUES ('Durinn',247,202,1,255); -- waterga_iv
INSERT INTO `mob_spell_lists` VALUES ('Durinn',247,204,1,255); -- flare
INSERT INTO `mob_spell_lists` VALUES ('Durinn',247,206,1,255); -- freeze
INSERT INTO `mob_spell_lists` VALUES ('Durinn',247,208,1,255); -- tornado
INSERT INTO `mob_spell_lists` VALUES ('Durinn',247,210,1,255); -- quake
INSERT INTO `mob_spell_lists` VALUES ('Durinn',247,212,1,255); -- burst
INSERT INTO `mob_spell_lists` VALUES ('Durinn',247,214,1,255); -- flood
INSERT INTO `mob_spell_lists` VALUES ('Durinn',247,356,1,255); -- paralyga
INSERT INTO `mob_spell_lists` VALUES ('Durinn',247,359,1,255); -- silencega
INSERT INTO `mob_spell_lists` VALUES ('Dvalinn',248,176,1,255); -- firaga_iii
INSERT INTO `mob_spell_lists` VALUES ('Dvalinn',248,181,1,255); -- blizzaga_iii
INSERT INTO `mob_spell_lists` VALUES ('Dvalinn',248,186,1,255); -- aeroaga_iii
INSERT INTO `mob_spell_lists` VALUES ('Dvalinn',248,191,1,255); -- stonmega_iii
INSERT INTO `mob_spell_lists` VALUES ('Dvalinn',248,196,1,255); -- thundaga_iii
INSERT INTO `mob_spell_lists` VALUES ('Dvalinn',248,201,1,255); -- waterga_iii
INSERT INTO `mob_spell_lists` VALUES ('Dvalinn',248,356,1,255); -- paralyga
INSERT INTO `mob_spell_lists` VALUES ('Dvalinn',248,357,1,255); -- slowga
INSERT INTO `mob_spell_lists` VALUES ('Dvalinn',248,359,1,255); -- silencega
INSERT INTO `mob_spell_lists` VALUES ('Dvalinn',248,362,1,255); -- bindga
INSERT INTO `mob_spell_lists` VALUES ('Dvalinn',248,366,1,255); -- graviga
INSERT INTO `mob_spell_lists` VALUES ('Hanuman',249,186,1,255); -- aeroga_iii
INSERT INTO `mob_spell_lists` VALUES ('Hanuman',249,274,1,255); -- sleepga_ii
INSERT INTO `mob_spell_lists` VALUES ('Hanuman',249,359,1,255); -- silencega
INSERT INTO `mob_spell_lists` VALUES ('Hanuman',249,366,1,255); -- graviga
INSERT INTO `mob_spell_lists` VALUES ('Hrosshvalur',250,501,1,255); -- waterja
INSERT INTO `mob_spell_lists` VALUES ('Iku-Turso',251,173,1,255); -- water_v
INSERT INTO `mob_spell_lists` VALUES ('Iku-Turso',251,202,1,255); -- waterga_iv
INSERT INTO `mob_spell_lists` VALUES ('Iku-Turso',251,501,1,255); -- waterja
INSERT INTO `mob_spell_lists` VALUES ('Kadraeth_the_Hatespawn',252,197,1,255); -- thundaga_iv
INSERT INTO `mob_spell_lists` VALUES ('Kadraeth_the_Hatespawn',252,252,1,255); -- stun
INSERT INTO `mob_spell_lists` VALUES ('Lord_Varney',253,53,1,255); -- blink
INSERT INTO `mob_spell_lists` VALUES ('Lord_Varney',253,57,1,255); -- haste
INSERT INTO `mob_spell_lists` VALUES ('Lord_Varney',253,157,1,255); -- aero_iv
INSERT INTO `mob_spell_lists` VALUES ('Lord_Varney',253,158,1,255); -- aero_v
INSERT INTO `mob_spell_lists` VALUES ('Lord_Varney',253,187,1,255); -- aeroga_iv
INSERT INTO `mob_spell_lists` VALUES ('Lord_Varney',253,366,1,255); -- graviga
INSERT INTO `mob_spell_lists` VALUES ('Lord_Varney',253,359,1,255); -- silencega
INSERT INTO `mob_spell_lists` VALUES ('Pascerpot',254,21,1,255); -- holy
INSERT INTO `mob_spell_lists` VALUES ('Pascerpot',254,22,1,255); -- holy_ii
INSERT INTO `mob_spell_lists` VALUES ('Pascerpot',254,40,1,255); -- banishga_iii
INSERT INTO `mob_spell_lists` VALUES ('Pascerpot',254,58,1,255); -- paralyze
INSERT INTO `mob_spell_lists` VALUES ('Pascerpot',254,59,1,255); -- silence
INSERT INTO `mob_spell_lists` VALUES ('Pascerpot',254,356,1,255); -- paralyga
INSERT INTO `mob_spell_lists` VALUES ('Pascerpot',254,357,1,255); -- slowga
INSERT INTO `mob_spell_lists` VALUES ('Pascerpot',254,359,1,255); -- silencega
INSERT INTO `mob_spell_lists` VALUES ('Rakshas',255,176,1,255); -- firega_iii
INSERT INTO `mob_spell_lists` VALUES ('Rakshas',255,191,1,255); -- stonega_iii
INSERT INTO `mob_spell_lists` VALUES ('Rakshas',255,255,1,255); -- break
INSERT INTO `mob_spell_lists` VALUES ('Rakshas',255,286,1,255); -- addle
INSERT INTO `mob_spell_lists` VALUES ('Rakshas',255,357,1,255); -- slowga
INSERT INTO `mob_spell_lists` VALUES ('Sedna',256,55,1,255); -- aquaveil
INSERT INTO `mob_spell_lists` VALUES ('Sedna',256,173,1,255); -- water_v
INSERT INTO `mob_spell_lists` VALUES ('Sedna',256,202,1,255); -- waterga_iv
INSERT INTO `mob_spell_lists` VALUES ('Sedna',256,214,1,255); -- flood
INSERT INTO `mob_spell_lists` VALUES ('Sedna',256,360,1,255); -- dispelga
INSERT INTO `mob_spell_lists` VALUES ('Sedna',256,501,1,255); -- waterja
INSERT INTO `mob_spell_lists` VALUES ('Karkadann',257,197,1,255); -- thundaga_iv
INSERT INTO `mob_spell_lists` VALUES ('Amarok',258,147,1,255); -- fire_iv
INSERT INTO `mob_spell_lists` VALUES ('Amarok',258,176,1,255); -- firega_iii
INSERT INTO `mob_spell_lists` VALUES ('Amarok',258,286,1,255); -- addle
INSERT INTO `mob_spell_lists` VALUES ('Ansherekh',259,147,1,255); -- fire_iv
INSERT INTO `mob_spell_lists` VALUES ('Ansherekh',259,286,1,255); -- addle
INSERT INTO `mob_spell_lists` VALUES ('Battlerigged_Chariot',260,147,1,255); -- fire_iv
INSERT INTO `mob_spell_lists` VALUES ('Battlerigged_Chariot',260,176,1,255); -- firega_iii
INSERT INTO `mob_spell_lists` VALUES ('Battlerigged_Chariot',260,204,1,255); -- flare
INSERT INTO `mob_spell_lists` VALUES ('Battlerigged_Chariot',260,286,1,255); -- addle
INSERT INTO `mob_spell_lists` VALUES ('Cuijatender',261,356,1,255); -- paralyga
INSERT INTO `mob_spell_lists` VALUES ('Cuijatender',261,359,1,255); -- silencega
INSERT INTO `mob_spell_lists` VALUES ('Dragua',262,54,1,255); -- stoneskin
INSERT INTO `mob_spell_lists` VALUES ('Dragua',262,163,1,255); -- stone_v
INSERT INTO `mob_spell_lists` VALUES ('Dragua',262,192,1,255); -- stonega_iv
INSERT INTO `mob_spell_lists` VALUES ('Dragua',262,357,1,255); -- slowga
INSERT INTO `mob_spell_lists` VALUES ('Dragua',262,499,1,255); -- stoneja
INSERT INTO `mob_spell_lists` VALUES ('Hedjedjet_pre_50',263,362,1,255); -- bindga
INSERT INTO `mob_spell_lists` VALUES ('Hedjedjet_post_50',264,362,1,255); -- bindga
INSERT INTO `mob_spell_lists` VALUES ('Hedjedjet_post_50',264,363,1,255); -- breakga
INSERT INTO `mob_spell_lists` VALUES ('Orthrus',265,146,1,255); -- fire_iii
INSERT INTO `mob_spell_lists` VALUES ('Orthrus',265,147,1,255); -- fire_iv
INSERT INTO `mob_spell_lists` VALUES ('Orthrus',265,148,1,255); -- fire_v
INSERT INTO `mob_spell_lists` VALUES ('Orthrus',265,176,1,255); -- firaga_iii
INSERT INTO `mob_spell_lists` VALUES ('Orthrus',265,177,1,255); -- firaga_iv
INSERT INTO `mob_spell_lists` VALUES ('Orthrus',265,204,1,255); -- flare
INSERT INTO `mob_spell_lists` VALUES ('Orthrus',265,249,1,255); -- blaze_spikes
INSERT INTO `mob_spell_lists` VALUES ('Ouzelum',266,147,1,255); -- fire_iv
INSERT INTO `mob_spell_lists` VALUES ('Ouzelum',266,148,1,255); -- fire_v
INSERT INTO `mob_spell_lists` VALUES ('Ouzelum',266,157,1,255); -- aero_iv
INSERT INTO `mob_spell_lists` VALUES ('Ouzelum',266,158,1,255); -- aero_v
INSERT INTO `mob_spell_lists` VALUES ('Ouzelum',266,286,1,255); -- addle
INSERT INTO `mob_spell_lists` VALUES ('Ouzelum',266,359,1,255); -- silencega
INSERT INTO `mob_spell_lists` VALUES ('Sharabha_100_to_50',267,162,1,255); -- stone_iv
INSERT INTO `mob_spell_lists` VALUES ('Sharabha_100_to_50',267,191,1,255); -- stonega_iii
INSERT INTO `mob_spell_lists` VALUES ('Sharabha_50_to_25',268,163,1,255); -- stone_v
INSERT INTO `mob_spell_lists` VALUES ('Sharabha_50_to_25',268,499,1,255); -- stoneja
INSERT INTO `mob_spell_lists` VALUES ('Sharabha_below_25',269,163,1,255); -- stone_v
INSERT INTO `mob_spell_lists` VALUES ('Sharabha_below_25',269,192,1,255); -- stonega_iv
INSERT INTO `mob_spell_lists` VALUES ('Sharabha_below_25',269,499,1,255); -- stoneja
INSERT INTO `mob_spell_lists` VALUES ('Vadleany',270,158,1,255); -- aero_v
INSERT INTO `mob_spell_lists` VALUES ('Vadleany',270,187,1,255); -- aeroga_iv
INSERT INTO `mob_spell_lists` VALUES ('Vadleany',270,208,1,255); -- tornado
INSERT INTO `mob_spell_lists` VALUES ('Vadleany',270,498,1,255); -- aeroja
INSERT INTO `mob_spell_lists` VALUES ('Waugyl',271,99,1,255); -- sandstorm
INSERT INTO `mob_spell_lists` VALUES ('Waugyl',271,113,1,255); -- rainstorm
INSERT INTO `mob_spell_lists` VALUES ('Waugyl',271,114,1,255); -- windstorm
INSERT INTO `mob_spell_lists` VALUES ('Waugyl',271,115,1,255); -- firestorm
INSERT INTO `mob_spell_lists` VALUES ('Waugyl',271,116,1,255); -- hailstorm
INSERT INTO `mob_spell_lists` VALUES ('Waugyl',271,117,1,255); -- thunderstorm
INSERT INTO `mob_spell_lists` VALUES ('Waugyl',271,118,1,255); -- voidstorm
INSERT INTO `mob_spell_lists` VALUES ('Waugyl',271,119,1,255); -- aurorastorm
INSERT INTO `mob_spell_lists` VALUES ('Anemic_Aloysius',272,163,1,255); -- stone_v
INSERT INTO `mob_spell_lists` VALUES ('Anemic_Aloysius',272,190,1,255); -- stonega_ii
INSERT INTO `mob_spell_lists` VALUES ('Anemic_Aloysius',272,191,1,255); -- stonega_iii
INSERT INTO `mob_spell_lists` VALUES ('Anemic_Aloysius',272,192,1,255); -- stonega_iv
INSERT INTO `mob_spell_lists` VALUES ('Anemic_Aloysius',272,357,1,255); -- slowga
INSERT INTO `mob_spell_lists` VALUES ('Anemic_Aloysius',272,499,1,255); -- stoneja
INSERT INTO `mob_spell_lists` VALUES ('Apademak',273,167,1,255); -- thunder_iv
INSERT INTO `mob_spell_lists` VALUES ('Apademak',273,168,1,255); -- thunder_v
INSERT INTO `mob_spell_lists` VALUES ('Apademak',273,196,1,255); -- thundaga_iii
INSERT INTO `mob_spell_lists` VALUES ('Apademak',273,197,1,255); -- thundaga_iv
INSERT INTO `mob_spell_lists` VALUES ('Empousa',274,245,1,255); -- drain
INSERT INTO `mob_spell_lists` VALUES ('Empousa',274,277,1,255); -- dread_spikes
INSERT INTO `mob_spell_lists` VALUES ('Empousa',274,360,1,255); -- dispelga
INSERT INTO `mob_spell_lists` VALUES ('Isgebind',275,152,1,255); -- blizzard_iv
INSERT INTO `mob_spell_lists` VALUES ('Isgebind',275,153,1,255); -- blizzard_v
INSERT INTO `mob_spell_lists` VALUES ('Isgebind',275,181,1,255); -- blizzaga_iii
INSERT INTO `mob_spell_lists` VALUES ('Isgebind',275,182,1,255); -- blizzaga_iv
INSERT INTO `mob_spell_lists` VALUES ('Pantokrator_100_to_25',276,148,1,255); -- fire_v
INSERT INTO `mob_spell_lists` VALUES ('Pantokrator_100_to_25',276,153,1,255); -- blizzard_v
INSERT INTO `mob_spell_lists` VALUES ('Pantokrator_100_to_25',276,158,1,255); -- aero_v
INSERT INTO `mob_spell_lists` VALUES ('Pantokrator_100_to_25',276,163,1,255); -- stone_v
INSERT INTO `mob_spell_lists` VALUES ('Pantokrator_100_to_25',276,168,1,255); -- thunder_v
INSERT INTO `mob_spell_lists` VALUES ('Pantokrator_100_to_25',276,173,1,255); -- water_v
INSERT INTO `mob_spell_lists` VALUES ('Pantokrator_100_to_25',276,176,1,255); -- firaga_iii
INSERT INTO `mob_spell_lists` VALUES ('Pantokrator_100_to_25',276,181,1,255); -- blizzaga_iii
INSERT INTO `mob_spell_lists` VALUES ('Pantokrator_100_to_25',276,186,1,255); -- aeroga_iii
INSERT INTO `mob_spell_lists` VALUES ('Pantokrator_100_to_25',276,191,1,255); -- stonega_iii
INSERT INTO `mob_spell_lists` VALUES ('Pantokrator_100_to_25',276,196,1,255); -- thundaga_iii
INSERT INTO `mob_spell_lists` VALUES ('Pantokrator_100_to_25',276,201,1,255); -- waterga_iii
INSERT INTO `mob_spell_lists` VALUES ('Pantokrator_100_to_25',276,357,1,255); -- slowga
INSERT INTO `mob_spell_lists` VALUES ('Pantokrator_100_to_25',276,359,1,255); -- silencega
INSERT INTO `mob_spell_lists` VALUES ('Pantokrator_100_to_25',276,366,1,255); -- graviga
INSERT INTO `mob_spell_lists` VALUES ('Pantokrator_below_25',277,148,1,255); -- fire_v
INSERT INTO `mob_spell_lists` VALUES ('Pantokrator_below_25',277,153,1,255); -- blizzard_v
INSERT INTO `mob_spell_lists` VALUES ('Pantokrator_below_25',277,158,1,255); -- aero_v
INSERT INTO `mob_spell_lists` VALUES ('Pantokrator_below_25',277,163,1,255); -- stone_v
INSERT INTO `mob_spell_lists` VALUES ('Pantokrator_below_25',277,168,1,255); -- thunder_v
INSERT INTO `mob_spell_lists` VALUES ('Pantokrator_below_25',277,173,1,255); -- water_v
INSERT INTO `mob_spell_lists` VALUES ('Pantokrator_below_25',277,177,1,255); -- firaga_iv
INSERT INTO `mob_spell_lists` VALUES ('Pantokrator_below_25',277,182,1,255); -- blizzaga_iv
INSERT INTO `mob_spell_lists` VALUES ('Pantokrator_below_25',277,187,1,255); -- aeroga_iv
INSERT INTO `mob_spell_lists` VALUES ('Pantokrator_below_25',277,192,1,255); -- stonega_iv
INSERT INTO `mob_spell_lists` VALUES ('Pantokrator_below_25',277,197,1,255); -- thundaga_iv
INSERT INTO `mob_spell_lists` VALUES ('Pantokrator_below_25',277,202,1,255); -- waterga_iv
INSERT INTO `mob_spell_lists` VALUES ('Pantokrator_below_25',277,357,1,255); -- slowga
INSERT INTO `mob_spell_lists` VALUES ('Pantokrator_below_25',277,359,1,255); -- silencega
INSERT INTO `mob_spell_lists` VALUES ('Pantokrator_below_25',277,366,1,255); -- graviga
INSERT INTO `mob_spell_lists` VALUES ('Upas-Kamuy',278,152,1,255); -- blizzard_iv
INSERT INTO `mob_spell_lists` VALUES ('Upas-Kamuy',278,153,1,255); -- blizzard_v
INSERT INTO `mob_spell_lists` VALUES ('Upas-Kamuy',278,206,1,255); -- freeze
INSERT INTO `mob_spell_lists` VALUES ('Upas-Kamuy',278,207,1,255); -- freeze_ii
INSERT INTO `mob_spell_lists` VALUES ('Veri_Selen',279,157,1,255); -- aero_iv
INSERT INTO `mob_spell_lists` VALUES ('Veri_Selen',279,158,1,255); -- aero_v
INSERT INTO `mob_spell_lists` VALUES ('Veri_Selen',279,185,1,255); -- aeroga_ii
INSERT INTO `mob_spell_lists` VALUES ('Veri_Selen',279,186,1,255); -- aeroga_iii
INSERT INTO `mob_spell_lists` VALUES ('Veri_Selen',279,359,1,255); -- silencega
INSERT INTO `mob_spell_lists` VALUES ('Amphitrite',280,176,1,255); -- firaga_iii
INSERT INTO `mob_spell_lists` VALUES ('Amphitrite',280,191,1,255); -- stonega_iii
INSERT INTO `mob_spell_lists` VALUES ('Amphitrite',280,201,1,255); -- waterga_iii
INSERT INTO `mob_spell_lists` VALUES ('Assailer_Chariot',281,167,1,255); -- thunder_iv
INSERT INTO `mob_spell_lists` VALUES ('Assailer_Chariot',281,196,1,255); -- thundaga_iii
INSERT INTO `mob_spell_lists` VALUES ('Assailer_Chariot',281,239,1,255); -- shock
INSERT INTO `mob_spell_lists` VALUES ('Azdaja',282,177,1,255); -- firaga_iv
INSERT INTO `mob_spell_lists` VALUES ('Azdaja',282,182,1,255); -- blizzaga_iv
INSERT INTO `mob_spell_lists` VALUES ('Azdaja',282,187,1,255); -- aeroga_iv
INSERT INTO `mob_spell_lists` VALUES ('Azdaja',282,192,1,255); -- stonega_iv
INSERT INTO `mob_spell_lists` VALUES ('Azdaja',282,197,1,255); -- thundaga_iv
INSERT INTO `mob_spell_lists` VALUES ('Azdaja',282,252,1,255); -- stun
INSERT INTO `mob_spell_lists` VALUES ('Azdaja',282,260,1,255); -- dispel
INSERT INTO `mob_spell_lists` VALUES ('Azdaja',282,274,1,255); -- sleepga_ii
INSERT INTO `mob_spell_lists` VALUES ('Azdaja',282,286,1,255); -- addle
INSERT INTO `mob_spell_lists` VALUES ('Azdaja',282,359,1,255); -- silencega
INSERT INTO `mob_spell_lists` VALUES ('Azdaja',282,362,1,255); -- bindga
INSERT INTO `mob_spell_lists` VALUES ('Azdaja',282,365,1,255); -- breakga
INSERT INTO `mob_spell_lists` VALUES ('Azdaja',282,366,1,255); -- graviga
INSERT INTO `mob_spell_lists` VALUES ('Aby_Grauberg_Goblin_NM',283,148,1,255); -- fire_v
INSERT INTO `mob_spell_lists` VALUES ('Aby_Grauberg_Goblin_NM',283,177,1,255); -- firaga_iv
INSERT INTO `mob_spell_lists` VALUES ('Aby_Grauberg_Goblin_NM',283,496,1,255); -- firaja
-- Bomblix_Flamefinger, Burstrox_Powderpate NM both use Spell ID 283
INSERT INTO `mob_spell_lists` VALUES ('Fleshflayer_Killakriq',284,176,1,255); -- firaga_iii
INSERT INTO `mob_spell_lists` VALUES ('Fleshflayer_Killakriq',284,235,1,255); -- burn
INSERT INTO `mob_spell_lists` VALUES ('Fleshflayer_Killakriq',284,286,1,255); -- addle
INSERT INTO `mob_spell_lists` VALUES ('Fuath',285,176,1,255); -- firaga_iiii
INSERT INTO `mob_spell_lists` VALUES ('Fuath',285,181,1,255); -- blizzaga_iii
INSERT INTO `mob_spell_lists` VALUES ('Fuath',285,186,1,255); -- aeroga_iii
INSERT INTO `mob_spell_lists` VALUES ('Fuath',285,191,1,255); -- stonega_iii
INSERT INTO `mob_spell_lists` VALUES ('Fuath',285,196,1,255); -- thundaga_iii
INSERT INTO `mob_spell_lists` VALUES ('Fuath',285,201,1,255); -- waterga_iii
INSERT INTO `mob_spell_lists` VALUES ('Fuath',285,245,1,255); -- drain
INSERT INTO `mob_spell_lists` VALUES ('Fuath',285,247,1,255); -- aspir
INSERT INTO `mob_spell_lists` VALUES ('Ika-Roa',286,200,1,255); -- waterga_ii
INSERT INTO `mob_spell_lists` VALUES ('Ika-Roa',286,201,1,255); -- waterga_iii
INSERT INTO `mob_spell_lists` VALUES ('Ika-Roa',286,202,1,255); -- waterga_iv
INSERT INTO `mob_spell_lists` VALUES ('Ika-Roa',286,501,1,255); -- waterja
INSERT INTO `mob_spell_lists` VALUES ('Lorelei',287,35,1,255); -- diaga_iii
INSERT INTO `mob_spell_lists` VALUES ('Lorelei',287,158,1,255); -- aero_v
INSERT INTO `mob_spell_lists` VALUES ('Lorelei',287,187,1,255); -- aeroga_iv
INSERT INTO `mob_spell_lists` VALUES ('Lorelei',287,356,1,255); -- paralyga
INSERT INTO `mob_spell_lists` VALUES ('Lorelei',287,357,1,255); -- slowga
INSERT INTO `mob_spell_lists` VALUES ('Lorelei',287,359,1,255); -- silencega
INSERT INTO `mob_spell_lists` VALUES ('Lorelei',287,498,1,255); -- aeroja
INSERT INTO `mob_spell_lists` VALUES ('Minaruja',288,158,1,255); -- aero_v
INSERT INTO `mob_spell_lists` VALUES ('Minaruja',288,187,1,255); -- aeroga_iv
INSERT INTO `mob_spell_lists` VALUES ('Minaruja',288,357,1,255); -- slowga
INSERT INTO `mob_spell_lists` VALUES ('Minaruja',288,359,1,255); -- silencega
INSERT INTO `mob_spell_lists` VALUES ('Rencounter_Chariot',289,177,1,255); -- firaga_iv
INSERT INTO `mob_spell_lists` VALUES ('Rencounter_Chariot',289,197,1,255); -- thundaga_iv
INSERT INTO `mob_spell_lists` VALUES ('Rencounter_Chariot',289,235,1,255); -- burn
INSERT INTO `mob_spell_lists` VALUES ('Rencounter_Chariot',289,239,1,255); -- shock
INSERT INTO `mob_spell_lists` VALUES ('Rencounter_Chariot',289,270,1,255); -- absorb-int
INSERT INTO `mob_spell_lists` VALUES ('Rencounter_Chariot',289,271,1,255); -- absorb-mnd
INSERT INTO `mob_spell_lists` VALUES ('Teekesselchen',290,177,1,255); -- firaga_iv
INSERT INTO `mob_spell_lists` VALUES ('Teekesselchen',290,182,1,255); -- blizzaga_iv
INSERT INTO `mob_spell_lists` VALUES ('Teekesselchen',290,187,1,255); -- aeroga_iv
INSERT INTO `mob_spell_lists` VALUES ('Teekesselchen',290,192,1,255); -- stonega_iv
INSERT INTO `mob_spell_lists` VALUES ('Teekesselchen',290,197,1,255); -- thundaga_iv
INSERT INTO `mob_spell_lists` VALUES ('Teekesselchen',290,202,1,255); -- waterga_iv
INSERT INTO `mob_spell_lists` VALUES ('Teekesselchen',290,274,1,255); -- sleepga_ii
INSERT INTO `mob_spell_lists` VALUES ('Teekesselchen',290,357,1,255); -- slowga
INSERT INTO `mob_spell_lists` VALUES ('Teekesselchen',290,359,1,255); -- silencega
INSERT INTO `mob_spell_lists` VALUES ('Teekesselchen',290,365,1,255); -- breakga
INSERT INTO `mob_spell_lists` VALUES ('Teugghia',291,177,1,255); -- firaga_iv
INSERT INTO `mob_spell_lists` VALUES ('Teugghia',291,182,1,255); -- blizzaga_iv
INSERT INTO `mob_spell_lists` VALUES ('Teugghia',291,187,1,255); -- aeroga_iv
INSERT INTO `mob_spell_lists` VALUES ('Teugghia',291,192,1,255); -- stonega_iv
INSERT INTO `mob_spell_lists` VALUES ('Teugghia',291,197,1,255); -- thundaga_iv
INSERT INTO `mob_spell_lists` VALUES ('Teugghia',291,202,1,255); -- waterga_iv
INSERT INTO `mob_spell_lists` VALUES ('Teugghia',291,274,1,255); -- sleepga_ii
INSERT INTO `mob_spell_lists` VALUES ('Teugghia',291,286,1,255); -- addle
INSERT INTO `mob_spell_lists` VALUES ('Teugghia',291,356,1,255); -- paralyga
INSERT INTO `mob_spell_lists` VALUES ('Teugghia',291,362,1,255); -- bindga
INSERT INTO `mob_spell_lists` VALUES ('Teugghia',291,366,1,255); -- graviga
INSERT INTO `mob_spell_lists` VALUES ('Xibalba',292,158,1,255); -- aero_v
INSERT INTO `mob_spell_lists` VALUES ('Xibalba',292,185,1,255); -- aeroga_iii
INSERT INTO `mob_spell_lists` VALUES ('Xibalba',292,186,1,255); -- aeroga_iv
INSERT INTO `mob_spell_lists` VALUES ('Xibalba',292,252,1,255); -- stun -- should actually be AOE
INSERT INTO `mob_spell_lists` VALUES ('Xibalba',292,273,1,255); -- sleepga
INSERT INTO `mob_spell_lists` VALUES ('Xibalba',292,359,1,255); -- silenga
INSERT INTO `mob_spell_lists` VALUES ('Xibalba',292,361,1,255); -- blindga
INSERT INTO `mob_spell_lists` VALUES ('Xibalba',292,366,1,255); -- graviga
INSERT INTO `mob_spell_lists` VALUES ('Xibalba',292,367,1,255); -- death
INSERT INTO `mob_spell_lists` VALUES ('Xibalba',292,498,1,255); -- aeroja
INSERT INTO `mob_spell_lists` VALUES ('Nosferatu',293,252,1,255); -- Stun
INSERT INTO `mob_spell_lists` VALUES ('Nosferatu',293,277,1,255); -- Dread Spikes
INSERT INTO `mob_spell_lists` VALUES ('Nosferatu',293,245,1,255); -- Drain
INSERT INTO `mob_spell_lists` VALUES ('Nosferatu',293,246,1,255); -- Drain II
INSERT INTO `mob_spell_lists` VALUES ('Nosferatu',293,275,1,255); -- Absorb-TP
INSERT INTO `mob_spell_lists` VALUES ('Nosferatu',293,242,1,255); -- Absorb-ACC
INSERT INTO `mob_spell_lists` VALUES ('Honor',294,356,1,255); -- paralyga
INSERT INTO `mob_spell_lists` VALUES ('Honor',294,359,1,255); -- silencega
INSERT INTO `mob_spell_lists` VALUES ('Bomb_Queen',295,147,73,85); -- Fire IV
INSERT INTO `mob_spell_lists` VALUES ('Bomb_Queen',295,204,60,255); -- Flare
INSERT INTO `mob_spell_lists` VALUES ('Bomb_Queen',295,235,24,255); -- Burn
INSERT INTO `mob_spell_lists` VALUES ('Bomb_Queen',295,176,69,255); -- Firaga III
INSERT INTO `mob_spell_lists` VALUES ('Bomb_Queen',295,100,24,255); -- Enfire
INSERT INTO `mob_spell_lists` VALUES ('Bomb_Queen',295,249,10,255); -- Blaze Spikes
INSERT INTO `mob_spell_lists` VALUES ('Gotoh_Zha_the_Redolent_BLM',296,147,1,255); -- Fire 4
INSERT INTO `mob_spell_lists` VALUES ('Gotoh_Zha_the_Redolent_BLM',296,152,1,255); -- Blizzard 4
INSERT INTO `mob_spell_lists` VALUES ('Gotoh_Zha_the_Redolent_BLM',296,157,1,255); -- Aero 4
INSERT INTO `mob_spell_lists` VALUES ('Gotoh_Zha_the_Redolent_BLM',296,162,1,255); -- Stone 4
INSERT INTO `mob_spell_lists` VALUES ('Gotoh_Zha_the_Redolent_BLM',296,167,1,255); -- Thunder 4
INSERT INTO `mob_spell_lists` VALUES ('Gotoh_Zha_the_Redolent_BLM',296,172,1,255); -- Water 4
INSERT INTO `mob_spell_lists` VALUES ('Gotoh_Zha_the_Redolent_BLM',296,176,1,255); -- Firaga 3
INSERT INTO `mob_spell_lists` VALUES ('Gotoh_Zha_the_Redolent_BLM',296,181,1,255); -- Blizzaga 3
INSERT INTO `mob_spell_lists` VALUES ('Gotoh_Zha_the_Redolent_BLM',296,186,1,255); -- Aeroga 3
INSERT INTO `mob_spell_lists` VALUES ('Gotoh_Zha_the_Redolent_BLM',296,191,1,255); -- Stonega 3
INSERT INTO `mob_spell_lists` VALUES ('Gotoh_Zha_the_Redolent_BLM',296,196,1,255); -- Thundaga 3
INSERT INTO `mob_spell_lists` VALUES ('Gotoh_Zha_the_Redolent_BLM',296,201,1,255); -- Waterga 3
INSERT INTO `mob_spell_lists` VALUES ('Gotoh_Zha_the_Redolent_BLM',296,251,1,255); -- Shock Spikes
INSERT INTO `mob_spell_lists` VALUES ('Gotoh_Zha_the_Redolent_BLM',296,273,1,255); -- Sleepga
INSERT INTO `mob_spell_lists` VALUES ('Gotoh_Zha_the_Redolent_BLM',296,274,1,255); -- Sleepga II
INSERT INTO `mob_spell_lists` VALUES ('Gotoh_Zha_the_Redolent_WHM',297,5,1,255);   -- Cure V
INSERT INTO `mob_spell_lists` VALUES ('Gotoh_Zha_the_Redolent_WHM',297,10,1,255);  -- Curaga IV
INSERT INTO `mob_spell_lists` VALUES ('Gotoh_Zha_the_Redolent_WHM',297,14,1,255);  -- Poisona
INSERT INTO `mob_spell_lists` VALUES ('Gotoh_Zha_the_Redolent_WHM',297,15,1,255);  -- Paralyna
INSERT INTO `mob_spell_lists` VALUES ('Gotoh_Zha_the_Redolent_WHM',297,16,1,255);  -- Blindna
INSERT INTO `mob_spell_lists` VALUES ('Gotoh_Zha_the_Redolent_WHM',297,17,1,255);  -- Silena
INSERT INTO `mob_spell_lists` VALUES ('Gotoh_Zha_the_Redolent_WHM',297,18,1,255);  -- Stona
INSERT INTO `mob_spell_lists` VALUES ('Gotoh_Zha_the_Redolent_WHM',297,19,1,255);  -- Viruna
INSERT INTO `mob_spell_lists` VALUES ('Gotoh_Zha_the_Redolent_WHM',297,20,1,255);  -- Cursna
INSERT INTO `mob_spell_lists` VALUES ('Gotoh_Zha_the_Redolent_WHM',297,21,1,255);  -- Holy
INSERT INTO `mob_spell_lists` VALUES ('Gotoh_Zha_the_Redolent_WHM',297,40,1,255);  -- Banishga III
INSERT INTO `mob_spell_lists` VALUES ('Gotoh_Zha_the_Redolent_WHM',297,46,1,255);  -- Protect IV
INSERT INTO `mob_spell_lists` VALUES ('Gotoh_Zha_the_Redolent_WHM',297,51,1,255);  -- Shell IV
INSERT INTO `mob_spell_lists` VALUES ('Gotoh_Zha_the_Redolent_WHM',297,55,1,255);  -- Aquaveil
INSERT INTO `mob_spell_lists` VALUES ('Gotoh_Zha_the_Redolent_WHM',297,57,1,255);  -- Haste
INSERT INTO `mob_spell_lists` VALUES ('Gotoh_Zha_the_Redolent_WHM',297,59,1,255);  -- Silence
INSERT INTO `mob_spell_lists` VALUES ('Gotoh_Zha_the_Redolent_WHM',297,61,1,255);  -- Barblizzard
INSERT INTO `mob_spell_lists` VALUES ('Gotoh_Zha_the_Redolent_WHM',297,112,1,255); -- Flash
INSERT INTO `mob_spell_lists` VALUES ('Drumskull_Zogdregg',298,191,1,255); -- stonega_iii
INSERT INTO `mob_spell_lists` VALUES ('Humanoid_BLU',299,513,42,255); -- Venom Shell
INSERT INTO `mob_spell_lists` VALUES ('Humanoid_BLU',299,517,61,255); -- Maelsotrm
INSERT INTO `mob_spell_lists` VALUES ('Humanoid_BLU',299,519,26,255); -- Screwdriver
INSERT INTO `mob_spell_lists` VALUES ('Humanoid_BLU',299,521,42,255); -- MP Drainkiss
INSERT INTO `mob_spell_lists` VALUES ('Humanoid_BLU',299,522,34,255); -- Death Ray
INSERT INTO `mob_spell_lists` VALUES ('Humanoid_BLU',299,524,1,255); -- Sandspin
INSERT INTO `mob_spell_lists` VALUES ('Humanoid_BLU',299,527,34,255); -- Smaite of Rage
INSERT INTO `mob_spell_lists` VALUES ('Humanoid_BLU',299,529,18,255); -- Bludgeon
INSERT INTO `mob_spell_lists` VALUES ('Humanoid_BLU',299,530,48,255); -- Refueling
INSERT INTO `mob_spell_lists` VALUES ('Humanoid_BLU',299,531,50,255); -- Ice Break
INSERT INTO `mob_spell_lists` VALUES ('Humanoid_BLU',299,532,44,255); -- Blitzstrahl
INSERT INTO `mob_spell_lists` VALUES ('Humanoid_BLU',299,533,50,255); -- self Destruct
INSERT INTO `mob_spell_lists` VALUES ('Humanoid_BLU',299,534,40,255); -- Mysterious Light
INSERT INTO `mob_spell_lists` VALUES ('Humanoid_BLU',299,535,52,255); -- Cold Wave
INSERT INTO `mob_spell_lists` VALUES ('Humanoid_BLU',299,536,22,255); -- Poison Breath
INSERT INTO `mob_spell_lists` VALUES ('Humanoid_BLU',299,537,44,255); -- Stinking Gas
INSERT INTO `mob_spell_lists` VALUES ('Humanoid_BLU',299,538,62,255); -- Memento Mori
INSERT INTO `mob_spell_lists` VALUES ('Humanoid_BLU',299,539,40,255); -- Terror Touch
INSERT INTO `mob_spell_lists` VALUES ('Humanoid_BLU',299,540,63,255); -- Spinal Cleave
INSERT INTO `mob_spell_lists` VALUES ('Humanoid_BLU',299,541,48,255); -- Blood Saber
INSERT INTO `mob_spell_lists` VALUES ('Humanoid_BLU',299,542,36,255); -- Digest
INSERT INTO `mob_spell_lists` VALUES ('Humanoid_BLU',299,543,44,255); -- Mandibular Bite
INSERT INTO `mob_spell_lists` VALUES ('Humanoid_BLU',299,544,18,255); -- Cursed Sphere
INSERT INTO `mob_spell_lists` VALUES ('Humanoid_BLU',299,545,48,255); -- Sickel Slash
INSERT INTO `mob_spell_lists` VALUES ('Humanoid_BLU',299,547,8,255); -- Cocoon
INSERT INTO `mob_spell_lists` VALUES ('Humanoid_BLU',299,548,52,255); -- Filamented Hold
INSERT INTO `mob_spell_lists` VALUES ('Humanoid_BLU',299,549,1,29); -- Pollen
INSERT INTO `mob_spell_lists` VALUES ('Humanoid_BLU',299,551,4,255); -- Power Attack
INSERT INTO `mob_spell_lists` VALUES ('Humanoid_BLU',299,554,60,255); -- Death Scissors
INSERT INTO `mob_spell_lists` VALUES ('Humanoid_BLU',299,555,46,255); -- Magnetite Cloud
INSERT INTO `mob_spell_lists` VALUES ('Humanoid_BLU',299,557,61,255); -- Eyes on Me
INSERT INTO `mob_spell_lists` VALUES ('Humanoid_BLU',299,560,63,255); -- Frenetoc Rip
INSERT INTO `mob_spell_lists` VALUES ('Humanoid_BLU',299,561,50,255); -- Frightfull Roar
INSERT INTO `mob_spell_lists` VALUES ('Humanoid_BLU',299,563,54,255); -- Hecatomb Wave
INSERT INTO `mob_spell_lists` VALUES ('Humanoid_BLU',299,564,62,255); -- Body Slam
INSERT INTO `mob_spell_lists` VALUES ('Humanoid_BLU',299,565,54,255); -- Radient Breath
INSERT INTO `mob_spell_lists` VALUES ('Humanoid_BLU',299,567,16,255); -- Helldive
INSERT INTO `mob_spell_lists` VALUES ('Humanoid_BLU',299,569,38,255); -- Jet Stream
INSERT INTO `mob_spell_lists` VALUES ('Humanoid_BLU',299,570,20,255); -- Blood Drain
INSERT INTO `mob_spell_lists` VALUES ('Humanoid_BLU',299,572,32,255); -- Sound Blast
INSERT INTO `mob_spell_lists` VALUES ('Humanoid_BLU',299,573,64,255); -- Feather Tickle
INSERT INTO `mob_spell_lists` VALUES ('Humanoid_BLU',299,574,56,255); -- feather Barrier
INSERT INTO `mob_spell_lists` VALUES ('Humanoid_BLU',299,575,48,255); -- Jettatura
INSERT INTO `mob_spell_lists` VALUES ('Humanoid_BLU',299,576,64,255); -- Yawn
INSERT INTO `mob_spell_lists` VALUES ('Humanoid_BLU',299,577,1,255); -- Foot Kick
INSERT INTO `mob_spell_lists` VALUES ('Humanoid_BLU',299,578,30,57); -- Wild Carrot
INSERT INTO `mob_spell_lists` VALUES ('Humanoid_BLU',299,579,64,255); -- V. Trunk
INSERT INTO `mob_spell_lists` VALUES ('Humanoid_BLU',299,581,16,255); -- Healing Breeze
INSERT INTO `mob_spell_lists` VALUES ('Humanoid_BLU',299,582,32,255); -- Chaotic Eye
INSERT INTO `mob_spell_lists` VALUES ('Humanoid_BLU',299,584,16,255); -- Sheep Song
INSERT INTO `mob_spell_lists` VALUES ('Humanoid_BLU',299,585,73,255); -- Ram Charge
INSERT INTO `mob_spell_lists` VALUES ('Humanoid_BLU',299,587,20,255); -- Claw Cyclone
INSERT INTO `mob_spell_lists` VALUES ('Humanoid_BLU',299,588,71,255); -- Lowing
INSERT INTO `mob_spell_lists` VALUES ('Humanoid_BLU',299,589,60,255); -- Dimensional Death
INSERT INTO `mob_spell_lists` VALUES ('Humanoid_BLU',299,591,71,255); -- Heat Breath
INSERT INTO `mob_spell_lists` VALUES ('Humanoid_BLU',299,592,38,255); -- Blank Gaze
INSERT INTO `mob_spell_lists` VALUES ('Humanoid_BLU',299,593,58,255); -- Magic Fruit
INSERT INTO `mob_spell_lists` VALUES ('Humanoid_BLU',299,594,38,255); -- UpperCut
INSERT INTO `mob_spell_lists` VALUES ('Humanoid_BLU',299,595,62,255); -- 1000 Needles
INSERT INTO `mob_spell_lists` VALUES ('Humanoid_BLU',299,596,36,255); -- Pinecone Bomb
INSERT INTO `mob_spell_lists` VALUES ('Humanoid_BLU',299,597,4,255); -- Sprout Smack
INSERT INTO `mob_spell_lists` VALUES ('Humanoid_BLU',299,598,24,255); -- Soporific
INSERT INTO `mob_spell_lists` VALUES ('Humanoid_BLU',299,599,8,255); -- Queasyshroom
INSERT INTO `mob_spell_lists` VALUES ('Humanoid_BLU',299,603,4,255); -- Wild Oats
INSERT INTO `mob_spell_lists` VALUES ('Humanoid_BLU',299,604,61,255); -- Bad Breath
INSERT INTO `mob_spell_lists` VALUES ('Humanoid_BLU',299,605,46,255); -- Giest Wall
INSERT INTO `mob_spell_lists` VALUES ('Humanoid_BLU',299,606,46,255); -- Awful Eye
INSERT INTO `mob_spell_lists` VALUES ('Humanoid_BLU',299,610,65,255); -- Infransonics
INSERT INTO `mob_spell_lists` VALUES ('Humanoid_BLU',299,611,72,255); -- disseverment
INSERT INTO `mob_spell_lists` VALUES ('Humanoid_BLU',299,612,74,255); -- actinic Burst
INSERT INTO `mob_spell_lists` VALUES ('Humanoid_BLU',299,613,74,255); -- Reactor Cool
INSERT INTO `mob_spell_lists` VALUES ('Humanoid_BLU',299,614,72,255); -- Saline Coat
INSERT INTO `mob_spell_lists` VALUES ('Humanoid_BLU',299,615,75,255); -- Plasma Charge
INSERT INTO `mob_spell_lists` VALUES ('Humanoid_BLU',299,616,73,255); -- Temporal Shift
INSERT INTO `mob_spell_lists` VALUES ('Humanoid_BLU',299,617,75,255); -- Vertical Cleave
INSERT INTO `mob_spell_lists` VALUES ('Humanoid_BLU',299,618,18,255); -- BlastBomb
INSERT INTO `mob_spell_lists` VALUES ('Humanoid_BLU',299,620,12,255); -- Battle Dance
INSERT INTO `mob_spell_lists` VALUES ('Humanoid_BLU',299,621,66,255); -- Sandspray
INSERT INTO `mob_spell_lists` VALUES ('Humanoid_BLU',299,622,30,255); -- Grand Slam
INSERT INTO `mob_spell_lists` VALUES ('Humanoid_BLU',299,623,12,255); -- Head Butt
INSERT INTO `mob_spell_lists` VALUES ('Humanoid_BLU',299,626,28,255); -- Bomb Toss
INSERT INTO `mob_spell_lists` VALUES ('Humanoid_BLU',299,628,63,255); -- Frypan
INSERT INTO `mob_spell_lists` VALUES ('Humanoid_BLU',299,629,58,255); -- Flying Hip Press
INSERT INTO `mob_spell_lists` VALUES ('Humanoid_BLU',299,631,63,255); -- Hydro Shot
INSERT INTO `mob_spell_lists` VALUES ('Humanoid_BLU',299,632,67,255); -- Diamondhide
INSERT INTO `mob_spell_lists` VALUES ('Humanoid_BLU',299,633,67,255); -- enervation
INSERT INTO `mob_spell_lists` VALUES ('Humanoid_BLU',299,634,58,255); -- Light of Penace
INSERT INTO `mob_spell_lists` VALUES ('Humanoid_BLU',299,636,68,255); -- Warm-up
INSERT INTO `mob_spell_lists` VALUES ('Humanoid_BLU',299,637,68,255); -- Firespit
INSERT INTO `mob_spell_lists` VALUES ('Humanoid_BLU',299,638,12,255); -- featherstorm
INSERT INTO `mob_spell_lists` VALUES ('Humanoid_BLU',299,640,69,255); -- Tail Slap
INSERT INTO `mob_spell_lists` VALUES ('Humanoid_BLU',299,641,69,255); -- Hysteric Barrage
INSERT INTO `mob_spell_lists` VALUES ('Humanoid_BLU',299,642,70,255); -- Amplification
INSERT INTO `mob_spell_lists` VALUES ('Humanoid_BLU',299,643,70,255); -- Cannonball
INSERT INTO `mob_spell_lists` VALUES ('Humanoid_BLU',299,644,73,255); -- MindBlast
INSERT INTO `mob_spell_lists` VALUES ('Humanoid_BLU',299,645,75,255); -- Exuvation
INSERT INTO `mob_spell_lists` VALUES ('Humanoid_BLU',299,646,74,255); -- Magic Hammer
INSERT INTO `mob_spell_lists` VALUES ('Humanoid_BLU',299,647,65,255); -- Zephyr Mantle
INSERT INTO `mob_spell_lists` VALUES ('Velionis',300,146,1,255); -- Fire 3
INSERT INTO `mob_spell_lists` VALUES ('Velionis',300,151,1,255); -- Blizzard 3
INSERT INTO `mob_spell_lists` VALUES ('Velionis',300,156,1,255); -- Aero 3
INSERT INTO `mob_spell_lists` VALUES ('Velionis',300,161,1,255); -- Stone 3
INSERT INTO `mob_spell_lists` VALUES ('Velionis',300,166,1,255); -- Thunder 3
INSERT INTO `mob_spell_lists` VALUES ('Velionis',300,171,1,255); -- Water 3
INSERT INTO `mob_spell_lists` VALUES ('Velionis',300,175,1,255); -- Firaga 2
INSERT INTO `mob_spell_lists` VALUES ('Velionis',300,180,1,255); -- Blizzaga 2
INSERT INTO `mob_spell_lists` VALUES ('Velionis',300,185,1,255); -- Aeraga 2
INSERT INTO `mob_spell_lists` VALUES ('Velionis',300,190,1,255); -- Stonaga 2
INSERT INTO `mob_spell_lists` VALUES ('Velionis',300,195,1,255); -- Thundaga 2
INSERT INTO `mob_spell_lists` VALUES ('Velionis',300,200,1,255); -- Waterga 2
INSERT INTO `mob_spell_lists` VALUES ('Marquis_Forneus',301,242,1,255); -- absorb-acc
INSERT INTO `mob_spell_lists` VALUES ('Marquis_Forneus',301,245,1,255); -- drain
INSERT INTO `mob_spell_lists` VALUES ('Marquis_Forneus',301,247,1,255); -- aspir
INSERT INTO `mob_spell_lists` VALUES ('Marquis_Forneus',301,252,1,255); -- stun
INSERT INTO `mob_spell_lists` VALUES ('Marquis_Forneus',301,266,1,255); -- absorb-str
INSERT INTO `mob_spell_lists` VALUES ('Marquis_Forneus',301,267,1,255); -- absorb-dex
INSERT INTO `mob_spell_lists` VALUES ('Marquis_Forneus',301,268,1,255); -- absorb-vit
INSERT INTO `mob_spell_lists` VALUES ('Marquis_Forneus',301,269,1,255); -- absorb-agi
INSERT INTO `mob_spell_lists` VALUES ('Marquis_Forneus',301,270,1,255); -- absorb-int
INSERT INTO `mob_spell_lists` VALUES ('Marquis_Forneus',301,271,1,255); -- absorb-mnd
INSERT INTO `mob_spell_lists` VALUES ('Marquis_Forneus',301,272,1,255); -- absorb-chr
INSERT INTO `mob_spell_lists` VALUES ('Marquis_Forneus',301,275,1,255); -- absorb-tp
INSERT INTO `mob_spell_lists` VALUES ('Marquis_Forneus',301,277,1,255); -- dread_spikes
INSERT INTO `mob_spell_lists` VALUES ('Chamrosh',302,157,1,255); -- aero 4
INSERT INTO `mob_spell_lists` VALUES ('Chamrosh',302,185,1,255); -- aeroaga_ii
INSERT INTO `mob_spell_lists` VALUES ('Chamrosh',302,186,1,255); -- aeroaga_iii
INSERT INTO `mob_spell_lists` VALUES ('Chamrosh',302,208,1,255); -- tornado
INSERT INTO `mob_spell_lists` VALUES ('Chamrosh',302,359,1,255); -- silencega
INSERT INTO `mob_spell_lists` VALUES ('Lizardtrap',303,152,1,255); -- blizzard_iv
INSERT INTO `mob_spell_lists` VALUES ('Lizardtrap',303,181,1,255); -- blizzaga_iii
INSERT INTO `mob_spell_lists` VALUES ('Lizardtrap',303,356,1,255); -- paralyga
INSERT INTO `mob_spell_lists` VALUES ('Ghul-I-Beaban_DRK',304,144,1,255); -- fire
INSERT INTO `mob_spell_lists` VALUES ('Ghul-I-Beaban_DRK',304,164,1,255); -- thunder
INSERT INTO `mob_spell_lists` VALUES ('Ghul-I-Beaban_DRK',304,266,1,255); -- absorb-str
INSERT INTO `mob_spell_lists` VALUES ('Ghul-I-Beaban_DRK',304,267,1,255); -- absorb-dex
INSERT INTO `mob_spell_lists` VALUES ('Ghul-I-Beaban_DRK',304,268,1,255); -- absorb-vit
INSERT INTO `mob_spell_lists` VALUES ('Ghul-I-Beaban_DRK',304,269,1,255); -- absorb-agi
INSERT INTO `mob_spell_lists` VALUES ('Ghul-I-Beaban_DRK',304,270,1,255); -- absorb-int
INSERT INTO `mob_spell_lists` VALUES ('Ghul-I-Beaban_DRK',304,271,1,255); -- absorb-mnd
INSERT INTO `mob_spell_lists` VALUES ('Ghul-I-Beaban_DRK',304,272,1,255); -- absorb-chr
INSERT INTO `mob_spell_lists` VALUES ('Ghul-I-Beaban_BLM',305,145,1,255); -- fire_ii
INSERT INTO `mob_spell_lists` VALUES ('Ghul-I-Beaban_BLM',305,150,1,255); -- blizzard_ii
INSERT INTO `mob_spell_lists` VALUES ('Ghul-I-Beaban_BLM',305,174,1,255); -- firaga
INSERT INTO `mob_spell_lists` VALUES ('Ghul-I-Beaban_BLM',305,179,1,255); -- blizzaga
INSERT INTO `mob_spell_lists` VALUES ('Saa_Doyi_the_Fervid',306,320,1,255); -- katon_ichi
INSERT INTO `mob_spell_lists` VALUES ('Frost_Flambeau',307,180,1,255); -- blizzaga_ii

-- Trusts

INSERT INTO `mob_spell_lists` VALUES ('TRUST_Shantotto',308,144,13,255);       -- Fire
INSERT INTO `mob_spell_lists` VALUES ('TRUST_Shantotto',308,145,38,255);       -- Fire II
INSERT INTO `mob_spell_lists` VALUES ('TRUST_Shantotto',308,146,62,255);       -- Fire III
INSERT INTO `mob_spell_lists` VALUES ('TRUST_Shantotto',308,147,73,255);       -- Fire IV
INSERT INTO `mob_spell_lists` VALUES ('TRUST_Shantotto',308,148,86,255);       -- Fire V
INSERT INTO `mob_spell_lists` VALUES ('TRUST_Shantotto',308,149,17,255);       -- Blizzard
INSERT INTO `mob_spell_lists` VALUES ('TRUST_Shantotto',308,150,42,255);       -- Blizzard II
INSERT INTO `mob_spell_lists` VALUES ('TRUST_Shantotto',308,151,64,255);       -- Blizzard III
INSERT INTO `mob_spell_lists` VALUES ('TRUST_Shantotto',308,152,74,255);       -- Blizzard IV
INSERT INTO `mob_spell_lists` VALUES ('TRUST_Shantotto',308,153,89,255);       -- Blizzard V
INSERT INTO `mob_spell_lists` VALUES ('TRUST_Shantotto',308,154,9,255);        -- Aero
INSERT INTO `mob_spell_lists` VALUES ('TRUST_Shantotto',308,155,34,255);       -- Aero II
INSERT INTO `mob_spell_lists` VALUES ('TRUST_Shantotto',308,156,59,255);       -- Aero III
INSERT INTO `mob_spell_lists` VALUES ('TRUST_Shantotto',308,157,72,255);       -- Aero IV
INSERT INTO `mob_spell_lists` VALUES ('TRUST_Shantotto',308,158,83,255);       -- Aero V
INSERT INTO `mob_spell_lists` VALUES ('TRUST_Shantotto',308,159,1,255);        -- Stone
INSERT INTO `mob_spell_lists` VALUES ('TRUST_Shantotto',308,160,26,255);       -- Stone II
INSERT INTO `mob_spell_lists` VALUES ('TRUST_Shantotto',308,161,51,255);       -- Stone III
INSERT INTO `mob_spell_lists` VALUES ('TRUST_Shantotto',308,162,68,255);       -- Stone IV
INSERT INTO `mob_spell_lists` VALUES ('TRUST_Shantotto',308,163,77,255);       -- Stone V
INSERT INTO `mob_spell_lists` VALUES ('TRUST_Shantotto',308,164,21,255);       -- Thunder
INSERT INTO `mob_spell_lists` VALUES ('TRUST_Shantotto',308,165,46,255);       -- Thunder II
INSERT INTO `mob_spell_lists` VALUES ('TRUST_Shantotto',308,166,66,255);       -- Thunder III
INSERT INTO `mob_spell_lists` VALUES ('TRUST_Shantotto',308,167,75,255);       -- Thunder IV
INSERT INTO `mob_spell_lists` VALUES ('TRUST_Shantotto',308,168,92,255);       -- Thunder V
INSERT INTO `mob_spell_lists` VALUES ('TRUST_Shantotto',308,169,5,255);        -- Water
INSERT INTO `mob_spell_lists` VALUES ('TRUST_Shantotto',308,170,30,255);       -- Water II
INSERT INTO `mob_spell_lists` VALUES ('TRUST_Shantotto',308,171,55,255);       -- Water III
INSERT INTO `mob_spell_lists` VALUES ('TRUST_Shantotto',308,172,70,255);       -- Water IV
INSERT INTO `mob_spell_lists` VALUES ('TRUST_Shantotto',308,173,80,255);       -- Water V

-- INSERT INTO `mob_spell_lists` VALUES ('TRUST_Naji',309,0,1,255);            -- none (reserved)

INSERT INTO `mob_spell_lists` VALUES ('TRUST_Kupipi',310,1,1,255);             -- Cure
INSERT INTO `mob_spell_lists` VALUES ('TRUST_Kupipi',310,2,11,255);            -- Cure II
INSERT INTO `mob_spell_lists` VALUES ('TRUST_Kupipi',310,3,21,255);            -- Cure III
INSERT INTO `mob_spell_lists` VALUES ('TRUST_Kupipi',310,4,41,255);            -- Cure IV
INSERT INTO `mob_spell_lists` VALUES ('TRUST_Kupipi',310,5,61,255);            -- Cure V
INSERT INTO `mob_spell_lists` VALUES ('TRUST_Kupipi',310,6,80,255);            -- Cure VI
INSERT INTO `mob_spell_lists` VALUES ('TRUST_Kupipi',310,14,6,255);            -- Poisona
INSERT INTO `mob_spell_lists` VALUES ('TRUST_Kupipi',310,15,9,255);            -- Paralyna
INSERT INTO `mob_spell_lists` VALUES ('TRUST_Kupipi',310,16,14,255);           -- Blindna
INSERT INTO `mob_spell_lists` VALUES ('TRUST_Kupipi',310,17,19,255);           -- Silena
INSERT INTO `mob_spell_lists` VALUES ('TRUST_Kupipi',310,18,39,255);           -- Stona
INSERT INTO `mob_spell_lists` VALUES ('TRUST_Kupipi',310,19,34,255);           -- Viruna
INSERT INTO `mob_spell_lists` VALUES ('TRUST_Kupipi',310,20,29,255);           -- Cursna
INSERT INTO `mob_spell_lists` VALUES ('TRUST_Kupipi',310,56,13,255);           -- Slow
INSERT INTO `mob_spell_lists` VALUES ('TRUST_Kupipi',310,58,6,255);            -- Paralyze
INSERT INTO `mob_spell_lists` VALUES ('TRUST_Kupipi',310,112,45,255);          -- Flash
INSERT INTO `mob_spell_lists` VALUES ('TRUST_Kupipi',310,125,7,255);           -- Protectra
INSERT INTO `mob_spell_lists` VALUES ('TRUST_Kupipi',310,126,27,255);          -- Protectra II
INSERT INTO `mob_spell_lists` VALUES ('TRUST_Kupipi',310,127,47,255);          -- Protectra III
INSERT INTO `mob_spell_lists` VALUES ('TRUST_Kupipi',310,128,63,255);          -- Protectra IV
INSERT INTO `mob_spell_lists` VALUES ('TRUST_Kupipi',310,129,75,255);          -- Protectra V
INSERT INTO `mob_spell_lists` VALUES ('TRUST_Kupipi',310,130,17,255);          -- Shellra
INSERT INTO `mob_spell_lists` VALUES ('TRUST_Kupipi',310,131,37,255);          -- Shellra II
INSERT INTO `mob_spell_lists` VALUES ('TRUST_Kupipi',310,132,57,255);          -- Shellra III
INSERT INTO `mob_spell_lists` VALUES ('TRUST_Kupipi',310,133,68,255);          -- Shellra IV
INSERT INTO `mob_spell_lists` VALUES ('TRUST_Kupipi',310,134,75,255);          -- Shellra V
INSERT INTO `mob_spell_lists` VALUES ('TRUST_Kupipi',310,143,32,255);          -- Erase

INSERT INTO `mob_spell_lists` VALUES ('TRUST_Excenmille',311,1,5,255);         -- Cure
INSERT INTO `mob_spell_lists` VALUES ('TRUST_Excenmille',311,2,17,255);        -- Cure II
INSERT INTO `mob_spell_lists` VALUES ('TRUST_Excenmille',311,3,30,255);        -- Cure III
INSERT INTO `mob_spell_lists` VALUES ('TRUST_Excenmille',311,4,55,255);        -- Cure IV
INSERT INTO `mob_spell_lists` VALUES ('TRUST_Excenmille',311,112,45,255);      -- Flash

-- INSERT INTO `mob_spell_lists` VALUES ('TRUST_Ayame',312,0,1,255);           -- none (reserved)
-- INSERT INTO `mob_spell_lists` VALUES ('TRUST_Nanaa_Mihgo',313,0,1,255);     -- none (reserved)

INSERT INTO `mob_spell_lists` VALUES ('TRUST_Curilla',314,1,5,255);            -- Cure
INSERT INTO `mob_spell_lists` VALUES ('TRUST_Curilla',314,2,17,255);           -- Cure II
INSERT INTO `mob_spell_lists` VALUES ('TRUST_Curilla',314,3,30,255);           -- Cure III
INSERT INTO `mob_spell_lists` VALUES ('TRUST_Curilla',314,4,55,255);           -- Cure IV
INSERT INTO `mob_spell_lists` VALUES ('TRUST_Curilla',314,112,45,255);         -- Flash

-- INSERT INTO `mob_spell_lists` VALUES ('TRUST_Volker',315,0,1,255);          -- none (reserved)

INSERT INTO `mob_spell_lists` VALUES ('TRUST_Ajido-Marujido',316,1,1,255);     -- Cure
INSERT INTO `mob_spell_lists` VALUES ('TRUST_Ajido-Marujido',316,2,11,255);    -- Cure II
INSERT INTO `mob_spell_lists` VALUES ('TRUST_Ajido-Marujido',316,3,21,255);    -- Cure III
INSERT INTO `mob_spell_lists` VALUES ('TRUST_Ajido-Marujido',316,4,41,255);    -- Cure IV
INSERT INTO `mob_spell_lists` VALUES ('TRUST_Ajido-Marujido',316,5,61,255);    -- Cure V
INSERT INTO `mob_spell_lists` VALUES ('TRUST_Ajido-Marujido',316,6,80,255);    -- Cure VI
INSERT INTO `mob_spell_lists` VALUES ('TRUST_Ajido-Marujido',316,56,26,255);   -- Slow
INSERT INTO `mob_spell_lists` VALUES ('TRUST_Ajido-Marujido',316,58,12,255);   -- Paralyze
INSERT INTO `mob_spell_lists` VALUES ('TRUST_Ajido-Marujido',316,144,13,255);  -- Fire
INSERT INTO `mob_spell_lists` VALUES ('TRUST_Ajido-Marujido',316,145,38,255);  -- Fire II
INSERT INTO `mob_spell_lists` VALUES ('TRUST_Ajido-Marujido',316,146,62,255);  -- Fire III
INSERT INTO `mob_spell_lists` VALUES ('TRUST_Ajido-Marujido',316,147,73,255);  -- Fire IV
INSERT INTO `mob_spell_lists` VALUES ('TRUST_Ajido-Marujido',316,148,86,255);  -- Fire V
INSERT INTO `mob_spell_lists` VALUES ('TRUST_Ajido-Marujido',316,149,17,255);  -- Blizzard
INSERT INTO `mob_spell_lists` VALUES ('TRUST_Ajido-Marujido',316,150,42,255);  -- Blizzard II
INSERT INTO `mob_spell_lists` VALUES ('TRUST_Ajido-Marujido',316,151,64,255);  -- Blizzard III
INSERT INTO `mob_spell_lists` VALUES ('TRUST_Ajido-Marujido',316,152,74,255);  -- Blizzard IV
INSERT INTO `mob_spell_lists` VALUES ('TRUST_Ajido-Marujido',316,153,89,255);  -- Blizzard V
INSERT INTO `mob_spell_lists` VALUES ('TRUST_Ajido-Marujido',316,154,9,255);   -- Aero
INSERT INTO `mob_spell_lists` VALUES ('TRUST_Ajido-Marujido',316,155,34,255);  -- Aero II
INSERT INTO `mob_spell_lists` VALUES ('TRUST_Ajido-Marujido',316,156,59,255);  -- Aero III
INSERT INTO `mob_spell_lists` VALUES ('TRUST_Ajido-Marujido',316,157,72,255);  -- Aero IV
INSERT INTO `mob_spell_lists` VALUES ('TRUST_Ajido-Marujido',316,158,83,255);  -- Aero V
INSERT INTO `mob_spell_lists` VALUES ('TRUST_Ajido-Marujido',316,159,1,255);   -- Stone
INSERT INTO `mob_spell_lists` VALUES ('TRUST_Ajido-Marujido',316,160,26,255);  -- Stone II
INSERT INTO `mob_spell_lists` VALUES ('TRUST_Ajido-Marujido',316,161,51,255);  -- Stone III
INSERT INTO `mob_spell_lists` VALUES ('TRUST_Ajido-Marujido',316,162,68,255);  -- Stone IV
INSERT INTO `mob_spell_lists` VALUES ('TRUST_Ajido-Marujido',316,163,77,255);  -- Stone V
INSERT INTO `mob_spell_lists` VALUES ('TRUST_Ajido-Marujido',316,164,21,255);  -- Thunder
INSERT INTO `mob_spell_lists` VALUES ('TRUST_Ajido-Marujido',316,165,46,255);  -- Thunder II
INSERT INTO `mob_spell_lists` VALUES ('TRUST_Ajido-Marujido',316,166,66,255);  -- Thunder III
INSERT INTO `mob_spell_lists` VALUES ('TRUST_Ajido-Marujido',316,167,75,255);  -- Thunder IV
INSERT INTO `mob_spell_lists` VALUES ('TRUST_Ajido-Marujido',316,168,92,255);  -- Thunder V
INSERT INTO `mob_spell_lists` VALUES ('TRUST_Ajido-Marujido',316,169,5,255);   -- Water
INSERT INTO `mob_spell_lists` VALUES ('TRUST_Ajido-Marujido',316,170,30,255);  -- Water II
INSERT INTO `mob_spell_lists` VALUES ('TRUST_Ajido-Marujido',316,171,55,255);  -- Water III
INSERT INTO `mob_spell_lists` VALUES ('TRUST_Ajido-Marujido',316,172,70,255);  -- Water IV
INSERT INTO `mob_spell_lists` VALUES ('TRUST_Ajido-Marujido',316,173,80,255);  -- Water V
INSERT INTO `mob_spell_lists` VALUES ('TRUST_Ajido-Marujido',316,260,64,255);  -- Dispel

INSERT INTO `mob_spell_lists` VALUES ('TRUST_Trion',317,1,5,255);              -- Cure
INSERT INTO `mob_spell_lists` VALUES ('TRUST_Trion',317,2,17,255);             -- Cure II
INSERT INTO `mob_spell_lists` VALUES ('TRUST_Trion',317,3,30,255);             -- Cure III
INSERT INTO `mob_spell_lists` VALUES ('TRUST_Trion',317,4,55,255);             -- Cure IV
INSERT INTO `mob_spell_lists` VALUES ('TRUST_Trion',317,112,37,255);           -- Flash

INSERT INTO `mob_spell_lists` VALUES ('TRUST_Zeid',318,242,61,255);            -- Absorb-acc
INSERT INTO `mob_spell_lists` VALUES ('TRUST_Zeid',318,245,10,255);            -- Drain
INSERT INTO `mob_spell_lists` VALUES ('TRUST_Zeid',318,246,62,255);            -- Drain II
INSERT INTO `mob_spell_lists` VALUES ('TRUST_Zeid',318,247,20,255);            -- Aspir
INSERT INTO `mob_spell_lists` VALUES ('TRUST_Zeid',318,248,78,255);            -- Aspir II
INSERT INTO `mob_spell_lists` VALUES ('TRUST_Zeid',318,252,37,255);            -- Stun
INSERT INTO `mob_spell_lists` VALUES ('TRUST_Zeid',318,266,43,255);            -- Absorb-str
INSERT INTO `mob_spell_lists` VALUES ('TRUST_Zeid',318,267,41,255);            -- Absorb-dex
INSERT INTO `mob_spell_lists` VALUES ('TRUST_Zeid',318,268,35,255);            -- Absorb-vit
INSERT INTO `mob_spell_lists` VALUES ('TRUST_Zeid',318,269,37,255);            -- Absorb-agi
INSERT INTO `mob_spell_lists` VALUES ('TRUST_Zeid',318,270,39,255);            -- Absorb-int
INSERT INTO `mob_spell_lists` VALUES ('TRUST_Zeid',318,271,31,255);            -- Absorb-mnd
INSERT INTO `mob_spell_lists` VALUES ('TRUST_Zeid',318,272,33,255);            -- Absorb-chr
INSERT INTO `mob_spell_lists` VALUES ('TRUST_Zeid',318,275,45,255);            -- Absorb-tp

-- INSERT INTO `mob_spell_lists` VALUES ('TRUST_Lion',319,0,1,255);            -- none (reserved)
-- INSERT INTO `mob_spell_lists` VALUES ('TRUST_Tenzen',320,0,1,255);          -- none (reserved)

INSERT INTO `mob_spell_lists` VALUES ('TRUST_Mihli_Aliapoh',321,1,1,255);      -- Cure
INSERT INTO `mob_spell_lists` VALUES ('TRUST_Mihli_Aliapoh',321,2,11,255);     -- Cure II
INSERT INTO `mob_spell_lists` VALUES ('TRUST_Mihli_Aliapoh',321,3,21,255);     -- Cure III
INSERT INTO `mob_spell_lists` VALUES ('TRUST_Mihli_Aliapoh',321,4,41,255);     -- Cure IV
INSERT INTO `mob_spell_lists` VALUES ('TRUST_Mihli_Aliapoh',321,5,61,255);     -- Cure V
INSERT INTO `mob_spell_lists` VALUES ('TRUST_Mihli_Aliapoh',321,6,80,255);     -- Cure VI
INSERT INTO `mob_spell_lists` VALUES ('TRUST_Mihli_Aliapoh',321,14,6,255);     -- Poisona
INSERT INTO `mob_spell_lists` VALUES ('TRUST_Mihli_Aliapoh',321,15,9,255);     -- Paralyna
INSERT INTO `mob_spell_lists` VALUES ('TRUST_Mihli_Aliapoh',321,16,14,255);    -- Blindna
INSERT INTO `mob_spell_lists` VALUES ('TRUST_Mihli_Aliapoh',321,17,19,255);    -- Silena
INSERT INTO `mob_spell_lists` VALUES ('TRUST_Mihli_Aliapoh',321,18,39,255);    -- Stona
INSERT INTO `mob_spell_lists` VALUES ('TRUST_Mihli_Aliapoh',321,19,34,255);    -- Viruna
INSERT INTO `mob_spell_lists` VALUES ('TRUST_Mihli_Aliapoh',321,20,29,255);    -- Cursna
INSERT INTO `mob_spell_lists` VALUES ('TRUST_Mihli_Aliapoh',321,43,7,255);     -- Protect
INSERT INTO `mob_spell_lists` VALUES ('TRUST_Mihli_Aliapoh',321,44,27,255);    -- Protect II
INSERT INTO `mob_spell_lists` VALUES ('TRUST_Mihli_Aliapoh',321,45,47,255);    -- Protect III
INSERT INTO `mob_spell_lists` VALUES ('TRUST_Mihli_Aliapoh',321,46,63,255);    -- Protect IV
INSERT INTO `mob_spell_lists` VALUES ('TRUST_Mihli_Aliapoh',321,47,76,255);    -- Protect V
INSERT INTO `mob_spell_lists` VALUES ('TRUST_Mihli_Aliapoh',321,48,17,255);    -- Shell
INSERT INTO `mob_spell_lists` VALUES ('TRUST_Mihli_Aliapoh',321,49,37,255);    -- Shell II
INSERT INTO `mob_spell_lists` VALUES ('TRUST_Mihli_Aliapoh',321,50,57,255);    -- Shell III
INSERT INTO `mob_spell_lists` VALUES ('TRUST_Mihli_Aliapoh',321,51,68,255);    -- Shell IV
INSERT INTO `mob_spell_lists` VALUES ('TRUST_Mihli_Aliapoh',321,52,76,255);    -- Shell V
INSERT INTO `mob_spell_lists` VALUES ('TRUST_Mihli_Aliapoh',321,56,13,255);    -- Slow
INSERT INTO `mob_spell_lists` VALUES ('TRUST_Mihli_Aliapoh',321,58,4,255);     -- Paralyze
INSERT INTO `mob_spell_lists` VALUES ('TRUST_Mihli_Aliapoh',321,95,32,255);    -- Esuna
INSERT INTO `mob_spell_lists` VALUES ('TRUST_Mihli_Aliapoh',321,125,7,255);    -- Protectra
INSERT INTO `mob_spell_lists` VALUES ('TRUST_Mihli_Aliapoh',321,126,27,255);   -- Protectra II
INSERT INTO `mob_spell_lists` VALUES ('TRUST_Mihli_Aliapoh',321,127,47,255);   -- Protectra III
INSERT INTO `mob_spell_lists` VALUES ('TRUST_Mihli_Aliapoh',321,128,63,255);   -- Protectra IV
INSERT INTO `mob_spell_lists` VALUES ('TRUST_Mihli_Aliapoh',321,129,75,255);   -- Protectra V
INSERT INTO `mob_spell_lists` VALUES ('TRUST_Mihli_Aliapoh',321,130,17,255);   -- Shellra
INSERT INTO `mob_spell_lists` VALUES ('TRUST_Mihli_Aliapoh',321,131,37,255);   -- Shellra II
INSERT INTO `mob_spell_lists` VALUES ('TRUST_Mihli_Aliapoh',321,132,57,255);   -- Shellra III
INSERT INTO `mob_spell_lists` VALUES ('TRUST_Mihli_Aliapoh',321,133,68,255);   -- Shellra IV
INSERT INTO `mob_spell_lists` VALUES ('TRUST_Mihli_Aliapoh',321,134,75,255);   -- Shellra V
INSERT INTO `mob_spell_lists` VALUES ('TRUST_Mihli_Aliapoh',321,143,32,255);   -- Erase

INSERT INTO `mob_spell_lists` VALUES ('TRUST_Valaineral',322,1,5,255);         -- Cure
INSERT INTO `mob_spell_lists` VALUES ('TRUST_Valaineral',322,2,17,255);        -- Cure II
INSERT INTO `mob_spell_lists` VALUES ('TRUST_Valaineral',322,3,30,255);        -- Cure III
INSERT INTO `mob_spell_lists` VALUES ('TRUST_Valaineral',322,4,55,255);        -- Cure IV
INSERT INTO `mob_spell_lists` VALUES ('TRUST_Valaineral',322,112,37,255);      -- Flash

INSERT INTO `mob_spell_lists` VALUES ('TRUST_Joachim',323,1,2,255);            -- Cure
INSERT INTO `mob_spell_lists` VALUES ('TRUST_Joachim',323,2,22,255);           -- Cure II
INSERT INTO `mob_spell_lists` VALUES ('TRUST_Joachim',323,3,42,255);           -- Cure III
INSERT INTO `mob_spell_lists` VALUES ('TRUST_Joachim',323,4,82,255);           -- Cure IV
INSERT INTO `mob_spell_lists` VALUES ('TRUST_Joachim',323,14,12,255);          -- Poisona
INSERT INTO `mob_spell_lists` VALUES ('TRUST_Joachim',323,15,18,255);          -- Paralyna
INSERT INTO `mob_spell_lists` VALUES ('TRUST_Joachim',323,16,28,255);          -- Blindna
INSERT INTO `mob_spell_lists` VALUES ('TRUST_Joachim',323,17,38,255);          -- Silena
INSERT INTO `mob_spell_lists` VALUES ('TRUST_Joachim',323,18,78,255);          -- Stona
INSERT INTO `mob_spell_lists` VALUES ('TRUST_Joachim',323,19,68,255);          -- Viruna
INSERT INTO `mob_spell_lists` VALUES ('TRUST_Joachim',323,20,58,255);          -- Cursna
INSERT INTO `mob_spell_lists` VALUES ('TRUST_Joachim',323,378,5,255);          -- Army's Paeon
INSERT INTO `mob_spell_lists` VALUES ('TRUST_Joachim',323,379,15,255);         -- Army's Paeon II
INSERT INTO `mob_spell_lists` VALUES ('TRUST_Joachim',323,380,35,255);         -- Army's Paeon III
INSERT INTO `mob_spell_lists` VALUES ('TRUST_Joachim',323,381,45,255);         -- Army's Paeon IV
INSERT INTO `mob_spell_lists` VALUES ('TRUST_Joachim',323,382,65,255);         -- Army's Paeon V
INSERT INTO `mob_spell_lists` VALUES ('TRUST_Joachim',323,383,78,255);         -- Army's Paeon VI
INSERT INTO `mob_spell_lists` VALUES ('TRUST_Joachim',323,386,25,255);         -- Mage's Ballad
INSERT INTO `mob_spell_lists` VALUES ('TRUST_Joachim',323,387,55,255);         -- Mage's Ballad II
INSERT INTO `mob_spell_lists` VALUES ('TRUST_Joachim',323,388,80,255);         -- Mage's Ballad III
INSERT INTO `mob_spell_lists` VALUES ('TRUST_Joachim',323,399,11,255);         -- Sword Madrigal
INSERT INTO `mob_spell_lists` VALUES ('TRUST_Joachim',323,400,51,255);         -- Blade Madrigal
INSERT INTO `mob_spell_lists` VALUES ('TRUST_Joachim',323,419,29,255);         -- Advancing March
INSERT INTO `mob_spell_lists` VALUES ('TRUST_Joachim',323,420,60,255);         -- Victory March
INSERT INTO `mob_spell_lists` VALUES ('TRUST_Joachim',323,421,39,255);         -- Battlefield Elegy
INSERT INTO `mob_spell_lists` VALUES ('TRUST_Joachim',323,422,59,255);         -- Carnage Elegy

-- INSERT INTO `mob_spell_lists` VALUES ('TRUST_Naja_Salaheem',324,0,1,255);   -- none (reserved)

INSERT INTO `mob_spell_lists` VALUES ('TRUST_Prishe',325,1,2,255);             -- Cure
INSERT INTO `mob_spell_lists` VALUES ('TRUST_Prishe',325,2,22,255);            -- Cure II
INSERT INTO `mob_spell_lists` VALUES ('TRUST_Prishe',325,3,42,255);            -- Cure III
INSERT INTO `mob_spell_lists` VALUES ('TRUST_Prishe',325,4,82,255);            -- Cure IV

INSERT INTO `mob_spell_lists` VALUES ('TRUST_Ulmia',326,386,25,255);           -- Mage's Ballad
INSERT INTO `mob_spell_lists` VALUES ('TRUST_Ulmia',326,387,55,255);           -- Mage's Ballad II
INSERT INTO `mob_spell_lists` VALUES ('TRUST_Ulmia',326,388,80,255);           -- Mage's Ballad III
INSERT INTO `mob_spell_lists` VALUES ('TRUST_Ulmia',326,389,1,255);            -- Knight's Minne
INSERT INTO `mob_spell_lists` VALUES ('TRUST_Ulmia',326,390,21,255);           -- Knight's Minne II
INSERT INTO `mob_spell_lists` VALUES ('TRUST_Ulmia',326,391,41,255);           -- Knight's Minne III
INSERT INTO `mob_spell_lists` VALUES ('TRUST_Ulmia',326,392,61,255);           -- Knight's Minne IV
INSERT INTO `mob_spell_lists` VALUES ('TRUST_Ulmia',326,393,80,255);           -- Knight's Minne V
INSERT INTO `mob_spell_lists` VALUES ('TRUST_Ulmia',326,394,3,255);            -- Valor Minuet
INSERT INTO `mob_spell_lists` VALUES ('TRUST_Ulmia',326,395,23,255);           -- Valor Minuet II
INSERT INTO `mob_spell_lists` VALUES ('TRUST_Ulmia',326,396,43,255);           -- Valor Minuet III
INSERT INTO `mob_spell_lists` VALUES ('TRUST_Ulmia',326,397,63,255);           -- Valor Minuet IV
INSERT INTO `mob_spell_lists` VALUES ('TRUST_Ulmia',326,398,87,255);           -- Valor Minuet V
INSERT INTO `mob_spell_lists` VALUES ('TRUST_Ulmia',326,399,11,255);           -- Sword Madrigal
INSERT INTO `mob_spell_lists` VALUES ('TRUST_Ulmia',326,400,51,255);           -- Blade Madrigal
INSERT INTO `mob_spell_lists` VALUES ('TRUST_Ulmia',326,402,71,255);           -- Archers Prelude
INSERT INTO `mob_spell_lists` VALUES ('TRUST_Ulmia',326,419,29,255);           -- Advancing March
INSERT INTO `mob_spell_lists` VALUES ('TRUST_Ulmia',326,420,60,255);           -- Victory March
INSERT INTO `mob_spell_lists` VALUES ('TRUST_Ulmia',326,470,82,255);           -- Sentinels Scherzo

INSERT INTO `mob_spell_lists` VALUES ('TRUST_Shikaree_Z',327,1,2,255);         -- Cure
INSERT INTO `mob_spell_lists` VALUES ('TRUST_Shikaree_Z',327,2,22,255);        -- Cure II
INSERT INTO `mob_spell_lists` VALUES ('TRUST_Shikaree_Z',327,3,42,255);        -- Cure III
INSERT INTO `mob_spell_lists` VALUES ('TRUST_Shikaree_Z',327,4,82,255);        -- Cure IV
INSERT INTO `mob_spell_lists` VALUES ('TRUST_Shikaree_Z',327,14,12,255);       -- Poisona
INSERT INTO `mob_spell_lists` VALUES ('TRUST_Shikaree_Z',327,15,18,255);       -- Paralyna
INSERT INTO `mob_spell_lists` VALUES ('TRUST_Shikaree_Z',327,16,28,255);       -- Blindna
INSERT INTO `mob_spell_lists` VALUES ('TRUST_Shikaree_Z',327,17,38,255);       -- Silena
INSERT INTO `mob_spell_lists` VALUES ('TRUST_Shikaree_Z',327,18,78,255);       -- Stona
INSERT INTO `mob_spell_lists` VALUES ('TRUST_Shikaree_Z',327,19,68,255);       -- Viruna
INSERT INTO `mob_spell_lists` VALUES ('TRUST_Shikaree_Z',327,20,58,255);       -- Cursna
INSERT INTO `mob_spell_lists` VALUES ('TRUST_Shikaree_Z',327,57,80,255);       -- Haste

INSERT INTO `mob_spell_lists` VALUES ('TRUST_Cherukiki',328,1,1,255);          -- Cure
INSERT INTO `mob_spell_lists` VALUES ('TRUST_Cherukiki',328,2,11,255);         -- Cure II
INSERT INTO `mob_spell_lists` VALUES ('TRUST_Cherukiki',328,3,21,255);         -- Cure III
INSERT INTO `mob_spell_lists` VALUES ('TRUST_Cherukiki',328,4,41,255);         -- Cure IV
INSERT INTO `mob_spell_lists` VALUES ('TRUST_Cherukiki',328,5,61,255);         -- Cure V
INSERT INTO `mob_spell_lists` VALUES ('TRUST_Cherukiki',328,6,80,255);         -- Cure VI
INSERT INTO `mob_spell_lists` VALUES ('TRUST_Cherukiki',328,56,13,255);        -- Slow
INSERT INTO `mob_spell_lists` VALUES ('TRUST_Cherukiki',328,57,40,255);        -- Haste
INSERT INTO `mob_spell_lists` VALUES ('TRUST_Cherukiki',328,58,4,255);         -- Paralyze
INSERT INTO `mob_spell_lists` VALUES ('TRUST_Cherukiki',328,59,4,255);         -- Silence
INSERT INTO `mob_spell_lists` VALUES ('TRUST_Cherukiki',328,108,21,255);       -- Regen
INSERT INTO `mob_spell_lists` VALUES ('TRUST_Cherukiki',328,110,44,255);       -- Regen II
INSERT INTO `mob_spell_lists` VALUES ('TRUST_Cherukiki',328,111,66,255);       -- Regen III
INSERT INTO `mob_spell_lists` VALUES ('TRUST_Cherukiki',328,125,7,255);        -- Protectra
INSERT INTO `mob_spell_lists` VALUES ('TRUST_Cherukiki',328,126,27,255);       -- Protectra II
INSERT INTO `mob_spell_lists` VALUES ('TRUST_Cherukiki',328,127,47,255);       -- Protectra III
INSERT INTO `mob_spell_lists` VALUES ('TRUST_Cherukiki',328,128,63,255);       -- Protectra IV
INSERT INTO `mob_spell_lists` VALUES ('TRUST_Cherukiki',328,129,75,255);       -- Protectra V
INSERT INTO `mob_spell_lists` VALUES ('TRUST_Cherukiki',328,130,17,255);       -- Shellra
INSERT INTO `mob_spell_lists` VALUES ('TRUST_Cherukiki',328,131,37,255);       -- Shellra II
INSERT INTO `mob_spell_lists` VALUES ('TRUST_Cherukiki',328,132,57,255);       -- Shellra III
INSERT INTO `mob_spell_lists` VALUES ('TRUST_Cherukiki',328,133,68,255);       -- Shellra IV
INSERT INTO `mob_spell_lists` VALUES ('TRUST_Cherukiki',328,134,75,255);       -- Shellra V
INSERT INTO `mob_spell_lists` VALUES ('TRUST_Cherukiki',328,477,86,255);       -- Regen IV

-- INSERT INTO `mob_spell_lists` VALUES ('TRUST_Iron_Eater',329,0,1,255);      -- none (reserved)

INSERT INTO `mob_spell_lists` VALUES ('TRUST_Gessho',330,338,12,255);          -- Utsusemi: Ichi
INSERT INTO `mob_spell_lists` VALUES ('TRUST_Gessho',330,339,37,255);          -- Utsusemi: Ni
INSERT INTO `mob_spell_lists` VALUES ('TRUST_Gessho',330,344,23,255);          -- Hojo: Ichi
INSERT INTO `mob_spell_lists` VALUES ('TRUST_Gessho',330,345,48,255);          -- Hojo: Ni
INSERT INTO `mob_spell_lists` VALUES ('TRUST_Gessho',330,347,19,255);          -- Kurayami: Ichi
INSERT INTO `mob_spell_lists` VALUES ('TRUST_Gessho',330,348,44,255);          -- Kurayami: Ni

INSERT INTO `mob_spell_lists` VALUES ('TRUST_Gadalar',331,174,28,255);         -- Firaga
INSERT INTO `mob_spell_lists` VALUES ('TRUST_Gadalar',331,175,53,255);         -- Firaga II
INSERT INTO `mob_spell_lists` VALUES ('TRUST_Gadalar',331,176,69,255);         -- Firaga III
INSERT INTO `mob_spell_lists` VALUES ('TRUST_Gadalar',331,249,10,255);         -- Blaze Spikes

INSERT INTO `mob_spell_lists` VALUES ('TRUST_Rainemard',332,43,7,255);         -- Protect
INSERT INTO `mob_spell_lists` VALUES ('TRUST_Rainemard',332,44,27,255);        -- Protect II
INSERT INTO `mob_spell_lists` VALUES ('TRUST_Rainemard',332,45,47,255);        -- Protect III
INSERT INTO `mob_spell_lists` VALUES ('TRUST_Rainemard',332,46,63,255);        -- Protect IV
INSERT INTO `mob_spell_lists` VALUES ('TRUST_Rainemard',332,47,77,255);        -- Protect V
INSERT INTO `mob_spell_lists` VALUES ('TRUST_Rainemard',332,48,17,255);        -- Shell
INSERT INTO `mob_spell_lists` VALUES ('TRUST_Rainemard',332,49,37,255);        -- Shell II
INSERT INTO `mob_spell_lists` VALUES ('TRUST_Rainemard',332,50,57,255);        -- Shell III
INSERT INTO `mob_spell_lists` VALUES ('TRUST_Rainemard',332,51,68,255);        -- Shell IV
INSERT INTO `mob_spell_lists` VALUES ('TRUST_Rainemard',332,52,87,255);        -- Shell V
INSERT INTO `mob_spell_lists` VALUES ('TRUST_Rainemard',332,57,40,255);        -- Haste
INSERT INTO `mob_spell_lists` VALUES ('TRUST_Rainemard',332,100,24,255);       -- Enfire
INSERT INTO `mob_spell_lists` VALUES ('TRUST_Rainemard',332,101,22,255);       -- Enblizzard
INSERT INTO `mob_spell_lists` VALUES ('TRUST_Rainemard',332,102,20,255);       -- Enaero
INSERT INTO `mob_spell_lists` VALUES ('TRUST_Rainemard',332,103,18,255);       -- Enstone
INSERT INTO `mob_spell_lists` VALUES ('TRUST_Rainemard',332,104,16,255);       -- Enthunder
INSERT INTO `mob_spell_lists` VALUES ('TRUST_Rainemard',332,105,27,255);       -- Enwater
INSERT INTO `mob_spell_lists` VALUES ('TRUST_Rainemard',332,106,33,255);       -- Phalanx
INSERT INTO `mob_spell_lists` VALUES ('TRUST_Rainemard',332,107,33,255);       -- Phalanx II
INSERT INTO `mob_spell_lists` VALUES ('TRUST_Rainemard',332,109,41,255);       -- Refresh
INSERT INTO `mob_spell_lists` VALUES ('TRUST_Rainemard',332,473,82,255);       -- Refresh II
INSERT INTO `mob_spell_lists` VALUES ('TRUST_Rainemard',332,511,96,255);       -- Haste II
INSERT INTO `mob_spell_lists` VALUES ('TRUST_Rainemard',332,841,35,255);       -- Distract
INSERT INTO `mob_spell_lists` VALUES ('TRUST_Rainemard',332,842,85,255);       -- Distract II
INSERT INTO `mob_spell_lists` VALUES ('TRUST_Rainemard',332,843,42,255);       -- Frazzle
INSERT INTO `mob_spell_lists` VALUES ('TRUST_Rainemard',332,844,92,255);       -- Frazzle II

INSERT INTO `mob_spell_lists` VALUES ('TRUST_Ingrid',333,20,29,255);           -- Cursna
INSERT INTO `mob_spell_lists` VALUES ('TRUST_Ingrid',333,28,5,255);            -- Banish
INSERT INTO `mob_spell_lists` VALUES ('TRUST_Ingrid',333,29,30,255);           -- Banish II
INSERT INTO `mob_spell_lists` VALUES ('TRUST_Ingrid',333,30,65,255);           -- Banish III
INSERT INTO `mob_spell_lists` VALUES ('TRUST_Ingrid',333,57,40,255);           -- Haste

INSERT INTO `mob_spell_lists` VALUES ('TRUST_Lehko_Habhoka',334,144,26,255);   -- Fire
INSERT INTO `mob_spell_lists` VALUES ('TRUST_Lehko_Habhoka',334,145,76,255);   -- Fire II
INSERT INTO `mob_spell_lists` VALUES ('TRUST_Lehko_Habhoka',334,149,34,255);   -- Blizzard
INSERT INTO `mob_spell_lists` VALUES ('TRUST_Lehko_Habhoka',334,150,84,255);   -- Blizzard II
INSERT INTO `mob_spell_lists` VALUES ('TRUST_Lehko_Habhoka',334,154,18,255);   -- Aero
INSERT INTO `mob_spell_lists` VALUES ('TRUST_Lehko_Habhoka',334,155,68,255);   -- Aero II
INSERT INTO `mob_spell_lists` VALUES ('TRUST_Lehko_Habhoka',334,159,2,255);    -- Stone
INSERT INTO `mob_spell_lists` VALUES ('TRUST_Lehko_Habhoka',334,160,52,255);   -- Stone II
INSERT INTO `mob_spell_lists` VALUES ('TRUST_Lehko_Habhoka',334,164,42,255);   -- Thunder
INSERT INTO `mob_spell_lists` VALUES ('TRUST_Lehko_Habhoka',334,165,92,255);   -- Thunder II
INSERT INTO `mob_spell_lists` VALUES ('TRUST_Lehko_Habhoka',334,169,10,255);   -- Water
INSERT INTO `mob_spell_lists` VALUES ('TRUST_Lehko_Habhoka',334,170,60,255);   -- Water II

INSERT INTO `mob_spell_lists` VALUES ('TRUST_Nashmeira',335,1,2,255);          -- Cure
INSERT INTO `mob_spell_lists` VALUES ('TRUST_Nashmeira',335,2,22,255);         -- Cure II
INSERT INTO `mob_spell_lists` VALUES ('TRUST_Nashmeira',335,3,42,255);         -- Cure III
INSERT INTO `mob_spell_lists` VALUES ('TRUST_Nashmeira',335,4,82,255);         -- Cure IV
INSERT INTO `mob_spell_lists` VALUES ('TRUST_Nashmeira',335,14,12,255);        -- Poisona
INSERT INTO `mob_spell_lists` VALUES ('TRUST_Nashmeira',335,15,18,255);        -- Paralyna
INSERT INTO `mob_spell_lists` VALUES ('TRUST_Nashmeira',335,16,28,255);        -- Blindna
INSERT INTO `mob_spell_lists` VALUES ('TRUST_Nashmeira',335,17,38,255);        -- Silena
INSERT INTO `mob_spell_lists` VALUES ('TRUST_Nashmeira',335,18,78,255);        -- Stona
INSERT INTO `mob_spell_lists` VALUES ('TRUST_Nashmeira',335,19,68,255);        -- Viruna
INSERT INTO `mob_spell_lists` VALUES ('TRUST_Nashmeira',335,20,58,255);        -- Cursna
INSERT INTO `mob_spell_lists` VALUES ('TRUST_Nashmeira',335,143,64,255);       -- Erase

-- INSERT INTO `mob_spell_lists` VALUES ('TRUST_Zazarg',336,0,1,255);          -- none (reserved)

INSERT INTO `mob_spell_lists` VALUES ('TRUST_Ovjang',337,56,13,255);           -- Slow
INSERT INTO `mob_spell_lists` VALUES ('TRUST_Ovjang',337,58,6,255);            -- Paralyze
INSERT INTO `mob_spell_lists` VALUES ('TRUST_Ovjang',337,59,18,255);           -- Silence
INSERT INTO `mob_spell_lists` VALUES ('TRUST_Ovjang',337,144,19,255);          -- Fire
INSERT INTO `mob_spell_lists` VALUES ('TRUST_Ovjang',337,145,50,255);          -- Fire II
INSERT INTO `mob_spell_lists` VALUES ('TRUST_Ovjang',337,146,71,255);          -- Fire III
INSERT INTO `mob_spell_lists` VALUES ('TRUST_Ovjang',337,147,86,255);          -- Fire IV
INSERT INTO `mob_spell_lists` VALUES ('TRUST_Ovjang',337,149,24,255);          -- Blizzard
INSERT INTO `mob_spell_lists` VALUES ('TRUST_Ovjang',337,150,55,255);          -- Blizzard II
INSERT INTO `mob_spell_lists` VALUES ('TRUST_Ovjang',337,151,73,255);          -- Blizzard III
INSERT INTO `mob_spell_lists` VALUES ('TRUST_Ovjang',337,152,89,255);          -- Blizzard IV
INSERT INTO `mob_spell_lists` VALUES ('TRUST_Ovjang',337,154,14,255);          -- Aero
INSERT INTO `mob_spell_lists` VALUES ('TRUST_Ovjang',337,155,45,255);          -- Aero II
INSERT INTO `mob_spell_lists` VALUES ('TRUST_Ovjang',337,156,69,255);          -- Aero III
INSERT INTO `mob_spell_lists` VALUES ('TRUST_Ovjang',337,157,83,255);          -- Aero IV
INSERT INTO `mob_spell_lists` VALUES ('TRUST_Ovjang',337,159,4,255);           -- Stone
INSERT INTO `mob_spell_lists` VALUES ('TRUST_Ovjang',337,160,35,255);          -- Stone II
INSERT INTO `mob_spell_lists` VALUES ('TRUST_Ovjang',337,161,65,255);          -- Stone III
INSERT INTO `mob_spell_lists` VALUES ('TRUST_Ovjang',337,162,77,255);          -- Stone IV
INSERT INTO `mob_spell_lists` VALUES ('TRUST_Ovjang',337,164,29,255);          -- Thunder
INSERT INTO `mob_spell_lists` VALUES ('TRUST_Ovjang',337,165,60,255);          -- Thunder II
INSERT INTO `mob_spell_lists` VALUES ('TRUST_Ovjang',337,166,75,255);          -- Thunder III
INSERT INTO `mob_spell_lists` VALUES ('TRUST_Ovjang',337,167,92,255);          -- Thunder IV
INSERT INTO `mob_spell_lists` VALUES ('TRUST_Ovjang',337,169,9,255);           -- Water
INSERT INTO `mob_spell_lists` VALUES ('TRUST_Ovjang',337,170,40,255);          -- Water II
INSERT INTO `mob_spell_lists` VALUES ('TRUST_Ovjang',337,171,67,255);          -- Water III
INSERT INTO `mob_spell_lists` VALUES ('TRUST_Ovjang',337,172,80,255);          -- Water IV
INSERT INTO `mob_spell_lists` VALUES ('TRUST_Ovjang',337,260,32,255);          -- Dispel

-- INSERT INTO `mob_spell_lists` VALUES ('TRUST_Mnejing',338,0,1,255);         -- none (reserved)
-- INSERT INTO `mob_spell_lists` VALUES ('TRUST_Sakura',339,0,1,255);          -- none (reserved)
-- INSERT INTO `mob_spell_lists` VALUES ('TRUST_Luzaf',340,0,1,255);           -- none (reserved)
-- INSERT INTO `mob_spell_lists` VALUES ('TRUST_Najelith',341,0,1,255);        -- none (reserved)
-- INSERT INTO `mob_spell_lists` VALUES ('TRUST_Aldo',342,0,1,255);            -- none (reserved)
-- INSERT INTO `mob_spell_lists` VALUES ('TRUST_Moogle',343,0,1,255);          -- none (reserved)

INSERT INTO `mob_spell_lists` VALUES ('TRUST_Fablinix',344,1,8,255);           -- Cure
INSERT INTO `mob_spell_lists` VALUES ('TRUST_Fablinix',344,2,26,255);          -- Cure II
INSERT INTO `mob_spell_lists` VALUES ('TRUST_Fablinix',344,3,52,255);          -- Cure III
INSERT INTO `mob_spell_lists` VALUES ('TRUST_Fablinix',344,4,96,255);          -- Cure IV
INSERT INTO `mob_spell_lists` VALUES ('TRUST_Fablinix',344,105,27,255);        -- Enwater
INSERT INTO `mob_spell_lists` VALUES ('TRUST_Fablinix',344,252,45,255);        -- Stun

-- INSERT INTO `mob_spell_lists` VALUES ('TRUST_Maat',345,0,1,255);            -- none (reserved)

INSERT INTO `mob_spell_lists` VALUES ('TRUST_D_Shantotto',346,144,9,255);      -- Fire
INSERT INTO `mob_spell_lists` VALUES ('TRUST_D_Shantotto',346,145,34,255);     -- Fire II
INSERT INTO `mob_spell_lists` VALUES ('TRUST_D_Shantotto',346,146,59,255);     -- Fire III
INSERT INTO `mob_spell_lists` VALUES ('TRUST_D_Shantotto',346,147,72,255);     -- Fire IV
INSERT INTO `mob_spell_lists` VALUES ('TRUST_D_Shantotto',346,148,83,255);     -- Fire V
INSERT INTO `mob_spell_lists` VALUES ('TRUST_D_Shantotto',346,149,17,255);     -- Blizzard
INSERT INTO `mob_spell_lists` VALUES ('TRUST_D_Shantotto',346,150,42,255);     -- Blizzard II
INSERT INTO `mob_spell_lists` VALUES ('TRUST_D_Shantotto',346,151,64,255);     -- Blizzard III
INSERT INTO `mob_spell_lists` VALUES ('TRUST_D_Shantotto',346,152,74,255);     -- Blizzard IV
INSERT INTO `mob_spell_lists` VALUES ('TRUST_D_Shantotto',346,153,89,255);     -- Blizzard V
INSERT INTO `mob_spell_lists` VALUES ('TRUST_D_Shantotto',346,154,9,255);      -- Aero
INSERT INTO `mob_spell_lists` VALUES ('TRUST_D_Shantotto',346,155,34,255);     -- Aero II
INSERT INTO `mob_spell_lists` VALUES ('TRUST_D_Shantotto',346,156,59,255);     -- Aero III
INSERT INTO `mob_spell_lists` VALUES ('TRUST_D_Shantotto',346,157,72,255);     -- Aero IV
INSERT INTO `mob_spell_lists` VALUES ('TRUST_D_Shantotto',346,158,83,255);     -- Aero V
INSERT INTO `mob_spell_lists` VALUES ('TRUST_D_Shantotto',346,159,1,255);      -- Stone
INSERT INTO `mob_spell_lists` VALUES ('TRUST_D_Shantotto',346,160,26,255);     -- Stone II
INSERT INTO `mob_spell_lists` VALUES ('TRUST_D_Shantotto',346,161,51,255);     -- Stone III
INSERT INTO `mob_spell_lists` VALUES ('TRUST_D_Shantotto',346,162,68,255);     -- Stone IV
INSERT INTO `mob_spell_lists` VALUES ('TRUST_D_Shantotto',346,163,77,255);     -- Stone V
INSERT INTO `mob_spell_lists` VALUES ('TRUST_D_Shantotto',346,164,21,255);     -- Thunder
INSERT INTO `mob_spell_lists` VALUES ('TRUST_D_Shantotto',346,165,46,255);     -- Thunder II
INSERT INTO `mob_spell_lists` VALUES ('TRUST_D_Shantotto',346,166,66,255);     -- Thunder III
INSERT INTO `mob_spell_lists` VALUES ('TRUST_D_Shantotto',346,167,75,255);     -- Thunder IV
INSERT INTO `mob_spell_lists` VALUES ('TRUST_D_Shantotto',346,168,92,255);     -- Thunder V
INSERT INTO `mob_spell_lists` VALUES ('TRUST_D_Shantotto',346,169,5,255);      -- Water
INSERT INTO `mob_spell_lists` VALUES ('TRUST_D_Shantotto',346,170,30,255);     -- Water II
INSERT INTO `mob_spell_lists` VALUES ('TRUST_D_Shantotto',346,171,55,255);     -- Water III
INSERT INTO `mob_spell_lists` VALUES ('TRUST_D_Shantotto',346,172,70,255);     -- Water IV
INSERT INTO `mob_spell_lists` VALUES ('TRUST_D_Shantotto',346,173,80,255);     -- Water V

-- INSERT INTO `mob_spell_lists` VALUES ('TRUST_Star_Sibyl',347,0,1,255);      -- none (reserved)

INSERT INTO `mob_spell_lists` VALUES ('TRUST_Karaha-Baruha',348,1,1,255);      -- Cure
INSERT INTO `mob_spell_lists` VALUES ('TRUST_Karaha-Baruha',348,2,11,255);     -- Cure II
INSERT INTO `mob_spell_lists` VALUES ('TRUST_Karaha-Baruha',348,3,21,255);     -- Cure III
INSERT INTO `mob_spell_lists` VALUES ('TRUST_Karaha-Baruha',348,4,41,255);     -- Cure IV
INSERT INTO `mob_spell_lists` VALUES ('TRUST_Karaha-Baruha',348,5,61,255);     -- Cure V
INSERT INTO `mob_spell_lists` VALUES ('TRUST_Karaha-Baruha',348,6,80,255);     -- Cure VI
INSERT INTO `mob_spell_lists` VALUES ('TRUST_Karaha-Baruha',348,57,40,255);    -- Haste
INSERT INTO `mob_spell_lists` VALUES ('TRUST_Karaha-Baruha',348,64,25,255);    -- Barthundra
INSERT INTO `mob_spell_lists` VALUES ('TRUST_Karaha-Baruha',348,65,5,255);     -- Barstonra
INSERT INTO `mob_spell_lists` VALUES ('TRUST_Karaha-Baruha',348,66,17,255);    -- Barfira
INSERT INTO `mob_spell_lists` VALUES ('TRUST_Karaha-Baruha',348,67,21,255);    -- Barblizzara
INSERT INTO `mob_spell_lists` VALUES ('TRUST_Karaha-Baruha',348,68,13,255);    -- Baraera
INSERT INTO `mob_spell_lists` VALUES ('TRUST_Karaha-Baruha',348,69,5,255);     -- Barstonra
INSERT INTO `mob_spell_lists` VALUES ('TRUST_Karaha-Baruha',348,70,25,255);    -- Barthundra
INSERT INTO `mob_spell_lists` VALUES ('TRUST_Karaha-Baruha',348,71,9,255);     -- Barwatera
INSERT INTO `mob_spell_lists` VALUES ('TRUST_Karaha-Baruha',348,125,7,255);    -- Protectra
INSERT INTO `mob_spell_lists` VALUES ('TRUST_Karaha-Baruha',348,126,27,255);   -- Protectra II
INSERT INTO `mob_spell_lists` VALUES ('TRUST_Karaha-Baruha',348,127,47,255);   -- Protectra III
INSERT INTO `mob_spell_lists` VALUES ('TRUST_Karaha-Baruha',348,128,63,255);   -- Protectra IV
INSERT INTO `mob_spell_lists` VALUES ('TRUST_Karaha-Baruha',348,129,75,255);   -- Protectra V
INSERT INTO `mob_spell_lists` VALUES ('TRUST_Karaha-Baruha',348,130,17,255);   -- Shellra
INSERT INTO `mob_spell_lists` VALUES ('TRUST_Karaha-Baruha',348,131,37,255);   -- Shellra II
INSERT INTO `mob_spell_lists` VALUES ('TRUST_Karaha-Baruha',348,132,57,255);   -- Shellra III
INSERT INTO `mob_spell_lists` VALUES ('TRUST_Karaha-Baruha',348,133,68,255);   -- Shellra IV
INSERT INTO `mob_spell_lists` VALUES ('TRUST_Karaha-Baruha',348,134,75,255);   -- Shellra V

-- INSERT INTO `mob_spell_lists` VALUES ('TRUST_Cid',349,0,1,255);             -- none (reserved)
-- INSERT INTO `mob_spell_lists` VALUES ('TRUST_Gilgamesh',350,0,1,255);       -- none (reserved)
-- INSERT INTO `mob_spell_lists` VALUES ('TRUST_Areuhat',351,0,1,255);         -- none (reserved)
-- INSERT INTO `mob_spell_lists` VALUES ('TRUST_Semih_Lafihna',352,0,1,255);   -- none (reserved)
-- INSERT INTO `mob_spell_lists` VALUES ('TRUST_Elivira',353,0,1,255);         -- none (reserved)

INSERT INTO `mob_spell_lists` VALUES ('TRUST_Noillurie',354,1,2,255);          -- Cure
INSERT INTO `mob_spell_lists` VALUES ('TRUST_Noillurie',354,2,22,255);         -- Cure II
INSERT INTO `mob_spell_lists` VALUES ('TRUST_Noillurie',354,3,42,255);         -- Cure III
INSERT INTO `mob_spell_lists` VALUES ('TRUST_Noillurie',354,4,82,255);         -- Cure IV

-- INSERT INTO `mob_spell_lists` VALUES ('TRUST_Lhu_Mhakaracca',355,0,1,255);  -- none (reserved)

INSERT INTO `mob_spell_lists` VALUES ('TRUST_Ferreous_Coffin',356,1,1,255);     -- Cure
INSERT INTO `mob_spell_lists` VALUES ('TRUST_Ferreous_Coffin',356,2,11,255);    -- Cure II
INSERT INTO `mob_spell_lists` VALUES ('TRUST_Ferreous_Coffin',356,3,21,255);    -- Cure III
INSERT INTO `mob_spell_lists` VALUES ('TRUST_Ferreous_Coffin',356,4,41,255);    -- Cure IV
INSERT INTO `mob_spell_lists` VALUES ('TRUST_Ferreous_Coffin',356,5,61,255);    -- Cure V
INSERT INTO `mob_spell_lists` VALUES ('TRUST_Ferreous_Coffin',356,6,80,255);    -- Cure VI
INSERT INTO `mob_spell_lists` VALUES ('TRUST_Ferreous_Coffin',356,12,25,255);   -- Raise
INSERT INTO `mob_spell_lists` VALUES ('TRUST_Ferreous_Coffin',356,13,56,255);   -- Raise II
INSERT INTO `mob_spell_lists` VALUES ('TRUST_Ferreous_Coffin',356,15,9,255);    -- Paralyna
INSERT INTO `mob_spell_lists` VALUES ('TRUST_Ferreous_Coffin',356,16,14,255);   -- Blindna
INSERT INTO `mob_spell_lists` VALUES ('TRUST_Ferreous_Coffin',356,17,19,255);   -- Silena
INSERT INTO `mob_spell_lists` VALUES ('TRUST_Ferreous_Coffin',356,18,39,255);   -- Stona
INSERT INTO `mob_spell_lists` VALUES ('TRUST_Ferreous_Coffin',356,19,34,255);   -- Viruna
INSERT INTO `mob_spell_lists` VALUES ('TRUST_Ferreous_Coffin',356,20,29,255);   -- Cursna
INSERT INTO `mob_spell_lists` VALUES ('TRUST_Ferreous_Coffin',356,57,40,255);   -- Haste
INSERT INTO `mob_spell_lists` VALUES ('TRUST_Ferreous_Coffin',356,140,70,255);  -- Raise III
INSERT INTO `mob_spell_lists` VALUES ('TRUST_Ferreous_Coffin',356,143,32,255);  -- Erase

-- INSERT INTO `mob_spell_lists` VALUES ('TRUST_Lilisette',357,0,1,255);        -- none (reserved)
-- INSERT INTO `mob_spell_lists` VALUES ('TRUST_Mumor',358,0,1,255);            -- none (reserved)
-- INSERT INTO `mob_spell_lists` VALUES ('TRUST_Uka_Totlihn',359,0,1,255);      -- none (reserved)
-- INSERT INTO `mob_spell_lists` VALUES ('TRUST_Klara',360,0,1,255);            -- none (reserved)
-- INSERT INTO `mob_spell_lists` VALUES ('TRUST_Romaa_Mihgo',361,0,1,255);      -- none (reserved)
-- INSERT INTO `mob_spell_lists` VALUES ('TRUST_Kuyin_Hathdenna',362,0,1,255);  -- none (reserved)

INSERT INTO `mob_spell_lists` VALUES ('TRUST_Rahal',363,1,5,255);               -- Cure
INSERT INTO `mob_spell_lists` VALUES ('TRUST_Rahal',363,2,17,255);              -- Cure II
INSERT INTO `mob_spell_lists` VALUES ('TRUST_Rahal',363,3,30,255);              -- Cure III
INSERT INTO `mob_spell_lists` VALUES ('TRUST_Rahal',363,4,55,255);              -- Cure IV
INSERT INTO `mob_spell_lists` VALUES ('TRUST_Rahal',363,106,77,255);            -- Phalanx
INSERT INTO `mob_spell_lists` VALUES ('TRUST_Rahal',363,112,37,255);            -- Flash
INSERT INTO `mob_spell_lists` VALUES ('TRUST_Rahal',363,310,85,255);            -- Enlight

INSERT INTO `mob_spell_lists` VALUES ('TRUST_Koru-Moru',364,1,3,255);           -- Cure
INSERT INTO `mob_spell_lists` VALUES ('TRUST_Koru-Moru',364,2,14,255);          -- Cure II
INSERT INTO `mob_spell_lists` VALUES ('TRUST_Koru-Moru',364,3,26,255);          -- Cure III
INSERT INTO `mob_spell_lists` VALUES ('TRUST_Koru-Moru',364,4,48,255);          -- Cure IV
INSERT INTO `mob_spell_lists` VALUES ('TRUST_Koru-Moru',364,23,1,255);          -- Dia
INSERT INTO `mob_spell_lists` VALUES ('TRUST_Koru-Moru',364,24,31,255);         -- Dia II
INSERT INTO `mob_spell_lists` VALUES ('TRUST_Koru-Moru',364,25,75,255);         -- Dia III
INSERT INTO `mob_spell_lists` VALUES ('TRUST_Koru-Moru',364,43,7,255);          -- Protect
INSERT INTO `mob_spell_lists` VALUES ('TRUST_Koru-Moru',364,44,27,255);         -- Protect II
INSERT INTO `mob_spell_lists` VALUES ('TRUST_Koru-Moru',364,45,47,255);         -- Protect III
INSERT INTO `mob_spell_lists` VALUES ('TRUST_Koru-Moru',364,46,63,255);         -- Protect IV
INSERT INTO `mob_spell_lists` VALUES ('TRUST_Koru-Moru',364,47,77,255);         -- Protect V
INSERT INTO `mob_spell_lists` VALUES ('TRUST_Koru-Moru',364,48,17,255);         -- Shell
INSERT INTO `mob_spell_lists` VALUES ('TRUST_Koru-Moru',364,49,37,255);         -- Shell II
INSERT INTO `mob_spell_lists` VALUES ('TRUST_Koru-Moru',364,50,57,255);         -- Shell III
INSERT INTO `mob_spell_lists` VALUES ('TRUST_Koru-Moru',364,51,68,255);         -- Shell IV
INSERT INTO `mob_spell_lists` VALUES ('TRUST_Koru-Moru',364,52,87,255);         -- Shell V
INSERT INTO `mob_spell_lists` VALUES ('TRUST_Koru-Moru',364,56,13,255);         -- Slow
INSERT INTO `mob_spell_lists` VALUES ('TRUST_Koru-Moru',364,57,40,255);         -- Haste
INSERT INTO `mob_spell_lists` VALUES ('TRUST_Koru-Moru',364,79,75,255);         -- Slow II
INSERT INTO `mob_spell_lists` VALUES ('TRUST_Koru-Moru',364,106,33,255);        -- Phalanx
INSERT INTO `mob_spell_lists` VALUES ('TRUST_Koru-Moru',364,107,75,255);        -- Phalanx II
INSERT INTO `mob_spell_lists` VALUES ('TRUST_Koru-Moru',364,109,41,255);        -- Refresh

INSERT INTO `mob_spell_lists` VALUES ('TRUST_Koru-Moru',364,260,32,255);        -- Dispel
INSERT INTO `mob_spell_lists` VALUES ('TRUST_Koru-Moru',364,473,82,255);        -- Refresh II
INSERT INTO `mob_spell_lists` VALUES ('TRUST_Koru-Moru',364,511,96,255);        -- Haste II
INSERT INTO `mob_spell_lists` VALUES ('TRUST_Koru-Moru',364,841,35,255);        -- Distract
INSERT INTO `mob_spell_lists` VALUES ('TRUST_Koru-Moru',364,842,85,255);        -- Distract II
INSERT INTO `mob_spell_lists` VALUES ('TRUST_Koru-Moru',364,845,48,255);        -- Flurry
INSERT INTO `mob_spell_lists` VALUES ('TRUST_Koru-Moru',364,846,96,255);        -- Flurry II

INSERT INTO `mob_spell_lists` VALUES ('TRUST_Pieuje_UC',365,1,1,255);           -- Cure
INSERT INTO `mob_spell_lists` VALUES ('TRUST_Pieuje_UC',365,2,11,255);          -- Cure II
INSERT INTO `mob_spell_lists` VALUES ('TRUST_Pieuje_UC',365,3,21,255);          -- Cure III
INSERT INTO `mob_spell_lists` VALUES ('TRUST_Pieuje_UC',365,4,41,255);          -- Cure IV
INSERT INTO `mob_spell_lists` VALUES ('TRUST_Pieuje_UC',365,5,61,255);          -- Cure V
INSERT INTO `mob_spell_lists` VALUES ('TRUST_Pieuje_UC',365,6,80,255);          -- Cure VI
INSERT INTO `mob_spell_lists` VALUES ('TRUST_Pieuje_UC',365,14,6,255);          -- Poisona
INSERT INTO `mob_spell_lists` VALUES ('TRUST_Pieuje_UC',365,15,9,255);          -- Paralyna
INSERT INTO `mob_spell_lists` VALUES ('TRUST_Pieuje_UC',365,16,14,255);         -- Blindna
INSERT INTO `mob_spell_lists` VALUES ('TRUST_Pieuje_UC',365,17,19,255);         -- Silena
INSERT INTO `mob_spell_lists` VALUES ('TRUST_Pieuje_UC',365,18,39,255);         -- Stona
INSERT INTO `mob_spell_lists` VALUES ('TRUST_Pieuje_UC',365,19,34,255);         -- Viruna
INSERT INTO `mob_spell_lists` VALUES ('TRUST_Pieuje_UC',365,20,29,255);         -- Cursna
INSERT INTO `mob_spell_lists` VALUES ('TRUST_Pieuje_UC',365,57,40,255);         -- Haste
INSERT INTO `mob_spell_lists` VALUES ('TRUST_Pieuje_UC',365,95,32,255);         -- Esuna
INSERT INTO `mob_spell_lists` VALUES ('TRUST_Pieuje_UC',365,96,55,255);         -- Auspice
INSERT INTO `mob_spell_lists` VALUES ('TRUST_Pieuje_UC',365,108,21,255);        -- Regen       Synergy:(Only on Trion)
INSERT INTO `mob_spell_lists` VALUES ('TRUST_Pieuje_UC',365,110,44,255);        -- Regen II    Synergy:(Only on Trion)
INSERT INTO `mob_spell_lists` VALUES ('TRUST_Pieuje_UC',365,111,66,255);        -- Regen III   Synergy:(Only on Trion)
INSERT INTO `mob_spell_lists` VALUES ('TRUST_Pieuje_UC',365,112,45,255);        -- Flash
INSERT INTO `mob_spell_lists` VALUES ('TRUST_Pieuje_UC',365,125,7,255);         -- Protectra
INSERT INTO `mob_spell_lists` VALUES ('TRUST_Pieuje_UC',365,126,27,255);        -- Protectra II
INSERT INTO `mob_spell_lists` VALUES ('TRUST_Pieuje_UC',365,127,47,255);        -- Protectra III
INSERT INTO `mob_spell_lists` VALUES ('TRUST_Pieuje_UC',365,128,63,255);        -- Protectra IV
INSERT INTO `mob_spell_lists` VALUES ('TRUST_Pieuje_UC',365,129,75,255);        -- Protectra V
INSERT INTO `mob_spell_lists` VALUES ('TRUST_Pieuje_UC',365,130,17,255);        -- Shellra
INSERT INTO `mob_spell_lists` VALUES ('TRUST_Pieuje_UC',365,131,37,255);        -- Shellra II
INSERT INTO `mob_spell_lists` VALUES ('TRUST_Pieuje_UC',365,132,57,255);        -- Shellra III
INSERT INTO `mob_spell_lists` VALUES ('TRUST_Pieuje_UC',365,133,68,255);        -- Shellra IV
INSERT INTO `mob_spell_lists` VALUES ('TRUST_Pieuje_UC',365,134,75,255);        -- Shellra V
INSERT INTO `mob_spell_lists` VALUES ('TRUST_Pieuje_UC',365,143,32,255);        -- Erase
INSERT INTO `mob_spell_lists` VALUES ('TRUST_Pieuje_UC',365,477,86,255);        -- Regen IV    Synergy:(Only on Trion)

-- INSERT INTO `mob_spell_lists` VALUES ('TRUST_Invincible_Shield_UC',366,0,1,255);  -- none (reserved)

INSERT INTO `mob_spell_lists` VALUES ('TRUST_Apururu_UC',367,1,1,255);          -- Cure
INSERT INTO `mob_spell_lists` VALUES ('TRUST_Apururu_UC',367,2,11,255);         -- Cure II
INSERT INTO `mob_spell_lists` VALUES ('TRUST_Apururu_UC',367,3,21,255);         -- Cure III
INSERT INTO `mob_spell_lists` VALUES ('TRUST_Apururu_UC',367,4,41,255);         -- Cure IV
INSERT INTO `mob_spell_lists` VALUES ('TRUST_Apururu_UC',367,5,61,255);         -- Cure V
INSERT INTO `mob_spell_lists` VALUES ('TRUST_Apururu_UC',367,6,80,255);         -- Cure VI
INSERT INTO `mob_spell_lists` VALUES ('TRUST_Apururu_UC',367,7,16,255);         -- Curaga
INSERT INTO `mob_spell_lists` VALUES ('TRUST_Apururu_UC',367,8,31,255);         -- Curaga II
INSERT INTO `mob_spell_lists` VALUES ('TRUST_Apururu_UC',367,9,51,255);         -- Curaga III
INSERT INTO `mob_spell_lists` VALUES ('TRUST_Apururu_UC',367,10,71,255);        -- Curaga IV
INSERT INTO `mob_spell_lists` VALUES ('TRUST_Apururu_UC',367,14,6,255);         -- Poisona
INSERT INTO `mob_spell_lists` VALUES ('TRUST_Apururu_UC',367,15,9,255);         -- Paralyna
INSERT INTO `mob_spell_lists` VALUES ('TRUST_Apururu_UC',367,16,14,255);        -- Blindna
INSERT INTO `mob_spell_lists` VALUES ('TRUST_Apururu_UC',367,17,19,255);        -- Silena
INSERT INTO `mob_spell_lists` VALUES ('TRUST_Apururu_UC',367,18,39,255);        -- Stona
INSERT INTO `mob_spell_lists` VALUES ('TRUST_Apururu_UC',367,19,34,255);        -- Viruna
INSERT INTO `mob_spell_lists` VALUES ('TRUST_Apururu_UC',367,20,29,255);        -- Cursna
INSERT INTO `mob_spell_lists` VALUES ('TRUST_Apururu_UC',367,43,7,255);         -- Protect
INSERT INTO `mob_spell_lists` VALUES ('TRUST_Apururu_UC',367,44,27,255);        -- Protect II
INSERT INTO `mob_spell_lists` VALUES ('TRUST_Apururu_UC',367,45,47,255);        -- Protect III
INSERT INTO `mob_spell_lists` VALUES ('TRUST_Apururu_UC',367,46,63,255);        -- Protect IV
INSERT INTO `mob_spell_lists` VALUES ('TRUST_Apururu_UC',367,47,76,255);        -- Protect V
INSERT INTO `mob_spell_lists` VALUES ('TRUST_Apururu_UC',367,48,17,255);        -- Shell
INSERT INTO `mob_spell_lists` VALUES ('TRUST_Apururu_UC',367,49,37,255);        -- Shell II
INSERT INTO `mob_spell_lists` VALUES ('TRUST_Apururu_UC',367,50,57,255);        -- Shell III
INSERT INTO `mob_spell_lists` VALUES ('TRUST_Apururu_UC',367,51,68,255);        -- Shell IV
INSERT INTO `mob_spell_lists` VALUES ('TRUST_Apururu_UC',367,52,76,255);        -- Shell V
INSERT INTO `mob_spell_lists` VALUES ('TRUST_Apururu_UC',367,56,13,255);        -- Slow
INSERT INTO `mob_spell_lists` VALUES ('TRUST_Apururu_UC',367,57,40,255);        -- Haste
INSERT INTO `mob_spell_lists` VALUES ('TRUST_Apururu_UC',367,58,4,255);         -- Paralyze
INSERT INTO `mob_spell_lists` VALUES ('TRUST_Apururu_UC',367,95,32,255);        -- Esuna
INSERT INTO `mob_spell_lists` VALUES ('TRUST_Apururu_UC',367,125,7,255);        -- Protectra
INSERT INTO `mob_spell_lists` VALUES ('TRUST_Apururu_UC',367,126,27,255);       -- Protectra II
INSERT INTO `mob_spell_lists` VALUES ('TRUST_Apururu_UC',367,127,47,255);       -- Protectra III
INSERT INTO `mob_spell_lists` VALUES ('TRUST_Apururu_UC',367,128,63,255);       -- Protectra IV
INSERT INTO `mob_spell_lists` VALUES ('TRUST_Apururu_UC',367,129,75,255);       -- Protectra V
INSERT INTO `mob_spell_lists` VALUES ('TRUST_Apururu_UC',367,130,17,255);       -- Shellra
INSERT INTO `mob_spell_lists` VALUES ('TRUST_Apururu_UC',367,131,37,255);       -- Shellra II
INSERT INTO `mob_spell_lists` VALUES ('TRUST_Apururu_UC',367,132,57,255);       -- Shellra III
INSERT INTO `mob_spell_lists` VALUES ('TRUST_Apururu_UC',367,133,68,255);       -- Shellra IV
INSERT INTO `mob_spell_lists` VALUES ('TRUST_Apururu_UC',367,134,75,255);       -- Shellra V
INSERT INTO `mob_spell_lists` VALUES ('TRUST_Apururu_UC',367,143,32,255);       -- Erase

-- INSERT INTO `mob_spell_lists` VALUES ('TRUST_Jakoh_Wahcondalo_UC',368,0,1,255);  -- none (reserved)
-- INSERT INTO `mob_spell_lists` VALUES ('TRUST_Flaviria_UC',369,0,1,255);      -- none (reserved)
-- INSERT INTO `mob_spell_lists` VALUES ('TRUST_Babban',370,0,1,255);           -- none (reserved)
-- INSERT INTO `mob_spell_lists` VALUES ('TRUST_Abenzio',371,0,1,255);          -- none (reserved)

INSERT INTO `mob_spell_lists` VALUES ('TRUST_Rughadjeen',373,21,55,255);        -- Holy
INSERT INTO `mob_spell_lists` VALUES ('TRUST_Rughadjeen',372,112,37,255);       -- Flash

INSERT INTO `mob_spell_lists` VALUES ('TRUST_Kukki-Chebukki',374,144,13,255);   -- Fire
INSERT INTO `mob_spell_lists` VALUES ('TRUST_Kukki-Chebukki',374,145,38,255);   -- Fire II
INSERT INTO `mob_spell_lists` VALUES ('TRUST_Kukki-Chebukki',374,146,62,255);   -- Fire III
INSERT INTO `mob_spell_lists` VALUES ('TRUST_Kukki-Chebukki',374,147,73,255);   -- Fire IV
INSERT INTO `mob_spell_lists` VALUES ('TRUST_Kukki-Chebukki',374,148,86,255);   -- Fire V
INSERT INTO `mob_spell_lists` VALUES ('TRUST_Kukki-Chebukki',374,149,17,255);   -- Blizzard
INSERT INTO `mob_spell_lists` VALUES ('TRUST_Kukki-Chebukki',374,150,42,255);   -- Blizzard II
INSERT INTO `mob_spell_lists` VALUES ('TRUST_Kukki-Chebukki',374,151,64,255);   -- Blizzard III
INSERT INTO `mob_spell_lists` VALUES ('TRUST_Kukki-Chebukki',374,152,74,255);   -- Blizzard IV
INSERT INTO `mob_spell_lists` VALUES ('TRUST_Kukki-Chebukki',374,153,89,255);   -- Blizzard V
INSERT INTO `mob_spell_lists` VALUES ('TRUST_Kukki-Chebukki',374,154,9,255);    -- Aero
INSERT INTO `mob_spell_lists` VALUES ('TRUST_Kukki-Chebukki',374,155,34,255);   -- Aero II
INSERT INTO `mob_spell_lists` VALUES ('TRUST_Kukki-Chebukki',374,156,59,255);   -- Aero III
INSERT INTO `mob_spell_lists` VALUES ('TRUST_Kukki-Chebukki',374,157,72,82);    -- Aero IV
INSERT INTO `mob_spell_lists` VALUES ('TRUST_Kukki-Chebukki',374,158,83,255);   -- Aero V
INSERT INTO `mob_spell_lists` VALUES ('TRUST_Kukki-Chebukki',374,159,1,255);    -- Stone
INSERT INTO `mob_spell_lists` VALUES ('TRUST_Kukki-Chebukki',374,160,26,255);   -- Stone II
INSERT INTO `mob_spell_lists` VALUES ('TRUST_Kukki-Chebukki',374,161,51,255);   -- Stone III
INSERT INTO `mob_spell_lists` VALUES ('TRUST_Kukki-Chebukki',374,162,68,255);   -- Stone IV
INSERT INTO `mob_spell_lists` VALUES ('TRUST_Kukki-Chebukki',374,163,77,255);   -- Stone V
INSERT INTO `mob_spell_lists` VALUES ('TRUST_Kukki-Chebukki',374,164,21,255);   -- Thunder
INSERT INTO `mob_spell_lists` VALUES ('TRUST_Kukki-Chebukki',374,165,46,255);   -- Thunder II
INSERT INTO `mob_spell_lists` VALUES ('TRUST_Kukki-Chebukki',374,166,66,255);   -- Thunder III
INSERT INTO `mob_spell_lists` VALUES ('TRUST_Kukki-Chebukki',374,167,75,255);   -- Thunder IV
INSERT INTO `mob_spell_lists` VALUES ('TRUST_Kukki-Chebukki',374,168,92,255);   -- Thunder V
INSERT INTO `mob_spell_lists` VALUES ('TRUST_Kukki-Chebukki',374,169,5,255);    -- Water
INSERT INTO `mob_spell_lists` VALUES ('TRUST_Kukki-Chebukki',374,170,30,255);   -- Water II
INSERT INTO `mob_spell_lists` VALUES ('TRUST_Kukki-Chebukki',374,171,55,255);   -- Water III
INSERT INTO `mob_spell_lists` VALUES ('TRUST_Kukki-Chebukki',374,172,70,255);   -- Water IV
INSERT INTO `mob_spell_lists` VALUES ('TRUST_Kukki-Chebukki',374,173,80,255);   -- Water V
INSERT INTO `mob_spell_lists` VALUES ('TRUST_Kukki-Chebukki',374,174,28,255);   -- Firaga
INSERT INTO `mob_spell_lists` VALUES ('TRUST_Kukki-Chebukki',374,175,53,255);   -- Firaga II
INSERT INTO `mob_spell_lists` VALUES ('TRUST_Kukki-Chebukki',374,176,69,255);   -- Firaga III
INSERT INTO `mob_spell_lists` VALUES ('TRUST_Kukki-Chebukki',374,179,32,255);   -- Blizzaga
INSERT INTO `mob_spell_lists` VALUES ('TRUST_Kukki-Chebukki',374,180,57,255);   -- Blizzaga II
INSERT INTO `mob_spell_lists` VALUES ('TRUST_Kukki-Chebukki',374,181,71,255);   -- Blizzaga III
INSERT INTO `mob_spell_lists` VALUES ('TRUST_Kukki-Chebukki',374,184,23,255);   -- Aeroga
INSERT INTO `mob_spell_lists` VALUES ('TRUST_Kukki-Chebukki',374,185,48,255);   -- Aeroga II
INSERT INTO `mob_spell_lists` VALUES ('TRUST_Kukki-Chebukki',374,186,67,255);   -- Aeroga III
INSERT INTO `mob_spell_lists` VALUES ('TRUST_Kukki-Chebukki',374,189,15,255);   -- Stonega
INSERT INTO `mob_spell_lists` VALUES ('TRUST_Kukki-Chebukki',374,190,40,255);   -- Stonega II
INSERT INTO `mob_spell_lists` VALUES ('TRUST_Kukki-Chebukki',374,191,63,255);   -- Stonega III
INSERT INTO `mob_spell_lists` VALUES ('TRUST_Kukki-Chebukki',374,194,36,255);   -- Thundaga
INSERT INTO `mob_spell_lists` VALUES ('TRUST_Kukki-Chebukki',374,195,61,255);   -- Thundaga II
INSERT INTO `mob_spell_lists` VALUES ('TRUST_Kukki-Chebukki',374,196,73,255);   -- Thundaga III
INSERT INTO `mob_spell_lists` VALUES ('TRUST_Kukki-Chebukki',374,199,19,255);   -- Waterga
INSERT INTO `mob_spell_lists` VALUES ('TRUST_Kukki-Chebukki',374,200,44,255);   -- Waterga II
INSERT INTO `mob_spell_lists` VALUES ('TRUST_Kukki-Chebukki',374,201,65,255);   -- Waterga III
INSERT INTO `mob_spell_lists` VALUES ('TRUST_Kukki-Chebukki',374,235,24,255);   -- Burn
INSERT INTO `mob_spell_lists` VALUES ('TRUST_Kukki-Chebukki',374,236,22,255);   -- Frost
INSERT INTO `mob_spell_lists` VALUES ('TRUST_Kukki-Chebukki',374,237,20,255);   -- Choke
INSERT INTO `mob_spell_lists` VALUES ('TRUST_Kukki-Chebukki',374,238,18,255);   -- Rasp
INSERT INTO `mob_spell_lists` VALUES ('TRUST_Kukki-Chebukki',374,239,16,255);   -- Shock
INSERT INTO `mob_spell_lists` VALUES ('TRUST_Kukki-Chebukki',374,240,27,255);   -- Drown
INSERT INTO `mob_spell_lists` VALUES ('TRUST_Kukki-Chebukki',374,273,31,255);   -- Sleepga
INSERT INTO `mob_spell_lists` VALUES ('TRUST_Kukki-Chebukki',374,274,56,255);   -- Sleepga II
INSERT INTO `mob_spell_lists` VALUES ('TRUST_Kukki-Chebukki',374,496,90,255);   -- Firaja
INSERT INTO `mob_spell_lists` VALUES ('TRUST_Kukki-Chebukki',374,497,93,255);   -- Blizzaja
INSERT INTO `mob_spell_lists` VALUES ('TRUST_Kukki-Chebukki',374,498,87,255);   -- Aeroja
INSERT INTO `mob_spell_lists` VALUES ('TRUST_Kukki-Chebukki',374,499,81,255);   -- Stoneja
INSERT INTO `mob_spell_lists` VALUES ('TRUST_Kukki-Chebukki',374,500,87,255);   -- Thundaja
INSERT INTO `mob_spell_lists` VALUES ('TRUST_Kukki-Chebukki',374,501,84,255);   -- Waterja

-- INSERT INTO `mob_spell_lists` VALUES ('TRUST_Margret',375,0,1,255);          -- none (reserved)
-- INSERT INTO `mob_spell_lists` VALUES ('TRUST_Chacharoon',376,0,1,255);       -- none (reserved)
-- INSERT INTO `mob_spell_lists` VALUES ('TRUST_Lhe_Lhangavo',377,0,1,255);     -- none (reserved)

INSERT INTO `mob_spell_lists` VALUES ('TRUST_Arciela',378,43,7,255);            -- Protect
INSERT INTO `mob_spell_lists` VALUES ('TRUST_Arciela',378,44,27,255);           -- Protect II
INSERT INTO `mob_spell_lists` VALUES ('TRUST_Arciela',378,45,47,255);           -- Protect III
INSERT INTO `mob_spell_lists` VALUES ('TRUST_Arciela',378,46,63,255);           -- Protect IV
INSERT INTO `mob_spell_lists` VALUES ('TRUST_Arciela',378,47,77,255);           -- Protect V
INSERT INTO `mob_spell_lists` VALUES ('TRUST_Arciela',378,48,17,255);           -- Shell
INSERT INTO `mob_spell_lists` VALUES ('TRUST_Arciela',378,49,37,255);           -- Shell II
INSERT INTO `mob_spell_lists` VALUES ('TRUST_Arciela',378,50,57,255);           -- Shell III
INSERT INTO `mob_spell_lists` VALUES ('TRUST_Arciela',378,51,68,255);           -- Shell IV
INSERT INTO `mob_spell_lists` VALUES ('TRUST_Arciela',378,52,87,255);           -- Shell V
INSERT INTO `mob_spell_lists` VALUES ('TRUST_Arciela',378,56,13,255);           -- Slow
INSERT INTO `mob_spell_lists` VALUES ('TRUST_Arciela',378,57,40,255);           -- Haste
INSERT INTO `mob_spell_lists` VALUES ('TRUST_Arciela',378,58,4,255);            -- Paralyze
INSERT INTO `mob_spell_lists` VALUES ('TRUST_Arciela',378,79,75,255);           -- Slow II
INSERT INTO `mob_spell_lists` VALUES ('TRUST_Arciela',378,80,75,255);           -- Paralyze II
INSERT INTO `mob_spell_lists` VALUES ('TRUST_Arciela',378,109,41,255);          -- Refresh
INSERT INTO `mob_spell_lists` VALUES ('TRUST_Arciela',378,473,82,255);          -- Refresh II
INSERT INTO `mob_spell_lists` VALUES ('TRUST_Arciela',378,511,96,255);          -- Haste II

-- INSERT INTO `mob_spell_lists` VALUES ('TRUST_Mayakov',379,0,1,255);          -- none (reserved)
-- INSERT INTO `mob_spell_lists` VALUES ('TRUST_Qultada',380,0,1,255);          -- none (reserved)

INSERT INTO `mob_spell_lists` VALUES ('TRUST_Adelheid',381,1,5,255);            -- Cure
INSERT INTO `mob_spell_lists` VALUES ('TRUST_Adelheid',381,2,17,255);           -- Cure II
INSERT INTO `mob_spell_lists` VALUES ('TRUST_Adelheid',381,3,30,255);           -- Cure III
INSERT INTO `mob_spell_lists` VALUES ('TRUST_Adelheid',381,4,55,255);           -- Cure IV
INSERT INTO `mob_spell_lists` VALUES ('TRUST_Adelheid',381,99,41,255);          -- Sandstorm
INSERT INTO `mob_spell_lists` VALUES ('TRUST_Adelheid',381,113,42,255);         -- Rainstorm
INSERT INTO `mob_spell_lists` VALUES ('TRUST_Adelheid',381,114,43,255);         -- Windstorm
INSERT INTO `mob_spell_lists` VALUES ('TRUST_Adelheid',381,115,44,255);         -- Firestorm
INSERT INTO `mob_spell_lists` VALUES ('TRUST_Adelheid',381,116,45,255);         -- Hailstorm
INSERT INTO `mob_spell_lists` VALUES ('TRUST_Adelheid',381,117,46,255);         -- Thunderstorm
INSERT INTO `mob_spell_lists` VALUES ('TRUST_Adelheid',381,118,47,255);         -- Voidstorm
INSERT INTO `mob_spell_lists` VALUES ('TRUST_Adelheid',381,119,48,255);         -- Aurorastorm
INSERT INTO `mob_spell_lists` VALUES ('TRUST_Adelheid',381,144,16,255);         -- Fire
INSERT INTO `mob_spell_lists` VALUES ('TRUST_Adelheid',381,145,42,255);         -- Fire II
INSERT INTO `mob_spell_lists` VALUES ('TRUST_Adelheid',381,146,63,255);         -- Fire III
INSERT INTO `mob_spell_lists` VALUES ('TRUST_Adelheid',381,147,73,255);         -- Fire IV
INSERT INTO `mob_spell_lists` VALUES ('TRUST_Adelheid',381,148,91,255);         -- Fire V
INSERT INTO `mob_spell_lists` VALUES ('TRUST_Adelheid',381,149,20,255);         -- Blizzard
INSERT INTO `mob_spell_lists` VALUES ('TRUST_Adelheid',381,150,46,255);         -- Blizzard II
INSERT INTO `mob_spell_lists` VALUES ('TRUST_Adelheid',381,151,66,255);         -- Blizzard III
INSERT INTO `mob_spell_lists` VALUES ('TRUST_Adelheid',381,152,74,255);         -- Blizzard IV
INSERT INTO `mob_spell_lists` VALUES ('TRUST_Adelheid',381,153,95,255);         -- Blizzard V
INSERT INTO `mob_spell_lists` VALUES ('TRUST_Adelheid',381,154,12,255);         -- Aero
INSERT INTO `mob_spell_lists` VALUES ('TRUST_Adelheid',381,155,38,255);         -- Aero II
INSERT INTO `mob_spell_lists` VALUES ('TRUST_Adelheid',381,156,60,255);         -- Aero III
INSERT INTO `mob_spell_lists` VALUES ('TRUST_Adelheid',381,157,72,255);         -- Aero IV
INSERT INTO `mob_spell_lists` VALUES ('TRUST_Adelheid',381,158,87,255);         -- Aero V
INSERT INTO `mob_spell_lists` VALUES ('TRUST_Adelheid',381,159,4,255);          -- Stone
INSERT INTO `mob_spell_lists` VALUES ('TRUST_Adelheid',381,160,30,255);         -- Stone II
INSERT INTO `mob_spell_lists` VALUES ('TRUST_Adelheid',381,161,54,255);         -- Stone III
INSERT INTO `mob_spell_lists` VALUES ('TRUST_Adelheid',381,162,70,255);         -- Stone IV
INSERT INTO `mob_spell_lists` VALUES ('TRUST_Adelheid',381,163,79,255);         -- Stone V
INSERT INTO `mob_spell_lists` VALUES ('TRUST_Adelheid',381,164,24,255);         -- Thunder
INSERT INTO `mob_spell_lists` VALUES ('TRUST_Adelheid',381,165,51,255);         -- Thunder II
INSERT INTO `mob_spell_lists` VALUES ('TRUST_Adelheid',381,166,69,255);         -- Thunder III
INSERT INTO `mob_spell_lists` VALUES ('TRUST_Adelheid',381,167,75,255);         -- Thunder IV
INSERT INTO `mob_spell_lists` VALUES ('TRUST_Adelheid',381,168,99,255);         -- Thunder V
INSERT INTO `mob_spell_lists` VALUES ('TRUST_Adelheid',381,169,8,255);          -- Water
INSERT INTO `mob_spell_lists` VALUES ('TRUST_Adelheid',381,170,34,255);         -- Water II
INSERT INTO `mob_spell_lists` VALUES ('TRUST_Adelheid',381,171,57,255);         -- Water III
INSERT INTO `mob_spell_lists` VALUES ('TRUST_Adelheid',381,172,71,255);         -- Water IV
INSERT INTO `mob_spell_lists` VALUES ('TRUST_Adelheid',381,173,83,255);         -- Water V
INSERT INTO `mob_spell_lists` VALUES ('TRUST_Adelheid',381,252,45,255);         -- Stun
INSERT INTO `mob_spell_lists` VALUES ('TRUST_Adelheid',381,278,18,255);         -- Geohelix
INSERT INTO `mob_spell_lists` VALUES ('TRUST_Adelheid',381,279,20,255);         -- Hydrohelix
INSERT INTO `mob_spell_lists` VALUES ('TRUST_Adelheid',381,280,22,255);         -- Anemohelix
INSERT INTO `mob_spell_lists` VALUES ('TRUST_Adelheid',381,281,24,255);         -- Pyrohelix
INSERT INTO `mob_spell_lists` VALUES ('TRUST_Adelheid',381,282,26,255);         -- Cryohelix
INSERT INTO `mob_spell_lists` VALUES ('TRUST_Adelheid',381,283,28,255);         -- Ionohelix
INSERT INTO `mob_spell_lists` VALUES ('TRUST_Adelheid',381,284,30,255);         -- Noctohelix
INSERT INTO `mob_spell_lists` VALUES ('TRUST_Adelheid',381,285,32,255);         -- Luminohelix

INSERT INTO `mob_spell_lists` VALUES ('TRUST_Amchuchu',382,43,20,255);          -- Protect
INSERT INTO `mob_spell_lists` VALUES ('TRUST_Amchuchu',382,44,40,255);          -- Protect II
INSERT INTO `mob_spell_lists` VALUES ('TRUST_Amchuchu',382,45,60,255);          -- Protect III
INSERT INTO `mob_spell_lists` VALUES ('TRUST_Amchuchu',382,46,80,255);          -- Protect IV
INSERT INTO `mob_spell_lists` VALUES ('TRUST_Amchuchu',382,48,10,255);          -- Shell
INSERT INTO `mob_spell_lists` VALUES ('TRUST_Amchuchu',382,49,30,255);          -- Shell II
INSERT INTO `mob_spell_lists` VALUES ('TRUST_Amchuchu',382,50,50,255);          -- Shell III
INSERT INTO `mob_spell_lists` VALUES ('TRUST_Amchuchu',382,51,70,255);          -- Shell IV
INSERT INTO `mob_spell_lists` VALUES ('TRUST_Amchuchu',382,52,90,255);          -- Shell V
INSERT INTO `mob_spell_lists` VALUES ('TRUST_Amchuchu',382,54,55,255);          -- Stoneskin
INSERT INTO `mob_spell_lists` VALUES ('TRUST_Amchuchu',382,106,68,255);         -- Phalanx
INSERT INTO `mob_spell_lists` VALUES ('TRUST_Amchuchu',382,108,23,255);         -- Regen
INSERT INTO `mob_spell_lists` VALUES ('TRUST_Amchuchu',382,109,62,255);         -- Refresh
INSERT INTO `mob_spell_lists` VALUES ('TRUST_Amchuchu',382,110,48,255);         -- Regen II
INSERT INTO `mob_spell_lists` VALUES ('TRUST_Amchuchu',382,111,70,255);         -- Regen III
INSERT INTO `mob_spell_lists` VALUES ('TRUST_Amchuchu',382,112,45,255);         -- Flash
INSERT INTO `mob_spell_lists` VALUES ('TRUST_Amchuchu',382,477,99,255);         -- Regen IV
-- INSERT INTO `mob_spell_lists` VALUES ('TRUST_Amchuchu',382,840,58,255);         -- Foil (not implimented yet)

-- INSERT INTO `mob_spell_lists` VALUES ('TRUST_Brygid',383,0,1,255);           -- none (reserved)
-- INSERT INTO `mob_spell_lists` VALUES ('TRUST_Mildaurion',384,0,1,255);       -- none (reserved)

INSERT INTO `mob_spell_lists` VALUES ('TRUST_Halver',385,1,5,255);              -- Cure
INSERT INTO `mob_spell_lists` VALUES ('TRUST_Halver',385,2,17,255);             -- Cure II
INSERT INTO `mob_spell_lists` VALUES ('TRUST_Halver',385,3,30,255);             -- Cure III
INSERT INTO `mob_spell_lists` VALUES ('TRUST_Halver',385,4,55,255);             -- Cure IV
INSERT INTO `mob_spell_lists` VALUES ('TRUST_Halver',385,112,37,255);           -- Flash

-- INSERT INTO `mob_spell_lists` VALUES ('TRUST_Rongelouts',386,0,1,255);       -- none (reserved)

INSERT INTO `mob_spell_lists` VALUES ('TRUST_Leonoyne',387,179,32,255);         -- Blizzaga
INSERT INTO `mob_spell_lists` VALUES ('TRUST_Leonoyne',387,180,57,255);         -- Blizzaga II
INSERT INTO `mob_spell_lists` VALUES ('TRUST_Leonoyne',387,181,71,255);         -- Blizzaga III
INSERT INTO `mob_spell_lists` VALUES ('TRUST_Leonoyne',387,250,20,255);         -- Ice spikes

-- INSERT INTO `mob_spell_lists` VALUES ('TRUST_Maximilian',388,0,1,255);       -- none (reserved)

INSERT INTO `mob_spell_lists` VALUES ('TRUST_Kayeel-Payeel',389,149,17,255);    -- Blizzard
INSERT INTO `mob_spell_lists` VALUES ('TRUST_Kayeel-Payeel',389,150,42,255);    -- Blizzard II
INSERT INTO `mob_spell_lists` VALUES ('TRUST_Kayeel-Payeel',389,151,64,255);    -- Blizzard III
INSERT INTO `mob_spell_lists` VALUES ('TRUST_Kayeel-Payeel',389,152,74,255);    -- Blizzard IV
INSERT INTO `mob_spell_lists` VALUES ('TRUST_Kayeel-Payeel',389,153,89,255);    -- Blizzard V
INSERT INTO `mob_spell_lists` VALUES ('TRUST_Kayeel-Payeel',389,164,21,255);    -- Thunder
INSERT INTO `mob_spell_lists` VALUES ('TRUST_Kayeel-Payeel',389,165,46,255);    -- Thunder II
INSERT INTO `mob_spell_lists` VALUES ('TRUST_Kayeel-Payeel',389,166,66,255);    -- Thunder III
INSERT INTO `mob_spell_lists` VALUES ('TRUST_Kayeel-Payeel',389,167,75,255);    -- Thunder IV
INSERT INTO `mob_spell_lists` VALUES ('TRUST_Kayeel-Payeel',389,168,92,255);    -- Thunder V
INSERT INTO `mob_spell_lists` VALUES ('TRUST_Kayeel-Payeel',389,179,32,255);    -- Blizzaga
INSERT INTO `mob_spell_lists` VALUES ('TRUST_Kayeel-Payeel',389,180,57,255);    -- Blizzaga II
INSERT INTO `mob_spell_lists` VALUES ('TRUST_Kayeel-Payeel',389,181,71,255);    -- Blizzaga III
INSERT INTO `mob_spell_lists` VALUES ('TRUST_Kayeel-Payeel',389,194,36,255);    -- Thundaga
INSERT INTO `mob_spell_lists` VALUES ('TRUST_Kayeel-Payeel',389,195,61,255);    -- Thundaga II
INSERT INTO `mob_spell_lists` VALUES ('TRUST_Kayeel-Payeel',389,196,73,255);    -- Thundaga III
INSERT INTO `mob_spell_lists` VALUES ('TRUST_Kayeel-Payeel',389,206,50,255);    -- freeze
INSERT INTO `mob_spell_lists` VALUES ('TRUST_Kayeel-Payeel',389,207,75,255);    -- freeze_ii
INSERT INTO `mob_spell_lists` VALUES ('TRUST_Kayeel-Payeel',389,212,56,255);    -- Burst
INSERT INTO `mob_spell_lists` VALUES ('TRUST_Kayeel-Payeel',389,213,75,255);    -- Burst II
INSERT INTO `mob_spell_lists` VALUES ('TRUST_Kayeel-Payeel',389,497,93,255);    -- Blizzaja
INSERT INTO `mob_spell_lists` VALUES ('TRUST_Kayeel-Payeel',389,500,87,255);    -- Thundaja

INSERT INTO `mob_spell_lists` VALUES ('TRUST_Robel-Akbel',390,144,13,255);      -- Fire
INSERT INTO `mob_spell_lists` VALUES ('TRUST_Robel-Akbel',390,145,38,255);      -- Fire II
INSERT INTO `mob_spell_lists` VALUES ('TRUST_Robel-Akbel',390,146,62,255);      -- Fire III
INSERT INTO `mob_spell_lists` VALUES ('TRUST_Robel-Akbel',390,147,73,255);      -- Fire IV
INSERT INTO `mob_spell_lists` VALUES ('TRUST_Robel-Akbel',390,148,86,255);      -- Fire V
INSERT INTO `mob_spell_lists` VALUES ('TRUST_Robel-Akbel',390,149,17,255);      -- Blizzard
INSERT INTO `mob_spell_lists` VALUES ('TRUST_Robel-Akbel',390,150,42,255);      -- Blizzard II
INSERT INTO `mob_spell_lists` VALUES ('TRUST_Robel-Akbel',390,151,64,255);      -- Blizzard III
INSERT INTO `mob_spell_lists` VALUES ('TRUST_Robel-Akbel',390,152,74,255);      -- Blizzard IV
INSERT INTO `mob_spell_lists` VALUES ('TRUST_Robel-Akbel',390,153,89,255);      -- Blizzard V
INSERT INTO `mob_spell_lists` VALUES ('TRUST_Robel-Akbel',390,154,9,255);       -- Aero
INSERT INTO `mob_spell_lists` VALUES ('TRUST_Robel-Akbel',390,155,34,255);      -- Aero II
INSERT INTO `mob_spell_lists` VALUES ('TRUST_Robel-Akbel',390,156,59,255);      -- Aero III
INSERT INTO `mob_spell_lists` VALUES ('TRUST_Robel-Akbel',390,157,72,82);       -- Aero IV
INSERT INTO `mob_spell_lists` VALUES ('TRUST_Robel-Akbel',390,158,83,255);      -- Aero V
INSERT INTO `mob_spell_lists` VALUES ('TRUST_Robel-Akbel',390,159,1,255);       -- Stone
INSERT INTO `mob_spell_lists` VALUES ('TRUST_Robel-Akbel',390,160,26,255);      -- Stone II
INSERT INTO `mob_spell_lists` VALUES ('TRUST_Robel-Akbel',390,161,51,255);      -- Stone III
INSERT INTO `mob_spell_lists` VALUES ('TRUST_Robel-Akbel',390,162,68,255);      -- Stone IV
INSERT INTO `mob_spell_lists` VALUES ('TRUST_Robel-Akbel',390,163,77,255);      -- Stone V
INSERT INTO `mob_spell_lists` VALUES ('TRUST_Robel-Akbel',390,164,21,255);      -- Thunder
INSERT INTO `mob_spell_lists` VALUES ('TRUST_Robel-Akbel',390,165,46,255);      -- Thunder II
INSERT INTO `mob_spell_lists` VALUES ('TRUST_Robel-Akbel',390,166,66,255);      -- Thunder III
INSERT INTO `mob_spell_lists` VALUES ('TRUST_Robel-Akbel',390,167,75,255);      -- Thunder IV
INSERT INTO `mob_spell_lists` VALUES ('TRUST_Robel-Akbel',390,168,92,255);      -- Thunder V
INSERT INTO `mob_spell_lists` VALUES ('TRUST_Robel-Akbel',390,169,5,255);       -- Water
INSERT INTO `mob_spell_lists` VALUES ('TRUST_Robel-Akbel',390,170,30,255);      -- Water II
INSERT INTO `mob_spell_lists` VALUES ('TRUST_Robel-Akbel',390,171,55,255);      -- Water III
INSERT INTO `mob_spell_lists` VALUES ('TRUST_Robel-Akbel',390,172,70,255);      -- Water IV
INSERT INTO `mob_spell_lists` VALUES ('TRUST_Robel-Akbel',390,173,80,255);      -- Water V
INSERT INTO `mob_spell_lists` VALUES ('TRUST_Robel-Akbel',390,174,28,255);      -- Firaga
INSERT INTO `mob_spell_lists` VALUES ('TRUST_Robel-Akbel',390,175,53,255);      -- Firaga II
INSERT INTO `mob_spell_lists` VALUES ('TRUST_Robel-Akbel',390,176,69,255);      -- Firaga III
INSERT INTO `mob_spell_lists` VALUES ('TRUST_Robel-Akbel',390,179,32,255);      -- Blizzaga
INSERT INTO `mob_spell_lists` VALUES ('TRUST_Robel-Akbel',390,180,57,255);      -- Blizzaga II
INSERT INTO `mob_spell_lists` VALUES ('TRUST_Robel-Akbel',390,181,71,255);      -- Blizzaga III
INSERT INTO `mob_spell_lists` VALUES ('TRUST_Robel-Akbel',390,184,23,255);      -- Aeroga
INSERT INTO `mob_spell_lists` VALUES ('TRUST_Robel-Akbel',390,185,48,255);      -- Aeroga II
INSERT INTO `mob_spell_lists` VALUES ('TRUST_Robel-Akbel',390,186,67,255);      -- Aeroga III
INSERT INTO `mob_spell_lists` VALUES ('TRUST_Robel-Akbel',390,189,15,255);      -- Stonega
INSERT INTO `mob_spell_lists` VALUES ('TRUST_Robel-Akbel',390,190,40,255);      -- Stonega II
INSERT INTO `mob_spell_lists` VALUES ('TRUST_Robel-Akbel',390,191,63,255);      -- Stonega III
INSERT INTO `mob_spell_lists` VALUES ('TRUST_Robel-Akbel',390,194,36,255);      -- Thundaga
INSERT INTO `mob_spell_lists` VALUES ('TRUST_Robel-Akbel',390,195,61,255);      -- Thundaga II
INSERT INTO `mob_spell_lists` VALUES ('TRUST_Robel-Akbel',390,196,73,255);      -- Thundaga III
INSERT INTO `mob_spell_lists` VALUES ('TRUST_Robel-Akbel',390,199,19,255);      -- Waterga
INSERT INTO `mob_spell_lists` VALUES ('TRUST_Robel-Akbel',390,200,44,255);      -- Waterga II
INSERT INTO `mob_spell_lists` VALUES ('TRUST_Robel-Akbel',390,201,65,255);      -- Waterga III
INSERT INTO `mob_spell_lists` VALUES ('TRUST_Robel-Akbel',390,252,45,255);      -- Stun
INSERT INTO `mob_spell_lists` VALUES ('TRUST_Robel-Akbel',390,496,90,255);      -- Firaja
INSERT INTO `mob_spell_lists` VALUES ('TRUST_Robel-Akbel',390,497,93,255);      -- Blizzaja
INSERT INTO `mob_spell_lists` VALUES ('TRUST_Robel-Akbel',390,498,87,255);      -- Aeroja
INSERT INTO `mob_spell_lists` VALUES ('TRUST_Robel-Akbel',390,499,81,255);      -- Stoneja
INSERT INTO `mob_spell_lists` VALUES ('TRUST_Robel-Akbel',390,500,87,255);      -- Thundaja
INSERT INTO `mob_spell_lists` VALUES ('TRUST_Robel-Akbel',390,501,84,255);      -- Waterja

-- INSERT INTO `mob_spell_lists` VALUES ('TRUST_Kupofried',391,0,1,255);        -- none (reserved)
-- INSERT INTO `mob_spell_lists` VALUES ('TRUST_Selh_teus',392,0,1,255);        -- none (reserved)

INSERT INTO `mob_spell_lists` VALUES ('TRUST_Yoran-Oran_UC',393,1,1,255);        -- Cure
INSERT INTO `mob_spell_lists` VALUES ('TRUST_Yoran-Oran_UC',393,2,11,255);       -- Cure II
INSERT INTO `mob_spell_lists` VALUES ('TRUST_Yoran-Oran_UC',393,3,21,255);       -- Cure III
INSERT INTO `mob_spell_lists` VALUES ('TRUST_Yoran-Oran_UC',393,4,41,255);       -- Cure IV
INSERT INTO `mob_spell_lists` VALUES ('TRUST_Yoran-Oran_UC',393,5,61,255);       -- Cure V
INSERT INTO `mob_spell_lists` VALUES ('TRUST_Yoran-Oran_UC',393,6,80,255);       -- Cure VI
INSERT INTO `mob_spell_lists` VALUES ('TRUST_Yoran-Oran_UC',393,14,6,255);       -- Poisona
INSERT INTO `mob_spell_lists` VALUES ('TRUST_Yoran-Oran_UC',393,15,9,255);       -- Paralyna
INSERT INTO `mob_spell_lists` VALUES ('TRUST_Yoran-Oran_UC',393,16,14,255);      -- Blindna
INSERT INTO `mob_spell_lists` VALUES ('TRUST_Yoran-Oran_UC',393,17,19,255);      -- Silena
INSERT INTO `mob_spell_lists` VALUES ('TRUST_Yoran-Oran_UC',393,18,39,255);      -- Stona
INSERT INTO `mob_spell_lists` VALUES ('TRUST_Yoran-Oran_UC',393,19,34,255);      -- Viruna
INSERT INTO `mob_spell_lists` VALUES ('TRUST_Yoran-Oran_UC',393,20,29,255);      -- Cursna
INSERT INTO `mob_spell_lists` VALUES ('TRUST_Yoran-Oran_UC',393,57,40,255);      -- Haste
INSERT INTO `mob_spell_lists` VALUES ('TRUST_Yoran-Oran_UC',393,125,7,255);      -- Protectra
INSERT INTO `mob_spell_lists` VALUES ('TRUST_Yoran-Oran_UC',393,126,27,255);     -- Protectra II
INSERT INTO `mob_spell_lists` VALUES ('TRUST_Yoran-Oran_UC',393,127,47,255);     -- Protectra III
INSERT INTO `mob_spell_lists` VALUES ('TRUST_Yoran-Oran_UC',393,128,63,255);     -- Protectra IV
INSERT INTO `mob_spell_lists` VALUES ('TRUST_Yoran-Oran_UC',393,129,75,255);     -- Protectra V
INSERT INTO `mob_spell_lists` VALUES ('TRUST_Yoran-Oran_UC',393,130,17,255);     -- Shellra
INSERT INTO `mob_spell_lists` VALUES ('TRUST_Yoran-Oran_UC',393,131,37,255);     -- Shellra II
INSERT INTO `mob_spell_lists` VALUES ('TRUST_Yoran-Oran_UC',393,132,57,255);     -- Shellra III
INSERT INTO `mob_spell_lists` VALUES ('TRUST_Yoran-Oran_UC',393,133,68,255);     -- Shellra IV
INSERT INTO `mob_spell_lists` VALUES ('TRUST_Yoran-Oran_UC',393,134,75,255);     -- Shellra V
INSERT INTO `mob_spell_lists` VALUES ('TRUST_Yoran-Oran_UC',393,143,32,255);     -- Erase

INSERT INTO `mob_spell_lists` VALUES ('TRUST_Sylvie_UC',394,1,2,255);            -- Cure
INSERT INTO `mob_spell_lists` VALUES ('TRUST_Sylvie_UC',394,2,22,255);           -- Cure II
INSERT INTO `mob_spell_lists` VALUES ('TRUST_Sylvie_UC',394,3,42,255);           -- Cure III
INSERT INTO `mob_spell_lists` VALUES ('TRUST_Sylvie_UC',394,4,82,255);           -- Cure IV
INSERT INTO `mob_spell_lists` VALUES ('TRUST_Sylvie_UC',394,14,12,255);          -- Poisona
INSERT INTO `mob_spell_lists` VALUES ('TRUST_Sylvie_UC',394,15,18,255);          -- Paralyna
INSERT INTO `mob_spell_lists` VALUES ('TRUST_Sylvie_UC',394,16,28,255);          -- Blindna
INSERT INTO `mob_spell_lists` VALUES ('TRUST_Sylvie_UC',394,17,38,255);          -- Silena
INSERT INTO `mob_spell_lists` VALUES ('TRUST_Sylvie_UC',394,18,78,255);          -- Stona
INSERT INTO `mob_spell_lists` VALUES ('TRUST_Sylvie_UC',394,19,68,255);          -- Viruna
INSERT INTO `mob_spell_lists` VALUES ('TRUST_Sylvie_UC',394,20,58,255);          -- Cursna
INSERT INTO `mob_spell_lists` VALUES ('TRUST_Sylvie_UC',394,57,80,255);          -- Haste
-- INSERT INTO `mob_spell_lists` VALUES ('TRUST_Sylvie_UC',394,779,34,255);           -- Indi-Fury        (not implimented yet)
-- INSERT INTO `mob_spell_lists` VALUES ('TRUST_Sylvie_UC',394,783,10,255);           -- Indi-Precision   (not implimented yet)
-- INSERT INTO `mob_spell_lists` VALUES ('TRUST_Sylvie_UC',394,788,76,255);           -- Indi-Frailty     (not implimented yet)
-- INSERT INTO `mob_spell_lists` VALUES ('TRUST_Sylvie_UC',394,771,93,255);           -- Indi-Haste       (not implimented yet)
-- INSERT INTO `mob_spell_lists` VALUES ('TRUST_Sylvie_UC',394,768,15,255);           -- Indi-Regen       (not implimented yet)
-- INSERT INTO `mob_spell_lists` VALUES ('TRUST_Sylvie_UC',394,770,30,255);           -- Indi-Refresh     (not implimented yet)
-- INSERT INTO `mob_spell_lists` VALUES ('TRUST_Sylvie_UC',394,781,46,255);           -- Indi-Acumen      (not implimented yet)

-- INSERT INTO `mob_spell_lists` VALUES ('TRUST_Abquhbah',395,0,1,255);          -- none (reserved)

INSERT INTO `mob_spell_lists` VALUES ('TRUST_Balamor',396,266,43,255);            -- Absorb-str
INSERT INTO `mob_spell_lists` VALUES ('TRUST_Balamor',396,267,41,255);            -- Absorb-dex
INSERT INTO `mob_spell_lists` VALUES ('TRUST_Balamor',396,268,35,255);            -- Absorb-vit
INSERT INTO `mob_spell_lists` VALUES ('TRUST_Balamor',396,269,37,255);            -- Absorb-agi
INSERT INTO `mob_spell_lists` VALUES ('TRUST_Balamor',396,270,39,255);            -- Absorb-int
INSERT INTO `mob_spell_lists` VALUES ('TRUST_Balamor',396,271,31,255);            -- Absorb-mnd
INSERT INTO `mob_spell_lists` VALUES ('TRUST_Balamor',396,272,33,255);            -- Absorb-chr

INSERT INTO `mob_spell_lists` VALUES ('TRUST_August',397,1,5,255);                -- Cure
INSERT INTO `mob_spell_lists` VALUES ('TRUST_August',397,2,17,255);               -- Cure II
INSERT INTO `mob_spell_lists` VALUES ('TRUST_August',397,3,30,255);               -- Cure III
INSERT INTO `mob_spell_lists` VALUES ('TRUST_August',397,4,55,255);               -- Cure IV
INSERT INTO `mob_spell_lists` VALUES ('TRUST_August',397,21,55,255);              -- Holy
INSERT INTO `mob_spell_lists` VALUES ('TRUST_August',397,22,99,255);              -- Holy II
INSERT INTO `mob_spell_lists` VALUES ('TRUST_August',397,97,61,255);              -- Reprisal
INSERT INTO `mob_spell_lists` VALUES ('TRUST_August',397,112,37,255);             -- Flash

INSERT INTO `mob_spell_lists` VALUES ('TRUST_Rosulatia',398,159,1,255);           -- Stone
INSERT INTO `mob_spell_lists` VALUES ('TRUST_Rosulatia',398,160,26,255);          -- Stone II
INSERT INTO `mob_spell_lists` VALUES ('TRUST_Rosulatia',398,161,51,255);          -- Stone III
INSERT INTO `mob_spell_lists` VALUES ('TRUST_Rosulatia',398,162,68,255);          -- Stone IV
INSERT INTO `mob_spell_lists` VALUES ('TRUST_Rosulatia',398,163,77,255);          -- Stone V
INSERT INTO `mob_spell_lists` VALUES ('TRUST_Rosulatia',398,189,15,255);          -- Stonega
INSERT INTO `mob_spell_lists` VALUES ('TRUST_Rosulatia',398,190,40,255);          -- Stonega II
INSERT INTO `mob_spell_lists` VALUES ('TRUST_Rosulatia',398,191,63,255);          -- Stonega III
-- INSERT INTO `mob_spell_lists` VALUES ('TRUST_Rosulatia',398,834,81,255);       -- Stonera       (not implimented yet)

INSERT INTO `mob_spell_lists` VALUES ('TRUST_Teodor',399,174,28,255);             -- Firaga
INSERT INTO `mob_spell_lists` VALUES ('TRUST_Teodor',399,175,53,255);             -- Firaga II
INSERT INTO `mob_spell_lists` VALUES ('TRUST_Teodor',399,176,69,255);             -- Firaga III
INSERT INTO `mob_spell_lists` VALUES ('TRUST_Teodor',399,179,32,255);             -- Blizzaga
INSERT INTO `mob_spell_lists` VALUES ('TRUST_Teodor',399,180,57,255);             -- Blizzaga II
INSERT INTO `mob_spell_lists` VALUES ('TRUST_Teodor',399,181,71,255);             -- Blizzaga III
INSERT INTO `mob_spell_lists` VALUES ('TRUST_Teodor',399,184,23,255);             -- Aeroga
INSERT INTO `mob_spell_lists` VALUES ('TRUST_Teodor',399,185,48,255);             -- Aeroga II
INSERT INTO `mob_spell_lists` VALUES ('TRUST_Teodor',399,186,67,255);             -- Aeroga III
INSERT INTO `mob_spell_lists` VALUES ('TRUST_Teodor',399,189,15,255);             -- Stonega
INSERT INTO `mob_spell_lists` VALUES ('TRUST_Teodor',399,190,40,255);             -- Stonega II
INSERT INTO `mob_spell_lists` VALUES ('TRUST_Teodor',399,191,63,255);             -- Stonega III
INSERT INTO `mob_spell_lists` VALUES ('TRUST_Teodor',399,194,36,255);             -- Thundaga
INSERT INTO `mob_spell_lists` VALUES ('TRUST_Teodor',399,195,61,255);             -- Thundaga II
INSERT INTO `mob_spell_lists` VALUES ('TRUST_Teodor',399,196,73,255);             -- Thundaga III
INSERT INTO `mob_spell_lists` VALUES ('TRUST_Teodor',399,199,19,255);             -- Waterga
INSERT INTO `mob_spell_lists` VALUES ('TRUST_Teodor',399,200,44,255);             -- Waterga II
INSERT INTO `mob_spell_lists` VALUES ('TRUST_Teodor',399,201,65,255);             -- Waterga III
INSERT INTO `mob_spell_lists` VALUES ('TRUST_Teodor',399,496,90,255);             -- Firaja
INSERT INTO `mob_spell_lists` VALUES ('TRUST_Teodor',399,497,93,255);             -- Blizzaja
INSERT INTO `mob_spell_lists` VALUES ('TRUST_Teodor',399,498,87,255);             -- Aeroja
INSERT INTO `mob_spell_lists` VALUES ('TRUST_Teodor',399,499,81,255);             -- Stoneja
INSERT INTO `mob_spell_lists` VALUES ('TRUST_Teodor',399,500,87,255);             -- Thundaja
INSERT INTO `mob_spell_lists` VALUES ('TRUST_Teodor',399,501,84,255);             -- Waterja

INSERT INTO `mob_spell_lists` VALUES ('TRUST_Ullegore',400,144,13,255);           -- Fire
INSERT INTO `mob_spell_lists` VALUES ('TRUST_Ullegore',400,145,38,255);           -- Fire II
INSERT INTO `mob_spell_lists` VALUES ('TRUST_Ullegore',400,146,62,255);           -- Fire III
INSERT INTO `mob_spell_lists` VALUES ('TRUST_Ullegore',400,147,73,255);           -- Fire IV
INSERT INTO `mob_spell_lists` VALUES ('TRUST_Ullegore',400,148,86,255);           -- Fire V
INSERT INTO `mob_spell_lists` VALUES ('TRUST_Ullegore',400,149,17,255);           -- Blizzard
INSERT INTO `mob_spell_lists` VALUES ('TRUST_Ullegore',400,150,42,255);           -- Blizzard II
INSERT INTO `mob_spell_lists` VALUES ('TRUST_Ullegore',400,151,64,255);           -- Blizzard III
INSERT INTO `mob_spell_lists` VALUES ('TRUST_Ullegore',400,152,74,255);           -- Blizzard IV
INSERT INTO `mob_spell_lists` VALUES ('TRUST_Ullegore',400,153,89,255);           -- Blizzard V
INSERT INTO `mob_spell_lists` VALUES ('TRUST_Ullegore',400,154,9,255);            -- Aero
INSERT INTO `mob_spell_lists` VALUES ('TRUST_Ullegore',400,155,34,255);           -- Aero II
INSERT INTO `mob_spell_lists` VALUES ('TRUST_Ullegore',400,156,59,255);           -- Aero III
INSERT INTO `mob_spell_lists` VALUES ('TRUST_Ullegore',400,157,72,82);            -- Aero IV
INSERT INTO `mob_spell_lists` VALUES ('TRUST_Ullegore',400,158,83,255);           -- Aero V
INSERT INTO `mob_spell_lists` VALUES ('TRUST_Ullegore',400,159,1,255);            -- Stone
INSERT INTO `mob_spell_lists` VALUES ('TRUST_Ullegore',400,160,26,255);           -- Stone II
INSERT INTO `mob_spell_lists` VALUES ('TRUST_Ullegore',400,161,51,255);           -- Stone III
INSERT INTO `mob_spell_lists` VALUES ('TRUST_Ullegore',400,162,68,255);           -- Stone IV
INSERT INTO `mob_spell_lists` VALUES ('TRUST_Ullegore',400,163,77,255);           -- Stone V
INSERT INTO `mob_spell_lists` VALUES ('TRUST_Ullegore',400,164,21,255);           -- Thunder
INSERT INTO `mob_spell_lists` VALUES ('TRUST_Ullegore',400,165,46,255);           -- Thunder II
INSERT INTO `mob_spell_lists` VALUES ('TRUST_Ullegore',400,166,66,255);           -- Thunder III
INSERT INTO `mob_spell_lists` VALUES ('TRUST_Ullegore',400,167,75,255);           -- Thunder IV
INSERT INTO `mob_spell_lists` VALUES ('TRUST_Ullegore',400,168,92,255);           -- Thunder V
INSERT INTO `mob_spell_lists` VALUES ('TRUST_Ullegore',400,169,5,255);            -- Water
INSERT INTO `mob_spell_lists` VALUES ('TRUST_Ullegore',400,170,30,255);           -- Water II
INSERT INTO `mob_spell_lists` VALUES ('TRUST_Ullegore',400,171,55,255);           -- Water III
INSERT INTO `mob_spell_lists` VALUES ('TRUST_Ullegore',400,172,70,255);           -- Water IV
INSERT INTO `mob_spell_lists` VALUES ('TRUST_Ullegore',400,173,80,255);           -- Water V
INSERT INTO `mob_spell_lists` VALUES ('TRUST_Ullegore',400,219,94,255);           -- Comet
INSERT INTO `mob_spell_lists` VALUES ('TRUST_Ullegore',400,252,45,255);           -- Stun

-- INSERT INTO `mob_spell_lists` VALUES ('TRUST_Makki-Chebukki',401,0,1,255);     -- none (reserved)

INSERT INTO `mob_spell_lists` VALUES ('TRUST_King_of_Hearts',402,1,2,255);        -- Cure
INSERT INTO `mob_spell_lists` VALUES ('TRUST_King_of_Hearts',402,2,22,255);       -- Cure II
INSERT INTO `mob_spell_lists` VALUES ('TRUST_King_of_Hearts',402,3,42,255);       -- Cure III
INSERT INTO `mob_spell_lists` VALUES ('TRUST_King_of_Hearts',402,4,82,255);       -- Cure IV
INSERT INTO `mob_spell_lists` VALUES ('TRUST_King_of_Hearts',402,14,12,255);      -- Poisona
INSERT INTO `mob_spell_lists` VALUES ('TRUST_King_of_Hearts',402,15,18,255);      -- Paralyna
INSERT INTO `mob_spell_lists` VALUES ('TRUST_King_of_Hearts',402,16,28,255);      -- Blindna
INSERT INTO `mob_spell_lists` VALUES ('TRUST_King_of_Hearts',402,17,38,255);      -- Silena
INSERT INTO `mob_spell_lists` VALUES ('TRUST_King_of_Hearts',402,18,78,255);      -- Stona
INSERT INTO `mob_spell_lists` VALUES ('TRUST_King_of_Hearts',402,19,68,255);      -- Viruna
INSERT INTO `mob_spell_lists` VALUES ('TRUST_King_of_Hearts',402,20,58,255);      -- Cursna
INSERT INTO `mob_spell_lists` VALUES ('TRUST_King_of_Hearts',402,23,1,255);       -- Dia
INSERT INTO `mob_spell_lists` VALUES ('TRUST_King_of_Hearts',402,24,31,255);      -- Dia II
INSERT INTO `mob_spell_lists` VALUES ('TRUST_King_of_Hearts',402,25,75,255);      -- Dia III
INSERT INTO `mob_spell_lists` VALUES ('TRUST_King_of_Hearts',402,43,7,255);       -- Protect
INSERT INTO `mob_spell_lists` VALUES ('TRUST_King_of_Hearts',402,44,27,255);      -- Protect II
INSERT INTO `mob_spell_lists` VALUES ('TRUST_King_of_Hearts',402,45,47,255);      -- Protect III
INSERT INTO `mob_spell_lists` VALUES ('TRUST_King_of_Hearts',402,46,63,255);      -- Protect IV
INSERT INTO `mob_spell_lists` VALUES ('TRUST_King_of_Hearts',402,47,77,255);      -- Protect V
INSERT INTO `mob_spell_lists` VALUES ('TRUST_King_of_Hearts',402,48,17,255);      -- Shell
INSERT INTO `mob_spell_lists` VALUES ('TRUST_King_of_Hearts',402,49,37,255);      -- Shell II
INSERT INTO `mob_spell_lists` VALUES ('TRUST_King_of_Hearts',402,50,57,255);      -- Shell III
INSERT INTO `mob_spell_lists` VALUES ('TRUST_King_of_Hearts',402,51,68,255);      -- Shell IV
INSERT INTO `mob_spell_lists` VALUES ('TRUST_King_of_Hearts',402,52,87,255);      -- Shell V
INSERT INTO `mob_spell_lists` VALUES ('TRUST_King_of_Hearts',402,57,40,255);      -- Haste
INSERT INTO `mob_spell_lists` VALUES ('TRUST_King_of_Hearts',402,106,33,255);     -- Phalanx
INSERT INTO `mob_spell_lists` VALUES ('TRUST_King_of_Hearts',402,107,75,255);     -- Phalanx II
INSERT INTO `mob_spell_lists` VALUES ('TRUST_King_of_Hearts',402,109,41,255);     -- Refresh
INSERT INTO `mob_spell_lists` VALUES ('TRUST_King_of_Hearts',402,143,64,255);     -- Erase
INSERT INTO `mob_spell_lists` VALUES ('TRUST_King_of_Hearts',402,174,28,255);     -- Firaga
INSERT INTO `mob_spell_lists` VALUES ('TRUST_King_of_Hearts',402,175,53,255);     -- Firaga II
INSERT INTO `mob_spell_lists` VALUES ('TRUST_King_of_Hearts',402,176,69,255);     -- Firaga III
INSERT INTO `mob_spell_lists` VALUES ('TRUST_King_of_Hearts',402,177,90,255);     -- Firaga IV
INSERT INTO `mob_spell_lists` VALUES ('TRUST_King_of_Hearts',402,260,32,255);     -- Dispel
INSERT INTO `mob_spell_lists` VALUES ('TRUST_King_of_Hearts',402,473,82,255);     -- Refresh II
INSERT INTO `mob_spell_lists` VALUES ('TRUST_King_of_Hearts',402,493,95,255);     -- Temper
INSERT INTO `mob_spell_lists` VALUES ('TRUST_King_of_Hearts',402,511,96,255);     -- Haste II

-- INSERT INTO `mob_spell_lists` VALUES ('TRUST_Morimar',403,0,1,255);            -- none (reserved)
-- INSERT INTO `mob_spell_lists` VALUES ('TRUST_Darrcuiln',404,0,1,255);          -- none (reserved)

INSERT INTO `mob_spell_lists` VALUES ('TRUST_AAHM',405,338,12,255);               -- Utsusemi: Ichi
INSERT INTO `mob_spell_lists` VALUES ('TRUST_AAHM',405,339,37,255);               -- Utsusemi: Ni
INSERT INTO `mob_spell_lists` VALUES ('TRUST_AAHM',405,344,23,255);               -- Hojo: Ichi
INSERT INTO `mob_spell_lists` VALUES ('TRUST_AAHM',405,345,48,255);               -- Hojo: Ni
INSERT INTO `mob_spell_lists` VALUES ('TRUST_AAHM',405,347,19,255);               -- Kurayami: Ichi
INSERT INTO `mob_spell_lists` VALUES ('TRUST_AAHM',405,348,44,255);               -- Kurayami: Ni
INSERT INTO `mob_spell_lists` VALUES ('TRUST_AAHM',405,510,88,255);               -- Migawari: Ichi

INSERT INTO `mob_spell_lists` VALUES ('TRUST_AAEV',406,1,5,255);                  -- Cure
INSERT INTO `mob_spell_lists` VALUES ('TRUST_AAEV',406,2,17,255);                 -- Cure II
INSERT INTO `mob_spell_lists` VALUES ('TRUST_AAEV',406,3,30,255);                 -- Cure III
INSERT INTO `mob_spell_lists` VALUES ('TRUST_AAEV',406,4,55,255);                 -- Cure IV
INSERT INTO `mob_spell_lists` VALUES ('TRUST_AAEV',406,21,55,255);                -- Holy
INSERT INTO `mob_spell_lists` VALUES ('TRUST_AAEV',406,22,99,255);                -- Holy II
INSERT INTO `mob_spell_lists` VALUES ('TRUST_AAEV',406,106,77,255);               -- Phalanx
INSERT INTO `mob_spell_lists` VALUES ('TRUST_AAEV',406,112,37,255);               -- Flash
INSERT INTO `mob_spell_lists` VALUES ('TRUST_AAEV',406,310,85,255);               -- Enlight

-- INSERT INTO `mob_spell_lists` VALUES ('TRUST_AAMR',407,0,1,255);               -- none (reserved)

INSERT INTO `mob_spell_lists` VALUES ('TRUST_AATT',408,144,13,255);               -- Fire
INSERT INTO `mob_spell_lists` VALUES ('TRUST_AATT',408,145,38,255);               -- Fire II
INSERT INTO `mob_spell_lists` VALUES ('TRUST_AATT',408,146,62,255);               -- Fire III
INSERT INTO `mob_spell_lists` VALUES ('TRUST_AATT',408,147,73,255);               -- Fire IV
INSERT INTO `mob_spell_lists` VALUES ('TRUST_AATT',408,148,86,255);               -- Fire V
INSERT INTO `mob_spell_lists` VALUES ('TRUST_AATT',408,149,17,255);               -- Blizzard
INSERT INTO `mob_spell_lists` VALUES ('TRUST_AATT',408,150,42,255);               -- Blizzard II
INSERT INTO `mob_spell_lists` VALUES ('TRUST_AATT',408,151,64,255);               -- Blizzard III
INSERT INTO `mob_spell_lists` VALUES ('TRUST_AATT',408,152,74,255);               -- Blizzard IV
INSERT INTO `mob_spell_lists` VALUES ('TRUST_AATT',408,153,89,255);               -- Blizzard V
INSERT INTO `mob_spell_lists` VALUES ('TRUST_AATT',408,154,9,255);                -- Aero
INSERT INTO `mob_spell_lists` VALUES ('TRUST_AATT',408,155,34,255);               -- Aero II
INSERT INTO `mob_spell_lists` VALUES ('TRUST_AATT',408,156,59,255);               -- Aero III
INSERT INTO `mob_spell_lists` VALUES ('TRUST_AATT',408,157,72,82);                -- Aero IV
INSERT INTO `mob_spell_lists` VALUES ('TRUST_AATT',408,158,83,255);               -- Aero V
INSERT INTO `mob_spell_lists` VALUES ('TRUST_AATT',408,159,1,255);                -- Stone
INSERT INTO `mob_spell_lists` VALUES ('TRUST_AATT',408,160,26,255);               -- Stone II
INSERT INTO `mob_spell_lists` VALUES ('TRUST_AATT',408,161,51,255);               -- Stone III
INSERT INTO `mob_spell_lists` VALUES ('TRUST_AATT',408,162,68,255);               -- Stone IV
INSERT INTO `mob_spell_lists` VALUES ('TRUST_AATT',408,163,77,255);               -- Stone V
INSERT INTO `mob_spell_lists` VALUES ('TRUST_AATT',408,164,21,255);               -- Thunder
INSERT INTO `mob_spell_lists` VALUES ('TRUST_AATT',408,165,46,255);               -- Thunder II
INSERT INTO `mob_spell_lists` VALUES ('TRUST_AATT',408,166,66,255);               -- Thunder III
INSERT INTO `mob_spell_lists` VALUES ('TRUST_AATT',408,167,75,255);               -- Thunder IV
INSERT INTO `mob_spell_lists` VALUES ('TRUST_AATT',408,168,92,255);               -- Thunder V
INSERT INTO `mob_spell_lists` VALUES ('TRUST_AATT',408,169,5,255);                -- Water
INSERT INTO `mob_spell_lists` VALUES ('TRUST_AATT',408,170,30,255);               -- Water II
INSERT INTO `mob_spell_lists` VALUES ('TRUST_AATT',408,171,55,255);               -- Water III
INSERT INTO `mob_spell_lists` VALUES ('TRUST_AATT',408,172,70,255);               -- Water IV
INSERT INTO `mob_spell_lists` VALUES ('TRUST_AATT',408,173,80,255);               -- Water V
INSERT INTO `mob_spell_lists` VALUES ('TRUST_AATT',408,220,3,41);                 -- Poison
INSERT INTO `mob_spell_lists` VALUES ('TRUST_AATT',408,221,42,255);               -- Poison II
INSERT INTO `mob_spell_lists` VALUES ('TRUST_AATT',408,230,10,34);                -- Bio
INSERT INTO `mob_spell_lists` VALUES ('TRUST_AATT',408,231,35,255);               -- Bio II
INSERT INTO `mob_spell_lists` VALUES ('TRUST_AATT',408,247,20,255);               -- Aspir
INSERT INTO `mob_spell_lists` VALUES ('TRUST_AATT',408,248,20,255);               -- Aspir II
INSERT INTO `mob_spell_lists` VALUES ('TRUST_AATT',408,252,45,255);               -- Stun
INSERT INTO `mob_spell_lists` VALUES ('TRUST_AATT',408,273,31,55);                -- Sleepga
INSERT INTO `mob_spell_lists` VALUES ('TRUST_AATT',408,274,56,255);               -- Sleepga II

-- INSERT INTO `mob_spell_lists` VALUES ('TRUST_AAGK',409,0,1,255);               -- none (reserved)

INSERT INTO `mob_spell_lists` VALUES ('TRUST_Iroha',410,125,7,255);               -- Protectra
INSERT INTO `mob_spell_lists` VALUES ('TRUST_Iroha',410,126,27,255);              -- Protectra II
INSERT INTO `mob_spell_lists` VALUES ('TRUST_Iroha',410,127,47,255);              -- Protectra III
INSERT INTO `mob_spell_lists` VALUES ('TRUST_Iroha',410,128,63,255);              -- Protectra IV
INSERT INTO `mob_spell_lists` VALUES ('TRUST_Iroha',410,129,75,255);              -- Protectra V
INSERT INTO `mob_spell_lists` VALUES ('TRUST_Iroha',410,130,17,255);              -- Shellra
INSERT INTO `mob_spell_lists` VALUES ('TRUST_Iroha',410,131,37,255);              -- Shellra II
INSERT INTO `mob_spell_lists` VALUES ('TRUST_Iroha',410,132,57,255);              -- Shellra III
INSERT INTO `mob_spell_lists` VALUES ('TRUST_Iroha',410,133,68,255);              -- Shellra IV
INSERT INTO `mob_spell_lists` VALUES ('TRUST_Iroha',410,134,75,255);              -- Shellra V

INSERT INTO `mob_spell_lists` VALUES ('TRUST_Ygnas',411,1,1,255);                 -- Cure
INSERT INTO `mob_spell_lists` VALUES ('TRUST_Ygnas',411,2,11,255);                -- Cure II
INSERT INTO `mob_spell_lists` VALUES ('TRUST_Ygnas',411,3,21,255);                -- Cure III
INSERT INTO `mob_spell_lists` VALUES ('TRUST_Ygnas',411,4,41,255);                -- Cure IV
INSERT INTO `mob_spell_lists` VALUES ('TRUST_Ygnas',411,5,61,255);                -- Cure V
INSERT INTO `mob_spell_lists` VALUES ('TRUST_Ygnas',411,6,80,255);                -- Cure VI
INSERT INTO `mob_spell_lists` VALUES ('TRUST_Ygnas',411,14,6,255);                -- Poisona
INSERT INTO `mob_spell_lists` VALUES ('TRUST_Ygnas',411,15,9,255);                -- Paralyna
INSERT INTO `mob_spell_lists` VALUES ('TRUST_Ygnas',411,16,14,255);               -- Blindna
INSERT INTO `mob_spell_lists` VALUES ('TRUST_Ygnas',411,17,19,255);               -- Silena
INSERT INTO `mob_spell_lists` VALUES ('TRUST_Ygnas',411,18,39,255);               -- Stona
INSERT INTO `mob_spell_lists` VALUES ('TRUST_Ygnas',411,19,34,255);               -- Viruna
INSERT INTO `mob_spell_lists` VALUES ('TRUST_Ygnas',411,20,29,255);               -- Cursna
INSERT INTO `mob_spell_lists` VALUES ('TRUST_Ygnas',411,43,7,255);                -- Protect
INSERT INTO `mob_spell_lists` VALUES ('TRUST_Ygnas',411,44,27,255);               -- Protect II
INSERT INTO `mob_spell_lists` VALUES ('TRUST_Ygnas',411,45,47,255);               -- Protect III
INSERT INTO `mob_spell_lists` VALUES ('TRUST_Ygnas',411,46,63,255);               -- Protect IV
INSERT INTO `mob_spell_lists` VALUES ('TRUST_Ygnas',411,47,76,255);               -- Protect V
INSERT INTO `mob_spell_lists` VALUES ('TRUST_Ygnas',411,48,17,255);               -- Shell
INSERT INTO `mob_spell_lists` VALUES ('TRUST_Ygnas',411,49,37,255);               -- Shell II
INSERT INTO `mob_spell_lists` VALUES ('TRUST_Ygnas',411,50,57,255);               -- Shell III
INSERT INTO `mob_spell_lists` VALUES ('TRUST_Ygnas',411,51,68,255);               -- Shell IV
INSERT INTO `mob_spell_lists` VALUES ('TRUST_Ygnas',411,52,76,255);               -- Shell V
INSERT INTO `mob_spell_lists` VALUES ('TRUST_Ygnas',411,57,40,255);               -- Haste
INSERT INTO `mob_spell_lists` VALUES ('TRUST_Ygnas',411,125,7,255);               -- Protectra
INSERT INTO `mob_spell_lists` VALUES ('TRUST_Ygnas',411,126,27,255);              -- Protectra II
INSERT INTO `mob_spell_lists` VALUES ('TRUST_Ygnas',411,127,47,255);              -- Protectra III
INSERT INTO `mob_spell_lists` VALUES ('TRUST_Ygnas',411,128,63,255);              -- Protectra IV
INSERT INTO `mob_spell_lists` VALUES ('TRUST_Ygnas',411,129,75,255);              -- Protectra V
INSERT INTO `mob_spell_lists` VALUES ('TRUST_Ygnas',411,130,17,255);              -- Shellra
INSERT INTO `mob_spell_lists` VALUES ('TRUST_Ygnas',411,131,37,255);              -- Shellra II
INSERT INTO `mob_spell_lists` VALUES ('TRUST_Ygnas',411,132,57,255);              -- Shellra III
INSERT INTO `mob_spell_lists` VALUES ('TRUST_Ygnas',411,133,68,255);              -- Shellra IV
INSERT INTO `mob_spell_lists` VALUES ('TRUST_Ygnas',411,134,75,255);              -- Shellra V
INSERT INTO `mob_spell_lists` VALUES ('TRUST_Ygnas',411,143,32,255);              -- Erase

-- INSERT INTO `mob_spell_lists` VALUES ('TRUST_Monberaux',412,0,1,255);          -- none (reserved)
-- INSERT INTO `mob_spell_lists` VALUES ('TRUST_Excenmille_S',413,0,1,255);       -- none (reserved)
-- INSERT INTO `mob_spell_lists` VALUES ('TRUST_Ayame_UC',414,0,1,255);           -- none (reserved)
-- INSERT INTO `mob_spell_lists` VALUES ('TRUST_Maat_UC',415,0,1,255);            -- none (reserved)
-- INSERT INTO `mob_spell_lists` VALUES ('TRUST_Aldo_UC',416,0,1,255);            -- none (reserved)
-- INSERT INTO `mob_spell_lists` VALUES ('TRUST_Naja_Salaheem_UC',417,0,1,255);   -- none (reserved)

INSERT INTO `mob_spell_lists` VALUES ('TRUST_Lion_II',418,338,12,255);            -- Utsusemi: Ichi
INSERT INTO `mob_spell_lists` VALUES ('TRUST_Lion_II',418,339,37,255);            -- Utsusemi: Ni

INSERT INTO `mob_spell_lists` VALUES ('TRUST_Zied_II',419,252,37,255);            -- Stun
-- INSERT INTO `mob_spell_lists` VALUES ('TRUST_Zied_II',419,243,1,255);          -- Absorb-Attri (not implimented)

INSERT INTO `mob_spell_lists` VALUES ('TRUST_Prishe_II',420,7,16,255);            -- Curaga
INSERT INTO `mob_spell_lists` VALUES ('TRUST_Prishe_II',420,8,31,255);            -- Curaga II
INSERT INTO `mob_spell_lists` VALUES ('TRUST_Prishe_II',420,9,51,255);            -- Curaga III
INSERT INTO `mob_spell_lists` VALUES ('TRUST_Prishe_II',420,10,71,255);           -- Curaga IV
INSERT INTO `mob_spell_lists` VALUES ('TRUST_Prishe_II',420,11,91,255);           -- Curaga V

INSERT INTO `mob_spell_lists` VALUES ('TRUST_Nashmeira_II',421,1,1,255);          -- Cure
INSERT INTO `mob_spell_lists` VALUES ('TRUST_Nashmeira_II',421,2,11,255);         -- Cure II
INSERT INTO `mob_spell_lists` VALUES ('TRUST_Nashmeira_II',421,3,21,255);         -- Cure III
INSERT INTO `mob_spell_lists` VALUES ('TRUST_Nashmeira_II',421,4,41,255);         -- Cure IV
INSERT INTO `mob_spell_lists` VALUES ('TRUST_Nashmeira_II',421,7,16,255);         -- Curaga
INSERT INTO `mob_spell_lists` VALUES ('TRUST_Nashmeira_II',421,8,31,255);         -- Curaga II
INSERT INTO `mob_spell_lists` VALUES ('TRUST_Nashmeira_II',421,9,51,255);         -- Curaga III
INSERT INTO `mob_spell_lists` VALUES ('TRUST_Nashmeira_II',421,10,71,255);        -- Curaga IV
INSERT INTO `mob_spell_lists` VALUES ('TRUST_Nashmeira_II',421,11,91,255);        -- Curaga V
INSERT INTO `mob_spell_lists` VALUES ('TRUST_Nashmeira_II',421,14,6,255);         -- Poisona
INSERT INTO `mob_spell_lists` VALUES ('TRUST_Nashmeira_II',421,15,9,255);         -- Paralyna
INSERT INTO `mob_spell_lists` VALUES ('TRUST_Nashmeira_II',421,16,14,255);        -- Blindna
INSERT INTO `mob_spell_lists` VALUES ('TRUST_Nashmeira_II',421,17,19,255);        -- Silena
INSERT INTO `mob_spell_lists` VALUES ('TRUST_Nashmeira_II',421,18,39,255);        -- Stona
INSERT INTO `mob_spell_lists` VALUES ('TRUST_Nashmeira_II',421,19,34,255);        -- Viruna
INSERT INTO `mob_spell_lists` VALUES ('TRUST_Nashmeira_II',421,20,29,255);        -- Cursna
INSERT INTO `mob_spell_lists` VALUES ('TRUST_Nashmeira_II',421,143,32,255);       -- Erase

-- INSERT INTO `mob_spell_lists` VALUES ('TRUST_Lilisette_II',422,0,1,255);       -- none (reserved)
-- INSERT INTO `mob_spell_lists` VALUES ('TRUST_Tenzen_II',423,0,1,255);          -- none (reserved)

INSERT INTO `mob_spell_lists` VALUES ('TRUST_Mumor_II',424,144,13,255);           -- Fire
INSERT INTO `mob_spell_lists` VALUES ('TRUST_Mumor_II',424,145,38,255);           -- Fire II
INSERT INTO `mob_spell_lists` VALUES ('TRUST_Mumor_II',424,146,62,255);           -- Fire III
INSERT INTO `mob_spell_lists` VALUES ('TRUST_Mumor_II',424,147,73,255);           -- Fire IV
INSERT INTO `mob_spell_lists` VALUES ('TRUST_Mumor_II',424,148,86,255);           -- Fire V
INSERT INTO `mob_spell_lists` VALUES ('TRUST_Mumor_II',424,149,17,255);           -- Blizzard
INSERT INTO `mob_spell_lists` VALUES ('TRUST_Mumor_II',424,150,42,255);           -- Blizzard II
INSERT INTO `mob_spell_lists` VALUES ('TRUST_Mumor_II',424,151,64,255);           -- Blizzard III
INSERT INTO `mob_spell_lists` VALUES ('TRUST_Mumor_II',424,152,74,255);           -- Blizzard IV
INSERT INTO `mob_spell_lists` VALUES ('TRUST_Mumor_II',424,153,89,255);           -- Blizzard V
INSERT INTO `mob_spell_lists` VALUES ('TRUST_Mumor_II',424,154,9,255);            -- Aero
INSERT INTO `mob_spell_lists` VALUES ('TRUST_Mumor_II',424,155,34,255);           -- Aero II
INSERT INTO `mob_spell_lists` VALUES ('TRUST_Mumor_II',424,156,59,255);           -- Aero III
INSERT INTO `mob_spell_lists` VALUES ('TRUST_Mumor_II',424,157,72,82);            -- Aero IV
INSERT INTO `mob_spell_lists` VALUES ('TRUST_Mumor_II',424,158,83,255);           -- Aero V
INSERT INTO `mob_spell_lists` VALUES ('TRUST_Mumor_II',424,159,1,255);            -- Stone
INSERT INTO `mob_spell_lists` VALUES ('TRUST_Mumor_II',424,160,26,255);           -- Stone II
INSERT INTO `mob_spell_lists` VALUES ('TRUST_Mumor_II',424,161,51,255);           -- Stone III
INSERT INTO `mob_spell_lists` VALUES ('TRUST_Mumor_II',424,162,68,255);           -- Stone IV
INSERT INTO `mob_spell_lists` VALUES ('TRUST_Mumor_II',424,163,77,255);           -- Stone V
INSERT INTO `mob_spell_lists` VALUES ('TRUST_Mumor_II',424,164,21,255);           -- Thunder
INSERT INTO `mob_spell_lists` VALUES ('TRUST_Mumor_II',424,165,46,255);           -- Thunder II
INSERT INTO `mob_spell_lists` VALUES ('TRUST_Mumor_II',424,166,66,255);           -- Thunder III
INSERT INTO `mob_spell_lists` VALUES ('TRUST_Mumor_II',424,167,75,255);           -- Thunder IV
INSERT INTO `mob_spell_lists` VALUES ('TRUST_Mumor_II',424,168,92,255);           -- Thunder V
INSERT INTO `mob_spell_lists` VALUES ('TRUST_Mumor_II',424,169,5,255);            -- Water
INSERT INTO `mob_spell_lists` VALUES ('TRUST_Mumor_II',424,170,30,255);           -- Water II
INSERT INTO `mob_spell_lists` VALUES ('TRUST_Mumor_II',424,171,55,255);           -- Water III
INSERT INTO `mob_spell_lists` VALUES ('TRUST_Mumor_II',424,172,70,255);           -- Water IV
INSERT INTO `mob_spell_lists` VALUES ('TRUST_Mumor_II',424,173,80,255);           -- Water V
INSERT INTO `mob_spell_lists` VALUES ('TRUST_Mumor_II',424,174,28,255);           -- Firaga
INSERT INTO `mob_spell_lists` VALUES ('TRUST_Mumor_II',424,175,53,255);           -- Firaga II
INSERT INTO `mob_spell_lists` VALUES ('TRUST_Mumor_II',424,176,69,255);           -- Firaga III
INSERT INTO `mob_spell_lists` VALUES ('TRUST_Mumor_II',424,179,32,255);           -- Blizzaga
INSERT INTO `mob_spell_lists` VALUES ('TRUST_Mumor_II',424,180,57,255);           -- Blizzaga II
INSERT INTO `mob_spell_lists` VALUES ('TRUST_Mumor_II',424,181,71,255);           -- Blizzaga III
INSERT INTO `mob_spell_lists` VALUES ('TRUST_Mumor_II',424,184,23,255);           -- Aeroga
INSERT INTO `mob_spell_lists` VALUES ('TRUST_Mumor_II',424,185,48,255);           -- Aeroga II
INSERT INTO `mob_spell_lists` VALUES ('TRUST_Mumor_II',424,186,67,255);           -- Aeroga III
INSERT INTO `mob_spell_lists` VALUES ('TRUST_Mumor_II',424,189,15,255);           -- Stonega
INSERT INTO `mob_spell_lists` VALUES ('TRUST_Mumor_II',424,190,40,255);           -- Stonega II
INSERT INTO `mob_spell_lists` VALUES ('TRUST_Mumor_II',424,191,63,255);           -- Stonega III
INSERT INTO `mob_spell_lists` VALUES ('TRUST_Mumor_II',424,194,36,255);           -- Thundaga
INSERT INTO `mob_spell_lists` VALUES ('TRUST_Mumor_II',424,195,61,255);           -- Thundaga II
INSERT INTO `mob_spell_lists` VALUES ('TRUST_Mumor_II',424,196,73,255);           -- Thundaga III
INSERT INTO `mob_spell_lists` VALUES ('TRUST_Mumor_II',424,199,19,255);           -- Waterga
INSERT INTO `mob_spell_lists` VALUES ('TRUST_Mumor_II',424,200,44,255);           -- Waterga II
INSERT INTO `mob_spell_lists` VALUES ('TRUST_Mumor_II',424,201,65,255);           -- Waterga III
INSERT INTO `mob_spell_lists` VALUES ('TRUST_Mumor_II',424,252,45,255);           -- Stun
INSERT INTO `mob_spell_lists` VALUES ('TRUST_Mumor_II',424,496,90,255);           -- Firaja
INSERT INTO `mob_spell_lists` VALUES ('TRUST_Mumor_II',424,497,93,255);           -- Blizzaja
INSERT INTO `mob_spell_lists` VALUES ('TRUST_Mumor_II',424,498,87,255);           -- Aeroja
INSERT INTO `mob_spell_lists` VALUES ('TRUST_Mumor_II',424,499,81,255);           -- Stoneja
INSERT INTO `mob_spell_lists` VALUES ('TRUST_Mumor_II',424,500,87,255);           -- Thundaja
INSERT INTO `mob_spell_lists` VALUES ('TRUST_Mumor_II',424,501,84,255);           -- Waterja

INSERT INTO `mob_spell_lists` VALUES ('TRUST_Ingrid_II',425,20,29,255);           -- Cursna
INSERT INTO `mob_spell_lists` VALUES ('TRUST_Ingrid_II',425,21,50,94);            -- Holy
INSERT INTO `mob_spell_lists` VALUES ('TRUST_Ingrid_II',425,22,95,255);           -- Holy II
INSERT INTO `mob_spell_lists` VALUES ('TRUST_Ingrid_II',425,28,5,29);             -- Banish
INSERT INTO `mob_spell_lists` VALUES ('TRUST_Ingrid_II',425,29,30,64);            -- Banish II
INSERT INTO `mob_spell_lists` VALUES ('TRUST_Ingrid_II',425,30,65,89);            -- Banish III

INSERT INTO `mob_spell_lists` VALUES ('TRUST_Arciela_II',426,56,13,255);          -- Slow
INSERT INTO `mob_spell_lists` VALUES ('TRUST_Arciela_II',426,57,40,255);          -- Haste
INSERT INTO `mob_spell_lists` VALUES ('TRUST_Arciela_II',426,58,4,255);           -- Paralyze
INSERT INTO `mob_spell_lists` VALUES ('TRUST_Arciela_II',426,79,75,255);          -- Slow II
INSERT INTO `mob_spell_lists` VALUES ('TRUST_Arciela_II',426,80,75,255);          -- Paralyze II
INSERT INTO `mob_spell_lists` VALUES ('TRUST_Arciela_II',426,109,41,255);         -- Refresh
INSERT INTO `mob_spell_lists` VALUES ('TRUST_Arciela_II',426,144,9,255);          -- Fire
INSERT INTO `mob_spell_lists` VALUES ('TRUST_Arciela_II',426,145,34,255);         -- Fire II
INSERT INTO `mob_spell_lists` VALUES ('TRUST_Arciela_II',426,146,59,255);         -- Fire III
INSERT INTO `mob_spell_lists` VALUES ('TRUST_Arciela_II',426,147,72,255);         -- Fire IV
INSERT INTO `mob_spell_lists` VALUES ('TRUST_Arciela_II',426,148,99,255);         -- Fire V
INSERT INTO `mob_spell_lists` VALUES ('TRUST_Arciela_II',426,149,24,255);         -- Blizzard
INSERT INTO `mob_spell_lists` VALUES ('TRUST_Arciela_II',426,150,56,255);         -- Blizzard II
INSERT INTO `mob_spell_lists` VALUES ('TRUST_Arciela_II',426,151,73,255);         -- Blizzard III
INSERT INTO `mob_spell_lists` VALUES ('TRUST_Arciela_II',426,152,89,255);         -- Blizzard IV
INSERT INTO `mob_spell_lists` VALUES ('TRUST_Arciela_II',426,153,99,255);         -- Blizzard V
INSERT INTO `mob_spell_lists` VALUES ('TRUST_Arciela_II',426,154,9,255);          -- Aero
INSERT INTO `mob_spell_lists` VALUES ('TRUST_Arciela_II',426,155,34,255);         -- Aero II
INSERT INTO `mob_spell_lists` VALUES ('TRUST_Arciela_II',426,156,59,255);         -- Aero III
INSERT INTO `mob_spell_lists` VALUES ('TRUST_Arciela_II',426,157,72,255);         -- Aero IV
INSERT INTO `mob_spell_lists` VALUES ('TRUST_Arciela_II',426,158,99,255);         -- Aero V
INSERT INTO `mob_spell_lists` VALUES ('TRUST_Arciela_II',426,159,1,255);          -- Stone
INSERT INTO `mob_spell_lists` VALUES ('TRUST_Arciela_II',426,160,26,255);         -- Stone II
INSERT INTO `mob_spell_lists` VALUES ('TRUST_Arciela_II',426,161,51,255);         -- Stone III
INSERT INTO `mob_spell_lists` VALUES ('TRUST_Arciela_II',426,162,68,255);         -- Stone IV
INSERT INTO `mob_spell_lists` VALUES ('TRUST_Arciela_II',426,163,99,255);         -- Stone V
INSERT INTO `mob_spell_lists` VALUES ('TRUST_Arciela_II',426,164,21,255);         -- Thunder
INSERT INTO `mob_spell_lists` VALUES ('TRUST_Arciela_II',426,165,46,255);         -- Thunder II
INSERT INTO `mob_spell_lists` VALUES ('TRUST_Arciela_II',426,166,66,255);         -- Thunder III
INSERT INTO `mob_spell_lists` VALUES ('TRUST_Arciela_II',426,167,75,255);         -- Thunder IV
INSERT INTO `mob_spell_lists` VALUES ('TRUST_Arciela_II',426,168,99,255);         -- Thunder V
INSERT INTO `mob_spell_lists` VALUES ('TRUST_Arciela_II',426,169,5,255);          -- Water
INSERT INTO `mob_spell_lists` VALUES ('TRUST_Arciela_II',426,170,30,255);         -- Water II
INSERT INTO `mob_spell_lists` VALUES ('TRUST_Arciela_II',426,171,55,255);         -- Water III
INSERT INTO `mob_spell_lists` VALUES ('TRUST_Arciela_II',426,172,70,255);         -- Water IV
INSERT INTO `mob_spell_lists` VALUES ('TRUST_Arciela_II',426,173,99,255);         -- Water V
INSERT INTO `mob_spell_lists` VALUES ('TRUST_Arciela_II',426,260,64,255);         -- Dispel
INSERT INTO `mob_spell_lists` VALUES ('TRUST_Arciela_II',426,286,83,255);         -- Addle
INSERT INTO `mob_spell_lists` VALUES ('TRUST_Arciela_II',426,473,82,255);         -- Refresh II
INSERT INTO `mob_spell_lists` VALUES ('TRUST_Arciela_II',426,511,96,255);         -- Haste II
INSERT INTO `mob_spell_lists` VALUES ('TRUST_Arciela_II',426,845,48,255);         -- Flurry
INSERT INTO `mob_spell_lists` VALUES ('TRUST_Arciela_II',426,846,96,255);         -- Flurry II

INSERT INTO `mob_spell_lists` VALUES ('TRUST_Iroha_II',427,125,7,255);            -- Protectra
INSERT INTO `mob_spell_lists` VALUES ('TRUST_Iroha_II',427,126,27,255);           -- Protectra II
INSERT INTO `mob_spell_lists` VALUES ('TRUST_Iroha_II',427,127,47,255);           -- Protectra III
INSERT INTO `mob_spell_lists` VALUES ('TRUST_Iroha_II',427,128,63,255);           -- Protectra IV
INSERT INTO `mob_spell_lists` VALUES ('TRUST_Iroha_II',427,129,75,255);           -- Protectra V
INSERT INTO `mob_spell_lists` VALUES ('TRUST_Iroha_II',427,130,17,255);           -- Shellra
INSERT INTO `mob_spell_lists` VALUES ('TRUST_Iroha_II',427,131,37,255);           -- Shellra II
INSERT INTO `mob_spell_lists` VALUES ('TRUST_Iroha_II',427,132,57,255);           -- Shellra III
INSERT INTO `mob_spell_lists` VALUES ('TRUST_Iroha_II',427,133,68,255);           -- Shellra IV
INSERT INTO `mob_spell_lists` VALUES ('TRUST_Iroha_II',427,134,75,255);           -- Shellra V
INSERT INTO `mob_spell_lists` VALUES ('TRUST_Iroha_II',427,205,75,255);           -- Flare II

INSERT INTO `mob_spell_lists` VALUES ('TRUST_Shantotto_II',428,144,9,255);        -- Fire
INSERT INTO `mob_spell_lists` VALUES ('TRUST_Shantotto_II',428,149,17,255);       -- Blizzard
INSERT INTO `mob_spell_lists` VALUES ('TRUST_Shantotto_II',428,154,9,255);        -- Aero
INSERT INTO `mob_spell_lists` VALUES ('TRUST_Shantotto_II',428,159,1,255);        -- Stone
INSERT INTO `mob_spell_lists` VALUES ('TRUST_Shantotto_II',428,164,21,255);       -- Thunder
INSERT INTO `mob_spell_lists` VALUES ('TRUST_Shantotto_II',428,169,5,255);        -- Water

<<<<<<< HEAD
INSERT INTO `mob_spell_lists` VALUES ('Kamlanaut (Apoc Nigh)',429,356,76,255); -- paralyaga
INSERT INTO `mob_spell_lists` VALUES ('Kamlanaut (Apoc Nigh)',429,357,75,255); -- slowga
INSERT INTO `mob_spell_lists` VALUES ('Kamlanaut (Apoc Nigh)',429,359,75,255); -- silencega
INSERT INTO `mob_spell_lists` VALUES ('Kamlanaut (Apoc Nigh)',429,360,75,255); -- dispelga
INSERT INTO `mob_spell_lists` VALUES ('Kamlanaut (Apoc Nigh)',429,366,76,255); -- graviga
INSERT INTO `mob_spell_lists` VALUES ('EaldNarche (Apoc Nigh)',430,176,75,255);-- firaga_iii
INSERT INTO `mob_spell_lists` VALUES ('EaldNarche (Apoc Nigh)',430,181,75,255);-- blizzaga_iii
INSERT INTO `mob_spell_lists` VALUES ('EaldNarche (Apoc Nigh)',430,186,75,255);-- aeroga_iii
INSERT INTO `mob_spell_lists` VALUES ('EaldNarche (Apoc Nigh)',430,191,75,255);-- stonega_iii
INSERT INTO `mob_spell_lists` VALUES ('EaldNarche (Apoc Nigh)',430,196,75,255);-- thundaga_iii
INSERT INTO `mob_spell_lists` VALUES ('EaldNarche (Apoc Nigh)',430,201,75,255);-- waterga_iii
INSERT INTO `mob_spell_lists` VALUES ('EaldNarche (Apoc Nigh)',430,274,75,255);-- sleepga_ii
INSERT INTO `mob_spell_lists` VALUES ('EaldNarche (Apoc Nigh)',430,362,75,255);-- bindga
=======
INSERT INTO `mob_spell_lists` VALUES ('Siren',429,423,1,255);        -- Massacre Elegy
INSERT INTO `mob_spell_lists` VALUES ('Siren',429,462,1,255);        -- Magic Finale
INSERT INTO `mob_spell_lists` VALUES ('Siren',429,873,1,255);        -- Wind Threnody II
>>>>>>> 58dbce2f

/*!40000 ALTER TABLE `mob_spell_lists` ENABLE KEYS */;
UNLOCK TABLES;
/*!40103 SET TIME_ZONE=@OLD_TIME_ZONE */;

/*!40101 SET SQL_MODE=@OLD_SQL_MODE */;
/*!40014 SET FOREIGN_KEY_CHECKS=@OLD_FOREIGN_KEY_CHECKS */;
/*!40014 SET UNIQUE_CHECKS=@OLD_UNIQUE_CHECKS */;
/*!40101 SET CHARACTER_SET_CLIENT=@OLD_CHARACTER_SET_CLIENT */;
/*!40101 SET CHARACTER_SET_RESULTS=@OLD_CHARACTER_SET_RESULTS */;
/*!40101 SET COLLATION_CONNECTION=@OLD_COLLATION_CONNECTION */;
/*!40111 SET SQL_NOTES=@OLD_SQL_NOTES */;

-- Dump completed on 2013-10-07 20:12:54<|MERGE_RESOLUTION|>--- conflicted
+++ resolved
@@ -3861,7 +3861,6 @@
 INSERT INTO `mob_spell_lists` VALUES ('TRUST_Shantotto_II',428,164,21,255);       -- Thunder
 INSERT INTO `mob_spell_lists` VALUES ('TRUST_Shantotto_II',428,169,5,255);        -- Water
 
-<<<<<<< HEAD
 INSERT INTO `mob_spell_lists` VALUES ('Kamlanaut (Apoc Nigh)',429,356,76,255); -- paralyaga
 INSERT INTO `mob_spell_lists` VALUES ('Kamlanaut (Apoc Nigh)',429,357,75,255); -- slowga
 INSERT INTO `mob_spell_lists` VALUES ('Kamlanaut (Apoc Nigh)',429,359,75,255); -- silencega
@@ -3875,11 +3874,10 @@
 INSERT INTO `mob_spell_lists` VALUES ('EaldNarche (Apoc Nigh)',430,201,75,255);-- waterga_iii
 INSERT INTO `mob_spell_lists` VALUES ('EaldNarche (Apoc Nigh)',430,274,75,255);-- sleepga_ii
 INSERT INTO `mob_spell_lists` VALUES ('EaldNarche (Apoc Nigh)',430,362,75,255);-- bindga
-=======
-INSERT INTO `mob_spell_lists` VALUES ('Siren',429,423,1,255);        -- Massacre Elegy
-INSERT INTO `mob_spell_lists` VALUES ('Siren',429,462,1,255);        -- Magic Finale
-INSERT INTO `mob_spell_lists` VALUES ('Siren',429,873,1,255);        -- Wind Threnody II
->>>>>>> 58dbce2f
+
+INSERT INTO `mob_spell_lists` VALUES ('Siren',431,423,1,255);        -- Massacre Elegy
+INSERT INTO `mob_spell_lists` VALUES ('Siren',431,462,1,255);        -- Magic Finale
+INSERT INTO `mob_spell_lists` VALUES ('Siren',431,873,1,255);        -- Wind Threnody II
 
 /*!40000 ALTER TABLE `mob_spell_lists` ENABLE KEYS */;
 UNLOCK TABLES;
