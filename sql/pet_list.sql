-- phpMyAdmin SQL Dump
-- version 3.3.8
-- http://www.phpmyadmin.net
--
-- Serveur: localhost
-- G�n�r� le : Sam 25 Juin 2011 � 10:09
-- Version du serveur: 6.0.0
-- Version de PHP: 5.2.9-2

SET SQL_MODE="NO_AUTO_VALUE_ON_ZERO";


/*!40101 SET @OLD_CHARACTER_SET_CLIENT=@@CHARACTER_SET_CLIENT */;
/*!40101 SET @OLD_CHARACTER_SET_RESULTS=@@CHARACTER_SET_RESULTS */;
/*!40101 SET @OLD_COLLATION_CONNECTION=@@COLLATION_CONNECTION */;
/*!40101 SET NAMES utf8 */;

--
-- Base de donn�es: `tpzdb`
--

-- --------------------------------------------------------

--
-- Structure de la table `pet_list`
--

DROP TABLE IF EXISTS `pet_list`;
CREATE TABLE IF NOT EXISTS `pet_list` (
  `petid` int(10) unsigned NOT NULL AUTO_INCREMENT,
  `name` char(15) NOT NULL,
  `poolid` int(10) unsigned NOT NULL DEFAULT '0',
  `minLevel` tinyint(2) unsigned NOT NULL DEFAULT '0',
  `maxLevel` tinyint(2) unsigned NOT NULL DEFAULT '0',
  `time` int(10) unsigned NOT NULL DEFAULT '0',
  `element` tinyint(3) unsigned NOT NULL DEFAULT '0',
  PRIMARY KEY (`petid`)
) ENGINE=MyISAM  DEFAULT CHARSET=utf8 AUTO_INCREMENT=17 ;

--
-- Contenu de la table `pet_list`
--

INSERT INTO `pet_list` VALUES (0, 'FireSpirit', 5830, 1, 99, 0, 1);
INSERT INTO `pet_list` VALUES (1, 'IceSpirit', 5831, 1, 99, 0, 5);
INSERT INTO `pet_list` VALUES (2, 'AirSpirit', 5832, 1, 99, 0, 4);
INSERT INTO `pet_list` VALUES (3, 'EarthSpirit', 5833, 1, 99, 0, 2);
INSERT INTO `pet_list` VALUES (4, 'ThunderSpirit', 5834, 1, 99, 0, 6);
INSERT INTO `pet_list` VALUES (5, 'WaterSpirit', 5835, 1, 99, 0, 3);
INSERT INTO `pet_list` VALUES (6, 'LightSpirit', 5836, 1, 99, 0, 7);
INSERT INTO `pet_list` VALUES (7, 'DarkSpirit', 5837, 1, 99, 0, 8);
INSERT INTO `pet_list` VALUES (8, 'Carbuncle', 4588, 1, 99, 0, 7);
INSERT INTO `pet_list` VALUES (9, 'Fenrir', 4581, 1, 99, 0, 8);
INSERT INTO `pet_list` VALUES (10, 'Ifrit', 4582, 1, 99, 0, 1);
INSERT INTO `pet_list` VALUES (11, 'Titan', 4583, 1, 99, 0, 2);
INSERT INTO `pet_list` VALUES (12, 'Leviathan', 4584, 1, 99, 0, 3);
INSERT INTO `pet_list` VALUES (13, 'Garuda', 4585, 1, 99, 0, 4);
INSERT INTO `pet_list` VALUES (14, 'Shiva', 4586, 1, 99, 0, 5);
INSERT INTO `pet_list` VALUES (15, 'Ramuh', 4587, 1, 99, 0, 6);
INSERT INTO `pet_list` VALUES (16, 'Diabolos', 4590, 1, 99, 0, 8);
INSERT INTO `pet_list` VALUES (17, 'Alexander', 4589, 1, 99, 0, 7);
INSERT INTO `pet_list` VALUES (18, 'Odin', 4591, 1, 99, 0, 8);
INSERT INTO `pet_list` VALUES (19, 'Atomos', 1, 1, 99, 0, 0);
INSERT INTO `pet_list` VALUES (20, 'CaitSith', 1, 1, 99, 0, 0);
INSERT INTO `pet_list` VALUES (21, 'SheepFamiliar', 4598, 23, 35, 3600, 0);
INSERT INTO `pet_list` VALUES (22, 'HareFamiliar', 4641, 23, 35, 5400, 0);
INSERT INTO `pet_list` VALUES (23, 'CrabFamiliar', 4610, 23, 55, 1800, 0);
INSERT INTO `pet_list` VALUES (24, 'CourierCarrie', 4611, 23, 75, 1800, 0);
INSERT INTO `pet_list` VALUES (25, 'Homunculus', 4616, 23, 75, 3600, 0);
INSERT INTO `pet_list` VALUES (26, 'FlytrapFamiliar', 4619, 28, 40, 3600, 0);
INSERT INTO `pet_list` VALUES (27, 'TigerFamiliar', 4604, 28, 40, 3600, 0);
INSERT INTO `pet_list` VALUES (28, 'FlowerpotBill', 4602, 28, 40, 3600, 0);
INSERT INTO `pet_list` VALUES (29, 'EftFamiliar', 4621, 33, 45, 3600, 0);
INSERT INTO `pet_list` VALUES (30, 'LizardFamiliar', 4600, 33, 45, 3600, 0);
INSERT INTO `pet_list` VALUES (31, 'MayflyFamiliar', 4596, 33, 45, 3600, 0);
INSERT INTO `pet_list` VALUES (32, 'FunguarFamiliar', 4614, 33, 65, 3600, 0);
INSERT INTO `pet_list` VALUES (33, 'BeetleFamiliar', 4606, 38, 45, 3600, 0);
INSERT INTO `pet_list` VALUES (34, 'AntlionFamiliar', 4625, 38, 50, 3600, 0);
INSERT INTO `pet_list` VALUES (35, 'MiteFamiliar', 4623, 43, 55, 3600, 0);
INSERT INTO `pet_list` VALUES (36, 'LullabyMelodia', 4599, 43, 55, 3600, 0);
INSERT INTO `pet_list` VALUES (37, 'KeenearedSteffi', 4595, 43, 55, 5400, 0);
INSERT INTO `pet_list` VALUES (38, 'FlowerpotBen', 4603, 51, 63, 3600, 0);
INSERT INTO `pet_list` VALUES (39, 'SaberSiravarde', 4605, 51, 63, 3600, 0);
INSERT INTO `pet_list` VALUES (40, 'ColdbloodComo', 4601, 53, 65, 3600, 0);
INSERT INTO `pet_list` VALUES (41, 'ShellbusterOrob', 4597, 53, 65, 3600, 0);
INSERT INTO `pet_list` VALUES (42, 'VoraciousAudrey', 4620, 53, 75, 3600, 0);
INSERT INTO `pet_list` VALUES (43, 'AmbusherAllie', 4622, 58, 75, 3600, 0);
INSERT INTO `pet_list` VALUES (44, 'LifedrinkerLars', 4624, 63, 75, 3600, 0);
INSERT INTO `pet_list` VALUES (45, 'PanzerGalahad', 4607, 63, 75, 3600, 0);
INSERT INTO `pet_list` VALUES (46, 'ChopsueyChucky', 4626, 63, 85, 1800, 0);
INSERT INTO `pet_list` VALUES (47, 'AmigoSabotender', 4618, 75, 85, 1200, 0);
INSERT INTO `pet_list` VALUES (48, 'Wyvern', 5551, 1, 99, 0, 0);
INSERT INTO `pet_list` VALUES (49, 'Crafty Clyvonne', 4608, 76, 90, 7200, 0);
INSERT INTO `pet_list` VALUES (50, 'Bloodclaw Shasr', 4609, 90, 99, 7200, 0);
INSERT INTO `pet_list` VALUES (51, 'Lucky Lulush', 4612, 76, 99, 7200, 0);
INSERT INTO `pet_list` VALUES (52, 'Fatso Fargann', 4613, 81, 99, 7200, 0);
INSERT INTO `pet_list` VALUES (53, 'Discreet Louise', 4615, 79, 99, 7200, 0);
INSERT INTO `pet_list` VALUES (54, 'Swift Sieghard', 4617, 86, 94, 7200, 0);
INSERT INTO `pet_list` VALUES (55, 'Dipper Yuly', 4627, 76, 99, 7200, 0);
INSERT INTO `pet_list` VALUES (56, 'Flowerpot Merle', 4628, 76, 99, 10800, 0);
INSERT INTO `pet_list` VALUES (57, 'Nursery Nazuna', 4629, 76, 86, 7200, 0);
INSERT INTO `pet_list` VALUES (58, 'Mailbuster Ceta', 4630, 85, 95, 7200, 0);
INSERT INTO `pet_list` VALUES (59, 'Audacious Anna', 4631, 85, 95, 7200, 0);
INSERT INTO `pet_list` VALUES (60, 'Presto Julio', 4632, 83, 93, 7200, 0);
INSERT INTO `pet_list` VALUES (61, 'Bugeyed Broncha', 4633, 90, 99, 7200, 0);
INSERT INTO `pet_list` VALUES (62, 'Gooey Gerard', 4634, 95, 99, 5400, 0);
INSERT INTO `pet_list` VALUES (63, 'Gorefang Hobs', 4635, 93, 99, 7200, 0);
INSERT INTO `pet_list` VALUES (64, 'Faithful Falcor', 4636, 86, 99, 5400, 0);
INSERT INTO `pet_list` VALUES (65, 'Crude Raphie', 4637, 96, 99, 5400, 0);
INSERT INTO `pet_list` VALUES (66, 'Dapper Mac', 4638, 76, 99, 7200, 0);
INSERT INTO `pet_list` VALUES (67, 'Slippery Silas', 4639, 23, 99, 1800, 0);
INSERT INTO `pet_list` VALUES (68, 'Turbid Toloi', 4640, 23, 99, 3600, 0);
INSERT INTO `pet_list` VALUES (69, 'HarlequinFrame', 5124, 1, 99, 0, 0);
INSERT INTO `pet_list` VALUES (70, 'ValoredgeFrame', 5125, 1, 99, 0, 0);
INSERT INTO `pet_list` VALUES (71, 'SharpshotFrame', 5126, 1, 99, 0, 0);
INSERT INTO `pet_list` VALUES (72, 'StormwakerFrame', 5127, 1, 99, 0, 0);
-- INSERT INTO `pet_list` VALUES (73, 'AdventuringFellow', 0, 1, 99, 0, 0);
-- 74 is Chocobo in the enum..
<<<<<<< HEAD

-- INSERT INTO `pet_list` VALUES (75, 'Trust', 0, 1, 99, 0, 0);
=======
INSERT INTO `pet_list` VALUES (75, 'Luopan', 6040, 1, 99, 0, 0);
>>>>>>> 6840f745
<|MERGE_RESOLUTION|>--- conflicted
+++ resolved
@@ -116,9 +116,4 @@
 INSERT INTO `pet_list` VALUES (72, 'StormwakerFrame', 5127, 1, 99, 0, 0);
 -- INSERT INTO `pet_list` VALUES (73, 'AdventuringFellow', 0, 1, 99, 0, 0);
 -- 74 is Chocobo in the enum..
-<<<<<<< HEAD
-
--- INSERT INTO `pet_list` VALUES (75, 'Trust', 0, 1, 99, 0, 0);
-=======
 INSERT INTO `pet_list` VALUES (75, 'Luopan', 6040, 1, 99, 0, 0);
->>>>>>> 6840f745
