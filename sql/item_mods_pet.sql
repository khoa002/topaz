-- phpMyAdmin SQL Dump
-- version 3.3.8
-- http://www.phpmyadmin.net
--
-- Serveur: localhost
-- G?n?r? le : Dim 07 Octobre 2012 ? 09:39
-- Version du serveur: 6.0.0
-- Version de PHP: 5.2.9-2

SET SQL_MODE="NO_AUTO_VALUE_ON_ZERO";


/*!40101 SET @OLD_CHARACTER_SET_CLIENT=@@CHARACTER_SET_CLIENT */;
/*!40101 SET @OLD_CHARACTER_SET_RESULTS=@@CHARACTER_SET_RESULTS */;
/*!40101 SET @OLD_COLLATION_CONNECTION=@@COLLATION_CONNECTION */;
/*!40101 SET NAMES utf8 */;

--
-- Base de donn?es: `dspdb`
--

-- --------------------------------------------------------

--
-- Structure de la table `item_mods_pet`
--

DROP TABLE IF EXISTS `item_mods_pet`;
CREATE TABLE IF NOT EXISTS `item_mods_pet` (
 `itemId` smallint(5) unsigned NOT NULL,
 `modId` smallint(5) unsigned NOT NULL,
 `value` smallint(5) NOT NULL DEFAULT '0',
 `petType` tinyint(3) unsigned NOT NULL DEFAULT '0',
 PRIMARY KEY (`itemId`,`modId`,`petType`)
) ENGINE=MyISAM DEFAULT CHARSET=utf8 AVG_ROW_LENGTH=13 PACK_KEYS=1;

-- Please keep mods that apply to same item ID together
-- (easy way is to just keep item ID sequential)

-- Charivari Earring - LVL 99
INSERT INTO `item_mods_pet` VALUES (10296,25,3,3);        -- Automaton:ACC
INSERT INTO `item_mods_pet` VALUES (10296,26,3,3);        -- Automaton:RACC
INSERT INTO `item_mods_pet` VALUES (10296,30,3,3);        -- Automaton:MACC

-- Sabong Earring - LVL 99
INSERT INTO `item_mods_pet` VALUES (10299,288,2,0);       -- Pet:Double Atk+2%

-- Murzim Zucchetto - LVL 99
INSERT INTO `item_mods_pet` VALUES (10440,384,61,3);      -- Automaton: Haste+6%

-- Tethyan Cuffs +1 - LVL 99
INSERT INTO `item_mods_pet` VALUES (10530,28,5,1);        -- Avatar:MAB

-- Tethyan Cuffs +2 - LVL 99
INSERT INTO `item_mods_pet` VALUES (10531,28,5,1);        -- Avatar:MAB

-- Tethyan Cuffs +3 - LVL 99
INSERT INTO `item_mods_pet` VALUES (10532,28,5,1);        -- Avatar:MAB

-- Smn. Horn +2 - LVL 90
INSERT INTO `item_mods_pet` VALUES (10664,28,4,1);        -- Avatar:MAB

-- Summoner's Doublet + 2 - LVL 90
INSERT INTO `item_mods_pet` VALUES (10684,165,6,1);       -- Avatar: Critical Hit Rate +6%

-- Smn. Bracers +2 - LVL 90
INSERT INTO `item_mods_pet` VALUES (10704,25,10,1);       -- Avatar: Accuracy +10

-- Smn. Spats +2
INSERT INTO `item_mods_pet` VALUES (10724,30,5,1);        -- Avatar: Magic Accuracy +5 (?)
-- INSERT INTO `item_mods_pet` VALUES (10724,???,???,1);  -- Avatar: Shortens magic recast time for spirits

-- Smn. Pigaches +2 - LVL 90
INSERT INTO `item_mods_pet` VALUES (10744,23,10,1);       -- Avatar: Attack +10
INSERT INTO `item_mods_pet` VALUES (10744,562,5,1);       -- Avatar: Magic critical hit rate +5%

-- Moepapa Stone
INSERT INTO `item_mods_pet` VALUES (10817,384,51,0);      -- Pet: Haste+5%

-- Muzzling Collar
INSERT INTO `item_mods_pet` VALUES (10914,27,-2,0);       -- Pet: Enmity-2

-- Muzzling Collar +1
INSERT INTO `item_mods_pet` VALUES (10915,27,-3,0);       -- Pet: Enmity-3

-- Oneiros Cappa
INSERT INTO `item_mods_pet` VALUES (10972,161,-3,0);      -- Pet: Physical damage taken -3%

-- Caller's Doublet +2
-- INSERT INTO `item_mods_pet` VALUES (11098,???,10,1);   -- Avatar: Increases Blood Pact damage +10%

-- Caller's Bracers +2
INSERT INTO `item_mods_pet` VALUES (11118,25,15,1);       -- Avatar: Accuracy +15

-- Caller's Spats +2
INSERT INTO `item_mods_pet` VALUES (11138,345,500,1);     -- Avatar: TP Bonus +500

-- Caller's Pigaches +2
INSERT INTO `item_mods_pet` VALUES (11158,30,5,1);        -- Avatar: Magic Accuracy +5 (?)

-- Caller's Doublet +1
-- INSERT INTO `item_mods_pet` VALUES (11198,???,5,1);    -- Avatar: Increases Blood Pact damage +5%

-- Caller's Bracers +1
INSERT INTO `item_mods_pet` VALUES (11218,25,10,1);       -- Avatar: Accuracy +10 (?)

-- Caller's Spats +1
INSERT INTO `item_mods_pet` VALUES (11238,345,250,1);     -- Avatar: TP Bonus +250

-- Caller's Pigaches +1
INSERT INTO `item_mods_pet` VALUES (11258,30,5,1);        -- Avatar: Magic Accuracy +5 (?)

-- Cirque Scarpe +1
INSERT INTO `item_mods_pet` VALUES (11261,12,10,3);       -- Automaton: INT+10
INSERT INTO `item_mods_pet` VALUES (11261,13,10,3);       -- Automaton: MND+10

<<<<<<< HEAD
-- -------------------------------------------------------
-- 	Puppetry Tobe +1 - LVL 74
-- -------------------------------------------------------
INSERT INTO `item_mods_pet` VALUES (11297,2,20,4);        -- Harlequin Automaton: HP+20
INSERT INTO `item_mods_pet` VALUES (11297,5,20,4);        -- Harlequin Automaton: MP+20
INSERT INTO `item_mods_pet` VALUES (11297,2,24,5);        -- Valoredge Automaton: HP+24
INSERT INTO `item_mods_pet` VALUES (11297,2,18,6);        -- Sharpshot Automaton: HP+18
INSERT INTO `item_mods_pet` VALUES (11297,2,16,7);        -- Stormwaker Automaton: HP+16
INSERT INTO `item_mods_pet` VALUES (11297,5,24,7);        -- Stormwaker Automaton: MP+24

-- -------------------------------------------------------
-- Pantin Tobe - LVL 74
-- -------------------------------------------------------
INSERT INTO `item_mods_pet` VALUES (11298,25,10,3);       -- Automaton: Accuracy +10

-- -------------------------------------------------------
-- Pantin Tobe +1 - LVL 75
-- -------------------------------------------------------
INSERT INTO `item_mods_pet` VALUES (11299,25,10,3);       -- Automaton: Accuracy +10

-- -------------------------------------------------------
=======
>>>>>>> ed24e5bc
-- Aega's Doublet - LVL 32
INSERT INTO `item_mods_pet` VALUES (11338,25,3,0);        -- Pet: accuracy +3
INSERT INTO `item_mods_pet` VALUES (11338,289,3,0);       -- Pet: Subtle Blow +3

<<<<<<< HEAD
-- -------------------------------------------------------
-- Pantin Babouches - LVL 72
-- -------------------------------------------------------
INSERT INTO `item_mods_pet` VALUES (11388,28,5,3);        -- Automaton: MAB +5

-- -------------------------------------------------------
-- Pantin Babouches +1 - LVL 75
-- -------------------------------------------------------
INSERT INTO `item_mods_pet` VALUES (11389,28,5,3);        -- Automaton: MAB +5

-- -------------------------------------------------------
-- Puppetry Taj +1 - LVL 74
-- -------------------------------------------------------
INSERT INTO `item_mods_pet` VALUES (11470,72,3,3);        -- Automaton: HP recovered while healing +3
INSERT INTO `item_mods_pet` VALUES (11470,71,3,3);        -- Automaton: MP recovered while healing +3

-- -------------------------------------------------------
-- Pantin Taj - LVL 75
-- -------------------------------------------------------
INSERT INTO `item_mods_pet` VALUES (11471,370,1,3);       -- Automaton: Adds "Regen" effect

-- -------------------------------------------------------
-- Pantin Taj +1 - LVL 75
-- -------------------------------------------------------
INSERT INTO `item_mods_pet` VALUES (11472,370,1,3);       -- Automaton: Adds "Regen" effect

-- -------------------------------------------------------
=======
>>>>>>> ed24e5bc
-- Spurrer Beret - LVL 75
INSERT INTO `item_mods_pet` VALUES (11497,384,51,0);      -- Pet: Haste+5% (Gear)

-- Fidelity Mantle - LVL 30
INSERT INTO `item_mods_pet` VALUES (11531,73,3,0);        -- Pet: Store TP +3

<<<<<<< HEAD
-- -------------------------------------------------------
-- Wayang Kulit Mantle - LVL 74
-- -------------------------------------------------------
-- INSERT INTO `item_mods_pet` VALUES (11536,101,2,3);    -- Automaton: Melee skill +2 (Applies mod to the owner instead of pet for now)

-- -------------------------------------------------------
=======
>>>>>>> ed24e5bc
-- Ferine Mantle
INSERT INTO `item_mods_pet` VALUES (11555,25,10,0);       -- Pet: Accuracy+10

-- Tiresias' Cape
INSERT INTO `item_mods_pet` VALUES (11564,28,1,1);        -- Avatar: Magic Atk. Bonus +1

-- Eidolon Pendant - LVL 79
INSERT INTO `item_mods_pet` VALUES (11612,28,2,1);        -- Avatar: MAB +2

-- Ferine Necklace
INSERT INTO `item_mods_pet` VALUES (11617,288,2,0);       -- Pet: "Double Attack"+2%

-- Caller's Pendant
INSERT INTO `item_mods_pet` VALUES (11619,368,25,1);      -- Avatar: Regain + 25

-- Ferine Earring
INSERT INTO `item_mods_pet` VALUES (11711,25,3,0);        -- Pet: Accuracy+3

-- Cirque Earring
INSERT INTO `item_mods_pet` VALUES (11720,23,2,3);        -- Automaton: Attack+2
INSERT INTO `item_mods_pet` VALUES (11720,24,3,3);        -- Automaton: Ranged Attack+2
INSERT INTO `item_mods_pet` VALUES (11720,28,3,3);        -- Automaton: "Magic Atk. Bonus"+2

-- Caller's Sash
INSERT INTO `item_mods_pet` VALUES (11739,27,2,1);        -- Avatar: Enmity +2
INSERT INTO `item_mods_pet` VALUES (11739,28,2,1);        -- Avatar: Magic Atk. Bonus +2

-- Evoker's Horn
INSERT INTO `item_mods_pet` VALUES (12520,27,-3,1);       -- Avatar: Enmity -3

-- Evoker's Doublet
INSERT INTO `item_mods_pet` VALUES (12650,27,-2,1);       -- Avatar: Enmity -2
-- Avatar will grant the smn +25 elemental resistance to the element type of the Avatar

-- Drachen Fng. Gnt. - LVL 56
INSERT INTO `item_mods_pet` VALUES (13974,25,5,2);        -- Wyvern: Accuracy +5

-- Evoker's Bracers
INSERT INTO `item_mods_pet` VALUES (13975,27,-2,1);       -- Avatar: Enmity -2

-- Evoker's Pigaches
INSERT INTO `item_mods_pet` VALUES (14103,27,-2,1);       -- Avatar: Enmity -2
INSERT INTO `item_mods_pet` VALUES (14103,68,5,1);        -- Avatar: Evasion +5 (?)

-- Drachen Brais - LVL 52
INSERT INTO `item_mods_pet` VALUES (14227,3,10,2);        -- Wyvern: HP+10%

-- Evoker's Spats
INSERT INTO `item_mods_pet` VALUES (14228,25,10,1);       -- Avatar: Accuracy +10
INSERT INTO `item_mods_pet` VALUES (14228,27,-2,1);       -- Avatar: Enmity -2

-- Wyvern Mail - LVL 50
INSERT INTO `item_mods_pet` VALUES (14405,2,65,2);        -- Wyvern: HP+65

-- Yinyang Robe - LVL 71
INSERT INTO `item_mods_pet` VALUES (14468,27,5,1);        -- Avatar: Pet: Enmity +5

-- Summoner's Doublet + 1 - LVL 75
INSERT INTO `item_mods_pet` VALUES (14514,165,4,1);       -- Avatar: Critical Hit Rate +4%

<<<<<<< HEAD
-- -------------------------------------------------------
-- 	Puppetry Tobe - LVL 58
-- -------------------------------------------------------
INSERT INTO `item_mods_pet` VALUES (14523,2,20,4);        -- Harlequin Automaton: HP+20
INSERT INTO `item_mods_pet` VALUES (14523,5,20,4);        -- Harlequin Automaton: MP+20
INSERT INTO `item_mods_pet` VALUES (14523,2,24,5);        -- Valoredge Automaton: HP+24
INSERT INTO `item_mods_pet` VALUES (14523,2,18,6);        -- Sharpshot Automaton: HP+18
INSERT INTO `item_mods_pet` VALUES (14523,2,16,7);        -- Stormwaker Automaton: HP+16
INSERT INTO `item_mods_pet` VALUES (14523,5,24,7);        -- Stormwaker Automaton: MP+24

-- -------------------------------------------------------
=======
-- Ostreger Mitts - LVL 74
INSERT INTO `item_mods_pet` VALUES (14872,2,10,2);        -- Wyvern: HP +10

-- Drachen Fng. Gnt. +1 - LVL 74
INSERT INTO `item_mods_pet` VALUES (14903,25,5,2);        -- Wyvern: Accuracy +5

>>>>>>> ed24e5bc
-- Evoker's Bracers +1
INSERT INTO `item_mods_pet` VALUES (14904,27,-2,1);       -- Avatar: Enmity -2

-- Summoner's Bracers + 1 - LVL 75
INSERT INTO `item_mods_pet` VALUES (14923,25,14,1);       -- Avatar: Accuracy +14 (?)

-- Beast Bazubands - LVL 70
INSERT INTO `item_mods_pet` VALUES (14958,63,5,0);        -- Pet: Defense Bonus 5%

<<<<<<< HEAD
-- -------------------------------------------------------
-- Patin Dastanas - LVL 73
-- -------------------------------------------------------
INSERT INTO `item_mods_pet` VALUES (15031,384,30,3);      -- Automaton: Haste +3%

-- -------------------------------------------------------
-- Patin Dastanas +1 - LVL 75
-- -------------------------------------------------------
INSERT INTO `item_mods_pet` VALUES (15032,384,30,3);      -- Automaton: Haste +3%

-- -------------------------------------------------------
=======
>>>>>>> ed24e5bc
-- Summoner's Doublet - LVL 74
INSERT INTO `item_mods_pet` VALUES (15101,165,3,1);       -- Avatar: Critical Hit Rate +3%

-- Summoner's Bracers - LVL 72
INSERT INTO `item_mods_pet` VALUES (15116,25,7,1);        -- Avatar: Accuracy +7

-- Summoner's Spats - LVL 71
-- INSERT INTO `item_mods_pet` VALUES (15131,???,???,1);  -- Avatar: Shortens magic recast time for spirits

-- Summoner's Pigaches - LVL 73
INSERT INTO `item_mods_pet` VALUES (15146,23,7,1);        -- Avatar: Attack +7

-- Evoker's Horn +1
INSERT INTO `item_mods_pet` VALUES (15239,27,-3,1);       -- Avatar: Enmity -3

<<<<<<< HEAD
-- -------------------------------------------------------
-- Puppetry Taj - LVL 60
-- -------------------------------------------------------
INSERT INTO `item_mods_pet` VALUES (15267,72,3,3);        -- Automaton: HP recovered while healing +3
INSERT INTO `item_mods_pet` VALUES (15267,71,3,3);        -- Automaton: MP recovered while healing +3

-- -------------------------------------------------------
=======
>>>>>>> ed24e5bc
-- Evoker's Pigaches +1
INSERT INTO `item_mods_pet` VALUES (15366,27,-4,1);       -- Avatar: Enmity -4
INSERT INTO `item_mods_pet` VALUES (15366,68,5,1);        -- Avatar: Evasion +5 (?)

-- Falconer's hose - LVL 50
INSERT INTO `item_mods_pet` VALUES (15367,2,30,2);        -- Wyvern: HP+30

-- Drachen Brais +1 - LVL 74
INSERT INTO `item_mods_pet` VALUES (15574,3,15,2);        -- Wyvern: HP+15%

-- Evoker's Spats + 1 - LVL 74
INSERT INTO `item_mods_pet` VALUES (15575,25,14,1);       -- Avatar: Accuracy +14 (?)
INSERT INTO `item_mods_pet` VALUES (15575,27,-2,1);       -- Avatar: Enmity -2

-- Summoner's Spats +1
INSERT INTO `item_mods_pet` VALUES (15594,27,2,1);        -- Avatar: Enmity +2
-- INSERT INTO `item_mods_pet` VALUES (15594,???,???,1);  -- Avatar: Shortens magic recast time for spirits

<<<<<<< HEAD
-- -------------------------------------------------------
-- Puppetry Churidars - LVL 52
-- -------------------------------------------------------
INSERT INTO `item_mods_pet` VALUES (15602,374,5,3);       -- Automaton: Cure Potency +5%
INSERT INTO `item_mods_pet` VALUES (15602,168,10,3);      -- Automaton: Spell interruption rate down 10% (?)

-- -------------------------------------------------------
=======
>>>>>>> ed24e5bc
-- Askar Dirs - LVL 75
INSERT INTO `item_mods_pet` VALUES (15647,1,10,0);        -- Pet: DEF +10

-- Goliard Trews - 75
INSERT INTO `item_mods_pet` VALUES (15649,1,10,0);        -- Pet: DEF +10

-- Homam Gambieras - LVL 75
INSERT INTO `item_mods_pet` VALUES (15661,2,50,2);        -- Wyvern: HP+50

-- Summoner's Pigaches + 1 - LVL 75
INSERT INTO `item_mods_pet` VALUES (15679,23,10,1);       -- Avatar: Attack +10 (?)
INSERT INTO `item_mods_pet` VALUES (15679,27,2,1);        -- Avatar: Enmity +2

-- Selemnus Belt - LVL 70
INSERT INTO `item_mods_pet` VALUES (15910,1,5,0);         -- Pet: DEF+5
INSERT INTO `item_mods_pet` VALUES (15910,27,3,0);        -- Pet: Enmity+3

-- Selemnus Belt - LVL 70
INSERT INTO `item_mods_pet` VALUES (15944,163,-7,0);      -- Pet: Magic Damage taken -3%

-- Pallas's Shield - LVL 72
INSERT INTO `item_mods_pet` VALUES (16173,1,10,0);        -- Pet: DEF +10

<<<<<<< HEAD
-- -------------------------------------------------------
-- Pantin Cape - LVL 70
-- -------------------------------------------------------
INSERT INTO `item_mods_pet` VALUES (16245,23,15,3);       -- Automaton: Attack +15

-- -------------------------------------------------------
=======
-- Chaonix's Gorget - LVL 70
INSERT INTO `item_mods_pet` VALUES (16270,2,50,2);        -- Wyvern: HP+50

>>>>>>> ed24e5bc
-- Shepherd's Chain - LVL 60
INSERT INTO `item_mods_pet` VALUES (16297,161,-2,0);      -- Pet: Damage taken -2%

<<<<<<< HEAD
-- -------------------------------------------------------
-- Puppetry Churidars +1 - LVL 74
-- -------------------------------------------------------
INSERT INTO `item_mods_pet` VALUES (16351,374,5,3);       -- Automaton: Cure Potency +5%
INSERT INTO `item_mods_pet` VALUES (16351,168,10,3);      -- Automaton: Spell interruption rate down 10% (?)

-- -------------------------------------------------------
-- Pantin Churidars - LVL 71
-- -------------------------------------------------------
INSERT INTO `item_mods_pet` VALUES (16352,30,5,3);        -- Automaton: Magic Accuracy +5

-- -------------------------------------------------------
-- Pantin Churidars +1 - LVL 75
-- -------------------------------------------------------
INSERT INTO `item_mods_pet` VALUES (16353,30,7,3);        -- Automaton: Magic Accuracy +7

-- -------------------------------------------------------
=======
>>>>>>> ed24e5bc
-- Herder's Subligar - LVL 25
INSERT INTO `item_mods_pet` VALUES (16368,25,10,0);       -- Pet: accuracy +10

-- Glyph Axe
INSERT INTO `item_mods_pet` VALUES (16654,368,10,0);      -- Pet: "Regain"+10

-- Draconis Lance - LVL 90
INSERT INTO `item_mods_pet` VALUES (16843,25,10,2);       -- Wyvern: Accuracy+10
INSERT INTO `item_mods_pet` VALUES (16843,23,10,2);       -- Wyvern: Attack+10

-- 	Wyvern Perch - LVL 73
INSERT INTO `item_mods_pet` VALUES (17579,2,50,2);        -- Wyvern: HP+50

<<<<<<< HEAD
-- -------------------------------------------------------
-- 	Animator +1 - LVL 71
-- -------------------------------------------------------
INSERT INTO `item_mods_pet` VALUES (17857,2,50,4);        -- Harlequin Automaton: HP+50
INSERT INTO `item_mods_pet` VALUES (17857,5,50,4);        -- Harlequin Automaton: MP+50
INSERT INTO `item_mods_pet` VALUES (17857,2,60,5);        -- Valoredge Automaton: HP+60
INSERT INTO `item_mods_pet` VALUES (17857,2,45,6);        -- Sharpshot Automaton: HP+45
INSERT INTO `item_mods_pet` VALUES (17857,2,40,7);        -- Stormwaker Automaton: HP+40
INSERT INTO `item_mods_pet` VALUES (17857,5,60,7);        -- Stormwaker Automaton: MP+60

-- -------------------------------------------------------
=======
>>>>>>> ed24e5bc
-- Lion Tamer - LVL 74
INSERT INTO `item_mods_pet` VALUES (17961,1,10,0);        -- Pet: DEF +10

-- Ravana's Axe - LVL 99
INSERT INTO `item_mods_pet` VALUES (18547,370,3,0);       -- Pet: Adds "Regen" effect

<<<<<<< HEAD
-- -------------------------------------------------------
-- Adaman Sainti - LVL 70
-- -------------------------------------------------------
INSERT INTO `item_mods_pet` VALUES (18745,3,1,3);         -- Automaton: HP +1% (Supposed to be 0.75%)

-- -------------------------------------------------------
-- Gem Sainti - LVL 70
-- -------------------------------------------------------
INSERT INTO `item_mods_pet` VALUES (18746,3,2,3);         -- Automaton: HP +2% (Supposed to be 1.5%)

-- -------------------------------------------------------
=======
>>>>>>> ed24e5bc
-- Marotte Claws - LVL 82
INSERT INTO `item_mods_pet` VALUES (18778,369,1,3);       -- Automaton: Adds "Refresh" effect
INSERT INTO `item_mods_pet` VALUES (18778,370,1,3);       -- Automaton: Adds "Regen" effect

-- Burattinaios - LVL 89
INSERT INTO `item_mods_pet` VALUES (18780,368,10,3);      -- Automaton: "Regain"+10

-- Buzbaz Sainti - LVL 99
INSERT INTO `item_mods_pet` VALUES (18791,2,30,3);        -- Automaton: HP+30
INSERT INTO `item_mods_pet` VALUES (18791,23,9,3);        -- Automaton: Attack+9
INSERT INTO `item_mods_pet` VALUES (18791,24,9,3);        -- Automaton: Ranged Attack+9

-- Buzbaz Sainti +1 - LVL 99
INSERT INTO `item_mods_pet` VALUES (18792,2,40,3);        -- Automaton: HP+40
INSERT INTO `item_mods_pet` VALUES (18792,23,10,3);       -- Automaton: Attack+10
INSERT INTO `item_mods_pet` VALUES (18792,24,10,3);       -- Automaton: Ranged Attack+10

-- Aymur *Mythic* - LVL 75 - ignored the Aftermath acc,atk occ.attacks twice
INSERT INTO `item_mods_pet` VALUES (18999,23,40,0);       -- Pet: Attack +40

-- Nirvana *Mythic* - LVL 75 - ignored the Aftermath acc,atk occ.attacks twice
INSERT INTO `item_mods_pet` VALUES (19005,28,20,1);       -- Avatar: MAB +20

-- Esper Stone - LVL 94
INSERT INTO `item_mods_pet` VALUES (19772,28,1,1);        -- Avatar: MAB +1

-- Anahera Tabar (iLvl 119)
INSERT INTO `item_mods_pet` VALUES (20822,27,6,0);        -- Pet: Enmity +6
INSERT INTO `item_mods_pet` VALUES (20822,68,40,0);       -- Pet: Evasion +40

-- Aalak' Axe (iLvl 100)
INSERT INTO `item_mods_pet` VALUES (20831,288,2,0);       -- Pet: Double Attack +2%

-- Aalak' Axe +1 (iLvl 101)
INSERT INTO `item_mods_pet` VALUES (20832,288,3,0);       -- Pet: Double Attack +3%

-- Eminent Pole (iLvl 117)
INSERT INTO `item_mods_pet` VALUES (21183,28,108,1);      -- Avatar: Magic Atk. Bonus +108

-- Esper Stone + 1 - LVL 99
INSERT INTO `item_mods_pet` VALUES (21361,28,6,0);        -- Pet: MAB +6

-- Thur. Ring +1
INSERT INTO `item_mods_pet` VALUES (26201,23,23,0);       -- Pet: Attack+23
INSERT INTO `item_mods_pet` VALUES (26201,24,23,0);       -- Pet: Ranged Attack+23
INSERT INTO `item_mods_pet` VALUES (26201,25,22,0);       -- Pet: Accuracy+22
INSERT INTO `item_mods_pet` VALUES (26201,26,22,0);       -- Pet: Ranged Accuract+22
INSERT INTO `item_mods_pet` VALUES (26201,384,40,0);      -- Pet: Haste+4%
INSERT INTO `item_mods_pet` VALUES (26201,160,-4,0);      -- Pet: Damage Taken-4%

-- Glyphic Horn
INSERT INTO `item_mods_pet` VALUES (26652,28,20,1);       -- Avatar: Magic Attack Bonus +20

-- Glyphic Horn +1
INSERT INTO `item_mods_pet` VALUES (26653,28,23,1);       -- Avatar: Magic Attack Bonus +23

-- Glyphic Doublet
INSERT INTO `item_mods_pet` VALUES (26828,165,8,1);       -- Avatar: Critical hit rate +8%

-- Glyphic Doublet +1
INSERT INTO `item_mods_pet` VALUES (26829,165,12,1);      -- Avatar: Critical hit rate +12%

-- Shomonjijoe +1
INSERT INTO `item_mods_pet` VALUES (26888,27,14,1);       -- Avatar: Enmity +14

-- Glyphic Bracers
INSERT INTO `item_mods_pet` VALUES (27004,25,20,1);       -- Avatar: Accuracy +20
INSERT INTO `item_mods_pet` VALUES (27004,384,20,1);      -- Avatar: Haste +2%

-- Glyphic Bracers +1
INSERT INTO `item_mods_pet` VALUES (27005,25,28,1);       -- Avatar: Accuracy +28
INSERT INTO `item_mods_pet` VALUES (27005,384,31,1);      -- Avatar: Haste +3%

-- Beckoners Bracers
INSERT INTO `item_mods_pet` VALUES (27080,25,20,1);	-- Avatar: ACC +20

-- Beckoners Bracers +1
INSERT INTO `item_mods_pet` VALUES (27081,25,30,1);	-- Avatar: ACC +30

-- Glyphic Spats
INSERT INTO `item_mods_pet` VALUES (27180,30,10,1);       -- Avatar: Magic Accuracy +10
-- INSERT INTO `item_mods_pet` VALUES (27180,???,???,1);  -- Avatar: Shortens magic recast time for spirits

-- Glyphic Spats +1
INSERT INTO `item_mods_pet` VALUES (27181,30,13,1);       -- Avatar: Magic Accuracy +13
-- INSERT INTO `item_mods_pet` VALUES (27181,???,???,1);  -- Avatar: Shortens magic recast time for spirits

-- Beckoners Spats 
INSERT INTO `item_mods_pet` VALUES (27265,345,550,1);	-- Avatar: TP Bonus +550

-- Beckoners Spats +1
INSERT INTO `item_mods_pet` VALUES (27266,345,600,1);	-- Avatar: TP Bonus +600

-- Glyphic Pigaches
INSERT INTO `item_mods_pet` VALUES (27356,23,28,1);       -- Avatar: Attack +25
INSERT INTO `item_mods_pet` VALUES (27356,562,7,1);       -- Avatar: Magic critical hit rate +7%

-- Glyphic Pigaches +1
INSERT INTO `item_mods_pet` VALUES (27357,23,28,1);       -- Avatar: Attack +28
INSERT INTO `item_mods_pet` VALUES (27357,562,9,1);       -- Avatar: Magic critical hit rate +9%

-- Beckoners Pigaches
INSERT INTO `item_mods_pet` VALUES (27439,30,17,1);       -- Avatar: MACC +17

-- Beckoners Pigaches +1
INSERT INTO `item_mods_pet` VALUES (27440,30,27,1);       -- Avatar: MACC +27

-- Convoker's Horn
INSERT INTO `item_mods_pet` VALUES (27677,27,4,1);        -- Avatar: Enmity +4

-- Convoker's Horn +1
INSERT INTO `item_mods_pet` VALUES (27698,27,4,1);        -- Avatar: Enmity +4

-- Convoker's Doublet
-- INSERT INTO `item_mods_pet` VALUES (27821,???,11,1);   -- Avatar: Increases Blood Pact damage +11%

-- Convoker's Doublet +1
-- INSERT INTO `item_mods_pet` VALUES (27842,???,12,1);   -- Avatar: Increases Blood Pact damage +12%

-- Convoker's Bracers
INSERT INTO `item_mods_pet` VALUES (27957,27,5,1);        -- Avatar: Enmity +5

-- Convoker's Bracers +1
INSERT INTO `item_mods_pet` VALUES (27978,27,5,1);        -- Avatar: Enmity +5

-- Convoker's Spats
INSERT INTO `item_mods_pet` VALUES (28104,25,20,1);       -- Avatar: Accuracy +20
INSERT INTO `item_mods_pet` VALUES (28104,27,4,1);        -- Avatar: Enmity +4

-- Idi's Ledelsens - LVL 45
INSERT INTO `item_mods_pet` VALUES (28119,65,2,0);        -- Pet: Evasion +2

-- Convoker's Spats +1
INSERT INTO `item_mods_pet` VALUES (28125,25,20,1);       -- Avatar: Accuracy +20
INSERT INTO `item_mods_pet` VALUES (28125,27,4,1);        -- Avatar: Enmity +4

-- Marduk's Crackows +1
INSERT INTO `item_mods_pet` VALUES (28211,23,15,1);       -- Avatar: Attack +15
INSERT INTO `item_mods_pet` VALUES (28211,384,2,1);       -- Avatar: Haste +2%

-- Ker's Sollerets
INSERT INTO `item_mods_pet` VALUES (28213,23,13,2);       -- Wyvern: Attack +13

-- Sigyn's Jambeaux
INSERT INTO `item_mods_pet` VALUES (28214,68,5,0);        -- Pet: Evasion +5

-- Idi's Ledelsens
INSERT INTO `item_mods_pet` VALUES (28219,68,2,0);        -- Pet: Evasion +2

-- Totemic Gaiters
INSERT INTO `item_mods_pet` VALUES (28231,23,10,0);       -- Pet: Attack +10
INSERT INTO `item_mods_pet` VALUES (28231,25,10,0);       -- Pet: Accuracy +10

-- Convoker's Pigaches
INSERT INTO `item_mods_pet` VALUES (28237,27,5,1);        -- Avatar: Enmity +5
INSERT INTO `item_mods_pet` VALUES (28237,68,20,1);       -- Avatar: Evasion +20
-- INSERT INTO `item_mods_pet` VALUES (28237,???,5,1);    -- Avatar: Increases Blood Pact damage +5%

-- Totemic Gaiters +1
INSERT INTO `item_mods_pet` VALUES (28252,23,10,0);       -- Pet: Attack +10
INSERT INTO `item_mods_pet` VALUES (28252,25,10,0);       -- Pet: Accuracy +10

-- Convoker's Pigaches +1
INSERT INTO `item_mods_pet` VALUES (28258,27,5,1);        -- Avatar: Enmity +5
INSERT INTO `item_mods_pet` VALUES (28258,68,20,1);       -- Avatar: Evasion +20
-- INSERT INTO `item_mods_pet` VALUES (28258,???,6,1);    -- Avatar: Increases Blood Pact damage +6%

-- Foire Babouches +1
INSERT INTO `item_mods_pet` VALUES (28261,384,31,3);      -- Automaton: Haste +3%

-- Eidolon Pendant + 1 - LVL 99
INSERT INTO `item_mods_pet` VALUES (28356,28,5,1);        -- Avatar: MAB +5

-- Samanisi Cape
INSERT INTO `item_mods_pet` VALUES (28605,25,7,1);        -- Avatar: Accuracy +7
INSERT INTO `item_mods_pet` VALUES (28605,30,7,1);        -- Avatar: Magic Accuracy +7<|MERGE_RESOLUTION|>--- conflicted
+++ resolved
@@ -114,10 +114,7 @@
 INSERT INTO `item_mods_pet` VALUES (11261,12,10,3);       -- Automaton: INT+10
 INSERT INTO `item_mods_pet` VALUES (11261,13,10,3);       -- Automaton: MND+10
 
-<<<<<<< HEAD
--- -------------------------------------------------------
 -- 	Puppetry Tobe +1 - LVL 74
--- -------------------------------------------------------
 INSERT INTO `item_mods_pet` VALUES (11297,2,20,4);        -- Harlequin Automaton: HP+20
 INSERT INTO `item_mods_pet` VALUES (11297,5,20,4);        -- Harlequin Automaton: MP+20
 INSERT INTO `item_mods_pet` VALUES (11297,2,24,5);        -- Valoredge Automaton: HP+24
@@ -125,68 +122,41 @@
 INSERT INTO `item_mods_pet` VALUES (11297,2,16,7);        -- Stormwaker Automaton: HP+16
 INSERT INTO `item_mods_pet` VALUES (11297,5,24,7);        -- Stormwaker Automaton: MP+24
 
--- -------------------------------------------------------
 -- Pantin Tobe - LVL 74
--- -------------------------------------------------------
 INSERT INTO `item_mods_pet` VALUES (11298,25,10,3);       -- Automaton: Accuracy +10
 
--- -------------------------------------------------------
 -- Pantin Tobe +1 - LVL 75
--- -------------------------------------------------------
 INSERT INTO `item_mods_pet` VALUES (11299,25,10,3);       -- Automaton: Accuracy +10
 
--- -------------------------------------------------------
-=======
->>>>>>> ed24e5bc
 -- Aega's Doublet - LVL 32
 INSERT INTO `item_mods_pet` VALUES (11338,25,3,0);        -- Pet: accuracy +3
 INSERT INTO `item_mods_pet` VALUES (11338,289,3,0);       -- Pet: Subtle Blow +3
 
-<<<<<<< HEAD
--- -------------------------------------------------------
 -- Pantin Babouches - LVL 72
--- -------------------------------------------------------
 INSERT INTO `item_mods_pet` VALUES (11388,28,5,3);        -- Automaton: MAB +5
 
--- -------------------------------------------------------
 -- Pantin Babouches +1 - LVL 75
--- -------------------------------------------------------
 INSERT INTO `item_mods_pet` VALUES (11389,28,5,3);        -- Automaton: MAB +5
 
--- -------------------------------------------------------
 -- Puppetry Taj +1 - LVL 74
--- -------------------------------------------------------
 INSERT INTO `item_mods_pet` VALUES (11470,72,3,3);        -- Automaton: HP recovered while healing +3
 INSERT INTO `item_mods_pet` VALUES (11470,71,3,3);        -- Automaton: MP recovered while healing +3
 
--- -------------------------------------------------------
 -- Pantin Taj - LVL 75
--- -------------------------------------------------------
 INSERT INTO `item_mods_pet` VALUES (11471,370,1,3);       -- Automaton: Adds "Regen" effect
 
--- -------------------------------------------------------
 -- Pantin Taj +1 - LVL 75
--- -------------------------------------------------------
 INSERT INTO `item_mods_pet` VALUES (11472,370,1,3);       -- Automaton: Adds "Regen" effect
 
--- -------------------------------------------------------
-=======
->>>>>>> ed24e5bc
 -- Spurrer Beret - LVL 75
 INSERT INTO `item_mods_pet` VALUES (11497,384,51,0);      -- Pet: Haste+5% (Gear)
 
 -- Fidelity Mantle - LVL 30
 INSERT INTO `item_mods_pet` VALUES (11531,73,3,0);        -- Pet: Store TP +3
 
-<<<<<<< HEAD
--- -------------------------------------------------------
 -- Wayang Kulit Mantle - LVL 74
--- -------------------------------------------------------
 -- INSERT INTO `item_mods_pet` VALUES (11536,101,2,3);    -- Automaton: Melee skill +2 (Applies mod to the owner instead of pet for now)
 
--- -------------------------------------------------------
-=======
->>>>>>> ed24e5bc
 -- Ferine Mantle
 INSERT INTO `item_mods_pet` VALUES (11555,25,10,0);       -- Pet: Accuracy+10
 
@@ -247,10 +217,7 @@
 -- Summoner's Doublet + 1 - LVL 75
 INSERT INTO `item_mods_pet` VALUES (14514,165,4,1);       -- Avatar: Critical Hit Rate +4%
 
-<<<<<<< HEAD
--- -------------------------------------------------------
 -- 	Puppetry Tobe - LVL 58
--- -------------------------------------------------------
 INSERT INTO `item_mods_pet` VALUES (14523,2,20,4);        -- Harlequin Automaton: HP+20
 INSERT INTO `item_mods_pet` VALUES (14523,5,20,4);        -- Harlequin Automaton: MP+20
 INSERT INTO `item_mods_pet` VALUES (14523,2,24,5);        -- Valoredge Automaton: HP+24
@@ -258,15 +225,12 @@
 INSERT INTO `item_mods_pet` VALUES (14523,2,16,7);        -- Stormwaker Automaton: HP+16
 INSERT INTO `item_mods_pet` VALUES (14523,5,24,7);        -- Stormwaker Automaton: MP+24
 
--- -------------------------------------------------------
-=======
 -- Ostreger Mitts - LVL 74
 INSERT INTO `item_mods_pet` VALUES (14872,2,10,2);        -- Wyvern: HP +10
 
 -- Drachen Fng. Gnt. +1 - LVL 74
 INSERT INTO `item_mods_pet` VALUES (14903,25,5,2);        -- Wyvern: Accuracy +5
 
->>>>>>> ed24e5bc
 -- Evoker's Bracers +1
 INSERT INTO `item_mods_pet` VALUES (14904,27,-2,1);       -- Avatar: Enmity -2
 
@@ -276,20 +240,12 @@
 -- Beast Bazubands - LVL 70
 INSERT INTO `item_mods_pet` VALUES (14958,63,5,0);        -- Pet: Defense Bonus 5%
 
-<<<<<<< HEAD
--- -------------------------------------------------------
 -- Patin Dastanas - LVL 73
--- -------------------------------------------------------
 INSERT INTO `item_mods_pet` VALUES (15031,384,30,3);      -- Automaton: Haste +3%
 
--- -------------------------------------------------------
 -- Patin Dastanas +1 - LVL 75
--- -------------------------------------------------------
 INSERT INTO `item_mods_pet` VALUES (15032,384,30,3);      -- Automaton: Haste +3%
 
--- -------------------------------------------------------
-=======
->>>>>>> ed24e5bc
 -- Summoner's Doublet - LVL 74
 INSERT INTO `item_mods_pet` VALUES (15101,165,3,1);       -- Avatar: Critical Hit Rate +3%
 
@@ -305,16 +261,10 @@
 -- Evoker's Horn +1
 INSERT INTO `item_mods_pet` VALUES (15239,27,-3,1);       -- Avatar: Enmity -3
 
-<<<<<<< HEAD
--- -------------------------------------------------------
 -- Puppetry Taj - LVL 60
--- -------------------------------------------------------
 INSERT INTO `item_mods_pet` VALUES (15267,72,3,3);        -- Automaton: HP recovered while healing +3
 INSERT INTO `item_mods_pet` VALUES (15267,71,3,3);        -- Automaton: MP recovered while healing +3
 
--- -------------------------------------------------------
-=======
->>>>>>> ed24e5bc
 -- Evoker's Pigaches +1
 INSERT INTO `item_mods_pet` VALUES (15366,27,-4,1);       -- Avatar: Enmity -4
 INSERT INTO `item_mods_pet` VALUES (15366,68,5,1);        -- Avatar: Evasion +5 (?)
@@ -333,16 +283,10 @@
 INSERT INTO `item_mods_pet` VALUES (15594,27,2,1);        -- Avatar: Enmity +2
 -- INSERT INTO `item_mods_pet` VALUES (15594,???,???,1);  -- Avatar: Shortens magic recast time for spirits
 
-<<<<<<< HEAD
--- -------------------------------------------------------
 -- Puppetry Churidars - LVL 52
--- -------------------------------------------------------
 INSERT INTO `item_mods_pet` VALUES (15602,374,5,3);       -- Automaton: Cure Potency +5%
 INSERT INTO `item_mods_pet` VALUES (15602,168,10,3);      -- Automaton: Spell interruption rate down 10% (?)
 
--- -------------------------------------------------------
-=======
->>>>>>> ed24e5bc
 -- Askar Dirs - LVL 75
 INSERT INTO `item_mods_pet` VALUES (15647,1,10,0);        -- Pet: DEF +10
 
@@ -366,41 +310,25 @@
 -- Pallas's Shield - LVL 72
 INSERT INTO `item_mods_pet` VALUES (16173,1,10,0);        -- Pet: DEF +10
 
-<<<<<<< HEAD
--- -------------------------------------------------------
 -- Pantin Cape - LVL 70
--- -------------------------------------------------------
 INSERT INTO `item_mods_pet` VALUES (16245,23,15,3);       -- Automaton: Attack +15
 
--- -------------------------------------------------------
-=======
 -- Chaonix's Gorget - LVL 70
 INSERT INTO `item_mods_pet` VALUES (16270,2,50,2);        -- Wyvern: HP+50
 
->>>>>>> ed24e5bc
 -- Shepherd's Chain - LVL 60
 INSERT INTO `item_mods_pet` VALUES (16297,161,-2,0);      -- Pet: Damage taken -2%
 
-<<<<<<< HEAD
--- -------------------------------------------------------
 -- Puppetry Churidars +1 - LVL 74
--- -------------------------------------------------------
 INSERT INTO `item_mods_pet` VALUES (16351,374,5,3);       -- Automaton: Cure Potency +5%
 INSERT INTO `item_mods_pet` VALUES (16351,168,10,3);      -- Automaton: Spell interruption rate down 10% (?)
 
--- -------------------------------------------------------
 -- Pantin Churidars - LVL 71
--- -------------------------------------------------------
 INSERT INTO `item_mods_pet` VALUES (16352,30,5,3);        -- Automaton: Magic Accuracy +5
 
--- -------------------------------------------------------
 -- Pantin Churidars +1 - LVL 75
--- -------------------------------------------------------
 INSERT INTO `item_mods_pet` VALUES (16353,30,7,3);        -- Automaton: Magic Accuracy +7
 
--- -------------------------------------------------------
-=======
->>>>>>> ed24e5bc
 -- Herder's Subligar - LVL 25
 INSERT INTO `item_mods_pet` VALUES (16368,25,10,0);       -- Pet: accuracy +10
 
@@ -414,10 +342,7 @@
 -- 	Wyvern Perch - LVL 73
 INSERT INTO `item_mods_pet` VALUES (17579,2,50,2);        -- Wyvern: HP+50
 
-<<<<<<< HEAD
--- -------------------------------------------------------
 -- 	Animator +1 - LVL 71
--- -------------------------------------------------------
 INSERT INTO `item_mods_pet` VALUES (17857,2,50,4);        -- Harlequin Automaton: HP+50
 INSERT INTO `item_mods_pet` VALUES (17857,5,50,4);        -- Harlequin Automaton: MP+50
 INSERT INTO `item_mods_pet` VALUES (17857,2,60,5);        -- Valoredge Automaton: HP+60
@@ -425,29 +350,18 @@
 INSERT INTO `item_mods_pet` VALUES (17857,2,40,7);        -- Stormwaker Automaton: HP+40
 INSERT INTO `item_mods_pet` VALUES (17857,5,60,7);        -- Stormwaker Automaton: MP+60
 
--- -------------------------------------------------------
-=======
->>>>>>> ed24e5bc
 -- Lion Tamer - LVL 74
 INSERT INTO `item_mods_pet` VALUES (17961,1,10,0);        -- Pet: DEF +10
 
 -- Ravana's Axe - LVL 99
 INSERT INTO `item_mods_pet` VALUES (18547,370,3,0);       -- Pet: Adds "Regen" effect
 
-<<<<<<< HEAD
--- -------------------------------------------------------
 -- Adaman Sainti - LVL 70
--- -------------------------------------------------------
 INSERT INTO `item_mods_pet` VALUES (18745,3,1,3);         -- Automaton: HP +1% (Supposed to be 0.75%)
 
--- -------------------------------------------------------
 -- Gem Sainti - LVL 70
--- -------------------------------------------------------
 INSERT INTO `item_mods_pet` VALUES (18746,3,2,3);         -- Automaton: HP +2% (Supposed to be 1.5%)
 
--- -------------------------------------------------------
-=======
->>>>>>> ed24e5bc
 -- Marotte Claws - LVL 82
 INSERT INTO `item_mods_pet` VALUES (18778,369,1,3);       -- Automaton: Adds "Refresh" effect
 INSERT INTO `item_mods_pet` VALUES (18778,370,1,3);       -- Automaton: Adds "Regen" effect
