--- conflicted
+++ resolved
@@ -1020,7 +1020,6 @@
 INSERT INTO `bcnm_battlefield` VALUES (673,1,16810018,3); -- like_the_wind: Race Runner
 INSERT INTO `bcnm_battlefield` VALUES (673,2,16810020,3); -- Race Runner
 INSERT INTO `bcnm_battlefield` VALUES (673,3,16810022,3); -- Race Runner
-<<<<<<< HEAD
 INSERT INTO `bcnm_battlefield` VALUES (674,1,16810001,3); -- sheep in antlions: Tuchulcha
 INSERT INTO `bcnm_battlefield` VALUES (674,1,16810002,1); -- Swift Hunter
 INSERT INTO `bcnm_battlefield` VALUES (674,1,16810003,1); -- Shrewd Hunter
@@ -1033,7 +1032,6 @@
 INSERT INTO `bcnm_battlefield` VALUES (674,3,16810014,0); -- Swift Hunter
 INSERT INTO `bcnm_battlefield` VALUES (674,3,16810015,0); -- Shrewd Hunter
 INSERT INTO `bcnm_battlefield` VALUES (674,3,16810016,0); -- Armored Hunter
-=======
 INSERT INTO `bcnm_battlefield` VALUES (675,1,16810024,3); -- Parata
 INSERT INTO `bcnm_battlefield` VALUES (675,1,16810025,3); -- Bladmall
 INSERT INTO `bcnm_battlefield` VALUES (675,1,16810026,0); -- Nepionic Parata
@@ -1058,7 +1056,6 @@
 INSERT INTO `bcnm_battlefield` VALUES (675,3,16810047,0); -- Nepionic Bladmall
 INSERT INTO `bcnm_battlefield` VALUES (675,3,16810048,0);
 INSERT INTO `bcnm_battlefield` VALUES (675,3,16810049,0);
->>>>>>> 704fbe05
 INSERT INTO `bcnm_battlefield` VALUES (704,1,16818177,3); -- darkness_named
 INSERT INTO `bcnm_battlefield` VALUES (704,1,16818178,1);
 INSERT INTO `bcnm_battlefield` VALUES (704,1,16818179,1);
