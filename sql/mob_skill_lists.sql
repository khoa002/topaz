-- phpMyAdmin SQL Dump
-- version 3.3.8
-- http://www.phpmyadmin.net
--
-- Serveur: localhost
-- Généré le : Ven 03 Février 2012    22:54
-- Version du serveur: 6.0.0
-- Version de PHP: 5.2.9-2

SET SQL_MODE="NO_AUTO_VALUE_ON_ZERO";


/*!40101 SET @OLD_CHARACTER_SET_CLIENT=@@CHARACTER_SET_CLIENT */;
/*!40101 SET @OLD_CHARACTER_SET_RESULTS=@@CHARACTER_SET_RESULTS */;
/*!40101 SET @OLD_COLLATION_CONNECTION=@@COLLATION_CONNECTION */;
/*!40101 SET NAMES utf8 */;

--
-- Base de données: `tpzdb`
--

-- --------------------------------------------------------

--
-- Structure de la table `mob_skill_lists`
--

DROP TABLE IF EXISTS `mob_skill_lists`;
CREATE TABLE IF NOT EXISTS `mob_skill_lists` (
  `skill_list_name` varchar(40) DEFAULT NULL,
  `skill_list_id` smallint(5) unsigned NOT NULL,
  `mob_skill_id` smallint(3) unsigned NOT NULL,
  PRIMARY KEY (`skill_list_id`,`mob_skill_id`)
) ENGINE=MyISAM DEFAULT CHARSET=utf8;

--
-- Contenu de la table `mob_skill_lists`
--

-- 1: Acrolith
INSERT INTO `mob_skill_lists` VALUES ('Adamantoise',2,804);
INSERT INTO `mob_skill_lists` VALUES ('Adamantoise',2,805);
INSERT INTO `mob_skill_lists` VALUES ('Adamantoise',2,806);
INSERT INTO `mob_skill_lists` VALUES ('Adamantoise',2,807);
INSERT INTO `mob_skill_lists` VALUES ('Adamantoise',2,808);
INSERT INTO `mob_skill_lists` VALUES ('Adamantoise',2,809);
INSERT INTO `mob_skill_lists` VALUES ('Aern',3,1378);
INSERT INTO `mob_skill_lists` VALUES ('Aern',3,1379);
INSERT INTO `mob_skill_lists` VALUES ('Aern',3,1380);
INSERT INTO `mob_skill_lists` VALUES ('Aern',3,1381);
INSERT INTO `mob_skill_lists` VALUES ('Aern',3,1382);
INSERT INTO `mob_skill_lists` VALUES ('Aern',3,1387);
INSERT INTO `mob_skill_lists` VALUES ('Aern',3,3411);
INSERT INTO `mob_skill_lists` VALUES ('Aern',3,3412);
INSERT INTO `mob_skill_lists` VALUES ('Aern',3,3413);
INSERT INTO `mob_skill_lists` VALUES ('Ahriman',4,548);
INSERT INTO `mob_skill_lists` VALUES ('Ahriman',4,549);
INSERT INTO `mob_skill_lists` VALUES ('Ahriman',4,550);
INSERT INTO `mob_skill_lists` VALUES ('Ahriman',4,551);
INSERT INTO `mob_skill_lists` VALUES ('Ahriman',4,552);
INSERT INTO `mob_skill_lists` VALUES ('Ahriman',4,553);
INSERT INTO `mob_skill_lists` VALUES ('Ahriman',4,555);
INSERT INTO `mob_skill_lists` VALUES ('Ahriman',4,557);
INSERT INTO `mob_skill_lists` VALUES ('Amoeban',5,2631);
INSERT INTO `mob_skill_lists` VALUES ('Amoeban',5,2632);
-- INSERT INTO `mob_skill_lists` VALUES ('Amoeban',5,2633);
INSERT INTO `mob_skill_lists` VALUES ('Amphiptere',6,2427);
INSERT INTO `mob_skill_lists` VALUES ('Amphiptere',6,2428);
INSERT INTO `mob_skill_lists` VALUES ('Amphiptere',6,2429);
INSERT INTO `mob_skill_lists` VALUES ('Amphiptere',6,2431);
INSERT INTO `mob_skill_lists` VALUES ('Amphiptere',6,2432);
INSERT INTO `mob_skill_lists` VALUES ('Amphiptere',6,2433);
INSERT INTO `mob_skill_lists` VALUES ('AnimatedWeapon-Archery',7,1200);
INSERT INTO `mob_skill_lists` VALUES ('AnimatedWeapon-Axe',8,1192);
INSERT INTO `mob_skill_lists` VALUES ('AnimatedWeapon-Club',9,1198);
INSERT INTO `mob_skill_lists` VALUES ('Prankster_Maverix',10,513);
INSERT INTO `mob_skill_lists` VALUES ('AnimatedWeapon-Dagger',11,1189);
INSERT INTO `mob_skill_lists` VALUES ('AnimatedWeapon-Greataxe',12,1193);
INSERT INTO `mob_skill_lists` VALUES ('AnimatedWeapon-Greatkatana',13,1197);
INSERT INTO `mob_skill_lists` VALUES ('AnimatedWeapon-Greatsword',14,1191);
INSERT INTO `mob_skill_lists` VALUES ('AnimatedWeapon-Handtohand',15,1188);
-- 16: Animated Horn
INSERT INTO `mob_skill_lists` VALUES ('AnimatedWeapon-Katana',17,1196);
INSERT INTO `mob_skill_lists` VALUES ('AnimatedWeapon-Marksmanship',18,1201);
INSERT INTO `mob_skill_lists` VALUES ('AnimatedWeapon-Polearm',19,1195);
INSERT INTO `mob_skill_lists` VALUES ('AnimatedWeapon-Scythe',20,1194);
INSERT INTO `mob_skill_lists` VALUES ('Demoiselle_Desolee',21,659);
INSERT INTO `mob_skill_lists` VALUES ('Gwyllgi',22,466);
INSERT INTO `mob_skill_lists` VALUES ('Gwyllgi',22,470);
INSERT INTO `mob_skill_lists` VALUES ('AnimatedWeapon-Staff',23,1199);
INSERT INTO `mob_skill_lists` VALUES ('AnimatedWeapon-Sword',24,1190);
INSERT INTO `mob_skill_lists` VALUES ('Antica',25,791);
INSERT INTO `mob_skill_lists` VALUES ('Antica',25,792);
INSERT INTO `mob_skill_lists` VALUES ('Antica',25,793);
INSERT INTO `mob_skill_lists` VALUES ('Antica',25,794);
INSERT INTO `mob_skill_lists` VALUES ('Antica',25,795);
INSERT INTO `mob_skill_lists` VALUES ('Antica',25,796);
INSERT INTO `mob_skill_lists` VALUES ('Antica',25,789);
INSERT INTO `mob_skill_lists` VALUES ('Antica',25,790);
INSERT INTO `mob_skill_lists` VALUES ('Antlion',26,275);
INSERT INTO `mob_skill_lists` VALUES ('Antlion',26,276);
INSERT INTO `mob_skill_lists` VALUES ('Antlion',26,277);
INSERT INTO `mob_skill_lists` VALUES ('Antlion',26,279);
INSERT INTO `mob_skill_lists` VALUES ('Apkallu',27,1713);
INSERT INTO `mob_skill_lists` VALUES ('Apkallu',27,1714);
INSERT INTO `mob_skill_lists` VALUES ('Apkallu',27,1715);
INSERT INTO `mob_skill_lists` VALUES ('Apkallu',27,1716);
INSERT INTO `mob_skill_lists` VALUES ('Apkallu',27,1717);
-- 28 - 31: Automaton
INSERT INTO `mob_skill_lists` VALUES ('Acolnahuacatl',32,653);
INSERT INTO `mob_skill_lists` VALUES ('Splacknuck',33,518);
INSERT INTO `mob_skill_lists` VALUES ('Avatar-Carbuncle',34,906);
INSERT INTO `mob_skill_lists` VALUES ('Avatar-Carbuncle',34,907);
-- INSERT INTO `mob_skill_lists` VALUES ('Avatar-Carbuncle',34,908);
-- INSERT INTO `mob_skill_lists` VALUES ('Avatar-Carbuncle',34,909);
INSERT INTO `mob_skill_lists` VALUES ('Avatar-Carbuncle',34,910);
INSERT INTO `mob_skill_lists` VALUES ('Avatar-Carbuncle',34,911);
INSERT INTO `mob_skill_lists` VALUES ('Avatar-Carbuncle',34,912);
-- INSERT INTO `mob_skill_lists` VALUES ('Avatar-Diabolos',35,1903);
-- INSERT INTO `mob_skill_lists` VALUES ('Avatar-Diabolos',35,1905);
-- INSERT INTO `mob_skill_lists` VALUES ('Avatar-Diabolos',35,1906);
-- INSERT INTO `mob_skill_lists` VALUES ('Avatar-Diabolos',35,1908);
INSERT INTO `mob_skill_lists` VALUES ('Avatar-Fenrir',36,831);
INSERT INTO `mob_skill_lists` VALUES ('Avatar-Fenrir',36,832);
INSERT INTO `mob_skill_lists` VALUES ('Avatar-Fenrir',36,833);
INSERT INTO `mob_skill_lists` VALUES ('Avatar-Fenrir',36,834);
INSERT INTO `mob_skill_lists` VALUES ('Avatar-Fenrir',36,835);
INSERT INTO `mob_skill_lists` VALUES ('Avatar-Fenrir',36,836);
INSERT INTO `mob_skill_lists` VALUES ('Avatar-Fenrir',36,837);
INSERT INTO `mob_skill_lists` VALUES ('Avatar-Fenrir',36,838);
INSERT INTO `mob_skill_lists` VALUES ('Avatar-Garuda',37,867);
INSERT INTO `mob_skill_lists` VALUES ('Avatar-Garuda',37,868);
INSERT INTO `mob_skill_lists` VALUES ('Avatar-Garuda',37,869);
INSERT INTO `mob_skill_lists` VALUES ('Avatar-Garuda',37,870);
INSERT INTO `mob_skill_lists` VALUES ('Avatar-Garuda',37,871);
INSERT INTO `mob_skill_lists` VALUES ('Avatar-Garuda',37,872);
INSERT INTO `mob_skill_lists` VALUES ('Avatar-Garuda',37,873);
INSERT INTO `mob_skill_lists` VALUES ('Avatar-Garuda',37,874);
INSERT INTO `mob_skill_lists` VALUES ('Avatar-Garuda',37,875);
INSERT INTO `mob_skill_lists` VALUES ('Avatar-Ifrit',38,840);
INSERT INTO `mob_skill_lists` VALUES ('Avatar-Ifrit',38,841);
INSERT INTO `mob_skill_lists` VALUES ('Avatar-Ifrit',38,842);
INSERT INTO `mob_skill_lists` VALUES ('Avatar-Ifrit',38,843);
INSERT INTO `mob_skill_lists` VALUES ('Avatar-Ifrit',38,844);
INSERT INTO `mob_skill_lists` VALUES ('Avatar-Ifrit',38,845);
INSERT INTO `mob_skill_lists` VALUES ('Avatar-Ifrit',38,846);
INSERT INTO `mob_skill_lists` VALUES ('Avatar-Ifrit',38,847);
INSERT INTO `mob_skill_lists` VALUES ('Avatar-Ifrit',38,848);
-- INSERT INTO `mob_skill_lists` VALUES ('Avatar-Ixion',39,1542);
INSERT INTO `mob_skill_lists` VALUES ('Avatar-Ixion',39,2334);
INSERT INTO `mob_skill_lists` VALUES ('Avatar-Ixion',39,2335);
INSERT INTO `mob_skill_lists` VALUES ('Avatar-Ixion',39,2336);
INSERT INTO `mob_skill_lists` VALUES ('Avatar-Ixion',39,2337);
INSERT INTO `mob_skill_lists` VALUES ('Avatar-Ixion',39,2338);
INSERT INTO `mob_skill_lists` VALUES ('Avatar-Ixion',39,2369);
INSERT INTO `mob_skill_lists` VALUES ('Avatar-Leviathan',40,858);
INSERT INTO `mob_skill_lists` VALUES ('Avatar-Leviathan',40,859);
INSERT INTO `mob_skill_lists` VALUES ('Avatar-Leviathan',40,860);
INSERT INTO `mob_skill_lists` VALUES ('Avatar-Leviathan',40,861);
INSERT INTO `mob_skill_lists` VALUES ('Avatar-Leviathan',40,862);
INSERT INTO `mob_skill_lists` VALUES ('Avatar-Leviathan',40,863);
INSERT INTO `mob_skill_lists` VALUES ('Avatar-Leviathan',40,864);
INSERT INTO `mob_skill_lists` VALUES ('Avatar-Leviathan',40,865);
INSERT INTO `mob_skill_lists` VALUES ('Avatar-Leviathan',40,866);
-- INSERT INTO `mob_skill_lists` VALUES ('Avatar-Odin',41,2126);
-- INSERT INTO `mob_skill_lists` VALUES ('Avatar-Odin',41,2556);
-- INSERT INTO `mob_skill_lists` VALUES ('Avatar-Odin',41,2557);
-- INSERT INTO `mob_skill_lists` VALUES ('Avatar-Odin',41,2558);
-- INSERT INTO `mob_skill_lists` VALUES ('Avatar-Odin',41,2559);
-- INSERT INTO `mob_skill_lists` VALUES ('Avatar-Odin',41,2560);
-- INSERT INTO `mob_skill_lists` VALUES ('Avatar-Odin',41,2561);
-- 42: Dark Rider
INSERT INTO `mob_skill_lists` VALUES ('Avatar-Ramuh',43,885);
INSERT INTO `mob_skill_lists` VALUES ('Avatar-Ramuh',43,886);
INSERT INTO `mob_skill_lists` VALUES ('Avatar-Ramuh',43,887);
INSERT INTO `mob_skill_lists` VALUES ('Avatar-Ramuh',43,888);
INSERT INTO `mob_skill_lists` VALUES ('Avatar-Ramuh',43,889);
INSERT INTO `mob_skill_lists` VALUES ('Avatar-Ramuh',43,890);
INSERT INTO `mob_skill_lists` VALUES ('Avatar-Ramuh',43,891);
INSERT INTO `mob_skill_lists` VALUES ('Avatar-Ramuh',43,892);
INSERT INTO `mob_skill_lists` VALUES ('Avatar-Ramuh',43,893);
INSERT INTO `mob_skill_lists` VALUES ('Avatar-Shiva',44,876);
INSERT INTO `mob_skill_lists` VALUES ('Avatar-Shiva',44,877);
INSERT INTO `mob_skill_lists` VALUES ('Avatar-Shiva',44,878);
INSERT INTO `mob_skill_lists` VALUES ('Avatar-Shiva',44,879);
INSERT INTO `mob_skill_lists` VALUES ('Avatar-Shiva',44,880);
INSERT INTO `mob_skill_lists` VALUES ('Avatar-Shiva',44,881);
INSERT INTO `mob_skill_lists` VALUES ('Avatar-Shiva',44,882);
INSERT INTO `mob_skill_lists` VALUES ('Avatar-Shiva',44,883);
INSERT INTO `mob_skill_lists` VALUES ('Avatar-Shiva',44,884);
INSERT INTO `mob_skill_lists` VALUES ('Avatar-Titan',45,849);
INSERT INTO `mob_skill_lists` VALUES ('Avatar-Titan',45,850);
INSERT INTO `mob_skill_lists` VALUES ('Avatar-Titan',45,851);
INSERT INTO `mob_skill_lists` VALUES ('Avatar-Titan',45,852);
INSERT INTO `mob_skill_lists` VALUES ('Avatar-Titan',45,853);
INSERT INTO `mob_skill_lists` VALUES ('Avatar-Titan',45,854);
INSERT INTO `mob_skill_lists` VALUES ('Avatar-Titan',45,855);
INSERT INTO `mob_skill_lists` VALUES ('Avatar-Titan',45,856);
INSERT INTO `mob_skill_lists` VALUES ('Avatar-Titan',45,857);
-- INSERT INTO `mob_skill_lists` VALUES ('Bat',46,256);
INSERT INTO `mob_skill_lists` VALUES ('Bat',46,392);
INSERT INTO `mob_skill_lists` VALUES ('Bat',46,394);
INSERT INTO `mob_skill_lists` VALUES ('Bat',46,1155);
INSERT INTO `mob_skill_lists` VALUES ('Bat',46,1156);
INSERT INTO `mob_skill_lists` VALUES ('Bats',47,393);
INSERT INTO `mob_skill_lists` VALUES ('Bats',47,395);
INSERT INTO `mob_skill_lists` VALUES ('Bee',48,334);
INSERT INTO `mob_skill_lists` VALUES ('Bee',48,335);
INSERT INTO `mob_skill_lists` VALUES ('Bee',48,336);
INSERT INTO `mob_skill_lists` VALUES ('Beetle',49,338);
INSERT INTO `mob_skill_lists` VALUES ('Beetle',49,339);
INSERT INTO `mob_skill_lists` VALUES ('Beetle',49,340);
INSERT INTO `mob_skill_lists` VALUES ('Beetle',49,341);
INSERT INTO `mob_skill_lists` VALUES ('Beetle',49,343);
INSERT INTO `mob_skill_lists` VALUES ('Gloom_Eye',50,548);
INSERT INTO `mob_skill_lists` VALUES ('Gloom_Eye',50,549);
INSERT INTO `mob_skill_lists` VALUES ('Behemoth',51,628);
INSERT INTO `mob_skill_lists` VALUES ('Behemoth',51,629);
INSERT INTO `mob_skill_lists` VALUES ('Behemoth',51,630);
INSERT INTO `mob_skill_lists` VALUES ('Behemoth',51,631);
INSERT INTO `mob_skill_lists` VALUES ('Behemoth',51,632);
INSERT INTO `mob_skill_lists` VALUES ('Behemoth',51,633);
-- INSERT INTO `mob_skill_lists` VALUES ('Behemoth',51,634);
INSERT INTO `mob_skill_lists` VALUES ('Bhoot',52,472);
INSERT INTO `mob_skill_lists` VALUES ('Bhoot',52,473);
INSERT INTO `mob_skill_lists` VALUES ('Bhoot',52,474);
INSERT INTO `mob_skill_lists` VALUES ('Bhoot',52,475);
INSERT INTO `mob_skill_lists` VALUES ('Bhoot',52,476);
INSERT INTO `mob_skill_lists` VALUES ('Bhoot',52,477);
INSERT INTO `mob_skill_lists` VALUES ('Bhoot',52,1794);
INSERT INTO `mob_skill_lists` VALUES ('Likho',53,551);
INSERT INTO `mob_skill_lists` VALUES ('Likho',53,555);
INSERT INTO `mob_skill_lists` VALUES ('Omega',54,1533);
INSERT INTO `mob_skill_lists` VALUES ('Omega',54,1534);
INSERT INTO `mob_skill_lists` VALUES ('Omega',54,1535);
-- INSERT INTO `mob_skill_lists` VALUES ('Omega',54,1536)
INSERT INTO `mob_skill_lists` VALUES ('Omega',54,1537);
INSERT INTO `mob_skill_lists` VALUES ('Omega',54,1538);
INSERT INTO `mob_skill_lists` VALUES ('Omega',54,1539);
INSERT INTO `mob_skill_lists` VALUES ('Bird',55,622);
INSERT INTO `mob_skill_lists` VALUES ('Bird',55,623);
INSERT INTO `mob_skill_lists` VALUES ('Bomb',56,510);
INSERT INTO `mob_skill_lists` VALUES ('Bomb',56,511);
INSERT INTO `mob_skill_lists` VALUES ('Buffalo',57,493);
INSERT INTO `mob_skill_lists` VALUES ('Buffalo',57,494);
INSERT INTO `mob_skill_lists` VALUES ('Buffalo',57,495);
INSERT INTO `mob_skill_lists` VALUES ('Buffalo',57,496);
INSERT INTO `mob_skill_lists` VALUES ('Buffalo',57,497);
INSERT INTO `mob_skill_lists` VALUES ('Bugard',58,382);
INSERT INTO `mob_skill_lists` VALUES ('Bugard',58,383);
INSERT INTO `mob_skill_lists` VALUES ('Bugard',58,384);
INSERT INTO `mob_skill_lists` VALUES ('Bugard',58,385);
INSERT INTO `mob_skill_lists` VALUES ('Bugard',58,386);
INSERT INTO `mob_skill_lists` VALUES ('Bugard',58,387);
INSERT INTO `mob_skill_lists` VALUES ('Bugbear',59,357);
INSERT INTO `mob_skill_lists` VALUES ('Bugbear',59,358);
-- INSERT INTO `mob_skill_lists` VALUES ('Bugbear',59,359);
INSERT INTO `mob_skill_lists` VALUES ('Bugbear',59,360);
INSERT INTO `mob_skill_lists` VALUES ('Bugbear',59,361);
INSERT INTO `mob_skill_lists` VALUES ('CaitSith',60,2448);
INSERT INTO `mob_skill_lists` VALUES ('CaitSith',60,2449);
INSERT INTO `mob_skill_lists` VALUES ('CaitSith',60,2450);
INSERT INTO `mob_skill_lists` VALUES ('CaitSith',60,2451);
INSERT INTO `mob_skill_lists` VALUES ('CaitSith',60,2452);
INSERT INTO `mob_skill_lists` VALUES ('CaitSith',60,2453);
INSERT INTO `mob_skill_lists` VALUES ('CaitSith',60,2454);
INSERT INTO `mob_skill_lists` VALUES ('CaitSith',60,2455);
INSERT INTO `mob_skill_lists` VALUES ('CaitSith',60,2456);
INSERT INTO `mob_skill_lists` VALUES ('CaitSith',60,2457);
INSERT INTO `mob_skill_lists` VALUES ('Cardian',61,330);
INSERT INTO `mob_skill_lists` VALUES ('Cardian',61,333);
INSERT INTO `mob_skill_lists` VALUES ('Cardian',61,683);
INSERT INTO `mob_skill_lists` VALUES ('Cardian',61,684);
INSERT INTO `mob_skill_lists` VALUES ('Cerberus',62,1785);
INSERT INTO `mob_skill_lists` VALUES ('Cerberus',62,1786);
INSERT INTO `mob_skill_lists` VALUES ('Cerberus',62,1787);
INSERT INTO `mob_skill_lists` VALUES ('Cerberus',62,1788);
INSERT INTO `mob_skill_lists` VALUES ('Cerberus',62,1789);
INSERT INTO `mob_skill_lists` VALUES ('Cerberus',62,1790);
INSERT INTO `mob_skill_lists` VALUES ('Chariot',63,2054);
INSERT INTO `mob_skill_lists` VALUES ('Chariot',63,2055);
INSERT INTO `mob_skill_lists` VALUES ('Chariot',63,2056);
-- 64: Chigoe
INSERT INTO `mob_skill_lists` VALUES ('Clionid',65,2562);
INSERT INTO `mob_skill_lists` VALUES ('Clionid',65,2563);
INSERT INTO `mob_skill_lists` VALUES ('Clot',66,431);
INSERT INTO `mob_skill_lists` VALUES ('Clot',66,432);
INSERT INTO `mob_skill_lists` VALUES ('Clot',66,433);
-- 67: Clot
INSERT INTO `mob_skill_lists` VALUES ('Cluster',68,567);
INSERT INTO `mob_skill_lists` VALUES ('Cluster',68,568);
INSERT INTO `mob_skill_lists` VALUES ('Cluster',68,569);
INSERT INTO `mob_skill_lists` VALUES ('Cluster',68,570);
-- INSERT INTO `mob_skill_lists` VALUES ('Cluster',68,571);
-- INSERT INTO `mob_skill_lists` VALUES ('Cluster',68,572);
-- INSERT INTO `mob_skill_lists` VALUES ('Cluster',68,573);
-- INSERT INTO `mob_skill_lists` VALUES ('Cluster',68,574);
-- INSERT INTO `mob_skill_lists` VALUES ('Cluster',68,575);
INSERT INTO `mob_skill_lists` VALUES ('Cluster',69,567);
INSERT INTO `mob_skill_lists` VALUES ('Cluster',69,568);
INSERT INTO `mob_skill_lists` VALUES ('Cluster',69,569);
INSERT INTO `mob_skill_lists` VALUES ('Cluster',69,570);
-- INSERT INTO `mob_skill_lists` VALUES ('Cluster',69,571);
-- INSERT INTO `mob_skill_lists` VALUES ('Cluster',69,572);
-- INSERT INTO `mob_skill_lists` VALUES ('Cluster',69,573);
-- INSERT INTO `mob_skill_lists` VALUES ('Cluster',69,574);
-- INSERT INTO `mob_skill_lists` VALUES ('Cluster',69,575);
INSERT INTO `mob_skill_lists` VALUES ('Cockatrice',70,406);
INSERT INTO `mob_skill_lists` VALUES ('Cockatrice',70,407);
INSERT INTO `mob_skill_lists` VALUES ('Cockatrice',70,408);
INSERT INTO `mob_skill_lists` VALUES ('Cockatrice',70,410);
INSERT INTO `mob_skill_lists` VALUES ('Cockatrice',70,411);
INSERT INTO `mob_skill_lists` VALUES ('Coeurl',71,652);
INSERT INTO `mob_skill_lists` VALUES ('Coeurl',71,653);
INSERT INTO `mob_skill_lists` VALUES ('Colibri',72,1699);
INSERT INTO `mob_skill_lists` VALUES ('Colibri',72,1700);
INSERT INTO `mob_skill_lists` VALUES ('Colibri',72,1701);
INSERT INTO `mob_skill_lists` VALUES ('Myradrosh',73,1699);
INSERT INTO `mob_skill_lists` VALUES ('Myradrosh',73,1701);
INSERT INTO `mob_skill_lists` VALUES ('Corse',74,530);
INSERT INTO `mob_skill_lists` VALUES ('Corse',74,531);
INSERT INTO `mob_skill_lists` VALUES ('Corse',74,532);
INSERT INTO `mob_skill_lists` VALUES ('Corse',74,533);
INSERT INTO `mob_skill_lists` VALUES ('Crab',75,442);
INSERT INTO `mob_skill_lists` VALUES ('Crab',75,443);
INSERT INTO `mob_skill_lists` VALUES ('Crab',75,444);
INSERT INTO `mob_skill_lists` VALUES ('Crab',75,445);
INSERT INTO `mob_skill_lists` VALUES ('Crab',75,448);
INSERT INTO `mob_skill_lists` VALUES ('Crab',76,442);
INSERT INTO `mob_skill_lists` VALUES ('Crab',76,443);
INSERT INTO `mob_skill_lists` VALUES ('Crab',76,444);
INSERT INTO `mob_skill_lists` VALUES ('Crab',76,445);
INSERT INTO `mob_skill_lists` VALUES ('Crab',76,448);
INSERT INTO `mob_skill_lists` VALUES ('Crab',77,442);
INSERT INTO `mob_skill_lists` VALUES ('Crab',77,443);
INSERT INTO `mob_skill_lists` VALUES ('Crab',77,444);
INSERT INTO `mob_skill_lists` VALUES ('Crab',77,445);
INSERT INTO `mob_skill_lists` VALUES ('Crab',77,448);
INSERT INTO `mob_skill_lists` VALUES ('Craver',78,1229);
INSERT INTO `mob_skill_lists` VALUES ('Craver',78,1230);
INSERT INTO `mob_skill_lists` VALUES ('Craver',78,1231);
INSERT INTO `mob_skill_lists` VALUES ('Craver',78,1232);
INSERT INTO `mob_skill_lists` VALUES ('Craver',78,1233);
INSERT INTO `mob_skill_lists` VALUES ('Crawler',79,344);
INSERT INTO `mob_skill_lists` VALUES ('Crawler',79,345);
INSERT INTO `mob_skill_lists` VALUES ('Crawler',79,346);
INSERT INTO `mob_skill_lists` VALUES ('Dhalmel',80,280);
INSERT INTO `mob_skill_lists` VALUES ('Dhalmel',80,281);
INSERT INTO `mob_skill_lists` VALUES ('Dhalmel',80,284);
INSERT INTO `mob_skill_lists` VALUES ('Dhalmel',80,285);
INSERT INTO `mob_skill_lists` VALUES ('Dhalmel',80,286);
INSERT INTO `mob_skill_lists` VALUES ('Dhalmel',80,287);
INSERT INTO `mob_skill_lists` VALUES ('Diremite',81,362);
INSERT INTO `mob_skill_lists` VALUES ('Diremite',81,363);
INSERT INTO `mob_skill_lists` VALUES ('Diremite',81,364);
INSERT INTO `mob_skill_lists` VALUES ('Diremite',81,365);
INSERT INTO `mob_skill_lists` VALUES ('Djinn',82,2216);
INSERT INTO `mob_skill_lists` VALUES ('Djinn',82,2217);
INSERT INTO `mob_skill_lists` VALUES ('Djinn',82,2218);
INSERT INTO `mob_skill_lists` VALUES ('Djinn',82,2219);
INSERT INTO `mob_skill_lists` VALUES ('Doll',83,534);
INSERT INTO `mob_skill_lists` VALUES ('Doll',83,535);
INSERT INTO `mob_skill_lists` VALUES ('Doll',83,536);
INSERT INTO `mob_skill_lists` VALUES ('Doll',83,537);
INSERT INTO `mob_skill_lists` VALUES ('Doll',83,538);
INSERT INTO `mob_skill_lists` VALUES ('Doll',83,539);
INSERT INTO `mob_skill_lists` VALUES ('Doll',83,541);
INSERT INTO `mob_skill_lists` VALUES ('Doll',83,543);
INSERT INTO `mob_skill_lists` VALUES ('Doll',84,534);
INSERT INTO `mob_skill_lists` VALUES ('Doll',84,535);
INSERT INTO `mob_skill_lists` VALUES ('Doll',84,536);
INSERT INTO `mob_skill_lists` VALUES ('Doll',84,537);
INSERT INTO `mob_skill_lists` VALUES ('Doll',84,538);
INSERT INTO `mob_skill_lists` VALUES ('Doll',84,539);
INSERT INTO `mob_skill_lists` VALUES ('Doll',84,541);
INSERT INTO `mob_skill_lists` VALUES ('Doll',84,543);
INSERT INTO `mob_skill_lists` VALUES ('Doll',85,534);
INSERT INTO `mob_skill_lists` VALUES ('Doll',85,535);
INSERT INTO `mob_skill_lists` VALUES ('Doll',85,536);
INSERT INTO `mob_skill_lists` VALUES ('Doll',85,537);
INSERT INTO `mob_skill_lists` VALUES ('Doll',85,538);
INSERT INTO `mob_skill_lists` VALUES ('Doll',85,539);
INSERT INTO `mob_skill_lists` VALUES ('Doll',85,541);
INSERT INTO `mob_skill_lists` VALUES ('Doll',85,543);
INSERT INTO `mob_skill_lists` VALUES ('Doomed',86,486);
INSERT INTO `mob_skill_lists` VALUES ('Doomed',86,488);
INSERT INTO `mob_skill_lists` VALUES ('Doomed',86,489);
INSERT INTO `mob_skill_lists` VALUES ('Doomed',86,490);
INSERT INTO `mob_skill_lists` VALUES ('Doomed',86,491);
INSERT INTO `mob_skill_lists` VALUES ('Doomed',86,492);
INSERT INTO `mob_skill_lists` VALUES ('Dragon',87,642);
INSERT INTO `mob_skill_lists` VALUES ('Dragon',87,643);
INSERT INTO `mob_skill_lists` VALUES ('Dragon',87,644);
INSERT INTO `mob_skill_lists` VALUES ('Dragon',87,645);
INSERT INTO `mob_skill_lists` VALUES ('Dragon',87,646);
INSERT INTO `mob_skill_lists` VALUES ('Dragon',87,647);
INSERT INTO `mob_skill_lists` VALUES ('Dragon',87,648);
INSERT INTO `mob_skill_lists` VALUES ('Dragon',87,649);
INSERT INTO `mob_skill_lists` VALUES ('Dragon',87,650);
INSERT INTO `mob_skill_lists` VALUES ('Dragon',87,651);
-- 88: Bloody Bones
-- 89: Draugar
INSERT INTO `mob_skill_lists` VALUES ('Dvergr',90,2113);
INSERT INTO `mob_skill_lists` VALUES ('Dvergr',90,2114);
INSERT INTO `mob_skill_lists` VALUES ('Dvergr',90,2115);
INSERT INTO `mob_skill_lists` VALUES ('Dvergr',90,2116);
INSERT INTO `mob_skill_lists` VALUES ('Dvergr',90,2117);
INSERT INTO `mob_skill_lists` VALUES ('Dvergr',90,2118);
INSERT INTO `mob_skill_lists` VALUES ('Dvergr',90,2119);
INSERT INTO `mob_skill_lists` VALUES ('PandemoniumLamp',91,594);
INSERT INTO `mob_skill_lists` VALUES ('PandemoniumLamp',91,596);
INSERT INTO `mob_skill_lists` VALUES ('PandemoniumLamp',91,1171);
INSERT INTO `mob_skill_lists` VALUES ('PandemoniumLamp',91,1172);
INSERT INTO `mob_skill_lists` VALUES ('PandemoniumLamp',91,1173);
INSERT INTO `mob_skill_lists` VALUES ('PandemoniumLamp',91,1174);
INSERT INTO `mob_skill_lists` VALUES ('PandemoniumLamp',91,1718);
INSERT INTO `mob_skill_lists` VALUES ('PandemoniumLamp',91,1720);
INSERT INTO `mob_skill_lists` VALUES ('PandemoniumLamp',91,1723);
INSERT INTO `mob_skill_lists` VALUES ('PandemoniumLamp',91,1743);
INSERT INTO `mob_skill_lists` VALUES ('PandemoniumLamp',91,1745);
INSERT INTO `mob_skill_lists` VALUES ('PandemoniumLamp',91,1746);
INSERT INTO `mob_skill_lists` VALUES ('PandemoniumLamp',91,1758);
INSERT INTO `mob_skill_lists` VALUES ('PandemoniumLamp',91,1759);
INSERT INTO `mob_skill_lists` VALUES ('PandemoniumLamp',91,1922);
INSERT INTO `mob_skill_lists` VALUES ('PandemoniumLamp',91,1923);
INSERT INTO `mob_skill_lists` VALUES ('PandemoniumLamp',91,1930);
INSERT INTO `mob_skill_lists` VALUES ('PandemoniumLamp',91,2041);
INSERT INTO `mob_skill_lists` VALUES ('PandemoniumLamp',91,2045);
INSERT INTO `mob_skill_lists` VALUES ('PandemoniumLamp',91,2113);
INSERT INTO `mob_skill_lists` VALUES ('PandemoniumLamp',91,2114);
INSERT INTO `mob_skill_lists` VALUES ('PandemoniumLamp',91,2116);
INSERT INTO `mob_skill_lists` VALUES ('PandemoniumLamp',91,2117);
INSERT INTO `mob_skill_lists` VALUES ('PandemoniumLamp',91,2119);
INSERT INTO `mob_skill_lists` VALUES ('DynamisStatue-Goblin',92,1114);
INSERT INTO `mob_skill_lists` VALUES ('DynamisStatue-Goblin',92,1115);
INSERT INTO `mob_skill_lists` VALUES ('DynamisStatue-Orc',93,1110);
INSERT INTO `mob_skill_lists` VALUES ('DynamisStatue-Orc',93,1111);
INSERT INTO `mob_skill_lists` VALUES ('DynamisStatue-Quadav',94,1112);
INSERT INTO `mob_skill_lists` VALUES ('DynamisStatue-Quadav',94,1113);
INSERT INTO `mob_skill_lists` VALUES ('DynamisStatue-Yagudo',95,1116);
INSERT INTO `mob_skill_lists` VALUES ('DynamisStatue-Yagudo',95,1117);
INSERT INTO `mob_skill_lists` VALUES ('Nandi',96,287);
INSERT INTO `mob_skill_lists` VALUES ('IceLizard',97,366);
INSERT INTO `mob_skill_lists` VALUES ('IceLizard',97,368);
INSERT INTO `mob_skill_lists` VALUES ('IceLizard',97,369);
INSERT INTO `mob_skill_lists` VALUES ('IceLizard',97,370);
INSERT INTO `mob_skill_lists` VALUES ('IceLizard',97,371);
INSERT INTO `mob_skill_lists` VALUES ('IceLizard',97,372);
INSERT INTO `mob_skill_lists` VALUES ('IceLizard',97,373);
INSERT INTO `mob_skill_lists` VALUES ('IceLizard',97,621);
INSERT INTO `mob_skill_lists` VALUES ('Eft',98,515);
INSERT INTO `mob_skill_lists` VALUES ('Eft',98,516);
INSERT INTO `mob_skill_lists` VALUES ('Eft',98,517);
INSERT INTO `mob_skill_lists` VALUES ('Eft',98,518);
INSERT INTO `mob_skill_lists` VALUES ('Eft',98,519);
-- 99 to 106: Elementals
INSERT INTO `mob_skill_lists` VALUES ('Eruca',107,344);
INSERT INTO `mob_skill_lists` VALUES ('Eruca',107,346);
INSERT INTO `mob_skill_lists` VALUES ('Eruca',107,1791);
INSERT INTO `mob_skill_lists` VALUES ('Eruca',108,344);
INSERT INTO `mob_skill_lists` VALUES ('Eruca',108,346);
INSERT INTO `mob_skill_lists` VALUES ('Eruca',108,1791);
INSERT INTO `mob_skill_lists` VALUES ('Euvhi',109,1447);
INSERT INTO `mob_skill_lists` VALUES ('Euvhi',109,1448);
INSERT INTO `mob_skill_lists` VALUES ('Euvhi',109,1449);
INSERT INTO `mob_skill_lists` VALUES ('Euvhi',109,1450);
INSERT INTO `mob_skill_lists` VALUES ('Euvhi',109,1451);
INSERT INTO `mob_skill_lists` VALUES ('Euvhi',109,1452);
INSERT INTO `mob_skill_lists` VALUES ('Euvhi',109,1453);
INSERT INTO `mob_skill_lists` VALUES ('EvilWeapon',110,513);
INSERT INTO `mob_skill_lists` VALUES ('EvilWeapon',110,514);
INSERT INTO `mob_skill_lists` VALUES ('Konjac',111,433); -- digest
INSERT INTO `mob_skill_lists` VALUES ('Flan',112,1821);
INSERT INTO `mob_skill_lists` VALUES ('Flan',112,1822);
INSERT INTO `mob_skill_lists` VALUES ('Flan',112,1824);
-- INSERT INTO `mob_skill_lists` VALUES ('Flan',112,1826);
-- INSERT INTO `mob_skill_lists` VALUES ('Flan',112,1827);
INSERT INTO `mob_skill_lists` VALUES ('Fly',113,659);
INSERT INTO `mob_skill_lists` VALUES ('Fly',113,660);
INSERT INTO `mob_skill_lists` VALUES ('Flytrap',114,434);
INSERT INTO `mob_skill_lists` VALUES ('Flytrap',114,435);
INSERT INTO `mob_skill_lists` VALUES ('Flytrap',114,436);
INSERT INTO `mob_skill_lists` VALUES ('Fomor',115,246);
INSERT INTO `mob_skill_lists` VALUES ('Fomor',115,247);
INSERT INTO `mob_skill_lists` VALUES ('Fomor',115,248);
INSERT INTO `mob_skill_lists` VALUES ('Fomor',115,249);
INSERT INTO `mob_skill_lists` VALUES ('Fomor',115,250);
INSERT INTO `mob_skill_lists` VALUES ('Fomor',115,251);
INSERT INTO `mob_skill_lists` VALUES ('Fomor',115,252);
INSERT INTO `mob_skill_lists` VALUES ('Fomor',115,253);
INSERT INTO `mob_skill_lists` VALUES ('Funguar',116,308);
INSERT INTO `mob_skill_lists` VALUES ('Funguar',116,309);
INSERT INTO `mob_skill_lists` VALUES ('Funguar',116,310);
INSERT INTO `mob_skill_lists` VALUES ('Funguar',116,311);
INSERT INTO `mob_skill_lists` VALUES ('Funguar',116,312);
INSERT INTO `mob_skill_lists` VALUES ('Funguar',116,314);
INSERT INTO `mob_skill_lists` VALUES ('Funguar',116,315);
-- 117: Gruesome Gargouille
INSERT INTO `mob_skill_lists` VALUES ('Gargoyle',118,2421);
INSERT INTO `mob_skill_lists` VALUES ('Gargoyle',118,2422);
INSERT INTO `mob_skill_lists` VALUES ('Gargoyle',118,2423);
INSERT INTO `mob_skill_lists` VALUES ('Gargoyle',118,2424);
INSERT INTO `mob_skill_lists` VALUES ('Gargoyle',118,2425);
INSERT INTO `mob_skill_lists` VALUES ('Magnotaur',119,498); -- triclip
INSERT INTO `mob_skill_lists` VALUES ('Magnotaur',119,499); -- back_swish
INSERT INTO `mob_skill_lists` VALUES ('Gear',120,2038);
INSERT INTO `mob_skill_lists` VALUES ('Gear',120,2039);
INSERT INTO `mob_skill_lists` VALUES ('Gear',120,2040);
INSERT INTO `mob_skill_lists` VALUES ('Gear',120,2041);
INSERT INTO `mob_skill_lists` VALUES ('Ghost',121,472);
INSERT INTO `mob_skill_lists` VALUES ('Ghost',121,473);
INSERT INTO `mob_skill_lists` VALUES ('Ghost',121,474);
INSERT INTO `mob_skill_lists` VALUES ('Ghost',121,475);
INSERT INTO `mob_skill_lists` VALUES ('Ghost',121,476);
INSERT INTO `mob_skill_lists` VALUES ('Ghost',121,477);
INSERT INTO `mob_skill_lists` VALUES ('Ghrah',122,1441);
INSERT INTO `mob_skill_lists` VALUES ('Ghrah',122,1442);
INSERT INTO `mob_skill_lists` VALUES ('Ghrah',122,1443);
INSERT INTO `mob_skill_lists` VALUES ('Ghrah',122,1444);
INSERT INTO `mob_skill_lists` VALUES ('Ghrah',122,1445);
INSERT INTO `mob_skill_lists` VALUES ('Ghrah',122,1446);
INSERT INTO `mob_skill_lists` VALUES ('Ghrah',123,1441);
INSERT INTO `mob_skill_lists` VALUES ('Ghrah',123,1443);
INSERT INTO `mob_skill_lists` VALUES ('Ghrah',123,1445);
INSERT INTO `mob_skill_lists` VALUES ('Ghrah',123,1446);
INSERT INTO `mob_skill_lists` VALUES ('Ghrah',124,1441);
INSERT INTO `mob_skill_lists` VALUES ('Ghrah',124,1444);
INSERT INTO `mob_skill_lists` VALUES ('GiantBird',125,399); -- Scratch
INSERT INTO `mob_skill_lists` VALUES ('GiantBird',125,400); -- Triple Attack
INSERT INTO `mob_skill_lists` VALUES ('GiantBird',125,401); -- Gliding Spike
INSERT INTO `mob_skill_lists` VALUES ('GiantBird',125,402); -- Feather Barrier
INSERT INTO `mob_skill_lists` VALUES ('GiantBird',125,403); -- Stormwind
INSERT INTO `mob_skill_lists` VALUES ('Gigas',126,662);
INSERT INTO `mob_skill_lists` VALUES ('Gigas',126,663);
INSERT INTO `mob_skill_lists` VALUES ('Gigas',126,664);
INSERT INTO `mob_skill_lists` VALUES ('Gigas',126,665);
INSERT INTO `mob_skill_lists` VALUES ('Gigas',126,666);
INSERT INTO `mob_skill_lists` VALUES ('Gigas',126,667);
INSERT INTO `mob_skill_lists` VALUES ('Gigas',127,662);
INSERT INTO `mob_skill_lists` VALUES ('Gigas',127,663);
INSERT INTO `mob_skill_lists` VALUES ('Gigas',127,664);
INSERT INTO `mob_skill_lists` VALUES ('Gigas',127,665);
INSERT INTO `mob_skill_lists` VALUES ('Gigas',127,666);
INSERT INTO `mob_skill_lists` VALUES ('Gigas',127,667);
INSERT INTO `mob_skill_lists` VALUES ('Gigas',128,662);
INSERT INTO `mob_skill_lists` VALUES ('Gigas',128,663);
INSERT INTO `mob_skill_lists` VALUES ('Gigas',128,664);
INSERT INTO `mob_skill_lists` VALUES ('Gigas',128,665);
INSERT INTO `mob_skill_lists` VALUES ('Gigas',128,666);
INSERT INTO `mob_skill_lists` VALUES ('Gigas',128,667);
INSERT INTO `mob_skill_lists` VALUES ('Gigas',129,662);
INSERT INTO `mob_skill_lists` VALUES ('Gigas',129,663);
INSERT INTO `mob_skill_lists` VALUES ('Gigas',129,664);
INSERT INTO `mob_skill_lists` VALUES ('Gigas',129,665);
INSERT INTO `mob_skill_lists` VALUES ('Gigas',129,666);
INSERT INTO `mob_skill_lists` VALUES ('Gigas',129,667);
INSERT INTO `mob_skill_lists` VALUES ('Gigas',130,662);
INSERT INTO `mob_skill_lists` VALUES ('Gigas',130,663);
INSERT INTO `mob_skill_lists` VALUES ('Gigas',130,664);
INSERT INTO `mob_skill_lists` VALUES ('Gigas',130,665);
INSERT INTO `mob_skill_lists` VALUES ('Gigas',130,666);
INSERT INTO `mob_skill_lists` VALUES ('Gigas',130,667);
INSERT INTO `mob_skill_lists` VALUES ('Gnat',131,2158);
INSERT INTO `mob_skill_lists` VALUES ('Gnat',131,2159);
INSERT INTO `mob_skill_lists` VALUES ('Gnat',131,2160);
INSERT INTO `mob_skill_lists` VALUES ('Gnat',131,2161);
INSERT INTO `mob_skill_lists` VALUES ('Gnole',132,2170);
INSERT INTO `mob_skill_lists` VALUES ('Gnole',132,2171);
INSERT INTO `mob_skill_lists` VALUES ('Gnole',132,2172);
INSERT INTO `mob_skill_lists` VALUES ('Gnole',132,2173);
INSERT INTO `mob_skill_lists` VALUES ('Gnole',132,2174);
INSERT INTO `mob_skill_lists` VALUES ('Gnole',132,2175);
INSERT INTO `mob_skill_lists` VALUES ('Gnole',132,2176);
INSERT INTO `mob_skill_lists` VALUES ('Goblin',133,590);
INSERT INTO `mob_skill_lists` VALUES ('Goblin',133,591);
INSERT INTO `mob_skill_lists` VALUES ('Goblin',133,592);
INSERT INTO `mob_skill_lists` VALUES ('God',134,1491);
INSERT INTO `mob_skill_lists` VALUES ('God',134,1492);
INSERT INTO `mob_skill_lists` VALUES ('God',134,1493);
INSERT INTO `mob_skill_lists` VALUES ('God',134,1494);
INSERT INTO `mob_skill_lists` VALUES ('God',134,1495);
INSERT INTO `mob_skill_lists` VALUES ('God',134,1496);
INSERT INTO `mob_skill_lists` VALUES ('God',134,1497);
INSERT INTO `mob_skill_lists` VALUES ('God',134,1498);
INSERT INTO `mob_skill_lists` VALUES ('God',134,1499);
INSERT INTO `mob_skill_lists` VALUES ('Golem',135,674);
INSERT INTO `mob_skill_lists` VALUES ('Golem',135,675);
INSERT INTO `mob_skill_lists` VALUES ('Golem',135,676);
INSERT INTO `mob_skill_lists` VALUES ('Golem',135,677);
INSERT INTO `mob_skill_lists` VALUES ('Golem',135,678);
INSERT INTO `mob_skill_lists` VALUES ('Golem',135,679);
INSERT INTO `mob_skill_lists` VALUES ('Golem',135,680);
INSERT INTO `mob_skill_lists` VALUES ('Golem',135,681);
INSERT INTO `mob_skill_lists` VALUES ('Golem',135,682);
INSERT INTO `mob_skill_lists` VALUES ('Goobbue',136,581);
INSERT INTO `mob_skill_lists` VALUES ('Goobbue',136,583);
INSERT INTO `mob_skill_lists` VALUES ('Goobbue',136,584);
INSERT INTO `mob_skill_lists` VALUES ('Goobbue',136,586);
INSERT INTO `mob_skill_lists` VALUES ('Goobbue',136,587);
INSERT INTO `mob_skill_lists` VALUES ('Gorger',137,741);
INSERT INTO `mob_skill_lists` VALUES ('Gorger',137,744);
INSERT INTO `mob_skill_lists` VALUES ('Gorger',137,747);
INSERT INTO `mob_skill_lists` VALUES ('Gorger',137,750);
INSERT INTO `mob_skill_lists` VALUES ('Gorger',137,752);
-- 138: Gorger
INSERT INTO `mob_skill_lists` VALUES ('Hecteyes',139,437);
INSERT INTO `mob_skill_lists` VALUES ('Hecteyes',139,438);
INSERT INTO `mob_skill_lists` VALUES ('Hecteyes',139,440);
INSERT INTO `mob_skill_lists` VALUES ('Hippogryph',140,576);
INSERT INTO `mob_skill_lists` VALUES ('Hippogryph',140,578);
-- INSERT INTO `mob_skill_lists` VALUES ('Hippogryph',140,579);
-- INSERT INTO `mob_skill_lists` VALUES ('Hippogryph',140,580);
INSERT INTO `mob_skill_lists` VALUES ('Hippogryph',140,2828);
INSERT INTO `mob_skill_lists` VALUES ('Hippogryph',141,576);
INSERT INTO `mob_skill_lists` VALUES ('Hippogryph',141,578);
-- INSERT INTO `mob_skill_lists` VALUES ('Hippogryph',141,579);
-- INSERT INTO `mob_skill_lists` VALUES ('Hippogryph',141,580);
-- INSERT INTO `mob_skill_lists` VALUES ('Hippogryph',141,1330);
INSERT INTO `mob_skill_lists` VALUES ('Hippogryph',141,2828);
INSERT INTO `mob_skill_lists` VALUES ('Hound',142,465);
INSERT INTO `mob_skill_lists` VALUES ('Hound',142,466);
INSERT INTO `mob_skill_lists` VALUES ('Hound',142,467);
INSERT INTO `mob_skill_lists` VALUES ('Hound',142,468);
INSERT INTO `mob_skill_lists` VALUES ('Hound',142,469);
INSERT INTO `mob_skill_lists` VALUES ('Hound',142,470);
INSERT INTO `mob_skill_lists` VALUES ('Hound',143,465);
INSERT INTO `mob_skill_lists` VALUES ('Hound',143,466);
INSERT INTO `mob_skill_lists` VALUES ('Hound',143,467);
INSERT INTO `mob_skill_lists` VALUES ('Hound',143,468);
INSERT INTO `mob_skill_lists` VALUES ('Hound',143,469);
INSERT INTO `mob_skill_lists` VALUES ('Hound',143,470);
INSERT INTO `mob_skill_lists` VALUES ('Hpemde',144,1365);
INSERT INTO `mob_skill_lists` VALUES ('Hpemde',144,1366);
INSERT INTO `mob_skill_lists` VALUES ('Hpemde',144,1367);
INSERT INTO `mob_skill_lists` VALUES ('Hpemde',144,1368);
INSERT INTO `mob_skill_lists` VALUES ('Hpemde',144,1369);
-- 145: Humanoid
INSERT INTO `mob_skill_lists` VALUES ('Gowam',146,33); -- burning blade
INSERT INTO `mob_skill_lists` VALUES ('Gowam',146,35); -- flat balde
INSERT INTO `mob_skill_lists` VALUES ('Gowam',146,36); -- shinning blade
INSERT INTO `mob_skill_lists` VALUES ('Gowam',146,37); -- sereph blade
INSERT INTO `mob_skill_lists` VALUES ('Gowam',146,38); -- circle blade
INSERT INTO `mob_skill_lists` VALUES ('Gowam',146,40); -- vorpal blade
-- 147: Humanoid-Galka
INSERT INTO `mob_skill_lists` VALUES ('Warabouc',148,383); -- tusk
INSERT INTO `mob_skill_lists` VALUES ('Warabouc',148,385); -- bone_crunch
INSERT INTO `mob_skill_lists` VALUES ('Humanoid-Hume',149,347);
INSERT INTO `mob_skill_lists` VALUES ('Humanoid-Hume',149,419);
INSERT INTO `mob_skill_lists` VALUES ('Humanoid-Hume',149,422);
INSERT INTO `mob_skill_lists` VALUES ('Humanoid-Hume',149,441);
INSERT INTO `mob_skill_lists` VALUES ('Humanoid-Hume',149,447);
INSERT INTO `mob_skill_lists` VALUES ('Humanoid-Hume',149,457);
INSERT INTO `mob_skill_lists` VALUES ('Humanoid-Hume',149,464);
INSERT INTO `mob_skill_lists` VALUES ('Humanoid-Hume',149,471);
INSERT INTO `mob_skill_lists` VALUES ('Humanoid-Hume',149,487);
INSERT INTO `mob_skill_lists` VALUES ('Humanoid-Hume',149,540);
INSERT INTO `mob_skill_lists` VALUES ('Humanoid-Hume',149,1390);
INSERT INTO `mob_skill_lists` VALUES ('Humanoid-Hume',149,1391);
INSERT INTO `mob_skill_lists` VALUES ('Humanoid-Hume',149,1392);
INSERT INTO `mob_skill_lists` VALUES ('Humanoid-Hume',149,1393);
INSERT INTO `mob_skill_lists` VALUES ('Humanoid-Hume',149,1394);
INSERT INTO `mob_skill_lists` VALUES ('Humanoid-Hume',149,1395);
INSERT INTO `mob_skill_lists` VALUES ('Humanoid-Hume',149,1397);
-- INSERT INTO `mob_skill_lists` VALUES ('Humanoid-Hume',149,1398);
INSERT INTO `mob_skill_lists` VALUES ('Humanoid-Hume',149,1399);
INSERT INTO `mob_skill_lists` VALUES ('Gears3',150,2043);
INSERT INTO `mob_skill_lists` VALUES ('Gears3',150,2044);
INSERT INTO `mob_skill_lists` VALUES ('Gears3',150,2045);
INSERT INTO `mob_skill_lists` VALUES ('Gears3',150,2052);
INSERT INTO `mob_skill_lists` VALUES ('Gears3',150,2053);
INSERT INTO `mob_skill_lists` VALUES ('Gears2',151,2046);
INSERT INTO `mob_skill_lists` VALUES ('Gears2',151,2047);
INSERT INTO `mob_skill_lists` VALUES ('Gears2',151,2048);
INSERT INTO `mob_skill_lists` VALUES ('Gears2',151,2053);
INSERT INTO `mob_skill_lists` VALUES ('Gears2',151,2061);
INSERT INTO `mob_skill_lists` VALUES ('Gears1',152,2049);
INSERT INTO `mob_skill_lists` VALUES ('Gears1',152,2050);
INSERT INTO `mob_skill_lists` VALUES ('Gears1',152,2051);
INSERT INTO `mob_skill_lists` VALUES ('Gears1',152,2053);
INSERT INTO `mob_skill_lists` VALUES ('Gears1',152,2062);
-- 153 to 154: taken by random mobs?
INSERT INTO `mob_skill_lists` VALUES ('Asterion_50',155,499); -- back_swish
INSERT INTO `mob_skill_lists` VALUES ('Asterion_50',155,501); -- frightful_roar
INSERT INTO `mob_skill_lists` VALUES ('Asterion_0',156,499); -- back_swish
INSERT INTO `mob_skill_lists` VALUES ('Asterion_0',156,500); -- mow
INSERT INTO `mob_skill_lists` VALUES ('Asterion_0',156,501); -- frightful_roar
INSERT INTO `mob_skill_lists` VALUES ('Asterion_0',156,502); -- mortal_ray
INSERT INTO `mob_skill_lists` VALUES ('Toadcushion',157,310); -- queasyshroom
INSERT INTO `mob_skill_lists` VALUES ('Toadcushion',157,311); -- numbshroom
INSERT INTO `mob_skill_lists` VALUES ('Toadcushion',157,312); -- shakeshroom
INSERT INTO `mob_skill_lists` VALUES ('Toadcushion',157,315); -- dark_spore
INSERT INTO `mob_skill_lists` VALUES ('Toadsquab',158,309); -- spore
INSERT INTO `mob_skill_lists` VALUES ('Toadsquab',158,310); -- queasyshroom
INSERT INTO `mob_skill_lists` VALUES ('Toadsquab',158,311); -- numbshroom
INSERT INTO `mob_skill_lists` VALUES ('Toadsquab',158,312); -- shakeshroom
INSERT INTO `mob_skill_lists` VALUES ('Toadpillow',159,308); -- frogkick
INSERT INTO `mob_skill_lists` VALUES ('Toadpillow',159,310); -- queasyshroom
INSERT INTO `mob_skill_lists` VALUES ('Toadpillow',159,311); -- numbshroom
INSERT INTO `mob_skill_lists` VALUES ('Toadpillow',159,312); -- shakeshroom
INSERT INTO `mob_skill_lists` VALUES ('Toadbolster',160,310); -- queasyshroom
INSERT INTO `mob_skill_lists` VALUES ('Toadbolster',160,311); -- numbshroom
INSERT INTO `mob_skill_lists` VALUES ('Toadbolster',160,312); -- shakeshroom
INSERT INTO `mob_skill_lists` VALUES ('Toadbolster',160,314); -- silence_gas
INSERT INTO `mob_skill_lists` VALUES ('Coeurl_CoP',161,480); -- petrifactive_breath
INSERT INTO `mob_skill_lists` VALUES ('Coeurl_CoP',161,482); -- pounce
INSERT INTO `mob_skill_lists` VALUES ('Coeurl_CoP',161,652); -- blaster
INSERT INTO `mob_skill_lists` VALUES ('Coeurl_CoP',161,653); -- chaotic_eye
INSERT INTO `mob_skill_lists` VALUES ('Coeurl_CoP',161,1336); -- frenzied_rage
INSERT INTO `mob_skill_lists` VALUES ('Coeurl_CoP',161,3416); -- charged_whisker
INSERT INTO `mob_skill_lists` VALUES ('Coeurl_WoTG',162,652); -- blaster
INSERT INTO `mob_skill_lists` VALUES ('Coeurl_WoTG',162,653); -- chaotic_eye
INSERT INTO `mob_skill_lists` VALUES ('Coeurl_WoTG',162,3416); -- charged_whisker
-- 163: free
INSERT INTO `mob_skill_lists` VALUES ('Hydra',164,1828);
INSERT INTO `mob_skill_lists` VALUES ('Hydra',164,1829);
INSERT INTO `mob_skill_lists` VALUES ('Hydra',164,1830);
INSERT INTO `mob_skill_lists` VALUES ('Hydra',164,1831);
INSERT INTO `mob_skill_lists` VALUES ('Hydra',164,1832);
INSERT INTO `mob_skill_lists` VALUES ('Hydra',164,1834);
INSERT INTO `mob_skill_lists` VALUES ('Hydra',164,1835);
INSERT INTO `mob_skill_lists` VALUES ('Hydra',164,1836);
INSERT INTO `mob_skill_lists` VALUES ('Imp',165,1709);
INSERT INTO `mob_skill_lists` VALUES ('Imp',165,1710);
INSERT INTO `mob_skill_lists` VALUES ('Imp',165,1711);
INSERT INTO `mob_skill_lists` VALUES ('Imp',166,1709);
INSERT INTO `mob_skill_lists` VALUES ('Imp',166,1710);
INSERT INTO `mob_skill_lists` VALUES ('Imp',166,1711);
INSERT INTO `mob_skill_lists` VALUES ('Karakul',167,260);
INSERT INTO `mob_skill_lists` VALUES ('Karakul',167,261);
INSERT INTO `mob_skill_lists` VALUES ('Karakul',167,262);
INSERT INTO `mob_skill_lists` VALUES ('Karakul',167,264);
INSERT INTO `mob_skill_lists` VALUES ('Karakul',167,1837);
INSERT INTO `mob_skill_lists` VALUES ('Khimaira',168,2022);
INSERT INTO `mob_skill_lists` VALUES ('Khimaira',168,2023);
-- INSERT INTO `mob_skill_lists` VALUES ('Khimaira',168,2024);
INSERT INTO `mob_skill_lists` VALUES ('Khimaira',168,2025);
INSERT INTO `mob_skill_lists` VALUES ('Khimaira',168,2026);
INSERT INTO `mob_skill_lists` VALUES ('Khimaira',168,2027);
INSERT INTO `mob_skill_lists` VALUES ('Khimaira',168,2028);
-- INSERT INTO `mob_skill_lists` VALUES ('Khimaira',168,2698);
INSERT INTO `mob_skill_lists` VALUES ('Kindred',169,559);
INSERT INTO `mob_skill_lists` VALUES ('Kindred',169,560);
INSERT INTO `mob_skill_lists` VALUES ('Kindred',169,563);
INSERT INTO `mob_skill_lists` VALUES ('Kindred',169,1148);
INSERT INTO `mob_skill_lists` VALUES ('Ladybug',170,2178);
INSERT INTO `mob_skill_lists` VALUES ('Ladybug',170,2179);
INSERT INTO `mob_skill_lists` VALUES ('Ladybug',170,2180);
INSERT INTO `mob_skill_lists` VALUES ('Ladybug',170,2181);
INSERT INTO `mob_skill_lists` VALUES ('Lamiae',171,1752); -- gusting_gouge
INSERT INTO `mob_skill_lists` VALUES ('Lamiae',171,1753); -- hysteric_barrage
INSERT INTO `mob_skill_lists` VALUES ('Lamiae',171,1754); -- dukkeripen_heal
INSERT INTO `mob_skill_lists` VALUES ('Lamiae',171,1755); -- dukkeripen_shadow
-- INSERT INTO `mob_skill_lists` VALUES ('Lamiae',171,1756); -- dukkeripen
-- INSERT INTO `mob_skill_lists` VALUES ('Lamiae',171,1757); -- dukkeripen
INSERT INTO `mob_skill_lists` VALUES ('Lamiae',171,1758); -- tail_slap
INSERT INTO `mob_skill_lists` VALUES ('Lamiae',171,1759); -- hypnotic_sway
-- INSERT INTO `mob_skill_lists` VALUES ('Lamiae',171,1761); -- arrow_deluge
-- INSERT INTO `mob_skill_lists` VALUES ('Lamiae',171,1809); -- pw_shadow_thrust
-- INSERT INTO `mob_skill_lists` VALUES ('Lamiae',171,1811); -- ?
-- INSERT INTO `mob_skill_lists` VALUES ('Lamiae',171,1812); -- pw_pinning_shot
-- INSERT INTO `mob_skill_lists` VALUES ('Lamiae',171,1813); -- pw_calcifying_deluge
-- INSERT INTO `mob_skill_lists` VALUES ('Lamiae',171,1814); -- pw_gorgon_dance
-- INSERT INTO `mob_skill_lists` VALUES ('Lamiae',171,1929); -- pole_swing
-- INSERT INTO `mob_skill_lists` VALUES ('Lamiae',171,1930); -- tidal_slash
INSERT INTO `mob_skill_lists` VALUES ('Leech',172,414);
INSERT INTO `mob_skill_lists` VALUES ('Leech',172,415);
INSERT INTO `mob_skill_lists` VALUES ('Leech',172,416);
INSERT INTO `mob_skill_lists` VALUES ('Leech',172,417);
INSERT INTO `mob_skill_lists` VALUES ('Leech',172,418);
INSERT INTO `mob_skill_lists` VALUES ('Leech',172,420);
INSERT INTO `mob_skill_lists` VALUES ('Leech',172,421);
INSERT INTO `mob_skill_lists` VALUES ('Leech',172,423);
INSERT INTO `mob_skill_lists` VALUES ('Limule',173,2564);
INSERT INTO `mob_skill_lists` VALUES ('Limule',173,2565);
INSERT INTO `mob_skill_lists` VALUES ('Lizard',174,366);
INSERT INTO `mob_skill_lists` VALUES ('Lizard',174,367);
INSERT INTO `mob_skill_lists` VALUES ('Lizard',174,368);
INSERT INTO `mob_skill_lists` VALUES ('Lizard',174,369);
INSERT INTO `mob_skill_lists` VALUES ('Lizard',174,370);
INSERT INTO `mob_skill_lists` VALUES ('Lizard',174,371);
INSERT INTO `mob_skill_lists` VALUES ('Lizard',174,372);
INSERT INTO `mob_skill_lists` VALUES ('Lizard',174,373);
INSERT INTO `mob_skill_lists` VALUES ('MagicPot',175,520);
INSERT INTO `mob_skill_lists` VALUES ('MagicPot',175,521);
INSERT INTO `mob_skill_lists` VALUES ('MagicPot',175,522);
INSERT INTO `mob_skill_lists` VALUES ('MagicPot',175,523);
INSERT INTO `mob_skill_lists` VALUES ('MagicPot',175,524);
INSERT INTO `mob_skill_lists` VALUES ('MagicPot',175,525);
INSERT INTO `mob_skill_lists` VALUES ('MamoolJa',176,1731);
INSERT INTO `mob_skill_lists` VALUES ('MamoolJa',176,1732);
INSERT INTO `mob_skill_lists` VALUES ('MamoolJa',176,1733);
INSERT INTO `mob_skill_lists` VALUES ('MamoolJa',176,1734);
-- INSERT INTO `mob_skill_lists` VALUES ('MamoolJa',176,1735);
-- INSERT INTO `mob_skill_lists` VALUES ('MamoolJa',176,1736);
-- INSERT INTO `mob_skill_lists` VALUES ('MamoolJa',176,1737);
-- INSERT INTO `mob_skill_lists` VALUES ('MamoolJa',176,1738);
-- INSERT INTO `mob_skill_lists` VALUES ('MamoolJa',176,1839);
-- INSERT INTO `mob_skill_lists` VALUES ('MamoolJa',176,1840);
-- 177: MamoolJa Knight?
INSERT INTO `mob_skill_lists` VALUES ('Mandragora',178,300);
INSERT INTO `mob_skill_lists` VALUES ('Mandragora',178,301);
INSERT INTO `mob_skill_lists` VALUES ('Mandragora',178,302);
INSERT INTO `mob_skill_lists` VALUES ('Mandragora',178,304);
INSERT INTO `mob_skill_lists` VALUES ('Mandragora',178,305);
INSERT INTO `mob_skill_lists` VALUES ('Mandragora',178,306);
INSERT INTO `mob_skill_lists` VALUES ('Manticore',179,797);
INSERT INTO `mob_skill_lists` VALUES ('Manticore',179,798);
INSERT INTO `mob_skill_lists` VALUES ('Manticore',179,799);
INSERT INTO `mob_skill_lists` VALUES ('Manticore',179,800);
INSERT INTO `mob_skill_lists` VALUES ('Manticore',179,801);
INSERT INTO `mob_skill_lists` VALUES ('Manticore',179,802);
INSERT INTO `mob_skill_lists` VALUES ('Manticore',179,803);
INSERT INTO `mob_skill_lists` VALUES ('Marid',180,1703);
INSERT INTO `mob_skill_lists` VALUES ('Marid',180,1704);
INSERT INTO `mob_skill_lists` VALUES ('Marid',180,1705);
INSERT INTO `mob_skill_lists` VALUES ('Marid',180,1706);
INSERT INTO `mob_skill_lists` VALUES ('Marid',180,1707);
-- INSERT INTO `mob_skill_lists` VALUES ('Marid',180,1708);
INSERT INTO `mob_skill_lists` VALUES ('MemoryReceptacle',181,542);
INSERT INTO `mob_skill_lists` VALUES ('Merrow',182,1765); -- Gusting Gouge
INSERT INTO `mob_skill_lists` VALUES ('Merrow',182,1766); -- Hysteric Barrage
INSERT INTO `mob_skill_lists` VALUES ('Merrow',182,1768); -- Dukkeripen Shadows
INSERT INTO `mob_skill_lists` VALUES ('Merrow',182,1769); -- Dukkeripen Paralyze
INSERT INTO `mob_skill_lists` VALUES ('Merrow',182,1770); -- Dukkeripen Heal
INSERT INTO `mob_skill_lists` VALUES ('Merrow',182,1771); -- Tail Slap
INSERT INTO `mob_skill_lists` VALUES ('Merrow',182,1772); -- Torrent
INSERT INTO `mob_skill_lists` VALUES ('Merrow',182,1930); -- Tidal Slash
INSERT INTO `mob_skill_lists` VALUES ('Mimic',183,588);
INSERT INTO `mob_skill_lists` VALUES ('Moblin',184,1081);
INSERT INTO `mob_skill_lists` VALUES ('Moblin',184,1082);
INSERT INTO `mob_skill_lists` VALUES ('Moblin',184,1083);
INSERT INTO `mob_skill_lists` VALUES ('Moblin',184,1084);
INSERT INTO `mob_skill_lists` VALUES ('Moblin',184,1085);
INSERT INTO `mob_skill_lists` VALUES ('Moblin',184,1086);
INSERT INTO `mob_skill_lists` VALUES ('Moblin',184,1087);
INSERT INTO `mob_skill_lists` VALUES ('Moblin',184,1088);
-- 185: Moogle
INSERT INTO `mob_skill_lists` VALUES ('Morbol',186,316);
INSERT INTO `mob_skill_lists` VALUES ('Morbol',186,317);
INSERT INTO `mob_skill_lists` VALUES ('Morbol',186,319);
INSERT INTO `mob_skill_lists` VALUES ('Morbol',186,320);
-- INSERT INTO `mob_skill_lists` VALUES ('Morbol',186,726);
INSERT INTO `mob_skill_lists` VALUES ('Murex',187,2629);
-- INSERT INTO `mob_skill_lists` VALUES ('Murex',187,2630);
INSERT INTO `mob_skill_lists` VALUES ('Opo-opo',188,288);
INSERT INTO `mob_skill_lists` VALUES ('Opo-opo',188,290);
INSERT INTO `mob_skill_lists` VALUES ('Opo-opo',188,291);
INSERT INTO `mob_skill_lists` VALUES ('Opo-opo',188,289);
INSERT INTO `mob_skill_lists` VALUES ('Opo-opo',188,292);
INSERT INTO `mob_skill_lists` VALUES ('Opo-opo',188,294);
INSERT INTO `mob_skill_lists` VALUES ('Opo-opo',188,295);
INSERT INTO `mob_skill_lists` VALUES ('Orc',189,605);
INSERT INTO `mob_skill_lists` VALUES ('Orc',189,606);
INSERT INTO `mob_skill_lists` VALUES ('Orc',189,607);
INSERT INTO `mob_skill_lists` VALUES ('Orc',189,608);
INSERT INTO `mob_skill_lists` VALUES ('Orc',189,609);
INSERT INTO `mob_skill_lists` VALUES ('Orc',189,633);
INSERT INTO `mob_skill_lists` VALUES ('OrcishWarmachine',190,635);
INSERT INTO `mob_skill_lists` VALUES ('OrcishWarmachine',190,636);
INSERT INTO `mob_skill_lists` VALUES ('OrcishWarmachine',190,637);
INSERT INTO `mob_skill_lists` VALUES ('OrcishWarmachine',190,638);
INSERT INTO `mob_skill_lists` VALUES ('OrcishWarmachine',190,639);
INSERT INTO `mob_skill_lists` VALUES ('Orobon',191,1693);
INSERT INTO `mob_skill_lists` VALUES ('Orobon',191,1694);
INSERT INTO `mob_skill_lists` VALUES ('Orobon',191,1695);
INSERT INTO `mob_skill_lists` VALUES ('Orobon',191,1696);
INSERT INTO `mob_skill_lists` VALUES ('Orobon',191,1697);
INSERT INTO `mob_skill_lists` VALUES ('Peiste',192,2152);
INSERT INTO `mob_skill_lists` VALUES ('Peiste',192,2153);
INSERT INTO `mob_skill_lists` VALUES ('Peiste',192,2154);
INSERT INTO `mob_skill_lists` VALUES ('Peiste',192,2155);
INSERT INTO `mob_skill_lists` VALUES ('Peiste',192,2156);
INSERT INTO `mob_skill_lists` VALUES ('PetWyvern',193,894);
INSERT INTO `mob_skill_lists` VALUES ('PetWyvern',193,895);
INSERT INTO `mob_skill_lists` VALUES ('PetWyvern',193,896);
INSERT INTO `mob_skill_lists` VALUES ('PetWyvern',193,897);
INSERT INTO `mob_skill_lists` VALUES ('PetWyvern',193,898);
INSERT INTO `mob_skill_lists` VALUES ('PetWyvern',193,899);
INSERT INTO `mob_skill_lists` VALUES ('PetWyvern',193,900);
INSERT INTO `mob_skill_lists` VALUES ('PetWyvern',193,901);
INSERT INTO `mob_skill_lists` VALUES ('PetWyvern',193,902);
INSERT INTO `mob_skill_lists` VALUES ('PetWyvern',193,903);
INSERT INTO `mob_skill_lists` VALUES ('PetWyvern',193,904);
INSERT INTO `mob_skill_lists` VALUES ('PetWyvern',193,905);
INSERT INTO `mob_skill_lists` VALUES ('Phuabo',194,1353);
INSERT INTO `mob_skill_lists` VALUES ('Phuabo',194,1354);
INSERT INTO `mob_skill_lists` VALUES ('Phuabo',194,1355);
INSERT INTO `mob_skill_lists` VALUES ('Phuabo',194,1356);
INSERT INTO `mob_skill_lists` VALUES ('Phuabo',194,1357);
INSERT INTO `mob_skill_lists` VALUES ('Phuabo',194,1358);
INSERT INTO `mob_skill_lists` VALUES ('Pixie',195,2193);
INSERT INTO `mob_skill_lists` VALUES ('Pixie',195,2194);
INSERT INTO `mob_skill_lists` VALUES ('Pixie',195,2195);
INSERT INTO `mob_skill_lists` VALUES ('Pixie',195,2196);
INSERT INTO `mob_skill_lists` VALUES ('Pixie',195,2197);
INSERT INTO `mob_skill_lists` VALUES ('Pixie',195,2198);
INSERT INTO `mob_skill_lists` VALUES ('Pixie',195,2199);
INSERT INTO `mob_skill_lists` VALUES ('Pixie',195,2200);
-- INSERT INTO `mob_skill_lists` VALUES ('Poroggo',196,1957);
INSERT INTO `mob_skill_lists` VALUES ('Poroggo',196,1958);
INSERT INTO `mob_skill_lists` VALUES ('Poroggo',196,1959);
INSERT INTO `mob_skill_lists` VALUES ('Poroggo',196,1960);
-- INSERT INTO `mob_skill_lists` VALUES ('Poroggo',196,1961);
-- INSERT INTO `mob_skill_lists` VALUES ('Poroggo',196,1962);
INSERT INTO `mob_skill_lists` VALUES ('Pugil',197,449);
INSERT INTO `mob_skill_lists` VALUES ('Pugil',197,450);
INSERT INTO `mob_skill_lists` VALUES ('Pugil',197,451);
INSERT INTO `mob_skill_lists` VALUES ('Pugil',197,452);
INSERT INTO `mob_skill_lists` VALUES ('Pugil',197,453);
INSERT INTO `mob_skill_lists` VALUES ('Pugil',197,454);
INSERT INTO `mob_skill_lists` VALUES ('Puk',198,1718);
INSERT INTO `mob_skill_lists` VALUES ('Puk',198,1720);
INSERT INTO `mob_skill_lists` VALUES ('Puk',198,1721);
INSERT INTO `mob_skill_lists` VALUES ('Puk',198,1722);
INSERT INTO `mob_skill_lists` VALUES ('Puk',198,1723);
INSERT INTO `mob_skill_lists` VALUES ('Qiqirn',199,1725);
-- INSERT INTO `mob_skill_lists` VALUES ('Qiqirn',199,1726);
INSERT INTO `mob_skill_lists` VALUES ('Qiqirn',199,1727);
INSERT INTO `mob_skill_lists` VALUES ('Qiqirn',199,1728);
INSERT INTO `mob_skill_lists` VALUES ('Quadav',200,611);
INSERT INTO `mob_skill_lists` VALUES ('Quadav',200,612);
INSERT INTO `mob_skill_lists` VALUES ('Quadav',200,613);
INSERT INTO `mob_skill_lists` VALUES ('Quadav',200,614);
INSERT INTO `mob_skill_lists` VALUES ('Quadav',200,633);
INSERT INTO `mob_skill_lists` VALUES ('Quadav',201,611);
INSERT INTO `mob_skill_lists` VALUES ('Quadav',201,612);
INSERT INTO `mob_skill_lists` VALUES ('Quadav',201,613);
INSERT INTO `mob_skill_lists` VALUES ('Quadav',201,614);
INSERT INTO `mob_skill_lists` VALUES ('Quadav',201,633);
INSERT INTO `mob_skill_lists` VALUES ('Quadav',202,611);
INSERT INTO `mob_skill_lists` VALUES ('Quadav',202,612);
INSERT INTO `mob_skill_lists` VALUES ('Quadav',202,613);
INSERT INTO `mob_skill_lists` VALUES ('Quadav',202,614);
INSERT INTO `mob_skill_lists` VALUES ('Quadav',202,633);
INSERT INTO `mob_skill_lists` VALUES ('Qutrub',203,1778);
INSERT INTO `mob_skill_lists` VALUES ('Qutrub',203,1779);
INSERT INTO `mob_skill_lists` VALUES ('Qutrub',203,1780);
INSERT INTO `mob_skill_lists` VALUES ('Qutrub',203,1781);
INSERT INTO `mob_skill_lists` VALUES ('Qutrub',203,1782);
INSERT INTO `mob_skill_lists` VALUES ('Qutrub',203,1783);
INSERT INTO `mob_skill_lists` VALUES ('Qutrub',204,1778);
INSERT INTO `mob_skill_lists` VALUES ('Qutrub',204,1779);
INSERT INTO `mob_skill_lists` VALUES ('Qutrub',204,1780);
INSERT INTO `mob_skill_lists` VALUES ('Qutrub',204,1781);
INSERT INTO `mob_skill_lists` VALUES ('Qutrub',204,1782);
INSERT INTO `mob_skill_lists` VALUES ('Qutrub',204,1783);
INSERT INTO `mob_skill_lists` VALUES ('Qutrub',205,1778);
INSERT INTO `mob_skill_lists` VALUES ('Qutrub',205,1779);
INSERT INTO `mob_skill_lists` VALUES ('Qutrub',205,1780);
INSERT INTO `mob_skill_lists` VALUES ('Qutrub',205,1781);
INSERT INTO `mob_skill_lists` VALUES ('Qutrub',205,1782);
INSERT INTO `mob_skill_lists` VALUES ('Qutrub',205,1783);
INSERT INTO `mob_skill_lists` VALUES ('Rabbit',206,257);
INSERT INTO `mob_skill_lists` VALUES ('Rabbit',206,258);
INSERT INTO `mob_skill_lists` VALUES ('Rabbit',206,259);
INSERT INTO `mob_skill_lists` VALUES ('Rafflesia',207,2163); -- Seedspray
INSERT INTO `mob_skill_lists` VALUES ('Rafflesia',207,2164); -- Viscid Emission
INSERT INTO `mob_skill_lists` VALUES ('Rafflesia',207,2165); -- Rotten Stench
INSERT INTO `mob_skill_lists` VALUES ('Rafflesia',207,2166); -- Floral Bouquet
-- INSERT INTO `mob_skill_lists` VALUES ('Rafflesia',207,2167); -- Bloody Caress
INSERT INTO `mob_skill_lists` VALUES ('Ram',208,265);
INSERT INTO `mob_skill_lists` VALUES ('Ram',208,266);
INSERT INTO `mob_skill_lists` VALUES ('Ram',208,267);
INSERT INTO `mob_skill_lists` VALUES ('Ram',208,268);
INSERT INTO `mob_skill_lists` VALUES ('Ram',208,269);
-- INSERT INTO `mob_skill_lists` VALUES ('Rampart',209,2032);
-- INSERT INTO `mob_skill_lists` VALUES ('Rampart',209,2033);
-- INSERT INTO `mob_skill_lists` VALUES ('Rampart',209,2034);
-- INSERT INTO `mob_skill_lists` VALUES ('Rampart',209,2035);
-- INSERT INTO `mob_skill_lists` VALUES ('Rampart',209,2036);
INSERT INTO `mob_skill_lists` VALUES ('Raptor',210,374);
INSERT INTO `mob_skill_lists` VALUES ('Raptor',210,376);
INSERT INTO `mob_skill_lists` VALUES ('Raptor',210,379);
INSERT INTO `mob_skill_lists` VALUES ('Raptor',210,380);
INSERT INTO `mob_skill_lists` VALUES ('Ruszor',211,2435);
INSERT INTO `mob_skill_lists` VALUES ('Ruszor',211,2436);
INSERT INTO `mob_skill_lists` VALUES ('Ruszor',211,2437);
INSERT INTO `mob_skill_lists` VALUES ('Ruszor',211,2438);
INSERT INTO `mob_skill_lists` VALUES ('Ruszor',211,2439);
INSERT INTO `mob_skill_lists` VALUES ('Sabotender',212,321);
INSERT INTO `mob_skill_lists` VALUES ('Sabotender',212,322);
INSERT INTO `mob_skill_lists` VALUES ('Sabotender',212,324);
INSERT INTO `mob_skill_lists` VALUES ('Sahagin',213,771);
INSERT INTO `mob_skill_lists` VALUES ('Sahagin',213,774);
INSERT INTO `mob_skill_lists` VALUES ('Sahagin',213,777);
INSERT INTO `mob_skill_lists` VALUES ('Sahagin',213,780);
INSERT INTO `mob_skill_lists` VALUES ('Sandworm',214,2190);
INSERT INTO `mob_skill_lists` VALUES ('Sandworm',214,2191);
INSERT INTO `mob_skill_lists` VALUES ('Sandworm',214,2192);
INSERT INTO `mob_skill_lists` VALUES ('Sandworm',215,2187);
INSERT INTO `mob_skill_lists` VALUES ('Sandworm',215,2188);
INSERT INTO `mob_skill_lists` VALUES ('Sandworm',215,2189);
INSERT INTO `mob_skill_lists` VALUES ('Sapling',216,685);
INSERT INTO `mob_skill_lists` VALUES ('Sapling',216,686);
INSERT INTO `mob_skill_lists` VALUES ('Sapling',216,687);
INSERT INTO `mob_skill_lists` VALUES ('Scorpion',217,348);
INSERT INTO `mob_skill_lists` VALUES ('Scorpion',217,349);
INSERT INTO `mob_skill_lists` VALUES ('Scorpion',217,350);
INSERT INTO `mob_skill_lists` VALUES ('Scorpion',217,351);
INSERT INTO `mob_skill_lists` VALUES ('Scorpion',217,353);
INSERT INTO `mob_skill_lists` VALUES ('Scorpion',217,354);
INSERT INTO `mob_skill_lists` VALUES ('Scorpion',217,355);
INSERT INTO `mob_skill_lists` VALUES ('Scorpion',217,356);
INSERT INTO `mob_skill_lists` VALUES ('SeaMonk',218,456);
INSERT INTO `mob_skill_lists` VALUES ('SeaMonk',218,458);
INSERT INTO `mob_skill_lists` VALUES ('SeaMonk',218,459);
INSERT INTO `mob_skill_lists` VALUES ('SeaMonk',218,460);
INSERT INTO `mob_skill_lists` VALUES ('SeaMonk',218,461);
INSERT INTO `mob_skill_lists` VALUES ('SeaMonk',218,462);
INSERT INTO `mob_skill_lists` VALUES ('SeaMonk',218,463);
INSERT INTO `mob_skill_lists` VALUES ('SeaMonk',219,456);
INSERT INTO `mob_skill_lists` VALUES ('SeaMonk',219,458);
INSERT INTO `mob_skill_lists` VALUES ('SeaMonk',219,459);
INSERT INTO `mob_skill_lists` VALUES ('SeaMonk',219,460);
INSERT INTO `mob_skill_lists` VALUES ('SeaMonk',219,461);
INSERT INTO `mob_skill_lists` VALUES ('SeaMonk',219,462);
INSERT INTO `mob_skill_lists` VALUES ('SeaMonk',219,463);
INSERT INTO `mob_skill_lists` VALUES ('Seether',220,1253);
INSERT INTO `mob_skill_lists` VALUES ('Seether',220,1254);
INSERT INTO `mob_skill_lists` VALUES ('Seether',220,1255);
INSERT INTO `mob_skill_lists` VALUES ('Seether',220,1256);
INSERT INTO `mob_skill_lists` VALUES ('Seether',220,1258);
INSERT INTO `mob_skill_lists` VALUES ('Shadow',221,255);
INSERT INTO `mob_skill_lists` VALUES ('Shadow',222,255);
INSERT INTO `mob_skill_lists` VALUES ('Shadow',223,255);
INSERT INTO `mob_skill_lists` VALUES ('ShadowLord',224,668);
INSERT INTO `mob_skill_lists` VALUES ('ShadowLord',224,671);
INSERT INTO `mob_skill_lists` VALUES ('ShadowLord',224,672);
INSERT INTO `mob_skill_lists` VALUES ('ShadowLord',224,673);
INSERT INTO `mob_skill_lists` VALUES ('ShadowLord',225,669);
INSERT INTO `mob_skill_lists` VALUES ('Sheep',226,260);
INSERT INTO `mob_skill_lists` VALUES ('Sheep',226,261);
INSERT INTO `mob_skill_lists` VALUES ('Sheep',226,262);
INSERT INTO `mob_skill_lists` VALUES ('Sheep',226,264);
INSERT INTO `mob_skill_lists` VALUES ('Skeleton',227,478);
INSERT INTO `mob_skill_lists` VALUES ('Skeleton',227,479);
INSERT INTO `mob_skill_lists` VALUES ('Skeleton',227,484);
INSERT INTO `mob_skill_lists` VALUES ('Skeleton',227,485);
INSERT INTO `mob_skill_lists` VALUES ('Slime',228,431);
INSERT INTO `mob_skill_lists` VALUES ('Slime',228,432);
INSERT INTO `mob_skill_lists` VALUES ('Slime',228,433);
INSERT INTO `mob_skill_lists` VALUES ('Slime',229,431);
INSERT INTO `mob_skill_lists` VALUES ('Slime',229,432);
INSERT INTO `mob_skill_lists` VALUES ('Slime',229,433);
INSERT INTO `mob_skill_lists` VALUES ('Slime',230,431);
INSERT INTO `mob_skill_lists` VALUES ('Slime',230,432);
INSERT INTO `mob_skill_lists` VALUES ('Slime',230,433);
INSERT INTO `mob_skill_lists` VALUES ('Slug',231,2183);
INSERT INTO `mob_skill_lists` VALUES ('Slug',231,2184);
INSERT INTO `mob_skill_lists` VALUES ('Slug',231,2185);
INSERT INTO `mob_skill_lists` VALUES ('Snoll',232,1644);
INSERT INTO `mob_skill_lists` VALUES ('Snoll',232,1645);
INSERT INTO `mob_skill_lists` VALUES ('Snoll',232,1646);
INSERT INTO `mob_skill_lists` VALUES ('Snoll',232,1647);
INSERT INTO `mob_skill_lists` VALUES ('Soulflayer',233,1963);
-- INSERT INTO `mob_skill_lists` VALUES ('Soulflayer',233,1964);
-- INSERT INTO `mob_skill_lists` VALUES ('Soulflayer',233,1965);
INSERT INTO `mob_skill_lists` VALUES ('Soulflayer',233,1966);
INSERT INTO `mob_skill_lists` VALUES ('Soulflayer',233,1967);
INSERT INTO `mob_skill_lists` VALUES ('Soulflayer',233,1968);
INSERT INTO `mob_skill_lists` VALUES ('Spheroid',234,561);
INSERT INTO `mob_skill_lists` VALUES ('Spheroid',234,984);
INSERT INTO `mob_skill_lists` VALUES ('Spider',235,810);
INSERT INTO `mob_skill_lists` VALUES ('Spider',235,811);
INSERT INTO `mob_skill_lists` VALUES ('Spider',235,812);
INSERT INTO `mob_skill_lists` VALUES ('Structure',236,990);
INSERT INTO `mob_skill_lists` VALUES ('Structure',236,991);
INSERT INTO `mob_skill_lists` VALUES ('Structure',236,992);
INSERT INTO `mob_skill_lists` VALUES ('Structure',236,993);
INSERT INTO `mob_skill_lists` VALUES ('Structure',236,994);
INSERT INTO `mob_skill_lists` VALUES ('Structure',236,995);
INSERT INTO `mob_skill_lists` VALUES ('Structure',236,996);
INSERT INTO `mob_skill_lists` VALUES ('Structure',236,997);
INSERT INTO `mob_skill_lists` VALUES ('Structure',236,998);
INSERT INTO `mob_skill_lists` VALUES ('Structure',236,999);
INSERT INTO `mob_skill_lists` VALUES ('Structure',236,1000);
INSERT INTO `mob_skill_lists` VALUES ('Structure',236,1001);
-- 235 to 238: assigned to many random mobs
INSERT INTO `mob_skill_lists` VALUES ('Thunderclaw_Thuban',239,629); -- thunderbolt
INSERT INTO `mob_skill_lists` VALUES ('Tauri',240,498);
INSERT INTO `mob_skill_lists` VALUES ('Tauri',240,499);
INSERT INTO `mob_skill_lists` VALUES ('Tauri',240,500);
INSERT INTO `mob_skill_lists` VALUES ('Tauri',240,501);
INSERT INTO `mob_skill_lists` VALUES ('Tauri',240,502);
INSERT INTO `mob_skill_lists` VALUES ('Tauri',240,503);
INSERT INTO `mob_skill_lists` VALUES ('Thinker',241,1242);
INSERT INTO `mob_skill_lists` VALUES ('Thinker',241,1243);
INSERT INTO `mob_skill_lists` VALUES ('Thinker',241,1244);
INSERT INTO `mob_skill_lists` VALUES ('Thinker',241,1245);
INSERT INTO `mob_skill_lists` VALUES ('Thinker',241,1246);
INSERT INTO `mob_skill_lists` VALUES ('Thinker',241,1247);
INSERT INTO `mob_skill_lists` VALUES ('Thinker',241,1248);
INSERT INTO `mob_skill_lists` VALUES ('Thinker',241,1249);
INSERT INTO `mob_skill_lists` VALUES ('Thinker',241,1250);
INSERT INTO `mob_skill_lists` VALUES ('Tiger',242,270);
INSERT INTO `mob_skill_lists` VALUES ('Tiger',242,271);
INSERT INTO `mob_skill_lists` VALUES ('Tiger',242,273);
-- INSERT INTO `mob_skill_lists` VALUES ('Tiger',242,2207);
INSERT INTO `mob_skill_lists` VALUES ('Tonberry',243,783);
INSERT INTO `mob_skill_lists` VALUES ('Tonberry',243,784);
INSERT INTO `mob_skill_lists` VALUES ('Tonberry',243,785);
INSERT INTO `mob_skill_lists` VALUES ('Tonberry',243,786);
INSERT INTO `mob_skill_lists` VALUES ('Tonberry',243,787);
INSERT INTO `mob_skill_lists` VALUES ('Tonberry',243,788);
INSERT INTO `mob_skill_lists` VALUES ('Tonberry',243,920);
INSERT INTO `mob_skill_lists` VALUES ('Tonberry',243,921);
INSERT INTO `mob_skill_lists` VALUES ('Tonberry_no_rancor',244,783);
INSERT INTO `mob_skill_lists` VALUES ('Tonberry_no_rancor',244,784);
INSERT INTO `mob_skill_lists` VALUES ('Tonberry_no_rancor',244,785);
INSERT INTO `mob_skill_lists` VALUES ('Tonberry_no_rancor',244,786);
INSERT INTO `mob_skill_lists` VALUES ('Tonberry_no_rancor',244,787);
INSERT INTO `mob_skill_lists` VALUES ('Tonberry_no_rancor',244,788);
INSERT INTO `mob_skill_lists` VALUES ('Tonberry_no_rancor',244,920);
INSERT INTO `mob_skill_lists` VALUES ('Treant',245,328);
INSERT INTO `mob_skill_lists` VALUES ('Treant',245,329);
INSERT INTO `mob_skill_lists` VALUES ('Treant',245,331);
INSERT INTO `mob_skill_lists` VALUES ('Treant',245,332);
-- INSERT INTO `mob_skill_lists` VALUES ('Troll',246,1741);
-- INSERT INTO `mob_skill_lists` VALUES ('Troll',246,1742);
INSERT INTO `mob_skill_lists` VALUES ('Troll',246,1743);
INSERT INTO `mob_skill_lists` VALUES ('Troll',246,1744);
INSERT INTO `mob_skill_lists` VALUES ('Troll',246,1745);
INSERT INTO `mob_skill_lists` VALUES ('Troll',246,1746);
-- INSERT INTO `mob_skill_lists` VALUES ('Troll',246,1748);
-- INSERT INTO `mob_skill_lists` VALUES ('Troll',246,1749);
-- 247: Tube
-- 248 to 250: free
INSERT INTO `mob_skill_lists` VALUES ('Uragnite',251,1571);
INSERT INTO `mob_skill_lists` VALUES ('Uragnite',251,1572);
INSERT INTO `mob_skill_lists` VALUES ('Uragnite',251,1573);
INSERT INTO `mob_skill_lists` VALUES ('Uragnite',251,1574);
INSERT INTO `mob_skill_lists` VALUES ('Uragnite',251,1575);
INSERT INTO `mob_skill_lists` VALUES ('Vampyr',252,2106);
INSERT INTO `mob_skill_lists` VALUES ('Vampyr',252,2107);
INSERT INTO `mob_skill_lists` VALUES ('Vampyr',252,2108);
INSERT INTO `mob_skill_lists` VALUES ('Vampyr',252,2109);
INSERT INTO `mob_skill_lists` VALUES ('Vampyr',252,2110);
INSERT INTO `mob_skill_lists` VALUES ('Vampyr',252,2111);
-- INSERT INTO `mob_skill_lists` VALUES ('Vampyr',252,2112);
-- INSERT INTO `mob_skill_lists` VALUES ('Vampyr',252,2388);
-- INSERT INTO `mob_skill_lists` VALUES ('Vampyr',252,2534);
INSERT INTO `mob_skill_lists` VALUES ('Wamoura',253,1951);
INSERT INTO `mob_skill_lists` VALUES ('Wamoura',253,1952);
INSERT INTO `mob_skill_lists` VALUES ('Wamoura',253,1953);
INSERT INTO `mob_skill_lists` VALUES ('Wamoura',253,1954);
INSERT INTO `mob_skill_lists` VALUES ('Wamoura',253,1955);
-- INSERT INTO `mob_skill_lists` VALUES ('Wamoura',253,1956);
INSERT INTO `mob_skill_lists` VALUES ('Wamouracampa',254,1815);
INSERT INTO `mob_skill_lists` VALUES ('Wamouracampa',254,1816);
INSERT INTO `mob_skill_lists` VALUES ('Wamouracampa',254,1817);
INSERT INTO `mob_skill_lists` VALUES ('Wamouracampa',254,1818);
INSERT INTO `mob_skill_lists` VALUES ('Wamouracampa',254,1819);
-- INSERT INTO `mob_skill_lists` VALUES ('Wamouracampa',254,1820);
INSERT INTO `mob_skill_lists` VALUES ('Wanderer',255,388);
INSERT INTO `mob_skill_lists` VALUES ('Wanderer',255,389);
INSERT INTO `mob_skill_lists` VALUES ('Wanderer',255,390);
INSERT INTO `mob_skill_lists` VALUES ('Wanderer',255,391);
INSERT INTO `mob_skill_lists` VALUES ('Weeper',256,1217);
INSERT INTO `mob_skill_lists` VALUES ('Weeper',256,1218);
INSERT INTO `mob_skill_lists` VALUES ('Weeper',256,1219);
INSERT INTO `mob_skill_lists` VALUES ('Weeper',256,1220);
-- INSERT INTO `mob_skill_lists` VALUES ('Weeper',256,1221);
-- INSERT INTO `mob_skill_lists` VALUES ('Weeper',256,1222);
-- INSERT INTO `mob_skill_lists` VALUES ('Weeper',256,1223);
-- INSERT INTO `mob_skill_lists` VALUES ('Weeper',256,1224);
-- INSERT INTO `mob_skill_lists` VALUES ('Weeper',256,1225);
-- INSERT INTO `mob_skill_lists` VALUES ('Weeper',256,1226);
-- INSERT INTO `mob_skill_lists` VALUES ('Weeper',256,1227);
INSERT INTO `mob_skill_lists` VALUES ('Weeper',256,1228);
INSERT INTO `mob_skill_lists` VALUES ('Wivre',257,2099);
INSERT INTO `mob_skill_lists` VALUES ('Wivre',257,2100);
INSERT INTO `mob_skill_lists` VALUES ('Wivre',257,2101);
INSERT INTO `mob_skill_lists` VALUES ('Wivre',257,2102);
INSERT INTO `mob_skill_lists` VALUES ('Wivre',257,2103);
INSERT INTO `mob_skill_lists` VALUES ('Worm',258,424);
INSERT INTO `mob_skill_lists` VALUES ('Worm',258,425);
INSERT INTO `mob_skill_lists` VALUES ('Worm',258,426);
INSERT INTO `mob_skill_lists` VALUES ('Worm',258,427);
INSERT INTO `mob_skill_lists` VALUES ('Worm',258,428);
INSERT INTO `mob_skill_lists` VALUES ('Worm',258,429);
-- INSERT INTO `mob_skill_lists` VALUES ('Worm',258,1889);
-- INSERT INTO `mob_skill_lists` VALUES ('OuryuWyrm',259,1297);
INSERT INTO `mob_skill_lists` VALUES ('OuryuWyrm',259,1299);
INSERT INTO `mob_skill_lists` VALUES ('OuryuWyrm',259,1300);
INSERT INTO `mob_skill_lists` VALUES ('OuryuWyrm',259,1301);
INSERT INTO `mob_skill_lists` VALUES ('OuryuWyrm',259,1302);
INSERT INTO `mob_skill_lists` VALUES ('OuryuWyrm',259,1303);
INSERT INTO `mob_skill_lists` VALUES ('OuryuWyrm',259,1304);
INSERT INTO `mob_skill_lists` VALUES ('OuryuWyrm',259,1305);
INSERT INTO `mob_skill_lists` VALUES ('OuryuWyrm',259,1306);
INSERT INTO `mob_skill_lists` VALUES ('FafnirWyrm',260,951);
INSERT INTO `mob_skill_lists` VALUES ('FafnirWyrm',260,952); -- Alliance only targeting version of Spike Flail
INSERT INTO `mob_skill_lists` VALUES ('FafnirWyrm',260,953);
INSERT INTO `mob_skill_lists` VALUES ('FafnirWyrm',260,957);
INSERT INTO `mob_skill_lists` VALUES ('FafnirWyrm',260,958);
INSERT INTO `mob_skill_lists` VALUES ('CynoprosopiWyrm',261,951);
INSERT INTO `mob_skill_lists` VALUES ('CynoprosopiWyrm',261,952);
INSERT INTO `mob_skill_lists` VALUES ('CynoprosopiWyrm',261,953);
INSERT INTO `mob_skill_lists` VALUES ('CynoprosopiWyrm',261,958);
INSERT INTO `mob_skill_lists` VALUES ('Wyrm',262,951);
INSERT INTO `mob_skill_lists` VALUES ('Wyrm',262,952);
INSERT INTO `mob_skill_lists` VALUES ('Wyrm',262,953);
INSERT INTO `mob_skill_lists` VALUES ('NidhoggWyrm',263,1039); -- Outside alliance targeting version of Hurricane Wing
INSERT INTO `mob_skill_lists` VALUES ('NidhoggWyrm',263,1040); -- Outside alliance targeting version of Spike Flail
INSERT INTO `mob_skill_lists` VALUES ('NidhoggWyrm',263,1041); -- Outside alliance targeting version of Dragon Breath
INSERT INTO `mob_skill_lists` VALUES ('NidhoggWyrm',263,957);
INSERT INTO `mob_skill_lists` VALUES ('NidhoggWyrm',263,1046);
INSERT INTO `mob_skill_lists` VALUES ('Shankha',264,1574); -- painful_whip
INSERT INTO `mob_skill_lists` VALUES ('SimorgWyvern',265,813);
INSERT INTO `mob_skill_lists` VALUES ('SimorgWyvern',265,814);
INSERT INTO `mob_skill_lists` VALUES ('SimorgWyvern',265,815);
INSERT INTO `mob_skill_lists` VALUES ('SimorgWyvern',265,816);
INSERT INTO `mob_skill_lists` VALUES ('SimorgWyvern',265,817);
INSERT INTO `mob_skill_lists` VALUES ('SimorgWyvern',265,818);
INSERT INTO `mob_skill_lists` VALUES ('SimorgWyvern',265,821);
INSERT INTO `mob_skill_lists` VALUES ('Wyvern',266,813);
INSERT INTO `mob_skill_lists` VALUES ('Wyvern',266,814);
INSERT INTO `mob_skill_lists` VALUES ('Wyvern',266,815);
INSERT INTO `mob_skill_lists` VALUES ('Wyvern',266,816);
INSERT INTO `mob_skill_lists` VALUES ('Wyvern',266,817);
INSERT INTO `mob_skill_lists` VALUES ('Wyvern',266,818);
INSERT INTO `mob_skill_lists` VALUES ('Wyvern',266,821);
INSERT INTO `mob_skill_lists` VALUES ('GuivreWyvern',267,813);
INSERT INTO `mob_skill_lists` VALUES ('GuivreWyvern',267,814);
INSERT INTO `mob_skill_lists` VALUES ('GuivreWyvern',267,815);
INSERT INTO `mob_skill_lists` VALUES ('GuivreWyvern',267,816);
INSERT INTO `mob_skill_lists` VALUES ('GuivreWyvern',267,817);
INSERT INTO `mob_skill_lists` VALUES ('GuivreWyvern',267,818);
INSERT INTO `mob_skill_lists` VALUES ('GuivreWyvern',267,821);
-- 268: Wyvern
INSERT INTO `mob_skill_lists` VALUES ('Xzomit',269,1347);
INSERT INTO `mob_skill_lists` VALUES ('Xzomit',269,1348);
INSERT INTO `mob_skill_lists` VALUES ('Xzomit',269,1349);
INSERT INTO `mob_skill_lists` VALUES ('Xzomit',269,1350);
INSERT INTO `mob_skill_lists` VALUES ('Xzomit',269,1351);
INSERT INTO `mob_skill_lists` VALUES ('Xzomit',269,1352);
INSERT INTO `mob_skill_lists` VALUES ('Yagudo',270,617);
INSERT INTO `mob_skill_lists` VALUES ('Yagudo',270,618);
INSERT INTO `mob_skill_lists` VALUES ('Yagudo',270,619);
INSERT INTO `mob_skill_lists` VALUES ('Yagudo',270,620);
INSERT INTO `mob_skill_lists` VALUES ('Yagudo',270,633);
INSERT INTO `mob_skill_lists` VALUES ('Yovra',271,1370);
INSERT INTO `mob_skill_lists` VALUES ('Yovra',271,1371);
INSERT INTO `mob_skill_lists` VALUES ('Yovra',271,1372);
INSERT INTO `mob_skill_lists` VALUES ('Yovra',271,1373);
-- INSERT INTO `mob_skill_lists` VALUES ('Yovra',271,1374);
INSERT INTO `mob_skill_lists` VALUES ('Yovra',271,1375);
INSERT INTO `mob_skill_lists` VALUES ('Yovra',271,1376);
-- INSERT INTO `mob_skill_lists` VALUES ('Yovra',271,1377);
INSERT INTO `mob_skill_lists` VALUES ('Zdei',272,1463);
INSERT INTO `mob_skill_lists` VALUES ('Zdei',272,1465);
INSERT INTO `mob_skill_lists` VALUES ('Zdei',272,1466);
INSERT INTO `mob_skill_lists` VALUES ('Zdei',272,1467);
INSERT INTO `mob_skill_lists` VALUES ('Zdei',272,1468);
INSERT INTO `mob_skill_lists` VALUES ('Zdei',272,1469);
INSERT INTO `mob_skill_lists` VALUES ('Serket',273,717);
INSERT INTO `mob_skill_lists` VALUES ('Serket',273,719);
INSERT INTO `mob_skill_lists` VALUES ('Serket',273,720);
INSERT INTO `mob_skill_lists` VALUES ('Serket',273,721);
INSERT INTO `mob_skill_lists` VALUES ('Serket',273,722);
INSERT INTO `mob_skill_lists` VALUES ('Serket',273,723);
INSERT INTO `mob_skill_lists` VALUES ('Serket',273,724);
INSERT INTO `mob_skill_lists` VALUES ('KingV',274,353);
INSERT INTO `mob_skill_lists` VALUES ('KingV',274,354);
INSERT INTO `mob_skill_lists` VALUES ('KingV',274,355);
INSERT INTO `mob_skill_lists` VALUES ('KingV',274,719);
INSERT INTO `mob_skill_lists` VALUES ('KingV',274,720);
INSERT INTO `mob_skill_lists` VALUES ('KingV',274,722);
INSERT INTO `mob_skill_lists` VALUES ('KingV',274,723);
-- 275: Matamata
-- 276: Crepuscular Worm
INSERT INTO `mob_skill_lists` VALUES ('Genbu',277,805);
INSERT INTO `mob_skill_lists` VALUES ('Genbu',277,806);
INSERT INTO `mob_skill_lists` VALUES ('Genbu',277,807);
INSERT INTO `mob_skill_lists` VALUES ('Genbu',277,808);
INSERT INTO `mob_skill_lists` VALUES ('Genbu',277,809);
INSERT INTO `mob_skill_lists` VALUES ('Seiryu',278,814);
INSERT INTO `mob_skill_lists` VALUES ('Seiryu',278,815);
INSERT INTO `mob_skill_lists` VALUES ('Seiryu',278,816);
INSERT INTO `mob_skill_lists` VALUES ('Seiryu',278,817);
INSERT INTO `mob_skill_lists` VALUES ('Seiryu',278,818);
INSERT INTO `mob_skill_lists` VALUES ('Seiryu',278,821);
INSERT INTO `mob_skill_lists` VALUES ('Byakko',279,270);
INSERT INTO `mob_skill_lists` VALUES ('Byakko',279,271);
INSERT INTO `mob_skill_lists` VALUES ('Byakko',279,273);
INSERT INTO `mob_skill_lists` VALUES ('Suzaku',280,399);
INSERT INTO `mob_skill_lists` VALUES ('Suzaku',280,400);
INSERT INTO `mob_skill_lists` VALUES ('Suzaku',280,401);
INSERT INTO `mob_skill_lists` VALUES ('Suzaku',280,402);
INSERT INTO `mob_skill_lists` VALUES ('Suzaku',280,403);
INSERT INTO `mob_skill_lists` VALUES ('Kirin',281,797);
INSERT INTO `mob_skill_lists` VALUES ('Kirin',281,798);
INSERT INTO `mob_skill_lists` VALUES ('Kirin',281,799);
INSERT INTO `mob_skill_lists` VALUES ('Kirin',281,800);
INSERT INTO `mob_skill_lists` VALUES ('Kirin',281,802);
INSERT INTO `mob_skill_lists` VALUES ('Kirin',281,803);
INSERT INTO `mob_skill_lists` VALUES ('Grav_iton',282,783);
INSERT INTO `mob_skill_lists` VALUES ('Grav_iton',282,784);
INSERT INTO `mob_skill_lists` VALUES ('Grav_iton',282,785);
INSERT INTO `mob_skill_lists` VALUES ('Grav_iton',282,786);
INSERT INTO `mob_skill_lists` VALUES ('Grav_iton',282,787);
INSERT INTO `mob_skill_lists` VALUES ('Grav_iton',282,788);
INSERT INTO `mob_skill_lists` VALUES ('Grav_iton',282,920);
INSERT INTO `mob_skill_lists` VALUES ('Grav_iton',282,921);
INSERT INTO `mob_skill_lists` VALUES ('Melusine',283,2198); -- winter_breeze
-- 284: Oupire
INSERT INTO `mob_skill_lists` VALUES ('Gulool',285,1731);
INSERT INTO `mob_skill_lists` VALUES ('Gulool',285,1732);
INSERT INTO `mob_skill_lists` VALUES ('Gulool',285,1733);
INSERT INTO `mob_skill_lists` VALUES ('Gulool',285,1734);
INSERT INTO `mob_skill_lists` VALUES ('Gulool',285,1738);
INSERT INTO `mob_skill_lists` VALUES ('Gulool',285,1797);
INSERT INTO `mob_skill_lists` VALUES ('Gulool',285,1798);
INSERT INTO `mob_skill_lists` VALUES ('Gulool',285,1799);
INSERT INTO `mob_skill_lists` VALUES ('Gulool',285,1800);
INSERT INTO `mob_skill_lists` VALUES ('Gulool',285,1801);
INSERT INTO `mob_skill_lists` VALUES ('Vulpangue',286,1718);
INSERT INTO `mob_skill_lists` VALUES ('Vulpangue',286,1721);
INSERT INTO `mob_skill_lists` VALUES ('Vulpangue',286,1722);
INSERT INTO `mob_skill_lists` VALUES ('Vulpangue',286,1724);
INSERT INTO `mob_skill_lists` VALUES ('Vulpangue',286,2360);
INSERT INTO `mob_skill_lists` VALUES ('Chamrosh',287,1699);
INSERT INTO `mob_skill_lists` VALUES ('Chamrosh',287,1700);
INSERT INTO `mob_skill_lists` VALUES ('Chamrosh',287,1701);
INSERT INTO `mob_skill_lists` VALUES ('CheeseHoarder',288,1725);
INSERT INTO `mob_skill_lists` VALUES ('CheeseHoarder',288,1727);
INSERT INTO `mob_skill_lists` VALUES ('CheeseHoarder',288,1728);
INSERT INTO `mob_skill_lists` VALUES ('CheeseHoarder',288,1730);
INSERT INTO `mob_skill_lists` VALUES ('CheeseHoarder',288,2359);
INSERT INTO `mob_skill_lists` VALUES ('BrassBorer',289,1815);
INSERT INTO `mob_skill_lists` VALUES ('BrassBorer',289,1816);
INSERT INTO `mob_skill_lists` VALUES ('BrassBorer',289,1817);
INSERT INTO `mob_skill_lists` VALUES ('BrassBorer',289,1818);
INSERT INTO `mob_skill_lists` VALUES ('BrassBorer',289,1819);
INSERT INTO `mob_skill_lists` VALUES ('BrassBorer',289,1820);
INSERT INTO `mob_skill_lists` VALUES ('Claret',290,431);  -- Fluid_Spread
INSERT INTO `mob_skill_lists` VALUES ('Claret',290,433);  -- Digest
INSERT INTO `mob_skill_lists` VALUES ('Claret',290,1317); -- Mucous_Spread
INSERT INTO `mob_skill_lists` VALUES ('Claret',290,1319); -- Epoxy_Spread
INSERT INTO `mob_skill_lists` VALUES ('Claret',290,2549); -- Fluid_Toss_Claret
-- 291: Ob
INSERT INTO `mob_skill_lists` VALUES ('Velionis',292,478); -- Hell Slash
INSERT INTO `mob_skill_lists` VALUES ('Velionis',292,479); -- Horror Cloud
INSERT INTO `mob_skill_lists` VALUES ('Velionis',292,484); -- Black Cloud
INSERT INTO `mob_skill_lists` VALUES ('Velionis',292,485); -- Blood Saber
INSERT INTO `mob_skill_lists` VALUES ('Velionis',292,1795); -- Malediction
-- 293: Chigre
INSERT INTO `mob_skill_lists` VALUES ('LilApkallu',294,1713);
INSERT INTO `mob_skill_lists` VALUES ('LilApkallu',294,1714);
INSERT INTO `mob_skill_lists` VALUES ('LilApkallu',294,1715);
-- INSERT INTO `mob_skill_lists` VALUES ('LilApkallu',294,1716);
INSERT INTO `mob_skill_lists` VALUES ('IrizIma',295,1703);
INSERT INTO `mob_skill_lists` VALUES ('IrizIma',295,1704);
INSERT INTO `mob_skill_lists` VALUES ('IrizIma',295,1705);
INSERT INTO `mob_skill_lists` VALUES ('IrizIma',295,1706);
INSERT INTO `mob_skill_lists` VALUES ('IrizIma',295,1707);
INSERT INTO `mob_skill_lists` VALUES ('IrizIma',295,1708);
INSERT INTO `mob_skill_lists` VALUES ('LividrootAmoo',296,316);
INSERT INTO `mob_skill_lists` VALUES ('LividrootAmoo',296,317);
-- INSERT INTO `mob_skill_lists` VALUES ('LividrootAmoo',296,318);
INSERT INTO `mob_skill_lists` VALUES ('LividrootAmoo',296,319);
INSERT INTO `mob_skill_lists` VALUES ('LividrootAmoo',296,320);
-- INSERT INTO `mob_skill_lists` VALUES ('LividrootAmoo',296,1332);
INSERT INTO `mob_skill_lists` VALUES ('IririSamariri',297,1958);
INSERT INTO `mob_skill_lists` VALUES ('IririSamariri',297,1959);
-- INSERT INTO `mob_skill_lists` VALUES ('IririSamariri',297,1960);
-- INSERT INTO `mob_skill_lists` VALUES ('IririSamariri',297,1962);
INSERT INTO `mob_skill_lists` VALUES ('Anantaboga',298,644);
INSERT INTO `mob_skill_lists` VALUES ('Anantaboga',298,645);
INSERT INTO `mob_skill_lists` VALUES ('Anantaboga',298,646);
-- INSERT INTO `mob_skill_lists` VALUES ('Anantaboga',298,256);
INSERT INTO `mob_skill_lists` VALUES ('Dextrose',299,1821);
INSERT INTO `mob_skill_lists` VALUES ('Dextrose',299,1822);
-- INSERT INTO `mob_skill_lists` VALUES ('Dextrose',299,1823);
-- INSERT INTO `mob_skill_lists` VALUES ('Dextrose',299,1824);
-- INSERT INTO `mob_skill_lists` VALUES ('Dextrose',299,1826);
INSERT INTO `mob_skill_lists` VALUES ('Reacton',300,510);
INSERT INTO `mob_skill_lists` VALUES ('Reacton',300,511);
INSERT INTO `mob_skill_lists` VALUES ('Verdelet',301,1709);
INSERT INTO `mob_skill_lists` VALUES ('Verdelet',301,1710);
INSERT INTO `mob_skill_lists` VALUES ('Verdelet',301,1711);
INSERT INTO `mob_skill_lists` VALUES ('Wulgaru',302,2070);
INSERT INTO `mob_skill_lists` VALUES ('Wulgaru',302,2071);
INSERT INTO `mob_skill_lists` VALUES ('Wulgaru',302,2072);
INSERT INTO `mob_skill_lists` VALUES ('Wulgaru',302,2073);
INSERT INTO `mob_skill_lists` VALUES ('Wulgaru',302,2074);
INSERT INTO `mob_skill_lists` VALUES ('ZareehklTheJu',303,1778);
INSERT INTO `mob_skill_lists` VALUES ('ZareehklTheJu',303,1779);
INSERT INTO `mob_skill_lists` VALUES ('ZareehklTheJu',303,1780);
INSERT INTO `mob_skill_lists` VALUES ('ZareehklTheJu',303,1781);
INSERT INTO `mob_skill_lists` VALUES ('ZareehklTheJu',303,1782);
INSERT INTO `mob_skill_lists` VALUES ('ZareehklTheJu',303,1783);
INSERT INTO `mob_skill_lists` VALUES ('ZareehklTheJu',303,1784);
INSERT INTO `mob_skill_lists` VALUES ('Big_Bang',304,2218); -- penumbral_impact
INSERT INTO `mob_skill_lists` VALUES ('Gotoh_Zha_the_Redolent',305,1920);
INSERT INTO `mob_skill_lists` VALUES ('Gotoh_Zha_the_Redolent',305,1921);
INSERT INTO `mob_skill_lists` VALUES ('Gotoh_Zha_the_Redolent',305,1922);
INSERT INTO `mob_skill_lists` VALUES ('Gotoh_Zha_the_Redolent',305,1923);
INSERT INTO `mob_skill_lists` VALUES ('Gotoh_Zha_the_Redolent',305,1924);
-- INSERT INTO `mob_skill_lists` VALUES ('Gotoh_Zha_the_Redolent',305,1925);
-- INSERT INTO `mob_skill_lists` VALUES ('Gotoh_Zha_the_Redolent',305,1926);
INSERT INTO `mob_skill_lists` VALUES ('Gotoh_Zha_the_Redolent',305,2361);
-- 306: Dea
-- 307: Kalos_Eunomia
INSERT INTO `mob_skill_lists` VALUES ('Khromasoul',308,1743);
INSERT INTO `mob_skill_lists` VALUES ('Khromasoul',308,1744);
INSERT INTO `mob_skill_lists` VALUES ('Khromasoul',308,1745);
INSERT INTO `mob_skill_lists` VALUES ('Khromasoul',308,1746);
INSERT INTO `mob_skill_lists` VALUES ('Nosferatu',309,2106);
-- INSERT INTO `mob_skill_lists` VALUES ('Nosferatu',309,2107);
-- INSERT INTO `mob_skill_lists` VALUES ('Nosferatu',309,2108);
-- INSERT INTO `mob_skill_lists` VALUES ('Nosferatu',309,2109);
INSERT INTO `mob_skill_lists` VALUES ('Nosferatu',309,2110);
INSERT INTO `mob_skill_lists` VALUES ('Nosferatu',309,2111);
-- INSERT INTO `mob_skill_lists` VALUES ('Nosferatu',309,2112);
INSERT INTO `mob_skill_lists` VALUES ('ExperimentalLa',310,1753);
INSERT INTO `mob_skill_lists` VALUES ('ExperimentalLa',310,1758);
INSERT INTO `mob_skill_lists` VALUES ('MahjlaefThePai',311,1963);
-- INSERT INTO `mob_skill_lists` VALUES ('MahjlaefThePai',311,1964);
-- INSERT INTO `mob_skill_lists` VALUES ('MahjlaefThePai',311,1965);
INSERT INTO `mob_skill_lists` VALUES ('MahjlaefThePai',311,1966);
INSERT INTO `mob_skill_lists` VALUES ('MahjlaefThePai',311,1967);
INSERT INTO `mob_skill_lists` VALUES ('MahjlaefThePai',311,1968);
-- INSERT INTO `mob_skill_lists` VALUES ('MahjlaefThePai',311,256);
-- INSERT INTO `mob_skill_lists` VALUES ('Nuhn',312,1977);
-- INSERT INTO `mob_skill_lists` VALUES ('Nuhn',312,1978);
-- INSERT INTO `mob_skill_lists` VALUES ('Nuhn',312,1693);
-- INSERT INTO `mob_skill_lists` VALUES ('Nuhn',312,1694);
-- INSERT INTO `mob_skill_lists` VALUES ('Nuhn',312,1695);
-- INSERT INTO `mob_skill_lists` VALUES ('Nuhn',312,1696);
-- INSERT INTO `mob_skill_lists` VALUES ('Nuhn',312,1697);
-- INSERT INTO `mob_skill_lists` VALUES ('Nuhn',312,1698);
INSERT INTO `mob_skill_lists` VALUES ('Tinnin',313,1828);
INSERT INTO `mob_skill_lists` VALUES ('Tinnin',313,1829);
INSERT INTO `mob_skill_lists` VALUES ('Tinnin',313,1830);
INSERT INTO `mob_skill_lists` VALUES ('Tinnin',313,1831);
INSERT INTO `mob_skill_lists` VALUES ('Tinnin',313,1832);
INSERT INTO `mob_skill_lists` VALUES ('Tinnin',313,1834);
INSERT INTO `mob_skill_lists` VALUES ('Tinnin',313,1835);
INSERT INTO `mob_skill_lists` VALUES ('Tinnin',313,1836);
INSERT INTO `mob_skill_lists` VALUES ('Sarameya',314,1785);
INSERT INTO `mob_skill_lists` VALUES ('Sarameya',314,1786);
INSERT INTO `mob_skill_lists` VALUES ('Sarameya',314,1787);
INSERT INTO `mob_skill_lists` VALUES ('Sarameya',314,1788);
INSERT INTO `mob_skill_lists` VALUES ('Sarameya',314,1789);
INSERT INTO `mob_skill_lists` VALUES ('Sarameya',314,1790);
-- INSERT INTO `mob_skill_lists` VALUES ('Tyger',315,688);
INSERT INTO `mob_skill_lists` VALUES ('Tyger',315,2022);
INSERT INTO `mob_skill_lists` VALUES ('Tyger',315,2023);
INSERT INTO `mob_skill_lists` VALUES ('Tyger',315,2024);
INSERT INTO `mob_skill_lists` VALUES ('Tyger',315,2025);
INSERT INTO `mob_skill_lists` VALUES ('Tyger',315,2026);
INSERT INTO `mob_skill_lists` VALUES ('Tyger',315,2027);
INSERT INTO `mob_skill_lists` VALUES ('Tyger',315,2028);
INSERT INTO `mob_skill_lists` VALUES ('Pandemonium',316,2113);
INSERT INTO `mob_skill_lists` VALUES ('Pandemonium',316,2114);
INSERT INTO `mob_skill_lists` VALUES ('Pandemonium',316,2116);
INSERT INTO `mob_skill_lists` VALUES ('Pandemonium',316,2117);
INSERT INTO `mob_skill_lists` VALUES ('Pandemonium',316,2118);
INSERT INTO `mob_skill_lists` VALUES ('Pandemonium',316,2119);
INSERT INTO `mob_skill_lists` VALUES ('Eldertaur',317,498); -- triclip
INSERT INTO `mob_skill_lists` VALUES ('Eldertaur',317,499); -- back_swish
INSERT INTO `mob_skill_lists` VALUES ('Eldertaur',317,500); -- mow
INSERT INTO `mob_skill_lists` VALUES ('Eldertaur',317,501); -- frightful_roar
INSERT INTO `mob_skill_lists` VALUES ('Eldertaur',317,503); -- unblessed_armor
INSERT INTO `mob_skill_lists` VALUES ('Eldertaur',317,1360); -- apocalyptic_ray
INSERT INTO `mob_skill_lists` VALUES ('Mindertaur',318,498); -- triclip
INSERT INTO `mob_skill_lists` VALUES ('Mindertaur',318,499); -- back_swish
INSERT INTO `mob_skill_lists` VALUES ('Mindertaur',318,500); -- mow
INSERT INTO `mob_skill_lists` VALUES ('Mindertaur',318,501); -- frightful_roar
INSERT INTO `mob_skill_lists` VALUES ('Mindertaur',318,502); -- mortal_ray (TODO: change to Chthonian Ray when it is coded)
INSERT INTO `mob_skill_lists` VALUES ('Mindertaur',318,503); -- unblessed_armor
INSERT INTO `mob_skill_lists` VALUES ('Avatar-Shiva',319,881);
INSERT INTO `mob_skill_lists` VALUES ('Avatar-Shiva',319,882);
INSERT INTO `mob_skill_lists` VALUES ('Avatar-Shiva',319,883);
INSERT INTO `mob_skill_lists` VALUES ('Avatar-Shiva',319,884);
INSERT INTO `mob_skill_lists` VALUES ('Avatar-Ramuh',320,890);
INSERT INTO `mob_skill_lists` VALUES ('Avatar-Ramuh',320,891);
INSERT INTO `mob_skill_lists` VALUES ('Avatar-Ramuh',320,892);
INSERT INTO `mob_skill_lists` VALUES ('Avatar-Ramuh',320,893);
INSERT INTO `mob_skill_lists` VALUES ('Avatar-Titan',321,853);
INSERT INTO `mob_skill_lists` VALUES ('Avatar-Titan',321,854);
INSERT INTO `mob_skill_lists` VALUES ('Avatar-Titan',321,855);
INSERT INTO `mob_skill_lists` VALUES ('Avatar-Titan',321,856);
INSERT INTO `mob_skill_lists` VALUES ('Avatar-Titan',321,857);
INSERT INTO `mob_skill_lists` VALUES ('Avatar-Ifrit',322,845);
INSERT INTO `mob_skill_lists` VALUES ('Avatar-Ifrit',322,846);
INSERT INTO `mob_skill_lists` VALUES ('Avatar-Ifrit',322,847);
INSERT INTO `mob_skill_lists` VALUES ('Avatar-Ifrit',322,848);
INSERT INTO `mob_skill_lists` VALUES ('Avatar-Leviathan',323,861);
INSERT INTO `mob_skill_lists` VALUES ('Avatar-Leviathan',323,863);
INSERT INTO `mob_skill_lists` VALUES ('Avatar-Leviathan',323,864);
INSERT INTO `mob_skill_lists` VALUES ('Avatar-Leviathan',323,865);
INSERT INTO `mob_skill_lists` VALUES ('Avatar-Leviathan',323,866);
INSERT INTO `mob_skill_lists` VALUES ('Avatar-Garuda',324,872);
INSERT INTO `mob_skill_lists` VALUES ('Avatar-Garuda',324,873);
INSERT INTO `mob_skill_lists` VALUES ('Avatar-Garuda',324,874);
INSERT INTO `mob_skill_lists` VALUES ('Avatar-Garuda',324,875);
INSERT INTO `mob_skill_lists` VALUES ('Avatar-Fenrir',325,833);
INSERT INTO `mob_skill_lists` VALUES ('Avatar-Fenrir',325,835);
INSERT INTO `mob_skill_lists` VALUES ('Avatar-Fenrir',325,836);
INSERT INTO `mob_skill_lists` VALUES ('Avatar-Fenrir',325,838);
INSERT INTO `mob_skill_lists` VALUES ('TrollGurfurlur',326,1802);
INSERT INTO `mob_skill_lists` VALUES ('TrollGurfurlur',326,1803);
INSERT INTO `mob_skill_lists` VALUES ('TrollGurfurlur',326,1804);
INSERT INTO `mob_skill_lists` VALUES ('TrollGurfurlur',326,1805);
INSERT INTO `mob_skill_lists` VALUES ('TrollGurfurlur',326,1806);
INSERT INTO `mob_skill_lists` VALUES ('TrollGurfurlur',326,1807);
INSERT INTO `mob_skill_lists` VALUES ('Goblin',327,590);
INSERT INTO `mob_skill_lists` VALUES ('Goblin',327,591);
INSERT INTO `mob_skill_lists` VALUES ('Goblin',327,1082);
INSERT INTO `mob_skill_lists` VALUES ('Goblin',327,1084);
INSERT INTO `mob_skill_lists` VALUES ('Goblin',327,1086);
-- 328: Cottus
INSERT INTO `mob_skill_lists` VALUES ('AbsoluteVirtue',329,1378);
INSERT INTO `mob_skill_lists` VALUES ('AbsoluteVirtue',329,1379);
INSERT INTO `mob_skill_lists` VALUES ('AbsoluteVirtue',329,1380);
INSERT INTO `mob_skill_lists` VALUES ('AbsoluteVirtue',329,1381);
INSERT INTO `mob_skill_lists` VALUES ('AbsoluteVirtue',329,1382);
INSERT INTO `mob_skill_lists` VALUES ('AbsoluteVirtue',329,1383);
INSERT INTO `mob_skill_lists` VALUES ('AbsoluteVirtue',329,1384);
INSERT INTO `mob_skill_lists` VALUES ('AbsoluteVirtue',329,1386);
INSERT INTO `mob_skill_lists` VALUES ('PetGenbu',330,805);
INSERT INTO `mob_skill_lists` VALUES ('PetGenbu',330,806);
INSERT INTO `mob_skill_lists` VALUES ('PetGenbu',330,807);
INSERT INTO `mob_skill_lists` VALUES ('PetGenbu',330,808);
INSERT INTO `mob_skill_lists` VALUES ('PetGenbu',330,809);
INSERT INTO `mob_skill_lists` VALUES ('PetSeiryu',331,814);
INSERT INTO `mob_skill_lists` VALUES ('PetSeiryu',331,815);
INSERT INTO `mob_skill_lists` VALUES ('PetSeiryu',331,816);
INSERT INTO `mob_skill_lists` VALUES ('PetSeiryu',331,817);
INSERT INTO `mob_skill_lists` VALUES ('PetSeiryu',331,818);
INSERT INTO `mob_skill_lists` VALUES ('PetSeiryu',331,821);
INSERT INTO `mob_skill_lists` VALUES ('PetByakko',332,270);
INSERT INTO `mob_skill_lists` VALUES ('PetByakko',332,271);
INSERT INTO `mob_skill_lists` VALUES ('PetByakko',332,273);
INSERT INTO `mob_skill_lists` VALUES ('PetSuzaku',333,399);
INSERT INTO `mob_skill_lists` VALUES ('PetSuzaku',333,400);
INSERT INTO `mob_skill_lists` VALUES ('PetSuzaku',333,401);
INSERT INTO `mob_skill_lists` VALUES ('PetSuzaku',333,402);
INSERT INTO `mob_skill_lists` VALUES ('PetSuzaku',333,403);
-- INSERT INTO `mob_skill_lists` VALUES ('WarlordRojgnojOrc',334,2201);
INSERT INTO `mob_skill_lists` VALUES ('WarlordRojgnojOrc',334,605);
INSERT INTO `mob_skill_lists` VALUES ('WarlordRojgnojOrc',334,606);
INSERT INTO `mob_skill_lists` VALUES ('WarlordRojgnojOrc',334,607);
INSERT INTO `mob_skill_lists` VALUES ('WarlordRojgnojOrc',334,608);
INSERT INTO `mob_skill_lists` VALUES ('WarlordRojgnojOrc',334,609);
INSERT INTO `mob_skill_lists` VALUES ('WarlordRojgnojOrc',334,1066);
INSERT INTO `mob_skill_lists` VALUES ('Maat',335,1028);
INSERT INTO `mob_skill_lists` VALUES ('Maat',335,1033);
INSERT INTO `mob_skill_lists` VALUES ('Maat',335,1034);
INSERT INTO `mob_skill_lists` VALUES ('ZM4-Tonberry',336,783);
INSERT INTO `mob_skill_lists` VALUES ('ZM4-Tonberry',336,784);
INSERT INTO `mob_skill_lists` VALUES ('ZM4-Tonberry',336,785);
INSERT INTO `mob_skill_lists` VALUES ('ZM4-Tonberry',336,786);
INSERT INTO `mob_skill_lists` VALUES ('ZM4-Tonberry',336,787);
INSERT INTO `mob_skill_lists` VALUES ('ZM4-Tonberry',336,788);
INSERT INTO `mob_skill_lists` VALUES ('ZM4-Tonberry',336,920);
INSERT INTO `mob_skill_lists` VALUES ('QuadavNM',337,611);
INSERT INTO `mob_skill_lists` VALUES ('QuadavNM',337,612);
INSERT INTO `mob_skill_lists` VALUES ('QuadavNM',337,613);
INSERT INTO `mob_skill_lists` VALUES ('QuadavNM',337,614);
INSERT INTO `mob_skill_lists` VALUES ('QuadavNM',337,633);
INSERT INTO `mob_skill_lists` VALUES ('Twitherym',338,2950);
INSERT INTO `mob_skill_lists` VALUES ('Twitherym',338,2951);
INSERT INTO `mob_skill_lists` VALUES ('Twitherym',338,2952);
INSERT INTO `mob_skill_lists` VALUES ('Chapuli',339,2945);
INSERT INTO `mob_skill_lists` VALUES ('Chapuli',339,2946);
INSERT INTO `mob_skill_lists` VALUES ('Chapuli',339,2947);
INSERT INTO `mob_skill_lists` VALUES ('Chapuli',339,2948);
INSERT INTO `mob_skill_lists` VALUES ('Chapuli',339,2949);
INSERT INTO `mob_skill_lists` VALUES ('Mantis',340,2751);
INSERT INTO `mob_skill_lists` VALUES ('Mantis',340,2752);
INSERT INTO `mob_skill_lists` VALUES ('Mantis',340,2753);
INSERT INTO `mob_skill_lists` VALUES ('Mantis',340,2754);
INSERT INTO `mob_skill_lists` VALUES ('Mantis',340,2755);
INSERT INTO `mob_skill_lists` VALUES ('Mantis',340,2756);
-- 341: Numbing_Blossom
INSERT INTO `mob_skill_lists` VALUES ('Velkk',342,2988);
INSERT INTO `mob_skill_lists` VALUES ('Velkk',342,2989);
INSERT INTO `mob_skill_lists` VALUES ('Velkk',342,2990);
INSERT INTO `mob_skill_lists` VALUES ('Velkk',342,2991);
INSERT INTO `mob_skill_lists` VALUES ('Velkk',342,2992);
INSERT INTO `mob_skill_lists` VALUES ('Heartwing',343,2983);
INSERT INTO `mob_skill_lists` VALUES ('Heartwing',343,2984);
INSERT INTO `mob_skill_lists` VALUES ('Heartwing',343,2985);
INSERT INTO `mob_skill_lists` VALUES ('Heartwing',343,2986);
INSERT INTO `mob_skill_lists` VALUES ('Cracklaw',344,2957);
INSERT INTO `mob_skill_lists` VALUES ('Cracklaw',344,2958);
INSERT INTO `mob_skill_lists` VALUES ('Cracklaw',344,2959);
INSERT INTO `mob_skill_lists` VALUES ('Cracklaw',344,2960);
INSERT INTO `mob_skill_lists` VALUES ('Cracklaw',344,2961);
INSERT INTO `mob_skill_lists` VALUES ('Bloated_Acuex',345,2974);
INSERT INTO `mob_skill_lists` VALUES ('Bloated_Acuex',345,2975);
INSERT INTO `mob_skill_lists` VALUES ('Bloated_Acuex',345,2976);
INSERT INTO `mob_skill_lists` VALUES ('Goaftrap',346,436);
INSERT INTO `mob_skill_lists` VALUES ('Marolith',347,2927);
INSERT INTO `mob_skill_lists` VALUES ('Marolith',347,2928);
INSERT INTO `mob_skill_lists` VALUES ('Marolith',347,2929);
INSERT INTO `mob_skill_lists` VALUES ('Marolith',347,2930);
INSERT INTO `mob_skill_lists` VALUES ('Matamata',348,2965);
INSERT INTO `mob_skill_lists` VALUES ('Matamata',348,2966);
INSERT INTO `mob_skill_lists` VALUES ('Matamata',348,2967);
INSERT INTO `mob_skill_lists` VALUES ('Matamata',348,2968);
INSERT INTO `mob_skill_lists` VALUES ('Matamata',348,2969);
INSERT INTO `mob_skill_lists` VALUES ('Geyser',349,3256);
INSERT INTO `mob_skill_lists` VALUES ('Iron_Giant',350,2619);
INSERT INTO `mob_skill_lists` VALUES ('Iron_Giant',350,2620);
INSERT INTO `mob_skill_lists` VALUES ('Iron_Giant',350,2621);
INSERT INTO `mob_skill_lists` VALUES ('Iron_Giant',350,2622);
INSERT INTO `mob_skill_lists` VALUES ('Iron_Giant',350,2623);
INSERT INTO `mob_skill_lists` VALUES ('Iron_Giant',350,2624);
INSERT INTO `mob_skill_lists` VALUES ('Iron_Giant',350,2625);
INSERT INTO `mob_skill_lists` VALUES ('Iron_Giant',350,2626);
INSERT INTO `mob_skill_lists` VALUES ('Iron_Giant',350,2627);
INSERT INTO `mob_skill_lists` VALUES ('Kam_lanaut',351,823);
INSERT INTO `mob_skill_lists` VALUES ('Kam_lanaut',351,824);
INSERT INTO `mob_skill_lists` VALUES ('Kam_lanaut',351,825);
INSERT INTO `mob_skill_lists` VALUES ('Kam_lanaut',351,826);
INSERT INTO `mob_skill_lists` VALUES ('Kam_lanaut',351,827);
INSERT INTO `mob_skill_lists` VALUES ('Kam_lanaut',351,828);
INSERT INTO `mob_skill_lists` VALUES ('Kam_lanaut',351,829);
INSERT INTO `mob_skill_lists` VALUES ('Kam_lanaut',351,830);
INSERT INTO `mob_skill_lists` VALUES ('ArkAngel-EV',352,933);
INSERT INTO `mob_skill_lists` VALUES ('ArkAngel-EV',352,934);
INSERT INTO `mob_skill_lists` VALUES ('ArkAngel-EV',352,942);
INSERT INTO `mob_skill_lists` VALUES ('ArkAngel-EV',352,943);
INSERT INTO `mob_skill_lists` VALUES ('ArkAngel-GK',353,937);
INSERT INTO `mob_skill_lists` VALUES ('ArkAngel-GK',353,946);
INSERT INTO `mob_skill_lists` VALUES ('ArkAngel-GK',353,947);
INSERT INTO `mob_skill_lists` VALUES ('ArkAngel-GK',353,948);
INSERT INTO `mob_skill_lists` VALUES ('ArkAngel-HM',354,931);
INSERT INTO `mob_skill_lists` VALUES ('ArkAngel-HM',354,938);
INSERT INTO `mob_skill_lists` VALUES ('ArkAngel-HM',354,939);
INSERT INTO `mob_skill_lists` VALUES ('ArkAngel-MR',355,932);
INSERT INTO `mob_skill_lists` VALUES ('ArkAngel-MR',355,940);
INSERT INTO `mob_skill_lists` VALUES ('ArkAngel-MR',355,941);
INSERT INTO `mob_skill_lists` VALUES ('ArkAngel-TT',356,935);
INSERT INTO `mob_skill_lists` VALUES ('ArkAngel-TT',356,944);
INSERT INTO `mob_skill_lists` VALUES ('ArkAngel-TT',356,945);
-- INSERT INTO `mob_skill_lists` VALUES ('Ambush_Antlion',357,2141);
-- INSERT INTO `mob_skill_lists` VALUES ('Ambush_Antlion',357,2142);
-- INSERT INTO `mob_skill_lists` VALUES ('Ambush_Antlion',357,2143);
-- INSERT INTO `mob_skill_lists` VALUES ('Ambush_Antlion',357,2144);
-- INSERT INTO `mob_skill_lists` VALUES ('Ambush_Antlion',357,2145);
-- INSERT INTO `mob_skill_lists` VALUES ('Ambush_Antlion',357,2146);
-- INSERT INTO `mob_skill_lists` VALUES ('Ambush_Antlion',357,2147);
-- INSERT INTO `mob_skill_lists` VALUES ('Ambush_Antlion',357,2348);
-- INSERT INTO `mob_skill_lists` VALUES ('Ambush_Antlion',357,2349);
INSERT INTO `mob_skill_lists` VALUES ('Ambush_Antlion',357,275);
INSERT INTO `mob_skill_lists` VALUES ('Ambush_Antlion',357,276);
INSERT INTO `mob_skill_lists` VALUES ('Ambush_Antlion',357,277);
INSERT INTO `mob_skill_lists` VALUES ('Ambush_Antlion',357,279);
INSERT INTO `mob_skill_lists` VALUES ('Kindred',358,559);
INSERT INTO `mob_skill_lists` VALUES ('Kindred',358,560);
INSERT INTO `mob_skill_lists` VALUES ('Kindred',358,563);
INSERT INTO `mob_skill_lists` VALUES ('Kindred',358,1148);
INSERT INTO `mob_skill_lists` VALUES ('Kindred',358,1149);
INSERT INTO `mob_skill_lists` VALUES ('Fomor',359,246);
INSERT INTO `mob_skill_lists` VALUES ('Fomor',359,247);
INSERT INTO `mob_skill_lists` VALUES ('Fomor',359,248);
INSERT INTO `mob_skill_lists` VALUES ('Fomor',359,249);
INSERT INTO `mob_skill_lists` VALUES ('Fomor',359,250);
INSERT INTO `mob_skill_lists` VALUES ('Fomor',359,251);
INSERT INTO `mob_skill_lists` VALUES ('Fomor',359,252);
INSERT INTO `mob_skill_lists` VALUES ('Fomor',359,253);
INSERT INTO `mob_skill_lists` VALUES ('YagudoNM',360,617);
INSERT INTO `mob_skill_lists` VALUES ('YagudoNM',360,618);
INSERT INTO `mob_skill_lists` VALUES ('YagudoNM',360,619);
INSERT INTO `mob_skill_lists` VALUES ('YagudoNM',360,620);
INSERT INTO `mob_skill_lists` VALUES ('YagudoNM',360,633);
INSERT INTO `mob_skill_lists` VALUES ('DynamisLord',361,1127);
INSERT INTO `mob_skill_lists` VALUES ('DynamisLord',361,1128);
INSERT INTO `mob_skill_lists` VALUES ('DynamisLord',361,1129);
INSERT INTO `mob_skill_lists` VALUES ('DynamisLord',361,1130);
INSERT INTO `mob_skill_lists` VALUES ('DynamisLord',361,1131);
INSERT INTO `mob_skill_lists` VALUES ('DynamisLord',361,1133);
INSERT INTO `mob_skill_lists` VALUES ('DynamisLord',361,1134);
INSERT INTO `mob_skill_lists` VALUES ('Killer_Jonny',362,408); -- sound_vacuum
INSERT INTO `mob_skill_lists` VALUES ('Automaton_Harlequin',363,1943);
INSERT INTO `mob_skill_lists` VALUES ('Automaton_Harlequin',363,2067);
INSERT INTO `mob_skill_lists` VALUES ('Automaton_Harlequin',363,2301);
-- INSERT INTO `mob_skill_lists` VALUES ('Automaton_Harlequin',363,1945);
-- INSERT INTO `mob_skill_lists` VALUES ('Automaton_Harlequin',363,1947);
-- INSERT INTO `mob_skill_lists` VALUES ('Automaton_Harlequin',363,1948);
-- INSERT INTO `mob_skill_lists` VALUES ('Automaton_Harlequin',363,2021);
-- INSERT INTO `mob_skill_lists` VALUES ('Automaton_Harlequin',363,2068);
-- INSERT INTO `mob_skill_lists` VALUES ('Automaton_Harlequin',363,2745);
-- INSERT INTO `mob_skill_lists` VALUES ('Automaton_Harlequin',363,2747);
-- INSERT INTO `mob_skill_lists` VALUES ('Automaton_Harlequin',363,2778);
-- INSERT INTO `mob_skill_lists` VALUES ('Automaton_Harlequin',363,2779);
-- INSERT INTO `mob_skill_lists` VALUES ('Automaton_Harlequin',363,2780);
-- INSERT INTO `mob_skill_lists` VALUES ('Automaton_Harlequin',363,2939);
-- INSERT INTO `mob_skill_lists` VALUES ('Automaton_Harlequin',363,2940);
-- INSERT INTO `mob_skill_lists` VALUES ('Automaton_Harlequin',363,2941);
-- INSERT INTO `mob_skill_lists` VALUES ('Automaton_Harlequin',363,2942);
-- INSERT INTO `mob_skill_lists` VALUES ('Automaton_Harlequin',363,2943);
-- INSERT INTO `mob_skill_lists` VALUES ('Automaton_Harlequin',363,2944);
-- INSERT INTO `mob_skill_lists` VALUES ('Automaton_Valoredge',364,1944);
INSERT INTO `mob_skill_lists` VALUES ('Automaton_Valoredge',364,1940);
INSERT INTO `mob_skill_lists` VALUES ('Automaton_Valoredge',364,1941);
INSERT INTO `mob_skill_lists` VALUES ('Automaton_Valoredge',364,2065);
INSERT INTO `mob_skill_lists` VALUES ('Automaton_Valoredge',364,2299);
INSERT INTO `mob_skill_lists` VALUES ('Automaton_Valoredge',364,2743);
-- INSERT INTO `mob_skill_lists` VALUES ('Automaton_Valoredge',364,1945);
-- INSERT INTO `mob_skill_lists` VALUES ('Automaton_Valoredge',364,1947);
-- INSERT INTO `mob_skill_lists` VALUES ('Automaton_Valoredge',364,1948);
-- INSERT INTO `mob_skill_lists` VALUES ('Automaton_Valoredge',364,2021);
-- INSERT INTO `mob_skill_lists` VALUES ('Automaton_Valoredge',364,2068);
-- INSERT INTO `mob_skill_lists` VALUES ('Automaton_Valoredge',364,2745);
-- INSERT INTO `mob_skill_lists` VALUES ('Automaton_Valoredge',364,2747);
-- INSERT INTO `mob_skill_lists` VALUES ('Automaton_Valoredge',364,2778);
-- INSERT INTO `mob_skill_lists` VALUES ('Automaton_Valoredge',364,2779);
-- INSERT INTO `mob_skill_lists` VALUES ('Automaton_Valoredge',364,2780);
-- INSERT INTO `mob_skill_lists` VALUES ('Automaton_Valoredge',364,2939);
-- INSERT INTO `mob_skill_lists` VALUES ('Automaton_Valoredge',364,2940);
-- INSERT INTO `mob_skill_lists` VALUES ('Automaton_Valoredge',364,2941);
-- INSERT INTO `mob_skill_lists` VALUES ('Automaton_Valoredge',364,2942);
-- INSERT INTO `mob_skill_lists` VALUES ('Automaton_Valoredge',364,2943);
-- INSERT INTO `mob_skill_lists` VALUES ('Automaton_Valoredge',364,2944);
INSERT INTO `mob_skill_lists` VALUES ('Automaton_Sharpshot',365,1942);
INSERT INTO `mob_skill_lists` VALUES ('Automaton_Sharpshot',365,2066);
INSERT INTO `mob_skill_lists` VALUES ('Automaton_Sharpshot',365,2300);
INSERT INTO `mob_skill_lists` VALUES ('Automaton_Sharpshot',365,2744);
-- INSERT INTO `mob_skill_lists` VALUES ('Automaton_Sharpshot',365,1945);
-- INSERT INTO `mob_skill_lists` VALUES ('Automaton_Sharpshot',365,1947);
-- INSERT INTO `mob_skill_lists` VALUES ('Automaton_Sharpshot',365,1948);
-- INSERT INTO `mob_skill_lists` VALUES ('Automaton_Sharpshot',365,2021);
-- INSERT INTO `mob_skill_lists` VALUES ('Automaton_Sharpshot',365,2068);
-- INSERT INTO `mob_skill_lists` VALUES ('Automaton_Sharpshot',365,2745);
-- INSERT INTO `mob_skill_lists` VALUES ('Automaton_Sharpshot',365,2746);
-- INSERT INTO `mob_skill_lists` VALUES ('Automaton_Sharpshot',365,2747);
-- INSERT INTO `mob_skill_lists` VALUES ('Automaton_Sharpshot',365,2778);
-- INSERT INTO `mob_skill_lists` VALUES ('Automaton_Sharpshot',365,2779);
-- INSERT INTO `mob_skill_lists` VALUES ('Automaton_Sharpshot',365,2780);
-- INSERT INTO `mob_skill_lists` VALUES ('Automaton_Sharpshot',365,2939);
-- INSERT INTO `mob_skill_lists` VALUES ('Automaton_Sharpshot',365,2940);
-- INSERT INTO `mob_skill_lists` VALUES ('Automaton_Sharpshot',365,2941);
-- INSERT INTO `mob_skill_lists` VALUES ('Automaton_Sharpshot',365,2942);
-- INSERT INTO `mob_skill_lists` VALUES ('Automaton_Sharpshot',365,2943);
-- INSERT INTO `mob_skill_lists` VALUES ('Automaton_Sharpshot',365,2944);
INSERT INTO `mob_skill_lists` VALUES ('Automaton_Stormwaker',366,1943);
INSERT INTO `mob_skill_lists` VALUES ('Automaton_Stormwaker',366,2067);
INSERT INTO `mob_skill_lists` VALUES ('Automaton_Stormwaker',366,2301);
-- INSERT INTO `mob_skill_lists` VALUES ('Automaton_Stormwaker',366,1945);
-- INSERT INTO `mob_skill_lists` VALUES ('Automaton_Stormwaker',366,1947);
-- INSERT INTO `mob_skill_lists` VALUES ('Automaton_Stormwaker',366,1948);
-- INSERT INTO `mob_skill_lists` VALUES ('Automaton_Stormwaker',366,2021);
-- INSERT INTO `mob_skill_lists` VALUES ('Automaton_Stormwaker',366,2068);
-- INSERT INTO `mob_skill_lists` VALUES ('Automaton_Stormwaker',366,2745);
-- INSERT INTO `mob_skill_lists` VALUES ('Automaton_Stormwaker',366,2747);
-- INSERT INTO `mob_skill_lists` VALUES ('Automaton_Stormwaker',366,2778);
-- INSERT INTO `mob_skill_lists` VALUES ('Automaton_Stormwaker',366,2779);
-- INSERT INTO `mob_skill_lists` VALUES ('Automaton_Stormwaker',366,2780);
-- INSERT INTO `mob_skill_lists` VALUES ('Automaton_Stormwaker',366,2939);
-- INSERT INTO `mob_skill_lists` VALUES ('Automaton_Stormwaker',366,2940);
-- INSERT INTO `mob_skill_lists` VALUES ('Automaton_Stormwaker',366,2941);
-- INSERT INTO `mob_skill_lists` VALUES ('Automaton_Stormwaker',366,2942);
-- INSERT INTO `mob_skill_lists` VALUES ('Automaton_Stormwaker',366,2943);
-- INSERT INTO `mob_skill_lists` VALUES ('Automaton_Stormwaker',366,2944);
INSERT INTO `mob_skill_lists` VALUES ('Doll',367,536);
INSERT INTO `mob_skill_lists` VALUES ('Doll',368,539);
INSERT INTO `mob_skill_lists` VALUES ('Leech',369,414);
INSERT INTO `mob_skill_lists` VALUES ('Leech',369,415);
INSERT INTO `mob_skill_lists` VALUES ('Leech',369,416);
INSERT INTO `mob_skill_lists` VALUES ('Leech',369,417);
INSERT INTO `mob_skill_lists` VALUES ('Leech',369,418);
INSERT INTO `mob_skill_lists` VALUES ('Leech',369,420);
INSERT INTO `mob_skill_lists` VALUES ('Leech',369,421);
INSERT INTO `mob_skill_lists` VALUES ('Leech',369,423);
INSERT INTO `mob_skill_lists` VALUES ('Lesath',370,354); -- wild_rage
INSERT INTO `mob_skill_lists` VALUES ('Marid',371,1705);
INSERT INTO `mob_skill_lists` VALUES ('Crab',372,442);
INSERT INTO `mob_skill_lists` VALUES ('Crab',372,443);
INSERT INTO `mob_skill_lists` VALUES ('Crab',372,444);
INSERT INTO `mob_skill_lists` VALUES ('Crab',372,445);
INSERT INTO `mob_skill_lists` VALUES ('Crab',372,448);
INSERT INTO `mob_skill_lists` VALUES ('Goblin',373,590);
INSERT INTO `mob_skill_lists` VALUES ('Goblin',373,591);
INSERT INTO `mob_skill_lists` VALUES ('Goblin',373,1082);
INSERT INTO `mob_skill_lists` VALUES ('Goblin',373,1084);
INSERT INTO `mob_skill_lists` VALUES ('Goblin',373,1086);
INSERT INTO `mob_skill_lists` VALUES ('Goblin',373,1099);
INSERT INTO `mob_skill_lists` VALUES ('Goblin',373,1100);
INSERT INTO `mob_skill_lists` VALUES ('Goblin',373,1101);
INSERT INTO `mob_skill_lists` VALUES ('Goblin',373,1102);
INSERT INTO `mob_skill_lists` VALUES ('Goblin',373,1103);
INSERT INTO `mob_skill_lists` VALUES ('Goblin',373,1104);
INSERT INTO `mob_skill_lists` VALUES ('Goblin',373,1105);
INSERT INTO `mob_skill_lists` VALUES ('Goblin',373,1106);
INSERT INTO `mob_skill_lists` VALUES ('Goblin',373,1107);
INSERT INTO `mob_skill_lists` VALUES ('Goblin',373,1108);
INSERT INTO `mob_skill_lists` VALUES ('Goblin',373,1109);
INSERT INTO `mob_skill_lists` VALUES ('Fly',374,660);
INSERT INTO `mob_skill_lists` VALUES ('FlyDark',375,318);
INSERT INTO `mob_skill_lists` VALUES ('FlyDark',375,659);
INSERT INTO `mob_skill_lists` VALUES ('FlyDark',375,660);
INSERT INTO `mob_skill_lists` VALUES ('Raptor',376,374);
INSERT INTO `mob_skill_lists` VALUES ('Raptor',376,378);
INSERT INTO `mob_skill_lists` VALUES ('Raptor',376,379);
INSERT INTO `mob_skill_lists` VALUES ('Raptor',376,380);
INSERT INTO `mob_skill_lists` VALUES ('Raptor',377,374);
INSERT INTO `mob_skill_lists` VALUES ('Raptor',377,377);
INSERT INTO `mob_skill_lists` VALUES ('Raptor',377,379);
INSERT INTO `mob_skill_lists` VALUES ('Raptor',377,380);
-- INSERT INTO `mob_skill_lists` VALUES ('Avatar-Diabolos',378,1903);
-- INSERT INTO `mob_skill_lists` VALUES ('Avatar-Diabolos',378,1904);
-- INSERT INTO `mob_skill_lists` VALUES ('Avatar-Diabolos',378,1905);
-- INSERT INTO `mob_skill_lists` VALUES ('Avatar-Diabolos',378,1906);
-- INSERT INTO `mob_skill_lists` VALUES ('Avatar-Diabolos',378,1907);
-- INSERT INTO `mob_skill_lists` VALUES ('Avatar-Diabolos',378,1908);
-- INSERT INTO `mob_skill_lists` VALUES ('Avatar-Diabolos',378,1909);
-- INSERT INTO `mob_skill_lists` VALUES ('Avatar-Diabolos',378,1910);
-- INSERT INTO `mob_skill_lists` VALUES ('Avatar-Diabolos',378,1911);
INSERT INTO `mob_skill_lists` VALUES ('Pet-Carbuncle',379,906);
INSERT INTO `mob_skill_lists` VALUES ('Pet-Carbuncle',379,907);
INSERT INTO `mob_skill_lists` VALUES ('Pet-Carbuncle',379,908);
INSERT INTO `mob_skill_lists` VALUES ('Pet-Carbuncle',379,909);
INSERT INTO `mob_skill_lists` VALUES ('Pet-Carbuncle',379,910);
INSERT INTO `mob_skill_lists` VALUES ('Pet-Carbuncle',379,911);
INSERT INTO `mob_skill_lists` VALUES ('Pet-Carbuncle',379,912);
INSERT INTO `mob_skill_lists` VALUES ('Pet-Diabolos',380,1903);
INSERT INTO `mob_skill_lists` VALUES ('Pet-Diabolos',380,1904);
INSERT INTO `mob_skill_lists` VALUES ('Pet-Diabolos',380,1905);
INSERT INTO `mob_skill_lists` VALUES ('Pet-Diabolos',380,1906);
INSERT INTO `mob_skill_lists` VALUES ('Pet-Diabolos',380,1907);
INSERT INTO `mob_skill_lists` VALUES ('Pet-Diabolos',380,1908);
INSERT INTO `mob_skill_lists` VALUES ('Pet-Diabolos',380,1910);
INSERT INTO `mob_skill_lists` VALUES ('Pet-Diabolos',380,1911);
INSERT INTO `mob_skill_lists` VALUES ('Pet-Fenrir',381,831);
INSERT INTO `mob_skill_lists` VALUES ('Pet-Fenrir',381,832);
INSERT INTO `mob_skill_lists` VALUES ('Pet-Fenrir',381,833);
INSERT INTO `mob_skill_lists` VALUES ('Pet-Fenrir',381,834);
INSERT INTO `mob_skill_lists` VALUES ('Pet-Fenrir',381,835);
INSERT INTO `mob_skill_lists` VALUES ('Pet-Fenrir',381,836);
INSERT INTO `mob_skill_lists` VALUES ('Pet-Fenrir',381,837);
INSERT INTO `mob_skill_lists` VALUES ('Pet-Fenrir',381,838);
INSERT INTO `mob_skill_lists` VALUES ('Pet-Garuda',382,867);
INSERT INTO `mob_skill_lists` VALUES ('Pet-Garuda',382,868);
INSERT INTO `mob_skill_lists` VALUES ('Pet-Garuda',382,869);
INSERT INTO `mob_skill_lists` VALUES ('Pet-Garuda',382,870);
INSERT INTO `mob_skill_lists` VALUES ('Pet-Garuda',382,871);
INSERT INTO `mob_skill_lists` VALUES ('Pet-Garuda',382,872);
INSERT INTO `mob_skill_lists` VALUES ('Pet-Garuda',382,873);
INSERT INTO `mob_skill_lists` VALUES ('Pet-Garuda',382,874);
INSERT INTO `mob_skill_lists` VALUES ('Pet-Garuda',382,875);
INSERT INTO `mob_skill_lists` VALUES ('Pet-Ifrit',383,840);
INSERT INTO `mob_skill_lists` VALUES ('Pet-Ifrit',383,841);
INSERT INTO `mob_skill_lists` VALUES ('Pet-Ifrit',383,842);
INSERT INTO `mob_skill_lists` VALUES ('Pet-Ifrit',383,843);
INSERT INTO `mob_skill_lists` VALUES ('Pet-Ifrit',383,844);
INSERT INTO `mob_skill_lists` VALUES ('Pet-Ifrit',383,845);
INSERT INTO `mob_skill_lists` VALUES ('Pet-Ifrit',383,846);
INSERT INTO `mob_skill_lists` VALUES ('Pet-Ifrit',383,847);
INSERT INTO `mob_skill_lists` VALUES ('Pet-Ifrit',383,848);
INSERT INTO `mob_skill_lists` VALUES ('Pet-Leviathan',384,858);
INSERT INTO `mob_skill_lists` VALUES ('Pet-Leviathan',384,859);
INSERT INTO `mob_skill_lists` VALUES ('Pet-Leviathan',384,860);
INSERT INTO `mob_skill_lists` VALUES ('Pet-Leviathan',384,861);
INSERT INTO `mob_skill_lists` VALUES ('Pet-Leviathan',384,862);
INSERT INTO `mob_skill_lists` VALUES ('Pet-Leviathan',384,863);
INSERT INTO `mob_skill_lists` VALUES ('Pet-Leviathan',384,864);
INSERT INTO `mob_skill_lists` VALUES ('Pet-Leviathan',384,865);
INSERT INTO `mob_skill_lists` VALUES ('Pet-Leviathan',384,866);
INSERT INTO `mob_skill_lists` VALUES ('Pet-Odin',385,2126);
INSERT INTO `mob_skill_lists` VALUES ('Pet-Ramuh',386,885);
INSERT INTO `mob_skill_lists` VALUES ('Pet-Ramuh',386,886);
INSERT INTO `mob_skill_lists` VALUES ('Pet-Ramuh',386,887);
INSERT INTO `mob_skill_lists` VALUES ('Pet-Ramuh',386,888);
INSERT INTO `mob_skill_lists` VALUES ('Pet-Ramuh',386,889);
INSERT INTO `mob_skill_lists` VALUES ('Pet-Ramuh',386,890);
INSERT INTO `mob_skill_lists` VALUES ('Pet-Ramuh',386,891);
INSERT INTO `mob_skill_lists` VALUES ('Pet-Ramuh',386,892);
INSERT INTO `mob_skill_lists` VALUES ('Pet-Ramuh',386,893);
INSERT INTO `mob_skill_lists` VALUES ('Pet-Shiva',387,876);
INSERT INTO `mob_skill_lists` VALUES ('Pet-Shiva',387,877);
INSERT INTO `mob_skill_lists` VALUES ('Pet-Shiva',387,878);
INSERT INTO `mob_skill_lists` VALUES ('Pet-Shiva',387,879);
INSERT INTO `mob_skill_lists` VALUES ('Pet-Shiva',387,880);
INSERT INTO `mob_skill_lists` VALUES ('Pet-Shiva',387,881);
INSERT INTO `mob_skill_lists` VALUES ('Pet-Shiva',387,882);
INSERT INTO `mob_skill_lists` VALUES ('Pet-Shiva',387,883);
INSERT INTO `mob_skill_lists` VALUES ('Pet-Shiva',387,884);
INSERT INTO `mob_skill_lists` VALUES ('Pet-Titan',388,849);
INSERT INTO `mob_skill_lists` VALUES ('Pet-Titan',388,850);
INSERT INTO `mob_skill_lists` VALUES ('Pet-Titan',388,851);
INSERT INTO `mob_skill_lists` VALUES ('Pet-Titan',388,852);
INSERT INTO `mob_skill_lists` VALUES ('Pet-Titan',388,853);
INSERT INTO `mob_skill_lists` VALUES ('Pet-Titan',388,854);
INSERT INTO `mob_skill_lists` VALUES ('Pet-Titan',388,855);
INSERT INTO `mob_skill_lists` VALUES ('Pet-Titan',388,856);
INSERT INTO `mob_skill_lists` VALUES ('Pet-Titan',388,857);
INSERT INTO `mob_skill_lists` VALUES ('Pet-Alexander',389,2143);
INSERT INTO `mob_skill_lists` VALUES ('Ladybug',390,2178);
INSERT INTO `mob_skill_lists` VALUES ('Ladybug',390,2179);
INSERT INTO `mob_skill_lists` VALUES ('Ladybug',390,2180);
INSERT INTO `mob_skill_lists` VALUES ('Ladybug',390,2181);
INSERT INTO `mob_skill_lists` VALUES ('Ladybug',390,2182);
INSERT INTO `mob_skill_lists` VALUES ('VrtraWyrm',391,1309);
INSERT INTO `mob_skill_lists` VALUES ('VrtraWyrm',391,1310);
INSERT INTO `mob_skill_lists` VALUES ('VrtraWyrm',391,1311);
INSERT INTO `mob_skill_lists` VALUES ('VrtraWyrm',391,1315);
INSERT INTO `mob_skill_lists` VALUES ('VrtraWyrm',391,1316);
-- INSERT INTO `mob_skill_lists` VALUES ('JormungandWyrm',392,1031);
INSERT INTO `mob_skill_lists` VALUES ('JormungandWyrm',392,1289);
INSERT INTO `mob_skill_lists` VALUES ('JormungandWyrm',392,1290);
INSERT INTO `mob_skill_lists` VALUES ('JormungandWyrm',392,1291);
INSERT INTO `mob_skill_lists` VALUES ('JormungandWyrm',392,1292);
INSERT INTO `mob_skill_lists` VALUES ('JormungandWyrm',392,1293);
INSERT INTO `mob_skill_lists` VALUES ('JormungandWyrm',392,1294);
INSERT INTO `mob_skill_lists` VALUES ('JormungandWyrm',392,1295);
INSERT INTO `mob_skill_lists` VALUES ('JormungandWyrm',392,1296);
-- INSERT INTO `mob_skill_lists` VALUES ('TiamatWyrm',393,1277);
INSERT INTO `mob_skill_lists` VALUES ('TiamatWyrm',393,1279);
INSERT INTO `mob_skill_lists` VALUES ('TiamatWyrm',393,1280);
INSERT INTO `mob_skill_lists` VALUES ('TiamatWyrm',393,1281);
INSERT INTO `mob_skill_lists` VALUES ('TiamatWyrm',393,1282);
INSERT INTO `mob_skill_lists` VALUES ('TiamatWyrm',393,1283);
INSERT INTO `mob_skill_lists` VALUES ('TiamatWyrm',393,1284);
INSERT INTO `mob_skill_lists` VALUES ('TiamatWyrm',393,1285);
INSERT INTO `mob_skill_lists` VALUES ('TiamatWyrm',393,1286);
INSERT INTO `mob_skill_lists` VALUES ('Ealdnarche (Celestial Nexus, phase 2)',394,985); -- Stellar Burst
INSERT INTO `mob_skill_lists` VALUES ('Ealdnarche (Celestial Nexus, phase 2)',394,986); -- Vortex
INSERT INTO `mob_skill_lists` VALUES ('Ealdnarche (Celestial Nexus, phase 2)',394,988); -- Warp In
INSERT INTO `mob_skill_lists` VALUES ('Ealdnarche (Celestial Nexus, phase 2)',394,989); -- Warp Out
INSERT INTO `mob_skill_lists` VALUES ('Ealdnarche (Celestial Nexus, phase 2)',394,1006); -- Omega Javelin
INSERT INTO `mob_skill_lists` VALUES ('Calcabrina',395,537);
-- 396: Bedrock_Barry
INSERT INTO `mob_skill_lists` VALUES ('Qu_Vho_Deathhurler',397,611);
INSERT INTO `mob_skill_lists` VALUES ('Slumbering_Samwell',398,264);
INSERT INTO `mob_skill_lists` VALUES ('Duke_Focalor',399,559);
INSERT INTO `mob_skill_lists` VALUES ('Tegmine',400,442);
INSERT INTO `mob_skill_lists` VALUES ('Tegmine',400,443);
INSERT INTO `mob_skill_lists` VALUES ('Martinet',401,535);
INSERT INTO `mob_skill_lists` VALUES ('Aqrabuamelu',402,349);
-- 403: Autarch
INSERT INTO `mob_skill_lists` VALUES ('CureRabbit',404,257);
INSERT INTO `mob_skill_lists` VALUES ('CureRabbit',404,258);
INSERT INTO `mob_skill_lists` VALUES ('CureRabbit',404,259);
INSERT INTO `mob_skill_lists` VALUES ('CureRabbit',404,323);
INSERT INTO `mob_skill_lists` VALUES ('SnowRabbit',405,257);
INSERT INTO `mob_skill_lists` VALUES ('SnowRabbit',405,259);
INSERT INTO `mob_skill_lists` VALUES ('SnowRabbit',405,323);
INSERT INTO `mob_skill_lists` VALUES ('SnowRabbit',405,661);
INSERT INTO `mob_skill_lists` VALUES ('Seed_Mandragora',406,2410);
INSERT INTO `mob_skill_lists` VALUES ('Seed_Orc',407,605);
INSERT INTO `mob_skill_lists` VALUES ('Seed_Orc',407,606);
INSERT INTO `mob_skill_lists` VALUES ('Seed_Orc',407,607);
INSERT INTO `mob_skill_lists` VALUES ('Seed_Orc',407,608);
INSERT INTO `mob_skill_lists` VALUES ('Seed_Orc',407,609);
INSERT INTO `mob_skill_lists` VALUES ('Seed_Orc',407,633);
INSERT INTO `mob_skill_lists` VALUES ('Seed_Orc',407,2411);
INSERT INTO `mob_skill_lists` VALUES ('Seed_Quadav',408,611);
INSERT INTO `mob_skill_lists` VALUES ('Seed_Quadav',408,612);
INSERT INTO `mob_skill_lists` VALUES ('Seed_Quadav',408,613);
INSERT INTO `mob_skill_lists` VALUES ('Seed_Quadav',408,614);
INSERT INTO `mob_skill_lists` VALUES ('Seed_Quadav',408,633);
INSERT INTO `mob_skill_lists` VALUES ('Seed_Quadav',408,2412);
INSERT INTO `mob_skill_lists` VALUES ('Seed_Yagudo',409,617);
INSERT INTO `mob_skill_lists` VALUES ('Seed_Yagudo',409,618);
INSERT INTO `mob_skill_lists` VALUES ('Seed_Yagudo',409,619);
INSERT INTO `mob_skill_lists` VALUES ('Seed_Yagudo',409,620);
INSERT INTO `mob_skill_lists` VALUES ('Seed_Yagudo',409,633);
INSERT INTO `mob_skill_lists` VALUES ('Seed_Yagudo',409,2413);
INSERT INTO `mob_skill_lists` VALUES ('Seed_Goblin',410,590);
INSERT INTO `mob_skill_lists` VALUES ('Seed_Goblin',410,591);
INSERT INTO `mob_skill_lists` VALUES ('Seed_Goblin',410,2414);
INSERT INTO `mob_skill_lists` VALUES ('Capricious_Cassie',411,725);
INSERT INTO `mob_skill_lists` VALUES ('Capricious_Cassie',411,726);
INSERT INTO `mob_skill_lists` VALUES ('Capricious_Cassie',411,727);
INSERT INTO `mob_skill_lists` VALUES ('Capricious_Cassie',411,728);
-- 412 to 435: free
INSERT INTO `mob_skill_lists` VALUES ('Bloodlapper',436,2162);
INSERT INTO `mob_skill_lists` VALUES ('Ghillie_Dhu',437,685);
INSERT INTO `mob_skill_lists` VALUES ('Highlander_Lizard',438,371);
INSERT INTO `mob_skill_lists` VALUES ('Aern_staff',439,1378);
INSERT INTO `mob_skill_lists` VALUES ('Aern_staff',439,1379);
INSERT INTO `mob_skill_lists` VALUES ('Aern_staff',439,1380);
INSERT INTO `mob_skill_lists` VALUES ('Aern_staff',439,1381);
INSERT INTO `mob_skill_lists` VALUES ('Aern_staff',439,1382);
INSERT INTO `mob_skill_lists` VALUES ('Aern_polearm',440,1378);
INSERT INTO `mob_skill_lists` VALUES ('Aern_polearm',440,1379);
INSERT INTO `mob_skill_lists` VALUES ('Aern_polearm',440,1380);
INSERT INTO `mob_skill_lists` VALUES ('Aern_polearm',440,1381);
INSERT INTO `mob_skill_lists` VALUES ('Aern_polearm',440,1382);
INSERT INTO `mob_skill_lists` VALUES ('Aern_polearm',440,1386);
INSERT INTO `mob_skill_lists` VALUES ('Aern_sword',441,1378);
INSERT INTO `mob_skill_lists` VALUES ('Aern_sword',441,1379);
INSERT INTO `mob_skill_lists` VALUES ('Aern_sword',441,1380);
INSERT INTO `mob_skill_lists` VALUES ('Aern_sword',441,1381);
INSERT INTO `mob_skill_lists` VALUES ('Aern_sword',441,1382);
INSERT INTO `mob_skill_lists` VALUES ('Aern_sword',441,1383);
INSERT INTO `mob_skill_lists` VALUES ('Aern_dagger',442,1378);
INSERT INTO `mob_skill_lists` VALUES ('Aern_dagger',442,1379);
INSERT INTO `mob_skill_lists` VALUES ('Aern_dagger',442,1380);
INSERT INTO `mob_skill_lists` VALUES ('Aern_dagger',442,1381);
INSERT INTO `mob_skill_lists` VALUES ('Aern_dagger',442,1382);
INSERT INTO `mob_skill_lists` VALUES ('Aern_dagger',442,1384);
INSERT INTO `mob_skill_lists` VALUES ('Aern_axe',443,1378);
INSERT INTO `mob_skill_lists` VALUES ('Aern_axe',443,1379);
INSERT INTO `mob_skill_lists` VALUES ('Aern_axe',443,1380);
INSERT INTO `mob_skill_lists` VALUES ('Aern_axe',443,1381);
INSERT INTO `mob_skill_lists` VALUES ('Aern_axe',443,1382);
INSERT INTO `mob_skill_lists` VALUES ('Aern_axe',443,1385);
-- 444: Larzos
-- 445: Portia
-- 446: Ragelise
INSERT INTO `mob_skill_lists` VALUES ('Dullahan',447,3218);
INSERT INTO `mob_skill_lists` VALUES ('Dullahan',447,3219);
INSERT INTO `mob_skill_lists` VALUES ('Dullahan',447,3220);
INSERT INTO `mob_skill_lists` VALUES ('Dullahan',447,3221);
INSERT INTO `mob_skill_lists` VALUES ('Fluturini',448,3152);
INSERT INTO `mob_skill_lists` VALUES ('Fluturini',448,3153);
INSERT INTO `mob_skill_lists` VALUES ('Fluturini',448,3154);
INSERT INTO `mob_skill_lists` VALUES ('Fluturini',448,3155);
INSERT INTO `mob_skill_lists` VALUES ('Fluturini',448,3156);
INSERT INTO `mob_skill_lists` VALUES ('Bahamut',449,1542);
INSERT INTO `mob_skill_lists` VALUES ('Bahamut',449,1543);
INSERT INTO `mob_skill_lists` VALUES ('Bahamut',449,1544);
INSERT INTO `mob_skill_lists` VALUES ('Bahamut',449,1545);
INSERT INTO `mob_skill_lists` VALUES ('Bahamut',449,1546);
INSERT INTO `mob_skill_lists` VALUES ('Bahamut',449,1547);
INSERT INTO `mob_skill_lists` VALUES ('Bahamut',449,1548);
INSERT INTO `mob_skill_lists` VALUES ('Bahamut',449,1549);
INSERT INTO `mob_skill_lists` VALUES ('Bahamut',449,1551);
INSERT INTO `mob_skill_lists` VALUES ('Bahamut',449,1552);
INSERT INTO `mob_skill_lists` VALUES ('Bahamut',449,1553);
INSERT INTO `mob_skill_lists` VALUES ('Caturae',450,2566);
INSERT INTO `mob_skill_lists` VALUES ('Caturae',450,2567);
INSERT INTO `mob_skill_lists` VALUES ('Caturae',450,2568);
INSERT INTO `mob_skill_lists` VALUES ('Caturae',450,2569);
INSERT INTO `mob_skill_lists` VALUES ('Caturae',450,2570);
INSERT INTO `mob_skill_lists` VALUES ('Caturae',450,2571);
INSERT INTO `mob_skill_lists` VALUES ('Caturae',450,2572);
INSERT INTO `mob_skill_lists` VALUES ('Caturae',450,2573);
INSERT INTO `mob_skill_lists` VALUES ('Caturae',450,2634);
INSERT INTO `mob_skill_lists` VALUES ('Caturae',450,2635);
-- INSERT INTO `mob_skill_lists` VALUES ('Caturae',450,2636);
INSERT INTO `mob_skill_lists` VALUES ('Caturae',450,2637);
INSERT INTO `mob_skill_lists` VALUES ('Caturae',450,2692);
-- INSERT INTO `mob_skill_lists` VALUES ('Caturae',450,2700);
INSERT INTO `mob_skill_lists` VALUES ('Pteraketos',451,2868);
INSERT INTO `mob_skill_lists` VALUES ('Pteraketos',451,2869);
INSERT INTO `mob_skill_lists` VALUES ('Pteraketos',451,2870);
INSERT INTO `mob_skill_lists` VALUES ('Pteraketos',451,2871);
INSERT INTO `mob_skill_lists` VALUES ('Pteraketos',451,2872);
INSERT INTO `mob_skill_lists` VALUES ('Pteraketos',451,2873);
INSERT INTO `mob_skill_lists` VALUES ('Pteraketos',451,2874);
INSERT INTO `mob_skill_lists` VALUES ('Pteraketos',451,2875);
INSERT INTO `mob_skill_lists` VALUES ('Pteraketos',451,2876);
INSERT INTO `mob_skill_lists` VALUES ('Rockfin',452,3011);
INSERT INTO `mob_skill_lists` VALUES ('Rockfin',452,3012);
INSERT INTO `mob_skill_lists` VALUES ('Rockfin',452,3013);
INSERT INTO `mob_skill_lists` VALUES ('Rockfin',452,3014);
INSERT INTO `mob_skill_lists` VALUES ('Rockfin',452,3015);
INSERT INTO `mob_skill_lists` VALUES ('Rockfin',452,3016);
INSERT INTO `mob_skill_lists` VALUES ('Belladona',453,2880);
INSERT INTO `mob_skill_lists` VALUES ('Belladona',453,2881);
INSERT INTO `mob_skill_lists` VALUES ('Belladona',453,2882);
INSERT INTO `mob_skill_lists` VALUES ('Belladona',453,2883);
INSERT INTO `mob_skill_lists` VALUES ('Belladona',453,2884);
INSERT INTO `mob_skill_lists` VALUES ('Belladona',453,2885);
INSERT INTO `mob_skill_lists` VALUES ('Tulfaire',454,3063);
INSERT INTO `mob_skill_lists` VALUES ('Tulfaire',454,3064);
INSERT INTO `mob_skill_lists` VALUES ('Tulfaire',454,3065);
INSERT INTO `mob_skill_lists` VALUES ('Tulfaire',454,3066);
INSERT INTO `mob_skill_lists` VALUES ('Leafkin',455,2978);
INSERT INTO `mob_skill_lists` VALUES ('Leafkin',455,2979);
INSERT INTO `mob_skill_lists` VALUES ('Leafkin',455,2980);
INSERT INTO `mob_skill_lists` VALUES ('Leafkin',455,2981);
INSERT INTO `mob_skill_lists` VALUES ('Leafkin',455,2982);
INSERT INTO `mob_skill_lists` VALUES ('Colkhab',456,3002);
INSERT INTO `mob_skill_lists` VALUES ('Colkhab',456,3003);
INSERT INTO `mob_skill_lists` VALUES ('Colkhab',456,3004);
INSERT INTO `mob_skill_lists` VALUES ('Colkhab',456,3005);
INSERT INTO `mob_skill_lists` VALUES ('Colkhab',456,3006);
INSERT INTO `mob_skill_lists` VALUES ('Colkhab',456,3007);
INSERT INTO `mob_skill_lists` VALUES ('Kumhau',457,3137);
INSERT INTO `mob_skill_lists` VALUES ('Kumhau',457,3138);
INSERT INTO `mob_skill_lists` VALUES ('Kumhau',457,3139);
INSERT INTO `mob_skill_lists` VALUES ('Kumhau',457,3140);
INSERT INTO `mob_skill_lists` VALUES ('Kumhau',457,3141);
INSERT INTO `mob_skill_lists` VALUES ('Kumhau',457,3142);
INSERT INTO `mob_skill_lists` VALUES ('Raaz',458,3148);
INSERT INTO `mob_skill_lists` VALUES ('Raaz',458,3149);
INSERT INTO `mob_skill_lists` VALUES ('Raaz',458,3150);
INSERT INTO `mob_skill_lists` VALUES ('Raaz',458,3151);
INSERT INTO `mob_skill_lists` VALUES ('Yztarg',459,2922);
INSERT INTO `mob_skill_lists` VALUES ('Yztarg',459,2923);
INSERT INTO `mob_skill_lists` VALUES ('Yztarg',459,2924);
INSERT INTO `mob_skill_lists` VALUES ('Yztarg',459,2925);
INSERT INTO `mob_skill_lists` VALUES ('Yztarg',459,2926);
INSERT INTO `mob_skill_lists` VALUES ('Hurkan',460,3073);
INSERT INTO `mob_skill_lists` VALUES ('Hurkan',460,3074);
INSERT INTO `mob_skill_lists` VALUES ('Hurkan',460,3075);
INSERT INTO `mob_skill_lists` VALUES ('Hurkan',460,3076);
INSERT INTO `mob_skill_lists` VALUES ('Hurkan',460,3077);
INSERT INTO `mob_skill_lists` VALUES ('Hurkan',460,3078);
INSERT INTO `mob_skill_lists` VALUES ('Achuka',461,3020);
INSERT INTO `mob_skill_lists` VALUES ('Achuka',461,3021);
INSERT INTO `mob_skill_lists` VALUES ('Achuka',461,3022);
INSERT INTO `mob_skill_lists` VALUES ('Achuka',461,3023);
INSERT INTO `mob_skill_lists` VALUES ('Achuka',461,3024);
INSERT INTO `mob_skill_lists` VALUES ('Achuka',461,3025);
INSERT INTO `mob_skill_lists` VALUES ('Achuka',461,3026);
INSERT INTO `mob_skill_lists` VALUES ('Provenance_watcher',462,2515);
INSERT INTO `mob_skill_lists` VALUES ('Provenance_watcher',462,2839);
INSERT INTO `mob_skill_lists` VALUES ('Provenance_watcher',462,2840);
INSERT INTO `mob_skill_lists` VALUES ('Provenance_watcher',462,2841);
INSERT INTO `mob_skill_lists` VALUES ('Provenance_watcher',462,2842);
INSERT INTO `mob_skill_lists` VALUES ('Provenance_watcher',462,2843);
INSERT INTO `mob_skill_lists` VALUES ('Provenance_watcher',462,2844);
INSERT INTO `mob_skill_lists` VALUES ('Provenance_watcher',462,2852);
INSERT INTO `mob_skill_lists` VALUES ('Provenance_watcher',462,2853);
INSERT INTO `mob_skill_lists` VALUES ('Provenance_watcher',462,2854);
INSERT INTO `mob_skill_lists` VALUES ('Provenance_watcher',462,2856);
INSERT INTO `mob_skill_lists` VALUES ('Provenance_watcher',462,2857);
INSERT INTO `mob_skill_lists` VALUES ('Provenance_watcher',462,2858);
INSERT INTO `mob_skill_lists` VALUES ('Provenance_watcher',462,2859);
INSERT INTO `mob_skill_lists` VALUES ('Provenance_watcher',462,2860);
INSERT INTO `mob_skill_lists` VALUES ('Provenance_watcher',462,2861);
INSERT INTO `mob_skill_lists` VALUES ('Panopt',463,3030);
INSERT INTO `mob_skill_lists` VALUES ('Panopt',463,3031);
INSERT INTO `mob_skill_lists` VALUES ('Panopt',463,3032);
INSERT INTO `mob_skill_lists` VALUES ('Panopt',463,3033);
INSERT INTO `mob_skill_lists` VALUES ('Snapweed',464,3097);
INSERT INTO `mob_skill_lists` VALUES ('Snapweed',464,3098);
INSERT INTO `mob_skill_lists` VALUES ('Snapweed',464,3099);
INSERT INTO `mob_skill_lists` VALUES ('Snapweed',464,3101);
INSERT INTO `mob_skill_lists` VALUES ('Snapweed',464,3102);
INSERT INTO `mob_skill_lists` VALUES ('Yumcax',465,3057);
INSERT INTO `mob_skill_lists` VALUES ('Yumcax',465,3058);
INSERT INTO `mob_skill_lists` VALUES ('Yumcax',465,3059);
INSERT INTO `mob_skill_lists` VALUES ('Yumcax',465,3060);
INSERT INTO `mob_skill_lists` VALUES ('Yumcax',465,3061);
INSERT INTO `mob_skill_lists` VALUES ('Yumcax',465,3062);
INSERT INTO `mob_skill_lists` VALUES ('Muq_Shabeel',466,480); -- petrifactive_breath
INSERT INTO `mob_skill_lists` VALUES ('Gallu',467,2784);
INSERT INTO `mob_skill_lists` VALUES ('Gallu',467,2785);
INSERT INTO `mob_skill_lists` VALUES ('Gallu',467,2786);
INSERT INTO `mob_skill_lists` VALUES ('Gallu',467,2787);
INSERT INTO `mob_skill_lists` VALUES ('Gallu',467,2788);
INSERT INTO `mob_skill_lists` VALUES ('Gallu',467,2789);
INSERT INTO `mob_skill_lists` VALUES ('Gallu',467,2790);
INSERT INTO `mob_skill_lists` VALUES ('Umbril',468,2970);
INSERT INTO `mob_skill_lists` VALUES ('Umbril',468,2971);
INSERT INTO `mob_skill_lists` VALUES ('Umbril',468,2972);
INSERT INTO `mob_skill_lists` VALUES ('Macan_Gadangan',469,480); -- petrifactive_breath
INSERT INTO `mob_skill_lists` VALUES ('Macan_Gadangan',469,483); -- charged_whisker
INSERT INTO `mob_skill_lists` VALUES ('Yilbegan',470,2519);
INSERT INTO `mob_skill_lists` VALUES ('Yilbegan',470,2520);
INSERT INTO `mob_skill_lists` VALUES ('Yilbegan',470,2521);
INSERT INTO `mob_skill_lists` VALUES ('Yilbegan',470,2522);
INSERT INTO `mob_skill_lists` VALUES ('Yilbegan',470,2523);
INSERT INTO `mob_skill_lists` VALUES ('Yilbegan',470,2524);
INSERT INTO `mob_skill_lists` VALUES ('Yilbegan',470,2525);
INSERT INTO `mob_skill_lists` VALUES ('Yilbegan',470,2526);
INSERT INTO `mob_skill_lists` VALUES ('Yilbegan',470,2527);
INSERT INTO `mob_skill_lists` VALUES ('Yilbegan',470,2528);
INSERT INTO `mob_skill_lists` VALUES ('Yilbegan',470,2529);
INSERT INTO `mob_skill_lists` VALUES ('Yilbegan',470,2530);
INSERT INTO `mob_skill_lists` VALUES ('Harpeia',471,2725);
INSERT INTO `mob_skill_lists` VALUES ('Harpeia',471,2726);
INSERT INTO `mob_skill_lists` VALUES ('Harpeia',471,2727);
INSERT INTO `mob_skill_lists` VALUES ('Harpeia',471,2728);
INSERT INTO `mob_skill_lists` VALUES ('Harpeia',471,2729);
INSERT INTO `mob_skill_lists` VALUES ('Harpeia',471,2730);
-- INSERT INTO `mob_skill_lists` VALUES ('Harpeia',471,2758);
-- INSERT INTO `mob_skill_lists` VALUES ('Naraka',472,2501);
-- INSERT INTO `mob_skill_lists` VALUES ('Naraka',472,2555);
INSERT INTO `mob_skill_lists` VALUES ('Naraka',472,2684);
INSERT INTO `mob_skill_lists` VALUES ('Naraka',472,2685);
INSERT INTO `mob_skill_lists` VALUES ('Naraka',472,2686);
INSERT INTO `mob_skill_lists` VALUES ('Naraka',472,2687);
INSERT INTO `mob_skill_lists` VALUES ('Naraka',472,2688);
INSERT INTO `mob_skill_lists` VALUES ('Naraka',472,2689);
INSERT INTO `mob_skill_lists` VALUES ('Naraka',472,2690);
INSERT INTO `mob_skill_lists` VALUES ('Naraka',472,2691);
INSERT INTO `mob_skill_lists` VALUES ('Naraka',472,2714);
INSERT INTO `mob_skill_lists` VALUES ('Naraka',472,2715);
INSERT INTO `mob_skill_lists` VALUES ('Naraka',472,2716);
INSERT INTO `mob_skill_lists` VALUES ('Naraka',472,2717);
INSERT INTO `mob_skill_lists` VALUES ('Naraka',472,2718);
INSERT INTO `mob_skill_lists` VALUES ('Naraka',472,2719);
INSERT INTO `mob_skill_lists` VALUES ('Naraka',472,2720);
INSERT INTO `mob_skill_lists` VALUES ('Naraka',472,2721);
INSERT INTO `mob_skill_lists` VALUES ('Lady_Lilith',473,2675);
INSERT INTO `mob_skill_lists` VALUES ('Lady_Lilith',473,2676);
INSERT INTO `mob_skill_lists` VALUES ('Lady_Lilith',473,2677);
INSERT INTO `mob_skill_lists` VALUES ('Lady_Lilith',473,2678);
INSERT INTO `mob_skill_lists` VALUES ('Lady_Lilith',473,2679);
INSERT INTO `mob_skill_lists` VALUES ('Lady_Lilith',473,2680);
-- 474: Lilith_Ascendant
INSERT INTO `mob_skill_lists` VALUES ('Shinryu',475,2650);
INSERT INTO `mob_skill_lists` VALUES ('Shinryu',475,2651);
INSERT INTO `mob_skill_lists` VALUES ('Shinryu',475,2652);
INSERT INTO `mob_skill_lists` VALUES ('Shinryu',475,2653);
INSERT INTO `mob_skill_lists` VALUES ('Shinryu',475,2654);
INSERT INTO `mob_skill_lists` VALUES ('Shinryu',475,2655);
INSERT INTO `mob_skill_lists` VALUES ('Shinryu',475,2656);
INSERT INTO `mob_skill_lists` VALUES ('Shinryu',475,2657);
INSERT INTO `mob_skill_lists` VALUES ('Shinryu',475,2658);
INSERT INTO `mob_skill_lists` VALUES ('Shinryu',475,2659);
INSERT INTO `mob_skill_lists` VALUES ('Shinryu',475,2660);
INSERT INTO `mob_skill_lists` VALUES ('Shinryu',475,2661);
INSERT INTO `mob_skill_lists` VALUES ('Shinryu',475,2662);
INSERT INTO `mob_skill_lists` VALUES ('Shinryu',475,2663);
INSERT INTO `mob_skill_lists` VALUES ('Shinryu',475,2664);
INSERT INTO `mob_skill_lists` VALUES ('Shinryu',475,2665);
INSERT INTO `mob_skill_lists` VALUES ('Shinryu',475,2666);
INSERT INTO `mob_skill_lists` VALUES ('Shinryu',475,2667);
INSERT INTO `mob_skill_lists` VALUES ('Shinryu',475,2668);
INSERT INTO `mob_skill_lists` VALUES ('Shinryu',475,2669);
INSERT INTO `mob_skill_lists` VALUES ('Shinryu',475,2670);
INSERT INTO `mob_skill_lists` VALUES ('Shinryu',475,2671);
INSERT INTO `mob_skill_lists` VALUES ('Shinryu',475,2708);
INSERT INTO `mob_skill_lists` VALUES ('Shinryu',475,2709);
INSERT INTO `mob_skill_lists` VALUES ('Prishe',476,1487);
INSERT INTO `mob_skill_lists` VALUES ('Prishe',476,1488);
INSERT INTO `mob_skill_lists` VALUES ('Prishe',476,1489);
INSERT INTO `mob_skill_lists` VALUES ('Prishe',476,1490);
INSERT INTO `mob_skill_lists` VALUES ('Selhteus',477,1508);
INSERT INTO `mob_skill_lists` VALUES ('Selhteus',477,1509);
INSERT INTO `mob_skill_lists` VALUES ('Selhteus',477,1510);
INSERT INTO `mob_skill_lists` VALUES ('God',478,1500);
INSERT INTO `mob_skill_lists` VALUES ('God',478,1501);
INSERT INTO `mob_skill_lists` VALUES ('God',478,1502);
INSERT INTO `mob_skill_lists` VALUES ('God',478,1503);
INSERT INTO `mob_skill_lists` VALUES ('God',478,1504);
INSERT INTO `mob_skill_lists` VALUES ('God',478,1505);
INSERT INTO `mob_skill_lists` VALUES ('God',478,1506);
INSERT INTO `mob_skill_lists` VALUES ('God',478,1507);
INSERT INTO `mob_skill_lists` VALUES ('King_Behemoth',479,628);
INSERT INTO `mob_skill_lists` VALUES ('King_Behemoth',479,629);
INSERT INTO `mob_skill_lists` VALUES ('King_Behemoth',479,630);
INSERT INTO `mob_skill_lists` VALUES ('King_Behemoth',479,631);
INSERT INTO `mob_skill_lists` VALUES ('King_Behemoth',479,632);
INSERT INTO `mob_skill_lists` VALUES ('King_Behemoth',479,633);
INSERT INTO `mob_skill_lists` VALUES ('Zeid',480,979); -- Power Slash
INSERT INTO `mob_skill_lists` VALUES ('Zeid',480,980); -- Freeze Bite
INSERT INTO `mob_skill_lists` VALUES ('Zeid',480,981); -- GroundStrike
INSERT INTO `mob_skill_lists` VALUES ('Zeid',480,982); -- Abyssal Drain
INSERT INTO `mob_skill_lists` VALUES ('Zeid',480,983); -- Abyssal strike
INSERT INTO `mob_skill_lists` VALUES ('Zeid',480,1002); -- Summonshadows
INSERT INTO `mob_skill_lists` VALUES ('Ajido-Marujido',481,988); -- Warp In (Works the same as Ealdnarche's)
INSERT INTO `mob_skill_lists` VALUES ('Ajido-Marujido',481,989); -- Warp Out (Works the same as Ealdnarche's)
INSERT INTO `mob_skill_lists` VALUES ('Volker',482,973); -- Red Lotus Blade
INSERT INTO `mob_skill_lists` VALUES ('Volker',482,974); -- Spirits Within
INSERT INTO `mob_skill_lists` VALUES ('Volker',482,975); -- Vorpal Blade
INSERT INTO `mob_skill_lists` VALUES ('Volker',482,976); -- Berserk-Ruf
INSERT INTO `mob_skill_lists` VALUES ('Trion',483,968); -- Red Lotus Blade
INSERT INTO `mob_skill_lists` VALUES ('Trion',483,969); -- Flat blade
INSERT INTO `mob_skill_lists` VALUES ('Trion',483,970); -- Savage blade
INSERT INTO `mob_skill_lists` VALUES ('Trion',483,971); -- Royal Bash
INSERT INTO `mob_skill_lists` VALUES ('Trion',483,972); -- Royal Savior
INSERT INTO `mob_skill_lists` VALUES ('Lilisette',484,2442);
INSERT INTO `mob_skill_lists` VALUES ('Lilisette',484,2443);
INSERT INTO `mob_skill_lists` VALUES ('Lilisette',484,2444);
INSERT INTO `mob_skill_lists` VALUES ('Lilisette',484,2445);
INSERT INTO `mob_skill_lists` VALUES ('Lilisette',484,2446);
INSERT INTO `mob_skill_lists` VALUES ('Lilisette',484,2447);
INSERT INTO `mob_skill_lists` VALUES ('Hadesv1',485,3389);
INSERT INTO `mob_skill_lists` VALUES ('Hadesv1',485,3390);
INSERT INTO `mob_skill_lists` VALUES ('Hadesv1',485,3391);
INSERT INTO `mob_skill_lists` VALUES ('Hadesv1',485,3392);
INSERT INTO `mob_skill_lists` VALUES ('Hadesv1',485,3393);
INSERT INTO `mob_skill_lists` VALUES ('Hadesv1',485,3394);
-- INSERT INTO `mob_skill_lists` VALUES ('Arciela',486,3081);
INSERT INTO `mob_skill_lists` VALUES ('Hadesv2',487,3399);
INSERT INTO `mob_skill_lists` VALUES ('Hadesv2',487,3400);
INSERT INTO `mob_skill_lists` VALUES ('Hadesv2',487,3401);
INSERT INTO `mob_skill_lists` VALUES ('Hadesv2',487,3402);
INSERT INTO `mob_skill_lists` VALUES ('Hadesv2',487,3403);
INSERT INTO `mob_skill_lists` VALUES ('Hadesv2',487,3404);
INSERT INTO `mob_skill_lists` VALUES ('Hadesv2',487,3405);
INSERT INTO `mob_skill_lists` VALUES ('Hadesv2',487,3406);
INSERT INTO `mob_skill_lists` VALUES ('Hadesv2',487,3407);
INSERT INTO `mob_skill_lists` VALUES ('Hadesv2',487,3408);
INSERT INTO `mob_skill_lists` VALUES ('Hadesv2',487,3409);
INSERT INTO `mob_skill_lists` VALUES ('Hadesv2',487,3410);
INSERT INTO `mob_skill_lists` VALUES ('Theodor',488,3380);
INSERT INTO `mob_skill_lists` VALUES ('Theodor',488,3381);
INSERT INTO `mob_skill_lists` VALUES ('Theodor',488,3382);
INSERT INTO `mob_skill_lists` VALUES ('Theodor',488,3383);
INSERT INTO `mob_skill_lists` VALUES ('Theodor',488,3384);
INSERT INTO `mob_skill_lists` VALUES ('Theodor',488,3385);
INSERT INTO `mob_skill_lists` VALUES ('Darrcuiln',489,3168);
INSERT INTO `mob_skill_lists` VALUES ('Darrcuiln',489,3169);
INSERT INTO `mob_skill_lists` VALUES ('Darrcuiln',489,3170);
INSERT INTO `mob_skill_lists` VALUES ('Darrcuiln',489,3171);
INSERT INTO `mob_skill_lists` VALUES ('Darrcuiln',489,3172);
INSERT INTO `mob_skill_lists` VALUES ('Dhokmak',490,3303);
INSERT INTO `mob_skill_lists` VALUES ('Dhokmak',490,3304);
INSERT INTO `mob_skill_lists` VALUES ('Dhokmak',490,3305);
INSERT INTO `mob_skill_lists` VALUES ('Dhokmak',490,3306);
INSERT INTO `mob_skill_lists` VALUES ('Dhokmak',490,3307);
INSERT INTO `mob_skill_lists` VALUES ('Dhokmak',490,3372);
INSERT INTO `mob_skill_lists` VALUES ('Dhokmak',490,3373);
INSERT INTO `mob_skill_lists` VALUES ('Dhokmak',490,3374);
INSERT INTO `mob_skill_lists` VALUES ('Dhokmak',490,3375);
INSERT INTO `mob_skill_lists` VALUES ('Dhokmak',490,3376);
INSERT INTO `mob_skill_lists` VALUES ('Morimar',491,3160);
INSERT INTO `mob_skill_lists` VALUES ('Morimar',491,3161);
INSERT INTO `mob_skill_lists` VALUES ('Morimar',491,3162);
INSERT INTO `mob_skill_lists` VALUES ('Morimar',491,3163);
INSERT INTO `mob_skill_lists` VALUES ('Morimar',491,3164);
INSERT INTO `mob_skill_lists` VALUES ('Sobbing_Eyes',492,437); -- death_ray
INSERT INTO `mob_skill_lists` VALUES ('Sobbing_Eyes',492,438); -- hex_eye
INSERT INTO `mob_skill_lists` VALUES ('Sobbing_Eyes',492,439); -- petro_gaze
INSERT INTO `mob_skill_lists` VALUES ('Sobbing_Eyes',492,440); -- catharsis
INSERT INTO `mob_skill_lists` VALUES ('Ashrakk',493,3363);
INSERT INTO `mob_skill_lists` VALUES ('Ashrakk',493,3364);
INSERT INTO `mob_skill_lists` VALUES ('Ashrakk',493,3365);
INSERT INTO `mob_skill_lists` VALUES ('Ashrakk',493,3366);
INSERT INTO `mob_skill_lists` VALUES ('Ashrakk',493,3367);
INSERT INTO `mob_skill_lists` VALUES ('Ashrakk',493,3368);
INSERT INTO `mob_skill_lists` VALUES ('Sekhmet',494,3414);
INSERT INTO `mob_skill_lists` VALUES ('Sekhmet',494,3415);
INSERT INTO `mob_skill_lists` VALUES ('Sekhmet',494,3416);
INSERT INTO `mob_skill_lists` VALUES ('Astral_Flow_Pet',495,839);
INSERT INTO `mob_skill_lists` VALUES ('Astral_Flow_Pet',495,912);
INSERT INTO `mob_skill_lists` VALUES ('Astral_Flow_Pet',495,913);
INSERT INTO `mob_skill_lists` VALUES ('Astral_Flow_Pet',495,914);
INSERT INTO `mob_skill_lists` VALUES ('Astral_Flow_Pet',495,915);
INSERT INTO `mob_skill_lists` VALUES ('Astral_Flow_Pet',495,916);
INSERT INTO `mob_skill_lists` VALUES ('Astral_Flow_Pet',495,917);
INSERT INTO `mob_skill_lists` VALUES ('Astral_Flow_Pet',495,918);
INSERT INTO `mob_skill_lists` VALUES ('ChanequeMandragora',496,2210);
INSERT INTO `mob_skill_lists` VALUES ('Gerjis',497,270); -- roar
INSERT INTO `mob_skill_lists` VALUES ('Gerjis',497,271); -- razor_fang
INSERT INTO `mob_skill_lists` VALUES ('Gerjis',497,273); -- claw_cyclone
INSERT INTO `mob_skill_lists` VALUES ('Gerjis',497,1322); -- gerjis_grip
-- INSERT INTO `mob_skill_lists` VALUES ('Gerjis',497,1681); -- crossthrash
-- 498: Cyranuce_M_Cutauleon
-- 499 to 699: free
INSERT INTO `mob_skill_lists` VALUES ('Demonic_Tiphia',700,334);
INSERT INTO `mob_skill_lists` VALUES ('Demonic_Tiphia',700,335);
INSERT INTO `mob_skill_lists` VALUES ('Demonic_Tiphia',700,336);
-- 701 to 702: free
INSERT INTO `mob_skill_lists` VALUES ('Cactrot_Rapido',703,321);
INSERT INTO `mob_skill_lists` VALUES ('Cactrot_Rapido',703,322);
INSERT INTO `mob_skill_lists` VALUES ('Cactrot_Rapido',703,324);
INSERT INTO `mob_skill_lists` VALUES ('Cactrot_Rapido',703,1120);
INSERT INTO `mob_skill_lists` VALUES ('Fee_special_attack',704,1671); -- ink_jet_alt
INSERT INTO `mob_skill_lists` VALUES ('Effigy_Shield',705,1075);
INSERT INTO `mob_skill_lists` VALUES ('Effigy_Shield',705,1076);
INSERT INTO `mob_skill_lists` VALUES ('Effigy_Shield',705,1077);
INSERT INTO `mob_skill_lists` VALUES ('Effigy_Shield',705,1078);
INSERT INTO `mob_skill_lists` VALUES ('Effigy_Shield',705,1079);
INSERT INTO `mob_skill_lists` VALUES ('Effigy_Shield',705,1080);
INSERT INTO `mob_skill_lists` VALUES ('Cerebrator',706,1243);
INSERT INTO `mob_skill_lists` VALUES ('Cerebrator',706,1244);
INSERT INTO `mob_skill_lists` VALUES ('Cerebrator',706,1245);
INSERT INTO `mob_skill_lists` VALUES ('Cerebrator',706,1248);
INSERT INTO `mob_skill_lists` VALUES ('Cerebrator',706,1251);
INSERT INTO `mob_skill_lists` VALUES ('Cerebrator',706,1252);
INSERT INTO `mob_skill_lists` VALUES ('Delver',707,1231);
INSERT INTO `mob_skill_lists` VALUES ('Delver',707,1232);
INSERT INTO `mob_skill_lists` VALUES ('Delver',707,1233);
INSERT INTO `mob_skill_lists` VALUES ('Delver',707,1234);
INSERT INTO `mob_skill_lists` VALUES ('Delver',707,1274);
INSERT INTO `mob_skill_lists` VALUES ('Propagator',708,741);
INSERT INTO `mob_skill_lists` VALUES ('Propagator',708,744);
INSERT INTO `mob_skill_lists` VALUES ('Propagator',708,747);
INSERT INTO `mob_skill_lists` VALUES ('Propagator',708,750);
INSERT INTO `mob_skill_lists` VALUES ('Propagator',708,752);
-- INSERT INTO `mob_skill_lists` VALUES ('Propagator',708,755);
INSERT INTO `mob_skill_lists` VALUES ('Jagil',709,449);
INSERT INTO `mob_skill_lists` VALUES ('Jagil',709,450);
INSERT INTO `mob_skill_lists` VALUES ('Jagil',709,451);
INSERT INTO `mob_skill_lists` VALUES ('Jagil',709,453);
INSERT INTO `mob_skill_lists` VALUES ('Jagil',709,454);
INSERT INTO `mob_skill_lists` VALUES ('Jagil',709,641);
INSERT INTO `mob_skill_lists` VALUES ('DynamisYagudoNM',710,617);
INSERT INTO `mob_skill_lists` VALUES ('DynamisYagudoNM',710,618);
INSERT INTO `mob_skill_lists` VALUES ('DynamisYagudoNM',710,619);
INSERT INTO `mob_skill_lists` VALUES ('DynamisYagudoNM',710,620);
INSERT INTO `mob_skill_lists` VALUES ('DynamisYagudoNM',710,633);
INSERT INTO `mob_skill_lists` VALUES ('DynamisYagudoNM',710,1067);
INSERT INTO `mob_skill_lists` VALUES ('Petrifying_Pair',711,370); -- baleful_gaze
INSERT INTO `mob_skill_lists` VALUES ('Petrifying_Pair',711,373); -- secretion
INSERT INTO `mob_skill_lists` VALUES ('Sahagin DRG',712,770);
INSERT INTO `mob_skill_lists` VALUES ('Sahagin DRG',712,771);
INSERT INTO `mob_skill_lists` VALUES ('Sahagin DRG',712,774);
INSERT INTO `mob_skill_lists` VALUES ('Sahagin DRG',712,777);
INSERT INTO `mob_skill_lists` VALUES ('Sahagin DRG',712,780);
INSERT INTO `mob_skill_lists` VALUES ('Orc DRG',713,605);
INSERT INTO `mob_skill_lists` VALUES ('Orc DRG',713,606);
INSERT INTO `mob_skill_lists` VALUES ('Orc DRG',713,607);
INSERT INTO `mob_skill_lists` VALUES ('Orc DRG',713,608);
INSERT INTO `mob_skill_lists` VALUES ('Orc DRG',713,609);
INSERT INTO `mob_skill_lists` VALUES ('Orc DRG',713,633);
INSERT INTO `mob_skill_lists` VALUES ('Orc DRG',713,1064);
INSERT INTO `mob_skill_lists` VALUES ('MobWyvern',714,900);
INSERT INTO `mob_skill_lists` VALUES ('MobWyvern',714,901);
INSERT INTO `mob_skill_lists` VALUES ('MobWyvern',714,902);
INSERT INTO `mob_skill_lists` VALUES ('MobWyvern',714,903);
INSERT INTO `mob_skill_lists` VALUES ('MobWyvern',714,904);
INSERT INTO `mob_skill_lists` VALUES ('MobWyvern',714,905);
INSERT INTO `mob_skill_lists` VALUES ('Mob_Avatar_Ifrit',715,843);
INSERT INTO `mob_skill_lists` VALUES ('Mob_Avatar_Ifrit',715,844);
INSERT INTO `mob_skill_lists` VALUES ('Mob_Avatar_Ifrit',715,846);
INSERT INTO `mob_skill_lists` VALUES ('Mob_Avatar_Titan',716,852);
INSERT INTO `mob_skill_lists` VALUES ('Mob_Avatar_Titan',716,853);
INSERT INTO `mob_skill_lists` VALUES ('Mob_Avatar_Titan',716,855);
INSERT INTO `mob_skill_lists` VALUES ('Mob_Avatar_Levi',717,860);
INSERT INTO `mob_skill_lists` VALUES ('Mob_Avatar_Levi',717,861);
INSERT INTO `mob_skill_lists` VALUES ('Mob_Avatar_Levi',717,864);
INSERT INTO `mob_skill_lists` VALUES ('Mob_Avatar_Garuda',718,869);
INSERT INTO `mob_skill_lists` VALUES ('Mob_Avatar_Garuda',718,871);
INSERT INTO `mob_skill_lists` VALUES ('Mob_Avatar_Garuda',718,873);
INSERT INTO `mob_skill_lists` VALUES ('Mob_Avatar_Shiva',719,878);
INSERT INTO `mob_skill_lists` VALUES ('Mob_Avatar_Shiva',719,880);
INSERT INTO `mob_skill_lists` VALUES ('Mob_Avatar_Shiva',719,882);
INSERT INTO `mob_skill_lists` VALUES ('Mob_Avatar_Ramuh',720,888);
INSERT INTO `mob_skill_lists` VALUES ('Mob_Avatar_Ramuh',720,889);
INSERT INTO `mob_skill_lists` VALUES ('Mob_Avatar_Ramuh',720,891);
INSERT INTO `mob_skill_lists` VALUES ('Mob_Avatar_Carbuncle',721,909);
INSERT INTO `mob_skill_lists` VALUES ('Mob_Avatar_Carbuncle',721,910);
INSERT INTO `mob_skill_lists` VALUES ('Mob_Avatar_Carbuncle',721,911);
INSERT INTO `mob_skill_lists` VALUES ('Prune',722,325);
INSERT INTO `mob_skill_lists` VALUES ('Prune',722,414);
INSERT INTO `mob_skill_lists` VALUES ('Prune',722,415);
INSERT INTO `mob_skill_lists` VALUES ('Prune',722,416);
INSERT INTO `mob_skill_lists` VALUES ('Prune',722,417);
INSERT INTO `mob_skill_lists` VALUES ('Prune',722,418);
INSERT INTO `mob_skill_lists` VALUES ('Prune',722,420);
INSERT INTO `mob_skill_lists` VALUES ('Prune',722,421);
INSERT INTO `mob_skill_lists` VALUES ('Prune',722,423);
INSERT INTO `mob_skill_lists` VALUES ('Phoedme',723,327);
INSERT INTO `mob_skill_lists` VALUES ('Phoedme',723,414);
INSERT INTO `mob_skill_lists` VALUES ('Phoedme',723,415);
INSERT INTO `mob_skill_lists` VALUES ('Phoedme',723,416);
INSERT INTO `mob_skill_lists` VALUES ('Phoedme',723,417);
INSERT INTO `mob_skill_lists` VALUES ('Phoedme',723,418);
INSERT INTO `mob_skill_lists` VALUES ('Phoedme',723,421);
INSERT INTO `mob_skill_lists` VALUES ('Phoedme',723,420);
INSERT INTO `mob_skill_lists` VALUES ('Phoedme',723,423);
INSERT INTO `mob_skill_lists` VALUES ('Pepper',724,326);
INSERT INTO `mob_skill_lists` VALUES ('Pepper',724,414);
INSERT INTO `mob_skill_lists` VALUES ('Pepper',724,415);
INSERT INTO `mob_skill_lists` VALUES ('Pepper',724,416);
INSERT INTO `mob_skill_lists` VALUES ('Pepper',724,417);
INSERT INTO `mob_skill_lists` VALUES ('Pepper',724,418);
INSERT INTO `mob_skill_lists` VALUES ('Pepper',724,420);
INSERT INTO `mob_skill_lists` VALUES ('Pepper',724,421);
INSERT INTO `mob_skill_lists` VALUES ('Pepper',724,423);
INSERT INTO `mob_skill_lists` VALUES ('Medusa',725,1808);
INSERT INTO `mob_skill_lists` VALUES ('Medusa',725,1809);
INSERT INTO `mob_skill_lists` VALUES ('Medusa',725,1810);
INSERT INTO `mob_skill_lists` VALUES ('Medusa',725,1812);
INSERT INTO `mob_skill_lists` VALUES ('Medusa',725,1813);
INSERT INTO `mob_skill_lists` VALUES ('Medusa',725,1814);
INSERT INTO `mob_skill_lists` VALUES ('Bahamut',726,1542);
INSERT INTO `mob_skill_lists` VALUES ('Bahamut',726,1543);
INSERT INTO `mob_skill_lists` VALUES ('Bahamut',726,1544);
INSERT INTO `mob_skill_lists` VALUES ('Bahamut',726,1545);
INSERT INTO `mob_skill_lists` VALUES ('Bahamut',726,1546);
INSERT INTO `mob_skill_lists` VALUES ('Bahamut',726,1547);
INSERT INTO `mob_skill_lists` VALUES ('Bahamut',726,1548);
INSERT INTO `mob_skill_lists` VALUES ('Bahamut',726,1549);
INSERT INTO `mob_skill_lists` VALUES ('Bahamut',726,1551);
INSERT INTO `mob_skill_lists` VALUES ('Bahamut',726,1552);
INSERT INTO `mob_skill_lists` VALUES ('Bahamut',726,1553);
INSERT INTO `mob_skill_lists` VALUES ('Proto-Omega',727,1525);
INSERT INTO `mob_skill_lists` VALUES ('Proto-Omega',727,1526);
INSERT INTO `mob_skill_lists` VALUES ('Proto-Omega',727,1527);
INSERT INTO `mob_skill_lists` VALUES ('Proto-Omega',727,1528);
INSERT INTO `mob_skill_lists` VALUES ('Proto-Omega',727,1529);
INSERT INTO `mob_skill_lists` VALUES ('Proto-Omega',727,1530);
INSERT INTO `mob_skill_lists` VALUES ('Proto-Omega',727,1532);
INSERT INTO `mob_skill_lists` VALUES ('Proto-Omega',727,1533);
INSERT INTO `mob_skill_lists` VALUES ('Proto-Omega',727,1534);
-- INSERT INTO `mob_skill_lists` VALUES ('Proto-Omega',727,1536);
INSERT INTO `mob_skill_lists` VALUES ('Proto-Omega',727,1538);
INSERT INTO `mob_skill_lists` VALUES ('Proto-Omega',727,1539);
INSERT INTO `mob_skill_lists` VALUES ('Ultima',728,1259);
INSERT INTO `mob_skill_lists` VALUES ('Ultima',728,1260);
INSERT INTO `mob_skill_lists` VALUES ('Ultima',728,1261);
INSERT INTO `mob_skill_lists` VALUES ('Ultima',728,1262);
INSERT INTO `mob_skill_lists` VALUES ('Ultima',728,1263);
INSERT INTO `mob_skill_lists` VALUES ('Ultima',728,1264);
INSERT INTO `mob_skill_lists` VALUES ('Ultima',728,1265);
INSERT INTO `mob_skill_lists` VALUES ('Ultima',728,1266);
INSERT INTO `mob_skill_lists` VALUES ('Ultima',728,1267);
INSERT INTO `mob_skill_lists` VALUES ('Ultima',728,1268);
INSERT INTO `mob_skill_lists` VALUES ('Ultima',728,1269);
INSERT INTO `mob_skill_lists` VALUES ('Ultima',728,1270);
INSERT INTO `mob_skill_lists` VALUES ('Proto-Ultima',729,1259);
INSERT INTO `mob_skill_lists` VALUES ('Proto-Ultima',729,1260);
INSERT INTO `mob_skill_lists` VALUES ('Proto-Ultima',729,1261);
INSERT INTO `mob_skill_lists` VALUES ('Proto-Ultima',729,1262);
INSERT INTO `mob_skill_lists` VALUES ('Proto-Ultima',729,1263);
INSERT INTO `mob_skill_lists` VALUES ('Proto-Ultima',729,1264);
INSERT INTO `mob_skill_lists` VALUES ('Proto-Ultima',729,1265);
INSERT INTO `mob_skill_lists` VALUES ('Proto-Ultima',729,1266);
INSERT INTO `mob_skill_lists` VALUES ('Proto-Ultima',729,1267);
INSERT INTO `mob_skill_lists` VALUES ('Proto-Ultima',729,1268);
INSERT INTO `mob_skill_lists` VALUES ('Proto-Ultima',729,1269);
INSERT INTO `mob_skill_lists` VALUES ('Proto-Ultima',729,1521);
INSERT INTO `mob_skill_lists` VALUES ('Proto-Ultima',729,1522);
INSERT INTO `mob_skill_lists` VALUES ('Proto-Ultima',729,1523);
INSERT INTO `mob_skill_lists` VALUES ('Proto-Ultima',729,1540);
INSERT INTO `mob_skill_lists` VALUES ('Tiamat-Flying-Attack',730,1278);
INSERT INTO `mob_skill_lists` VALUES ('Ouryu-Flying-Attack',731,1298);
INSERT INTO `mob_skill_lists` VALUES ('Jormungand-Flying-Attack',732,1288);
INSERT INTO `mob_skill_lists` VALUES ('Jug_Hare', 733, 656);
INSERT INTO `mob_skill_lists` VALUES ('Jug_Hare', 733, 657);
INSERT INTO `mob_skill_lists` VALUES ('Jug_Hare', 733, 658);
INSERT INTO `mob_skill_lists` VALUES ('Jug_Mandragora', 734, 659);
INSERT INTO `mob_skill_lists` VALUES ('Jug_Mandragora', 734, 660);
INSERT INTO `mob_skill_lists` VALUES ('Jug_Mandragora', 734, 661);
INSERT INTO `mob_skill_lists` VALUES ('Jug_Mandragora', 734, 662);
INSERT INTO `mob_skill_lists` VALUES ('Jug_Mandragora', 734, 663);
INSERT INTO `mob_skill_lists` VALUES ('Jug_Tiger', 735, 664);
INSERT INTO `mob_skill_lists` VALUES ('Jug_Tiger', 735, 665);
INSERT INTO `mob_skill_lists` VALUES ('Jug_Tiger', 735, 666);
INSERT INTO `mob_skill_lists` VALUES ('Jug_Lizard', 736, 667);
INSERT INTO `mob_skill_lists` VALUES ('Jug_Lizard', 736, 668);
INSERT INTO `mob_skill_lists` VALUES ('Jug_Lizard', 736, 669);
INSERT INTO `mob_skill_lists` VALUES ('Jug_Lizard', 736, 670);
INSERT INTO `mob_skill_lists` VALUES ('Jug_Lizard', 736, 671);
INSERT INTO `mob_skill_lists` VALUES ('Jug_Lizard', 736, 672);
INSERT INTO `mob_skill_lists` VALUES ('Jug_Sheep', 737, 673);
INSERT INTO `mob_skill_lists` VALUES ('Jug_Sheep', 737, 674);
INSERT INTO `mob_skill_lists` VALUES ('Jug_Sheep', 737, 675);
INSERT INTO `mob_skill_lists` VALUES ('Jug_Sheep', 737, 676);
INSERT INTO `mob_skill_lists` VALUES ('Jug_Crab', 738, 677);
INSERT INTO `mob_skill_lists` VALUES ('Jug_Crab', 738, 678);
INSERT INTO `mob_skill_lists` VALUES ('Jug_Crab', 738, 679);
INSERT INTO `mob_skill_lists` VALUES ('Jug_Crab', 738, 680);
INSERT INTO `mob_skill_lists` VALUES ('Jug_Crab', 738, 681);
INSERT INTO `mob_skill_lists` VALUES ('Jug_Cactuar', 739, 682);
INSERT INTO `mob_skill_lists` VALUES ('Jug_Cactuar', 739, 683);
INSERT INTO `mob_skill_lists` VALUES ('Jug_Funguar', 740, 684);
INSERT INTO `mob_skill_lists` VALUES ('Jug_Funguar', 740, 685);
INSERT INTO `mob_skill_lists` VALUES ('Jug_Funguar', 740, 686);
INSERT INTO `mob_skill_lists` VALUES ('Jug_Funguar', 740, 687);
INSERT INTO `mob_skill_lists` VALUES ('Jug_Fly', 742, 697);
INSERT INTO `mob_skill_lists` VALUES ('Jug_Antlion', 743, 698);
INSERT INTO `mob_skill_lists` VALUES ('Jug_Antlion', 743, 699);
INSERT INTO `mob_skill_lists` VALUES ('Jug_Antlion', 743, 700);
INSERT INTO `mob_skill_lists` VALUES ('Jug_Antlion', 743, 701);
INSERT INTO `mob_skill_lists` VALUES ('Jug_Flytrap', 744, 702);
INSERT INTO `mob_skill_lists` VALUES ('Jug_Flytrap', 744, 703);
INSERT INTO `mob_skill_lists` VALUES ('Jug_Flytrap', 744, 704);
INSERT INTO `mob_skill_lists` VALUES ('Jug_Eft', 745, 705);
INSERT INTO `mob_skill_lists` VALUES ('Jug_Eft', 745, 706);
INSERT INTO `mob_skill_lists` VALUES ('Jug_Eft', 745, 707);
INSERT INTO `mob_skill_lists` VALUES ('Jug_Eft', 745, 708);
INSERT INTO `mob_skill_lists` VALUES ('Jug_Eft', 745, 709);
INSERT INTO `mob_skill_lists` VALUES ('Jug_Diremite', 746, 710);
INSERT INTO `mob_skill_lists` VALUES ('Jug_Diremite', 746, 713);
INSERT INTO `mob_skill_lists` VALUES ('Jug_Coeurl', 747, 714);
INSERT INTO `mob_skill_lists` VALUES ('Jug_Coeurl', 747, 715);
INSERT INTO `mob_skill_lists` VALUES ('Jug_Leech', 748, 716);
INSERT INTO `mob_skill_lists` VALUES ('Jug_Leech', 748, 717);
INSERT INTO `mob_skill_lists` VALUES ('Jug_Leech', 748, 724);
INSERT INTO `mob_skill_lists` VALUES ('Jug_Leech', 748, 725);
INSERT INTO `mob_skill_lists` VALUES ('Jug_SnowHare', 749, 656);
INSERT INTO `mob_skill_lists` VALUES ('Jug_SnowHare', 749, 658);
INSERT INTO `mob_skill_lists` VALUES ('Jug_SnowHare', 749, 718);
INSERT INTO `mob_skill_lists` VALUES ('Jug_SnowHare', 749, 719);
INSERT INTO `mob_skill_lists` VALUES ('Jug_Ladybug', 750, 720);
INSERT INTO `mob_skill_lists` VALUES ('Jug_Ladybug', 750, 721);
INSERT INTO `mob_skill_lists` VALUES ('Jug_Ladybug', 750, 722);
INSERT INTO `mob_skill_lists` VALUES ('Jug_Raptor', 751, 727);
INSERT INTO `mob_skill_lists` VALUES ('Jug_Raptor', 751, 728);
INSERT INTO `mob_skill_lists` VALUES ('Jug_Raptor', 751, 729);
INSERT INTO `mob_skill_lists` VALUES ('Jug_Hippogryph', 753, 733);
INSERT INTO `mob_skill_lists` VALUES ('Jug_Apkallu', 755, 741);
INSERT INTO `mob_skill_lists` VALUES ('Jug_Pugil', 756, 742);
INSERT INTO `mob_skill_lists` VALUES ('Jug_Pugil', 756, 743);
INSERT INTO `mob_skill_lists` VALUES ('Jug_Pugil', 756, 744);
INSERT INTO `mob_skill_lists` VALUES ('Jug_Chapuli', 757, 745);
INSERT INTO `mob_skill_lists` VALUES ('Jug_Chapuli', 757, 746);
INSERT INTO `mob_skill_lists` VALUES ('Jug_Tulfaire', 758, 747);
INSERT INTO `mob_skill_lists` VALUES ('Jug_Tulfaire', 758, 748);
INSERT INTO `mob_skill_lists` VALUES ('Jug_Tulfaire', 758, 751);
INSERT INTO `mob_skill_lists` VALUES ('Jug_Raaz', 759, 749);
INSERT INTO `mob_skill_lists` VALUES ('Jug_Raaz', 759, 750);
INSERT INTO `mob_skill_lists` VALUES ('Jug_Snapweed', 760, 752);
INSERT INTO `mob_skill_lists` VALUES ('Jug_Snapweed', 760, 753);
INSERT INTO `mob_skill_lists` VALUES ('Jug_Snapweed', 760, 754);
INSERT INTO `mob_skill_lists` VALUES ('Jug_Snapweed', 760, 755);
INSERT INTO `mob_skill_lists` VALUES ('Jug_FlyHi', 761, 697);
INSERT INTO `mob_skill_lists` VALUES ('Jug_FlyHi', 761, 756);
INSERT INTO `mob_skill_lists` VALUES ('Jug_Acuex', 762, 757);
INSERT INTO `mob_skill_lists` VALUES ('Jug_Acuex', 762, 758);
INSERT INTO `mob_skill_lists` VALUES ('Jug_Colibri', 763, 759);
INSERT INTO `mob_skill_lists` VALUES ('Jug_Spider', 764, 760);
INSERT INTO `mob_skill_lists` VALUES ('Jug_Spider', 764, 761);
INSERT INTO `mob_skill_lists` VALUES ('Jug_Spider', 764, 762);
INSERT INTO `mob_skill_lists` VALUES ('Jug_Lynx', 765, 714);
INSERT INTO `mob_skill_lists` VALUES ('Jug_Lynx', 765, 715);
INSERT INTO `mob_skill_lists` VALUES ('Jug_Lycopodium', 766, 659);
INSERT INTO `mob_skill_lists` VALUES ('Jug_Lycopodium', 766, 661);
INSERT INTO `mob_skill_lists` VALUES ('Jug_Lycopodium', 766, 662);
INSERT INTO `mob_skill_lists` VALUES ('Jug_Lycopodium', 766, 663);
INSERT INTO `mob_skill_lists` VALUES ('Lamina-Hyakinthos', 767, 2210);
INSERT INTO `mob_skill_lists` VALUES ('Corse_NM_staff',768,530);
INSERT INTO `mob_skill_lists` VALUES ('Corse_NM_staff',768,531);
INSERT INTO `mob_skill_lists` VALUES ('Corse_NM_staff',768,532);
INSERT INTO `mob_skill_lists` VALUES ('Corse_NM_staff',768,533);
INSERT INTO `mob_skill_lists` VALUES ('Corse_NM_staff',768,1326);
INSERT INTO `mob_skill_lists` VALUES ('Corse_NM_staff',768,1329);
INSERT INTO `mob_skill_lists` VALUES ('Platoon_Scorpion',769,354); -- wild_rage
INSERT INTO `mob_skill_lists` VALUES ('Platoon_Scorpion',769,355); -- earth_pounder
INSERT INTO `mob_skill_lists` VALUES ('Hippomaritimus',770,449);
INSERT INTO `mob_skill_lists` VALUES ('Hippomaritimus',770,452);
INSERT INTO `mob_skill_lists` VALUES ('Rambukk',771,267);
INSERT INTO `mob_skill_lists` VALUES ('Koropkkur',772,302);
INSERT INTO `mob_skill_lists` VALUES ('Metal_Shears',773,448);
INSERT INTO `mob_skill_lists` VALUES ('Skirling_Liger',774,270);
INSERT INTO `mob_skill_lists` VALUES ('Skirling_Liger',774,273);
INSERT INTO `mob_skill_lists` VALUES ('Wake_Warder_Wanda',775,442);
INSERT INTO `mob_skill_lists` VALUES ('Wake_Warder_Wanda',775,445);
INSERT INTO `mob_skill_lists` VALUES ('Ashu_Talif_Captain',776,32); -- Fast Blade (assumed)
INSERT INTO `mob_skill_lists` VALUES ('Ashu_Talif_Captain',776,33); -- Burning Blade (assumed)
INSERT INTO `mob_skill_lists` VALUES ('Ashu_Talif_Captain',776,34); -- Red Lotus Blade (seen in video: https://youtu.be/kw_lhwEGSYs?t=4m45s)
INSERT INTO `mob_skill_lists` VALUES ('Ashu_Talif_Captain',776,35); -- Flat Blade (seen in video: https://youtu.be/kw_lhwEGSYs?t=4m20s)
INSERT INTO `mob_skill_lists` VALUES ('Ashu_Talif_Captain',776,36); -- Shining Blade (assumed)
INSERT INTO `mob_skill_lists` VALUES ('Ashu_Talif_Captain',776,37); -- Seraph Blade (seen in video: https://youtu.be/kw_lhwEGSYs?t=5m35s)
INSERT INTO `mob_skill_lists` VALUES ('Ashu_Talif_Captain',776,38); -- Circle Blade (assumed)INSERT INTO `mob_skill_lists` VALUES ('Ashu_Talif_Captain',776,41); -- Swift Blade (seen in video: https://youtu.be/kw_lhwEGSYs?t=5m11s)
INSERT INTO `mob_skill_lists` VALUES ('Ashu_Talif_Captain',776,254); -- Vulcan Shot
-- Ashu Talif Crew use standard Fomor skills tied to their job.

-- Gessho v1 (Aht Urhgan Mission 15: The Black Coffin)
INSERT INTO `mob_skill_lists` VALUES ('Gessho_I',777,1936); -- Shibaraku - 500-2000 AoE damage and knockback, blockable by shadows
INSERT INTO `mob_skill_lists` VALUES ('Gessho_I',777,1998); -- Hane Fubuki - Feather Storm; ranged attack and Poison
INSERT INTO `mob_skill_lists` VALUES ('Gessho_I',777,1999); -- Hiden Sokyaku - Double Kick; knockback and Stun
INSERT INTO `mob_skill_lists` VALUES ('Gessho_I',777,2000); -- Shiko no Mitate - Parry; Defense Boost on self
INSERT INTO `mob_skill_lists` VALUES ('Gessho_I',777,2001); -- Happobarai - Sweep; 300-1200 AoE damage and Stun, blockable by shadows
INSERT INTO `mob_skill_lists` VALUES ('Gessho_I',777,2002); -- Rinpyotosha - Warcry effect

-- Gessho v2 (Aht Urhgan Mission 35: Legacy of the Lost)
INSERT INTO `mob_skill_lists` VALUES ('Gessho_II',778,1936); -- Shibaraku - 500-2000 AoE damage and knockback, blockable by shadows
INSERT INTO `mob_skill_lists` VALUES ('Gessho_II',778,1998); -- Hane Fubuki - Feather Storm; ranged attack and Poison
INSERT INTO `mob_skill_lists` VALUES ('Gessho_II',778,1999); -- Hiden Sokyaku - Double Kick; knockback and Stun
INSERT INTO `mob_skill_lists` VALUES ('Gessho_II',778,2000); -- Shiko no Mitate - Parry; Defense Boost on self
INSERT INTO `mob_skill_lists` VALUES ('Gessho_II',778,2001); -- Happobarai - Sweep; 300-1200 AoE damage and Stun, blockable by shadows
INSERT INTO `mob_skill_lists` VALUES ('Gessho_II',778,2002); -- Rinpyotosha - Warcry effect
-- INSERT INTO `mob_skill_lists` VALUES ('Gessho_II',778,2269) -- Kamaitachi (Below 50%): AoE physical damage + major knockback and dispel all. Dispel effect can be avoided by shield blocks and utsusemi.
-- INSERT INTO `mob_skill_lists` VALUES ('Gessho_II',778,3276) -- Kagedourou (Above 50%): Summons multiple clones.
-- Clones will depop once sufficient damage is done to Gessho. Clones themselves can be defeated as well.
-- INSERT INTO `mob_skill_lists` VALUES ('Gessho_II',778,3277) -- Karakuridourou (Above 50%): Summons multiple clones.
-- INSERT INTO `mob_skill_lists` VALUES ('Gessho_II',778,3278) -- Tsujikaze (Below 50%): AoE magical damage + silence, defense down, and magic defense down. ~14.9' range.

INSERT INTO `mob_skill_lists` VALUES ('Khimaira_13',779,2022); -- Tenebrous Mist: TP is reset to 0.
INSERT INTO `mob_skill_lists` VALUES ('Khimaira_13',779,2023); -- Thunderstrike: AoE DMG + Stun. Removes Utsusemi.
INSERT INTO `mob_skill_lists` VALUES ('Khimaira_13',779,2024); -- Tourbillion: AoE DMG + Knockback. Removes Utsusemi.
INSERT INTO `mob_skill_lists` VALUES ('Khimaira_13',779,2025); -- Dreadstorm: AoE DMG + terrorize. Removes Utsusemi.
INSERT INTO `mob_skill_lists` VALUES ('Lancelord_Gaheel_Ja',780,2094); -- Flame Angon - AoE fire damage (50-100)
INSERT INTO `mob_skill_lists` VALUES ('Lancelord_Gaheel_Ja',780,2098); -- Blazing Angon - AoE fire damage (150-300)
INSERT INTO `mob_skill_lists` VALUES ('Lancelord_Gaheel_Ja',780,2099); -- Batterhorn - 2-hit frontal AOE, absorbed by Utsusemi.
INSERT INTO `mob_skill_lists` VALUES ('Lancelord_Gaheel_Ja',780,2100); -- Clobber - Targeted AoE physical damage
INSERT INTO `mob_skill_lists` VALUES ('Lancelord_Gaheel_Ja',780,2103); -- Granite Skin - Parry/Guard skill increase, cannot be dispelled
INSERT INTO `mob_skill_lists` VALUES ('Naja_Salaheem',781,165); -- Skullbreaker (Mission version uses skull
INSERT INTO `mob_skill_lists` VALUES ('Naja_Salaheem',781,168); -- Hexa Strike
INSERT INTO `mob_skill_lists` VALUES ('Naja_Salaheem',781,169); -- Black Halo
-- INSERT INTO `mob_skill_lists` VALUES ('Trust_NajaSalaheem',?,2140); -- Peacebreaker
-- INSERT INTO `mob_skill_lists` VALUES ('Trust_NajaSalaheem',?,168); -- Hexa Strike
-- INSERT INTO `mob_skill_lists` VALUES ('Trust_NajaSalaheem',?,169); -- Black Halo
-- Confirmed on retail, each version of her uses a different "breaker" ws.
-- INSERT INTO `mob_skill_lists` VALUES ('UnityLeader_NajaSalaheem',?,3503); -- Justicebreaker
-- INSERT INTO `mob_skill_lists` VALUES ('UnityLeader_NajaSalaheem',?,168); -- Hexa Strike
-- INSERT INTO `mob_skill_lists` VALUES ('UnityLeader_NajaSalaheem',?,169); -- Black Halo
INSERT INTO `mob_skill_lists` VALUES ('Amnaf_blu',782,38); -- Circle Blade
-- Flayer version of Amnaf uses standard soulflayer skills.

-- While I never once saw any other WS from Raubahn, he may have others.
INSERT INTO `mob_skill_lists` VALUES ('Raubahn',783,37); -- Seraph Blade
INSERT INTO `mob_skill_lists` VALUES ('Raubahn',783,38); -- Circle Blade

-- Razfahd uses only Perfect Defense, which is forced by mobscript at 50% HP so he needs no list.
INSERT INTO `mob_skill_lists` VALUES ('Alexander',784,2141); -- Radiant Sacrament  "Offer thy worship..."
INSERT INTO `mob_skill_lists` VALUES ('Alexander',784,2142); -- Mega Holy          "My radiance...shall guide thee..."
INSERT INTO `mob_skill_lists` VALUES ('Alexander',784,2144); -- Divine Spear       "My divine flames...shall melt thy flesh...sear thy bones...unshackle thy soul..."
INSERT INTO `mob_skill_lists` VALUES ('Alexander',784,2145); -- Gospel of the Lost "Bask in my Glory"
INSERT INTO `mob_skill_lists` VALUES ('Alexander',784,2146); -- Void of Repentance "Repent thy irreverence..."
-- Divine Judgement (2147) is forced once by mobscript at 50% HP.
-- Per wiki, Alexander may use Perfect Defense (2143) as a regular skill at 10%
-- From info on both wiki's, I am assuming this is also the case for Divine Judgement.
INSERT INTO `mob_skill_lists` VALUES ('Alexander_LowHP',785,2141); -- Radiant Sacrament  "Offer thy worship..."
INSERT INTO `mob_skill_lists` VALUES ('Alexander_LowHP',785,2142); -- Mega Holy          "My radiance...shall guide thee..."
INSERT INTO `mob_skill_lists` VALUES ('Alexander_LowHP',785,2143); -- Perfect Defense    "Cease thy struggles..."
INSERT INTO `mob_skill_lists` VALUES ('Alexander_LowHP',785,2144); -- Divine Spear       "My divine flames...shall melt thy flesh...sear thy bones...unshackle thy soul..."
INSERT INTO `mob_skill_lists` VALUES ('Alexander_LowHP',785,2145); -- Gospel of the Lost "Bask in my Glory"
INSERT INTO `mob_skill_lists` VALUES ('Alexander_LowHP',785,2146); -- Void of Repentance "Repent thy irreverence..."
INSERT INTO `mob_skill_lists` VALUES ('Alexander_LowHP',785,2147); -- Divine Judgement   "Accept thy destruction..."
INSERT INTO `mob_skill_lists` VALUES ('Alkonost',786,576); -- back heel
INSERT INTO `mob_skill_lists` VALUES ('Alkonost',786,578); -- nihlity song
-- INSERT INTO `mob_skill_lists` VALUES ('Alkonost',786,579); -- choke breath
-- INSERT INTO `mob_skill_lists` VALUES ('Alkonost',786,580); -- fantod
INSERT INTO `mob_skill_lists` VALUES ('Alkonost',786,1330); -- hoof volley
INSERT INTO `mob_skill_lists` VALUES ('Alkonost',786,2828); -- jettatura
-- 787: free
INSERT INTO `mob_skill_lists` VALUES ('Ashtaerh_the_Gallvexed',788,1963); -- mind blast
-- INSERT INTO `mob_skill_lists` VALUES ('Ashtaerh_the_Gallvexed',788,1964); -- immortal mind
-- INSERT INTO `mob_skill_lists` VALUES ('Ashtaerh_the_Gallvexed',788,1965); -- immortal shield
INSERT INTO `mob_skill_lists` VALUES ('Ashtaerh_the_Gallvexed',788,1966); -- mind purge
INSERT INTO `mob_skill_lists` VALUES ('Ashtaerh_the_Gallvexed',788,1967); -- tribulation
INSERT INTO `mob_skill_lists` VALUES ('Ashtaerh_the_Gallvexed',788,1968); -- immortal anathema
-- INSERT INTO `mob_skill_lists` VALUES ('Ashtaerh_the_Gallvexed',788,1969); -- reprobation
INSERT INTO `mob_skill_lists` VALUES ('Bakka',789,1711); -- frentic rip
INSERT INTO `mob_skill_lists` VALUES ('Bakka',789,2003); -- grating tantra
INSERT INTO `mob_skill_lists` VALUES ('Bakka',789,2004); -- stifling tantra
INSERT INTO `mob_skill_lists` VALUES ('Balaur_Pre_50',790,819); -- blizzard breath
INSERT INTO `mob_skill_lists` VALUES ('Balaur_Pre_50',790,820); -- thunder breath
INSERT INTO `mob_skill_lists` VALUES ('Balaur_Post_50',791,819); -- blizzard breath -- chance of ice spikes effect
INSERT INTO `mob_skill_lists` VALUES ('Balaur_Post_50',791,820); -- thunder breath -- chance of shock spikes effect
INSERT INTO `mob_skill_lists` VALUES ('Balaur_Post_50',791,821); -- radiant breath
INSERT INTO `mob_skill_lists` VALUES ('Balaur_Post_50',791,822); -- chaos breath -- chance of dread spikes effect
-- INSERT INTO `mob_skill_lists` VALUES ('Balaur_Post_50',791,2222); -- hurricane breath
INSERT INTO `mob_skill_lists` VALUES ('Bloodeye_Vileberry',792,783); -- Words_of_Bane
INSERT INTO `mob_skill_lists` VALUES ('Bloodeye_Vileberry',792,784); -- Sigh
INSERT INTO `mob_skill_lists` VALUES ('Bloodeye_Vileberry',792,785); -- Light_of_Penance
INSERT INTO `mob_skill_lists` VALUES ('Bloodeye_Vileberry',792,786); -- Lateral_Slash
INSERT INTO `mob_skill_lists` VALUES ('Bloodeye_Vileberry',792,787); -- Vertical_Slash
INSERT INTO `mob_skill_lists` VALUES ('Bloodeye_Vileberry',792,788); -- Throat_Stab
INSERT INTO `mob_skill_lists` VALUES ('Bloodeye_Vileberry',792,920); -- Everyones_Grudge
INSERT INTO `mob_skill_lists` VALUES ('Bloodeye_Vileberry',792,921); -- Everyones_Rancor
INSERT INTO `mob_skill_lists` VALUES ('Bloodeye_Vileberry',792,2393); -- ritual bind
INSERT INTO `mob_skill_lists` VALUES ('Bloodguzzler',793,415); -- acid mist
INSERT INTO `mob_skill_lists` VALUES ('Bombadeel',794,581); -- blow
INSERT INTO `mob_skill_lists` VALUES ('Bombadeel',794,583); -- beatdown
INSERT INTO `mob_skill_lists` VALUES ('Bombadeel',794,584); -- uppercut
INSERT INTO `mob_skill_lists` VALUES ('Clingy_Clare',795,317); -- vampiric lash
INSERT INTO `mob_skill_lists` VALUES ('Clingy_Clare',795,319); -- bad breath
INSERT INTO `mob_skill_lists` VALUES ('Clingy_Clare',795,320); -- sweet breath
INSERT INTO `mob_skill_lists` VALUES ('Eccentric_Eve',796,319); -- bad breath
INSERT INTO `mob_skill_lists` VALUES ('Eccentric_Eve',796,726); -- drain whip
INSERT INTO `mob_skill_lists` VALUES ('Eccentric_Eve',796,1332); -- extremely bad breath
INSERT INTO `mob_skill_lists` VALUES ('Eccentric_Eve',796,2574); -- tainting breath
INSERT INTO `mob_skill_lists` VALUES ('Eccentric_Eve',796,2575); -- thousand spears
INSERT INTO `mob_skill_lists` VALUES ('Fear_Gorta',797,220); -- curse
INSERT INTO `mob_skill_lists` VALUES ('Fear_Gorta',797,1339); -- bane
INSERT INTO `mob_skill_lists` VALUES ('Fear_Gorta',797,1794); -- perdition
INSERT INTO `mob_skill_lists` VALUES ('Fistule',798,2514); -- cytokinesis -- spawns 2 pulsules unless previous Pustules have been left alive at 1/6th of fistules HP (83%, 66%, 49%, 33%, 16%), regardless of TP.
INSERT INTO `mob_skill_lists` VALUES ('Fistule',798,2550); -- dissolve -- When Guimauve or Bloodguzzler is brought into range, Fistule uses Dissolve and the lesser NM will be defeated making fistule targetable.
INSERT INTO `mob_skill_lists` VALUES ('Fistule',798,2551); -- mucus spread
INSERT INTO `mob_skill_lists` VALUES ('Fistule',798,2552); -- epoxy spread
INSERT INTO `mob_skill_lists` VALUES ('Gangly_Gean',799,328); -- drill branch
INSERT INTO `mob_skill_lists` VALUES ('Gangly_Gean',799,332); -- entangle -- adds endrain effect when used
INSERT INTO `mob_skill_lists` VALUES ('Hexenpilz',800,314); -- silence gas
INSERT INTO `mob_skill_lists` VALUES ('Hexenpilz',800,315); -- dark spore
INSERT INTO `mob_skill_lists` VALUES ('Keratyrannos',801,2099); -- batterhorn
INSERT INTO `mob_skill_lists` VALUES ('Keratyrannos',801,2100); -- clobber
INSERT INTO `mob_skill_lists` VALUES ('Keratyrannos',801,2102); -- boiling blood
INSERT INTO `mob_skill_lists` VALUES ('Keratyrannos',801,2104); -- crippling slam
INSERT INTO `mob_skill_lists` VALUES ('Khalamari',802,1347); -- dual strike
INSERT INTO `mob_skill_lists` VALUES ('Khalamari',802,1348); -- mantle pierce
INSERT INTO `mob_skill_lists` VALUES ('Khalamari',802,1349); -- siphon discharge
INSERT INTO `mob_skill_lists` VALUES ('Khalamari',802,1350); -- ink cloud
INSERT INTO `mob_skill_lists` VALUES ('Kukulkan',803,2152); -- aqua fortis
INSERT INTO `mob_skill_lists` VALUES ('Kukulkan',803,2153); -- regurgitation
INSERT INTO `mob_skill_lists` VALUES ('Kukulkan',803,2154); -- delta thrust
INSERT INTO `mob_skill_lists` VALUES ('Kukulkan',803,2155); -- torpefying charge
INSERT INTO `mob_skill_lists` VALUES ('Kukulkan',803,2156); -- grim glower
INSERT INTO `mob_skill_lists` VALUES ('Kukulkan',803,2157); -- calcifying mist
INSERT INTO `mob_skill_lists` VALUES ('Kukulkan',803,2392); -- oppressive gaze -- augments additional effect poison 100 hp/tic while under effect
INSERT INTO `mob_skill_lists` VALUES ('Lentor',804,2185); -- Corrosive Ooze
INSERT INTO `mob_skill_lists` VALUES ('Lentor',804,2186); -- Mucilaginous Ooze -- (60 seconds of encumbrance)
INSERT INTO `mob_skill_lists` VALUES ('Raskovnik',805,2164); -- Viscid Emission
-- INSERT INTO `mob_skill_lists` VALUES ('Raskovnik',805,2167); -- Bloody Caress
INSERT INTO `mob_skill_lists` VALUES ('Raskovnik',805,2169); -- Soothing Aroma (only after down to 50% hp)
INSERT INTO `mob_skill_lists` VALUES ('Kirtimukha',806,2163); -- Seedspray
INSERT INTO `mob_skill_lists` VALUES ('Kirtimukha',806,2164); -- Viscid Emission
INSERT INTO `mob_skill_lists` VALUES ('Kirtimukha',806,2165); -- Rotten Stench
INSERT INTO `mob_skill_lists` VALUES ('Kirtimukha',806,2166); -- Floral Bouquet
-- INSERT INTO `mob_skill_lists` VALUES ('Kirtimukha',806,2167); -- Bloody Caress
INSERT INTO `mob_skill_lists` VALUES ('Kirtimukha',806,2169); -- Soothing Aroma
INSERT INTO `mob_skill_lists` VALUES ('Turul',807,2427); -- tail lash
INSERT INTO `mob_skill_lists` VALUES ('Turul',807,2428); -- bloody beak
INSERT INTO `mob_skill_lists` VALUES ('Turul',807,2429); -- feral peck
INSERT INTO `mob_skill_lists` VALUES ('Turul',807,2430); -- warped wail
INSERT INTO `mob_skill_lists` VALUES ('Turul',807,2431); -- reaving wind
INSERT INTO `mob_skill_lists` VALUES ('Turul',807,2432); -- storm wing
INSERT INTO `mob_skill_lists` VALUES ('Turul',807,2433); -- calamitous wind
INSERT INTO `mob_skill_lists` VALUES ('Akash',808,907); -- poison nails
INSERT INTO `mob_skill_lists` VALUES ('Akash',808,908); -- shining ruby
INSERT INTO `mob_skill_lists` VALUES ('Akash',808,909); -- glittering ruby
INSERT INTO `mob_skill_lists` VALUES ('Akash',808,910); -- meteorite
INSERT INTO `mob_skill_lists` VALUES ('Adamastor',809,664); -- impact roar
INSERT INTO `mob_skill_lists` VALUES ('Adamastor',809,665); -- grand slam
INSERT INTO `mob_skill_lists` VALUES ('Adamastor',809,666); -- power attack
INSERT INTO `mob_skill_lists` VALUES ('Baba_Yaga',810,2193); -- zephyr arrow
INSERT INTO `mob_skill_lists` VALUES ('Baba_Yaga',810,2194); -- lethe arrows
INSERT INTO `mob_skill_lists` VALUES ('Briareus',811,666); -- power attack
INSERT INTO `mob_skill_lists` VALUES ('Briareus',811,1636); -- trebuchet
-- INSERT INTO `mob_skill_lists` VALUES ('Briareus',811,2253); -- Meikyo Shisui
INSERT INTO `mob_skill_lists` VALUES ('Briareus',811,2576); -- mercurial strike
INSERT INTO `mob_skill_lists` VALUES ('Briareus',811,2578); -- colossal slam
INSERT INTO `mob_skill_lists` VALUES ('Carabosse',812,2193); -- zephyr arrow
INSERT INTO `mob_skill_lists` VALUES ('Carabosse',812,2194); -- lethe arrows
INSERT INTO `mob_skill_lists` VALUES ('Carabosse_Post_Benediction',813,2193); -- zephyr arrow  -- group 813 used only after benediction
INSERT INTO `mob_skill_lists` VALUES ('Carabosse_Post_Benediction',813,2194); -- lethe arrows
INSERT INTO `mob_skill_lists` VALUES ('Carabosse_Post_Benediction',813,2195); -- spring breeze
INSERT INTO `mob_skill_lists` VALUES ('Carabosse_Post_Benediction',813,2196); -- summer breeze
INSERT INTO `mob_skill_lists` VALUES ('Carabosse_Post_Benediction',813,2197); -- autumn breeze
INSERT INTO `mob_skill_lists` VALUES ('Carabosse_Post_Benediction',813,2198); -- winter breeze
INSERT INTO `mob_skill_lists` VALUES ('Chasmic_Hornet',814,335); -- pollen
-- INSERT INTO `mob_skill_lists` VALUES ('Chasmic_Hornet',814,1847); -- frenzy pollen
-- INSERT INTO `mob_skill_lists` VALUES ('Chasmic_Hornet',814,2608); -- terminal sting
INSERT INTO `mob_skill_lists` VALUES ('Dozing_Dorian',815,262); -- sheep charge
INSERT INTO `mob_skill_lists` VALUES ('Dozing_Dorian',815,265); -- rage
INSERT INTO `mob_skill_lists` VALUES ('Dozing_Dorian',815,1837); -- feeble bleat
INSERT INTO `mob_skill_lists` VALUES ('Grandgousier',816,658); -- catapult
INSERT INTO `mob_skill_lists` VALUES ('Grandgousier',816,662); -- lightning roar
INSERT INTO `mob_skill_lists` VALUES ('Grandgousier',816,1636); -- trebuchet
INSERT INTO `mob_skill_lists` VALUES ('Hadhayosh',817,628); -- wild horn
INSERT INTO `mob_skill_lists` VALUES ('Hadhayosh',817,629); -- thunderbolt
INSERT INTO `mob_skill_lists` VALUES ('Hadhayosh',817,632); -- flame armor
INSERT INTO `mob_skill_lists` VALUES ('Hadhayosh',817,633); -- howl
-- INSERT INTO `mob_skill_lists` VALUES ('Hadhayosh',817,2390); -- accursed armor
INSERT INTO `mob_skill_lists` VALUES ('Hadhayosh',817,2391); -- amnesic blast
INSERT INTO `mob_skill_lists` VALUES ('Hadhayosh',817,2586); -- ecliptic meteor
-- NOTE: "Meteor" is spell not skill (verified via youtube video) and is cast at 20% and 5% (via script, not spell-List)
INSERT INTO `mob_skill_lists` VALUES ('Keesha_Poppo',818,290); -- spinning claw
INSERT INTO `mob_skill_lists` VALUES ('Keesha_Poppo',818,291); -- claw storm
INSERT INTO `mob_skill_lists` VALUES ('Keesha_Poppo',818,295); -- magic fruit
-- INSERT INTO `mob_skill_lists` VALUES ('Keesha_Poppo',818,2610); -- vacant gaze
INSERT INTO `mob_skill_lists` VALUES ('Lugarhoo',819,2170); -- fevered pitch
INSERT INTO `mob_skill_lists` VALUES ('Lugarhoo',819,2171); -- call of the moon
INSERT INTO `mob_skill_lists` VALUES ('Mangy-tailed_Marvin',820,257); -- foot kick
INSERT INTO `mob_skill_lists` VALUES ('Mangy-tailed_Marvin',820,259); -- whirl claws
INSERT INTO `mob_skill_lists` VALUES ('Mangy-tailed_Marvin',820,323); -- wild carrot
INSERT INTO `mob_skill_lists` VALUES ('Megamaw_Mikey',821,424); -- full-force blow
INSERT INTO `mob_skill_lists` VALUES ('Megantereon',822,270); -- roar
-- INSERT INTO `mob_skill_lists` VALUES ('Megantereon',822,2207); -- Disorienting_Waul
INSERT INTO `mob_skill_lists` VALUES ('Nguruvilu',823,1720); -- Wind_Shear
INSERT INTO `mob_skill_lists` VALUES ('Nguruvilu',823,1721); -- Obfuscate
INSERT INTO `mob_skill_lists` VALUES ('Nguruvilu',823,1722); -- Zephyr_Mantle
INSERT INTO `mob_skill_lists` VALUES ('Nguruvilu',823,1723); -- Ill_Wind
INSERT INTO `mob_skill_lists` VALUES ('Ovni',824,1370); -- vitriolic barrage
INSERT INTO `mob_skill_lists` VALUES ('Ovni',824,1371); -- primal drill
INSERT INTO `mob_skill_lists` VALUES ('Ovni',824,1372); -- concussive oscillation
INSERT INTO `mob_skill_lists` VALUES ('Ovni',824,1373); -- ion shower
-- INSERT INTO `mob_skill_lists` VALUES ('Ovni',824,1374); -- torrential torment
INSERT INTO `mob_skill_lists` VALUES ('Ovni',824,1375); -- asthenic fog
-- INSERT INTO `mob_skill_lists` VALUES ('Ovni',824,1377); -- flourescence
INSERT INTO `mob_skill_lists` VALUES ('Pantagruel',825,663); -- ice roar
INSERT INTO `mob_skill_lists` VALUES ('Pantagruel',825,2367); -- moribund hack
INSERT INTO `mob_skill_lists` VALUES ('Piasa',826,1445); -- damnation dive
-- INSERT INTO `mob_skill_lists` VALUES ('Poroggo_Dom_Juan',827,1957); -- frog song
INSERT INTO `mob_skill_lists` VALUES ('Poroggo_Dom_Juan',827,1959); -- water bomb
INSERT INTO `mob_skill_lists` VALUES ('Toppling_Tuber',828,308); -- frog kick
INSERT INTO `mob_skill_lists` VALUES ('Toppling_Tuber',828,310); -- queazyshroom
INSERT INTO `mob_skill_lists` VALUES ('Toppling_Tuber',828,311); -- numbshroom
-- INSERT INTO `mob_skill_lists` VALUES ('Toppling_Tuber',828,2607); -- agaricus
INSERT INTO `mob_skill_lists` VALUES ('Trudging_Thomas',829,266); -- ram charge
-- INSERT INTO `mob_skill_lists` VALUES ('Trudging_Thomas',829,0); -- Doom Bleat missing from mob_skills.sql in Topaz -- Doom Bleat which is roughly 50% HP down. HP down effect can be erased
INSERT INTO `mob_skill_lists` VALUES ('Abas',830,515); -- toxic spit
INSERT INTO `mob_skill_lists` VALUES ('Adze',831,2158); -- insipid nip
INSERT INTO `mob_skill_lists` VALUES ('Adze',831,2159); -- pandemic nip
INSERT INTO `mob_skill_lists` VALUES ('Adze',831,2160); -- bombilation
INSERT INTO `mob_skill_lists` VALUES ('Adze',831,2161); -- cimicine discharge
INSERT INTO `mob_skill_lists` VALUES ('Adze',831,2162); -- emetic discharge
INSERT INTO `mob_skill_lists` VALUES ('Alectryon',832,406); -- hammer beak
INSERT INTO `mob_skill_lists` VALUES ('Alectryon',832,407); -- poison pick
INSERT INTO `mob_skill_lists` VALUES ('Alectryon',832,408); -- Sound_Vacuum
INSERT INTO `mob_skill_lists` VALUES ('Alectryon',832,410); -- sound blast
INSERT INTO `mob_skill_lists` VALUES ('Alectryon',832,411); -- baleful gaze
-- INSERT INTO `mob_skill_lists` VALUES ('Alectryon',832,1334); -- contamination
INSERT INTO `mob_skill_lists` VALUES ('Bhumi',833,852); -- megalith throw
INSERT INTO `mob_skill_lists` VALUES ('Bhumi',833,853); -- earthen ward
INSERT INTO `mob_skill_lists` VALUES ('Bhumi',833,854); -- stone iv
INSERT INTO `mob_skill_lists` VALUES ('Bhumi',833,855); -- mountain buster
INSERT INTO `mob_skill_lists` VALUES ('NM_Corpselights',834,2511); -- corpse breath
INSERT INTO `mob_skill_lists` VALUES ('Chloris',835,306); -- scream
INSERT INTO `mob_skill_lists` VALUES ('Chloris',835,2210); -- petal pirouette
INSERT INTO `mob_skill_lists` VALUES ('Chloris',835,2387); -- fatal scream
-- INSERT INTO `mob_skill_lists` VALUES ('Chloris',835,2579); -- phaeosynthesis
INSERT INTO `mob_skill_lists` VALUES ('Chukwa',836,806); -- tortoise stomp
INSERT INTO `mob_skill_lists` VALUES ('Cuelebre',837,1303); -- ocher blast
INSERT INTO `mob_skill_lists` VALUES ('Cuelebre',837,1304); -- bai wing
INSERT INTO `mob_skill_lists` VALUES ('Gancanagh',838,2210); -- petal pirouette
-- INSERT INTO `mob_skill_lists` VALUES ('Gancanagh',838,2599); -- tepal twist
-- INSERT INTO `mob_skill_lists` VALUES ('Gancanagh',838,2600); -- bloom fouette
-- INSERT INTO `mob_skill_lists` VALUES ('Gancanagh',838,2601); -- petalback spin
INSERT INTO `mob_skill_lists` VALUES ('Glavoid',839,2187); -- dustvoid
INSERT INTO `mob_skill_lists` VALUES ('Glavoid',839,2188); -- slaverous gale
INSERT INTO `mob_skill_lists` VALUES ('Glavoid',839,2189); -- aeolian void
INSERT INTO `mob_skill_lists` VALUES ('Glavoid',839,2190); -- extreme purgation
INSERT INTO `mob_skill_lists` VALUES ('Glavoid',839,2191); -- desiccation
-- INSERT INTO `mob_skill_lists` VALUES ('Glavoid',839,2605); -- disgorge
INSERT INTO `mob_skill_lists` VALUES ('Hedetet',840,353); -- death scissors
INSERT INTO `mob_skill_lists` VALUES ('Hedetet',840,2221); -- hell scissors
INSERT INTO `mob_skill_lists` VALUES ('Iratham',841,2566); -- diabolic claw
INSERT INTO `mob_skill_lists` VALUES ('Iratham',841,2568); -- deathly diminuendo
INSERT INTO `mob_skill_lists` VALUES ('Iratham',841,2569); -- hellish crescendo
INSERT INTO `mob_skill_lists` VALUES ('Iratham',841,2570); -- afflicting gaze
INSERT INTO `mob_skill_lists` VALUES ('Iratham',841,2571); -- stygian sphere
INSERT INTO `mob_skill_lists` VALUES ('Iratham',841,2572); -- malign invocation
INSERT INTO `mob_skill_lists` VALUES ('Iratham',841,2573); -- shadow wreck
INSERT INTO `mob_skill_lists` VALUES ('Lachrymater',842,1217); -- empty cutter
INSERT INTO `mob_skill_lists` VALUES ('Lachrymater',842,1218); -- vacuous osculation
INSERT INTO `mob_skill_lists` VALUES ('Lachrymater',842,1219); -- hexegon belt
INSERT INTO `mob_skill_lists` VALUES ('Lachrymater',842,1220); -- auroral drape
INSERT INTO `mob_skill_lists` VALUES ('Lachrymater',842,1228); -- memory of the dark
-- INSERT INTO `mob_skill_lists` VALUES ('Lacovie',843,1047); -- tortise song **modified removes 3 buffs**
INSERT INTO `mob_skill_lists` VALUES ('Lacovie',843,2585); -- tetsudo tremor
INSERT INTO `mob_skill_lists` VALUES ('Mictlantecuhtli',844,530); -- memento mori
INSERT INTO `mob_skill_lists` VALUES ('Mictlantecuhtli',844,531); -- silence seal
INSERT INTO `mob_skill_lists` VALUES ('Mictlantecuhtli',844,532); -- envoutement
INSERT INTO `mob_skill_lists` VALUES ('Mictlantecuhtli',844,533); -- danse macabre
INSERT INTO `mob_skill_lists` VALUES ('Mictlantecuhtli',844,1326); -- final retrobution
INSERT INTO `mob_skill_lists` VALUES ('Minhocao',845,2188); -- slaverous gale
INSERT INTO `mob_skill_lists` VALUES ('Minhocao',845,2189); -- aeolian void
INSERT INTO `mob_skill_lists` VALUES ('Minhocao',845,2190); -- extreme purgation
INSERT INTO `mob_skill_lists` VALUES ('Minhocao',845,2191); -- desiccation
INSERT INTO `mob_skill_lists` VALUES ('Minhocao',845,2604); -- gorge
INSERT INTO `mob_skill_lists` VALUES ('Minhocao',845,2605); -- disgorge
INSERT INTO `mob_skill_lists` VALUES ('Muscaliet',846,800); -- heat breath
INSERT INTO `mob_skill_lists` VALUES ('Myrmecoleon',847,2516); -- gravitic horn
INSERT INTO `mob_skill_lists` VALUES ('Ophanim',848,437); -- death ray
INSERT INTO `mob_skill_lists` VALUES ('Ophanim',848,438); -- hex eye
-- INSERT INTO `mob_skill_lists` VALUES ('Ophanim',848,439); -- petro gaze
INSERT INTO `mob_skill_lists` VALUES ('Ophanim',848,440); -- cartharsis
INSERT INTO `mob_skill_lists` VALUES ('Tefenet',849,652); -- blaster
INSERT INTO `mob_skill_lists` VALUES ('Tefenet',849,653); -- chaotic eye
-- INSERT INTO `mob_skill_lists` VALUES ('Tefenet',849,2209); -- blink of peril
-- INSERT INTO `mob_skill_lists` VALUES ('Tefenet',849,2602); -- mortal blast
-- INSERT INTO `mob_skill_lists` VALUES ('Treble_Noctules',850,1157); -- slipstream
-- INSERT INTO `mob_skill_lists` VALUES ('Treble_Noctules',850,1341); -- knife edge circle
-- INSERT INTO `mob_skill_lists` VALUES ('Treble_Noctules',850,1342); -- train fall
INSERT INTO `mob_skill_lists` VALUES ('Treble_Noctules',850,395); -- jet stream
INSERT INTO `mob_skill_lists` VALUES ('Vetehinen',851,2564); -- blazing bound
INSERT INTO `mob_skill_lists` VALUES ('Vetehinen',851,2565); -- molting burst
INSERT INTO `mob_skill_lists` VALUES ('Halimede',852,2562); -- acrid stream
INSERT INTO `mob_skill_lists` VALUES ('Halimede',852,2563); -- rime spray
-- INSERT INTO `mob_skill_lists` VALUES ('Siranpa-kamuy',853,1026); -- Arbor Storm
INSERT INTO `mob_skill_lists` VALUES ('Manananggal',854,1778); -- spinal cleave
INSERT INTO `mob_skill_lists` VALUES ('Manananggal',854,1779); -- mangle
INSERT INTO `mob_skill_lists` VALUES ('Manananggal',854,1782); -- animating wail
INSERT INTO `mob_skill_lists` VALUES ('Manananggal',854,1783); -- fortifying wail
INSERT INTO `mob_skill_lists` VALUES ('Aggressor_Antlion',855,275); -- sand blast
INSERT INTO `mob_skill_lists` VALUES ('Aggressor_Antlion',855,277); -- venom spray
INSERT INTO `mob_skill_lists` VALUES ('Aggressor_Antlion',855,279); -- mandibular bite
-- INSERT INTO `mob_skill_lists` VALUES ('Aggressor_Antlion',855,2517); -- quake blast
-- INSERT INTO `mob_skill_lists` VALUES ('Amun',856,439); -- Petro Gaze
INSERT INTO `mob_skill_lists` VALUES ('Amun',856,440); -- Catharsis
INSERT INTO `mob_skill_lists` VALUES ('Berstuk',857,2185); -- corrosive_ooze
-- The incinerate script needs adjustment.. Max HP of NM (30k) and regular mob (way less), and is breath dmg..
-- INSERT INTO `mob_skill_lists` VALUES ('Blazing_Eruca',858,1791); -- incinerate
INSERT INTO `mob_skill_lists` VALUES ('Drekavac',859,472); -- grave reel
INSERT INTO `mob_skill_lists` VALUES ('Gaizkin',860,490); -- undead mold
INSERT INTO `mob_skill_lists` VALUES ('Gaizkin',860,492); -- abyss blast
INSERT INTO `mob_skill_lists` VALUES ('Chahnameeds_Stomach',861,486); -- whip_tongue
INSERT INTO `mob_skill_lists` VALUES ('Chahnameeds_Stomach',861,488); -- acid_breath
INSERT INTO `mob_skill_lists` VALUES ('Chahnameeds_Stomach',861,489); -- stinking_gas
INSERT INTO `mob_skill_lists` VALUES ('Chahnameeds_Stomach',861,491); -- call_of_the_grave
INSERT INTO `mob_skill_lists` VALUES ('Chahnameeds_Stomach',861,492); -- abyss_blast
INSERT INTO `mob_skill_lists` VALUES ('Chahnameeds_Stomach',861,1338); -- infernal_pestilence
INSERT INTO `mob_skill_lists` VALUES ('Granite_Borer',862,1816); -- vitrolic spray
INSERT INTO `mob_skill_lists` VALUES ('Granite_Borer',862,1817); -- thermal pulse
INSERT INTO `mob_skill_lists` VALUES ('Granite_Borer',862,1818); -- cannonball
INSERT INTO `mob_skill_lists` VALUES ('Granite_Borer',862,1819); -- heat barrier
INSERT INTO `mob_skill_lists` VALUES ('Ironclad_Cleaver',863,2619); -- Turbine_Cyclone
INSERT INTO `mob_skill_lists` VALUES ('Ironclad_Cleaver',863,2620); -- Seismic_Impact
INSERT INTO `mob_skill_lists` VALUES ('Itzpapalotl',864,1951); -- Magma_fan
INSERT INTO `mob_skill_lists` VALUES ('Itzpapalotl',864,1952); -- Erratic_Flutter
INSERT INTO `mob_skill_lists` VALUES ('Itzpapalotl',864,1953); -- Proboscis
INSERT INTO `mob_skill_lists` VALUES ('Itzpapalotl',864,1955); -- Exuviation
INSERT INTO `mob_skill_lists` VALUES ('Itzpapalotl',864,1956); -- fire_break
INSERT INTO `mob_skill_lists` VALUES ('Kampe_base/mode3',865,353); -- death scissors
INSERT INTO `mob_skill_lists` VALUES ('Kampe_mode1',866,348); -- numbing breath
INSERT INTO `mob_skill_lists` VALUES ('Kampe_mode1',866,349); -- cold breath
INSERT INTO `mob_skill_lists` VALUES ('Kampe_mode2',867,354); -- wild rage
INSERT INTO `mob_skill_lists` VALUES ('Kampe_mode2',867,355); -- earth pounder
INSERT INTO `mob_skill_lists` VALUES ('Kharon',868,484); -- black cloud
INSERT INTO `mob_skill_lists` VALUES ('Kharon',868,485); -- blood saber
INSERT INTO `mob_skill_lists` VALUES ('Kharon',868,2766); -- malediction
INSERT INTO `mob_skill_lists` VALUES ('Maahes',869,480); -- Petrifactive_Breath
INSERT INTO `mob_skill_lists` VALUES ('Maahes',869,652); -- blaster
INSERT INTO `mob_skill_lists` VALUES ('Maahes',869,653); -- chaotic eye
-- INSERT INTO `mob_skill_lists` VALUES ('Maahes',869,2209); -- blink of peril
-- INSERT INTO `mob_skill_lists` VALUES ('Maahes',869,2602); -- mortal blast
INSERT INTO `mob_skill_lists` VALUES ('Maahes',869,3416); -- charged whisker
INSERT INTO `mob_skill_lists` VALUES ('Mielikki',870,331); -- leafstorm
INSERT INTO `mob_skill_lists` VALUES ('Mielikki',870,332); -- entangle
-- INSERT INTO `mob_skill_lists` VALUES ('Mielikki',870,1026); -- arbor storm
INSERT INTO `mob_skill_lists` VALUES ('Nightshade',871,2210); -- Petal_Pirouette
-- INSERT INTO `mob_skill_lists` VALUES ('Nightshade',871,2601); -- Petalback_spin
INSERT INTO `mob_skill_lists` VALUES ('Pallid_Percy',872,426); -- sandspin
INSERT INTO `mob_skill_lists` VALUES ('Pallid_Percy',872,427); -- tremors
INSERT INTO `mob_skill_lists` VALUES ('Pallid_Percy',872,2645); -- mud stream
INSERT INTO `mob_skill_lists` VALUES ('Svarbhanu',873,646); -- heavy_stomp
INSERT INTO `mob_skill_lists` VALUES ('Svarbhanu',873,648); -- petrosong
INSERT INTO `mob_skill_lists` VALUES ('Svarbhanu',873,649); -- voidsong
INSERT INTO `mob_skill_lists` VALUES ('Smok',874,1279); -- tebbad wing
INSERT INTO `mob_skill_lists` VALUES ('Smok',874,1280); -- spike flail
INSERT INTO `mob_skill_lists` VALUES ('Smok',874,1281); -- firey breath
INSERT INTO `mob_skill_lists` VALUES ('Smok',874,1285); -- absolute terror
INSERT INTO `mob_skill_lists` VALUES ('Smok',874,1286); -- horrid roar
INSERT INTO `mob_skill_lists` VALUES ('Tejas_Pre50',875,842); -- burning strike
INSERT INTO `mob_skill_lists` VALUES ('Tejas_Pre50',875,845); -- fire_iv (bloodpact)
INSERT INTO `mob_skill_lists` VALUES ('Tejas_Pre50',875,846); -- flaming_crush
INSERT INTO `mob_skill_lists` VALUES ('Tejas_Pre50',875,847); -- meteor_strike
-- INSERT INTO `mob_skill_lists` VALUES ('Tejas_Pre50',875,0); -- crimson _howl not in tpz database at all
INSERT INTO `mob_skill_lists` VALUES ('Tejas_post50',876,842); -- burning strike
INSERT INTO `mob_skill_lists` VALUES ('Tejas_post50',876,845); -- fire_iv (bloodpact)
INSERT INTO `mob_skill_lists` VALUES ('Tejas_post50',876,846); -- flaming_crush
INSERT INTO `mob_skill_lists` VALUES ('Tejas_post50',876,847); -- meteor_strike
INSERT INTO `mob_skill_lists` VALUES ('Tejas_post50',876,913); -- inferno
-- INSERT INTO `mob_skill_lists` VALUES ('Tejas_Pre50',876,0); -- crimson _howl not in tpz database at all
INSERT INTO `mob_skill_lists` VALUES ('Titlacauan',877,530); -- Memento_Mori
INSERT INTO `mob_skill_lists` VALUES ('Titlacauan',877,531); -- Silence_Seal
INSERT INTO `mob_skill_lists` VALUES ('Titlacauan',877,533); -- danse macambre
INSERT INTO `mob_skill_lists` VALUES ('Titlacauan',877,1326); -- final retrobution
INSERT INTO `mob_skill_lists` VALUES ('Titlacauan',877,1329); -- gala mancabre
INSERT INTO `mob_skill_lists` VALUES ('Titlacauan',877,2638); -- hadal summons
INSERT INTO `mob_skill_lists` VALUES ('Ulhuadshi',878,2187); -- dustvoid
INSERT INTO `mob_skill_lists` VALUES ('Ulhuadshi',878,2188); -- slavernous_gale
INSERT INTO `mob_skill_lists` VALUES ('Ulhuadshi',878,2189); -- aeolian_void
INSERT INTO `mob_skill_lists` VALUES ('Ulhuadshi',878,2191); -- Desiccation
-- INSERT INTO `mob_skill_lists` VALUES ('Ulhuadshi',878,2641); -- psyche_suction
INSERT INTO `mob_skill_lists` VALUES ('Warbler',879,2158); -- Insepid_nip
INSERT INTO `mob_skill_lists` VALUES ('Warbler',879,2160); -- bombilation
INSERT INTO `mob_skill_lists` VALUES ('Warbler',879,2161); -- Cimicine_Discharge
INSERT INTO `mob_skill_lists` VALUES ('Wherwetrice',880,406); -- hammer_beak
INSERT INTO `mob_skill_lists` VALUES ('Wherwetrice',880,410); -- sound_vaccume
INSERT INTO `mob_skill_lists` VALUES ('Wherwetrice',880,411); -- baleful_gaze
INSERT INTO `mob_skill_lists` VALUES ('Whiro',881,516); -- geist_wall
INSERT INTO `mob_skill_lists` VALUES ('Whiro',881,517); -- numbing_noise
INSERT INTO `mob_skill_lists` VALUES ('Whiro',881,519); -- cyclotail
INSERT INTO `mob_skill_lists` VALUES ('Yaanei',882,2567); -- Stygian_cyclone
INSERT INTO `mob_skill_lists` VALUES ('Yaanei',882,2568); -- Deathly_diminuendo
INSERT INTO `mob_skill_lists` VALUES ('Yaanei',882,2569); -- Hellish_crescendo
INSERT INTO `mob_skill_lists` VALUES ('Yaanei',882,2571); -- Stygian_sphere
INSERT INTO `mob_skill_lists` VALUES ('Yaanei',882,2572); -- Malign_invocation
INSERT INTO `mob_skill_lists` VALUES ('Yaanei',882,2634); -- Interference
INSERT INTO `mob_skill_lists` VALUES ('Yaanei',882,2635); -- Dark_arrivisme
INSERT INTO `mob_skill_lists` VALUES ('Yaanei',882,2637); -- Besiegers_bane
INSERT INTO `mob_skill_lists` VALUES ('Abyssic_Cluster',883,568); -- Formation attack
INSERT INTO `mob_skill_lists` VALUES ('Abyssic_Cluster',883,569); -- refuling
INSERT INTO `mob_skill_lists` VALUES ('Abyssic_Cluster',883,570); -- Circle of Flames
-- INSERT INTO `mob_skill_lists` VALUES ('Abyssic_Cluster',883,571); -- self destruct
INSERT INTO `mob_skill_lists` VALUES ('Amhuluk',884,2431); -- reaving_wind
INSERT INTO `mob_skill_lists` VALUES ('Amhuluk',884,2432); -- storm_wing
INSERT INTO `mob_skill_lists` VALUES ('Amhuluk',884,2433); -- calamitouis_wind
INSERT INTO `mob_skill_lists` VALUES ('Amhuluk',884,2642); -- vermillion_wind
INSERT INTO `mob_skill_lists` VALUES ('Asanbosam',885,392); -- ultrasonics
INSERT INTO `mob_skill_lists` VALUES ('Asanbosam',885,394); -- blood_drain
INSERT INTO `mob_skill_lists` VALUES ('Asanbosam',885,1155); -- suibsonics
INSERT INTO `mob_skill_lists` VALUES ('Asanbosam',885,1156); -- marrow_drain
-- 886 to 887: free
INSERT INTO `mob_skill_lists` VALUES ('Cep-Kamuy',888,1695); -- seismec_tail
INSERT INTO `mob_skill_lists` VALUES ('Cep-Kamuy',888,1696); -- hypnic_lamp
INSERT INTO `mob_skill_lists` VALUES ('Cep-Kamuy',888,1698); -- leeching_current
INSERT INTO `mob_skill_lists` VALUES ('Cirein-croin_pre50',889,1693); -- gnash
INSERT INTO `mob_skill_lists` VALUES ('Cirein-croin_pre50',889,1694); -- vile_belch
INSERT INTO `mob_skill_lists` VALUES ('Cirein-croin_pre50',889,1695); -- sesmec_tail
INSERT INTO `mob_skill_lists` VALUES ('Cirein-croin_pre50',889,1696); -- hypnic_lamp
INSERT INTO `mob_skill_lists` VALUES ('Cirein-croin_pre50',889,1697); -- seaspray
-- INSERT INTO `mob_skill_lists` VALUES ('Cirein-croin_pre50',889,1978); -- abominable_belch
-- INSERT INTO `mob_skill_lists` VALUES ('Cirein-croin_pre50',889,2639); -- mayhem_lantern
INSERT INTO `mob_skill_lists` VALUES ('Cirein-croin_post50',890,1694); -- vile_belch
INSERT INTO `mob_skill_lists` VALUES ('Cirein-croin_post50',890,1695); -- sesmec_tail
INSERT INTO `mob_skill_lists` VALUES ('Cirein-croin_post50',890,1696); -- hypnic_lamp
INSERT INTO `mob_skill_lists` VALUES ('Cirein-croin_post50',890,1697); -- seaspray
-- INSERT INTO `mob_skill_lists` VALUES ('Cirein-croin_post50',890,1977); -- deathgnash
-- INSERT INTO `mob_skill_lists` VALUES ('Cirein-croin_post50',890,1978); -- abominable_belch
-- INSERT INTO `mob_skill_lists` VALUES ('Cirein-croin_post50',890,2639); -- mayhem_lantern
INSERT INTO `mob_skill_lists` VALUES ('Funereal_Apkallu',891,1713); -- Yawn
INSERT INTO `mob_skill_lists` VALUES ('Funereal_Apkallu',891,1714); -- Wing_Slap
INSERT INTO `mob_skill_lists` VALUES ('Funereal_Apkallu',891,1715); -- Beak_Lunge
INSERT INTO `mob_skill_lists` VALUES ('Funereal_Apkallu',891,1717); -- Wing_whirl
INSERT INTO `mob_skill_lists` VALUES ('Gukumatz',892,2152); -- aqua fortis
INSERT INTO `mob_skill_lists` VALUES ('Gukumatz',892,2153); -- regurgitation
INSERT INTO `mob_skill_lists` VALUES ('Gukumatz',892,2154); -- delta_thrust
INSERT INTO `mob_skill_lists` VALUES ('Gukumatz',892,2156); -- grim_glower
INSERT INTO `mob_skill_lists` VALUES ('Heqet',893,1959); -- water_bomb
INSERT INTO `mob_skill_lists` VALUES ('Heqet',893,1960); -- frog_cheer
-- INSERT INTO `mob_skill_lists` VALUES ('Heqet',893,1961); -- providence
INSERT INTO `mob_skill_lists` VALUES ('Ironclad_Observer',894,2626); -- Auger_Smash
INSERT INTO `mob_skill_lists` VALUES ('Ironclad_Observer',894,2627); -- Area_Bombardment
INSERT INTO `mob_skill_lists` VALUES ('Ironclad_Pulverizer',895,2619); -- Turbine_Cyclone
INSERT INTO `mob_skill_lists` VALUES ('Ironclad_Pulverizer',895,2620); -- Seismic_Impact
INSERT INTO `mob_skill_lists` VALUES ('Ironclad_Pulverizer',895,2621); -- Incinerator
INSERT INTO `mob_skill_lists` VALUES ('Ironclad_Pulverizer',895,2622); -- Arm_Cannon
INSERT INTO `mob_skill_lists` VALUES ('Ironclad_Pulverizer',895,2623); -- Ballistic_Kick
INSERT INTO `mob_skill_lists` VALUES ('Ironclad_Pulverizer',895,2624); -- Scapula_Beam
INSERT INTO `mob_skill_lists` VALUES ('Ironclad_Pulverizer',895,2625); -- Eradicator
INSERT INTO `mob_skill_lists` VALUES ('Ironclad_Pulverizer',895,2626); -- Auger_Smash
INSERT INTO `mob_skill_lists` VALUES ('Ironclad_Pulverizer',895,2627); -- Area_Bombardment
INSERT INTO `mob_skill_lists` VALUES ('Ironclad_Severer',896,2623); -- Ballistic_Kick
INSERT INTO `mob_skill_lists` VALUES ('Ironclad_Severer',896,2624); -- Scapula_Beam
INSERT INTO `mob_skill_lists` VALUES ('Jala',897,863); -- water_iv
INSERT INTO `mob_skill_lists` VALUES ('Jala',897,864); -- spinning_dive
INSERT INTO `mob_skill_lists` VALUES ('Jala',897,865); -- grand_fall
INSERT INTO `mob_skill_lists` VALUES ('Jala',897,866); -- tidal_wave
INSERT INTO `mob_skill_lists` VALUES ('Brothers_DAurphe',898,246); -- shackled_fists
INSERT INTO `mob_skill_lists` VALUES ('Brothers_DAurphe',898,247); -- foxfire
INSERT INTO `mob_skill_lists` VALUES ('Brothers_DAurphe',898,248); -- grim_halo
INSERT INTO `mob_skill_lists` VALUES ('Brothers_DAurphe',898,249); -- netherspikes
INSERT INTO `mob_skill_lists` VALUES ('Brothers_DAurphe',898,250); -- carnal_nightmare
INSERT INTO `mob_skill_lists` VALUES ('Brothers_DAurphe',898,251); -- aegis_schism
INSERT INTO `mob_skill_lists` VALUES ('Brothers_DAurphe',898,252); -- dancing_chains
INSERT INTO `mob_skill_lists` VALUES ('Brothers_DAurphe',898,253); -- barbed_crescent
INSERT INTO `mob_skill_lists` VALUES ('Brothers_DAurphe',898,255); -- dimensional_death
INSERT INTO `mob_skill_lists` VALUES ('Kutharei',899,2566); -- Diabolic_Claw
INSERT INTO `mob_skill_lists` VALUES ('Kutharei',899,2570); -- Afflicting_Gaze
INSERT INTO `mob_skill_lists` VALUES ('Kutharei',899,2571); -- Stygian_Sphere
INSERT INTO `mob_skill_lists` VALUES ('Kutharei',899,2572); -- Malign_Invocation
INSERT INTO `mob_skill_lists` VALUES ('Kutharei',899,2636); -- Banneret_Charge
INSERT INTO `mob_skill_lists` VALUES ('Kutharei',899,2634); -- Interference
INSERT INTO `mob_skill_lists` VALUES ('Manohra',900,622); -- helldive
INSERT INTO `mob_skill_lists` VALUES ('Manohra',900,1580); -- damnation_dive
INSERT INTO `mob_skill_lists` VALUES ('Minax_Bugard',901,383); -- Tusk
INSERT INTO `mob_skill_lists` VALUES ('Minax_Bugard',901,387); -- heavy_bellow
-- INSERT INTO `mob_skill_lists` VALUES ('Minax_Bugard',901,2643); -- tyrant_tusk
INSERT INTO `mob_skill_lists` VALUES ('Nehebkau',902,376); -- foul_breath
INSERT INTO `mob_skill_lists` VALUES ('Nehebkau',902,377); -- frost_breath
INSERT INTO `mob_skill_lists` VALUES ('Nehebkau',902,378); -- thunderbolt_breath
INSERT INTO `mob_skill_lists` VALUES ('Nonno',903,300); -- headbutt
INSERT INTO `mob_skill_lists` VALUES ('Nonno',903,301); -- dream flower
INSERT INTO `mob_skill_lists` VALUES ('Nonno',903,306); -- scream
INSERT INTO `mob_skill_lists` VALUES ('Npfundlwa',904,258); -- dust_cloud
INSERT INTO `mob_skill_lists` VALUES ('Sirrush',905,367); -- fireball
INSERT INTO `mob_skill_lists` VALUES ('Sirrush',905,621); -- snowball
INSERT INTO `mob_skill_lists` VALUES ('Sobek',906,386); -- awful_eye
INSERT INTO `mob_skill_lists` VALUES ('Sobek',906,387); -- heavy_bellow
-- INSERT INTO `mob_skill_lists` VALUES ('Sobek',906,2643); -- tyrant_tusk
-- 907: free
INSERT INTO `mob_skill_lists` VALUES ('Armillaria',908,314); -- silence gas
INSERT INTO `mob_skill_lists` VALUES ('Armillaria',908,315); -- Dark Spore
INSERT INTO `mob_skill_lists` VALUES ('Ayravata',909,1703); -- barrier tusk
INSERT INTO `mob_skill_lists` VALUES ('Ayravata',909,1704); -- silence gas
INSERT INTO `mob_skill_lists` VALUES ('Ayravata',909,1707); -- Voracious Trunk
INSERT INTO `mob_skill_lists` VALUES ('Bukhis',910,1360); -- Apocalyptic Ray
INSERT INTO `mob_skill_lists` VALUES ('Bukhis',910,2389); -- Lethal Triclip
INSERT INTO `mob_skill_lists` VALUES ('Bukhis',910,2533); -- Lithic Ray
INSERT INTO `mob_skill_lists` VALUES ('Bukhis',910,2640); -- Ruinous Scythe
INSERT INTO `mob_skill_lists` VALUES ('Chhir_Batti',911,2219); -- Dark_Wave
-- INSERT INTO `mob_skill_lists` VALUES ('Chhir_Batti',911,2220); -- Tartarean_Storm
-- INSERT INTO `mob_skill_lists` VALUES ('Div-e_Sepid',912,1712); -- Bugle_Call
INSERT INTO `mob_skill_lists` VALUES ('Div-e_Sepid',912,2003); -- Grating_Tantara
INSERT INTO `mob_skill_lists` VALUES ('Div-e_Sepid',912,2004); -- Stifling_Tantara
INSERT INTO `mob_skill_lists` VALUES ('Dvalinn',913,2114); -- hellclap
INSERT INTO `mob_skill_lists` VALUES ('Dvalinn',913,2115); -- Cackle
INSERT INTO `mob_skill_lists` VALUES ('Dvalinn',913,2118); -- Bilgestorm
INSERT INTO `mob_skill_lists` VALUES ('Fulmotondro',914,890); -- Thunder_IV
INSERT INTO `mob_skill_lists` VALUES ('Fulmotondro',914,891); -- chaotic_strike
INSERT INTO `mob_skill_lists` VALUES ('Fulmotondro',914,892); -- thunderstorm
INSERT INTO `mob_skill_lists` VALUES ('Fulmotondro',914,893); -- Judgment Bolt
-- 915: free
INSERT INTO `mob_skill_lists` VALUES ('Hanuman',916,290); -- Spinning Claw
INSERT INTO `mob_skill_lists` VALUES ('Hanuman',916,291); -- Claw_Storm
INSERT INTO `mob_skill_lists` VALUES ('Hanuman',916,295); -- Magic Fruit
-- INSERT INTO `mob_skill_lists` VALUES ('Hanuman',916,2610); -- Vacant_Gaze
INSERT INTO `mob_skill_lists` VALUES ('Hrosshvalur',917,450); -- Aqua Ball
INSERT INTO `mob_skill_lists` VALUES ('Hrosshvalur',917,641); -- Recoil Dive
-- 918: free
INSERT INTO `mob_skill_lists` VALUES ('Iku-Turso',919,462); -- Maelstrom
INSERT INTO `mob_skill_lists` VALUES ('Kadraeth_the_Hatespawn',920,1963); -- Mind_Blast
-- INSERT INTO `mob_skill_lists` VALUES ('Kadraeth_the_Hatespawn',920,1964); -- Immortal Shield
-- INSERT INTO `mob_skill_lists` VALUES ('Kadraeth_the_Hatespawn',920,1965); -- Immortal_Mind
-- INSERT INTO `mob_skill_lists` VALUES ('Kadraeth_the_Hatespawn',920,1969); -- Reprobation
INSERT INTO `mob_skill_lists` VALUES ('Karkadann',921,2335); -- Lightning_spear
INSERT INTO `mob_skill_lists` VALUES ('Karkadann',921,2337); -- Damsel_memento
INSERT INTO `mob_skill_lists` VALUES ('Karkadann',921,2338); -- Rampant_stance
INSERT INTO `mob_skill_lists` VALUES ('Khalkotaur',922,500); -- Mow
INSERT INTO `mob_skill_lists` VALUES ('Khalkotaur',922,1360); -- Apocalyptic Ray
INSERT INTO `mob_skill_lists` VALUES ('Lord_Varney',923,2107); -- Decollation
INSERT INTO `mob_skill_lists` VALUES ('Lord_Varney',923,2109); -- Heliovoid
INSERT INTO `mob_skill_lists` VALUES ('Lord_Varney',923,2110); -- Wings of Gehenna
-- 924: free
INSERT INTO `mob_skill_lists` VALUES ('Quasimodo',925,2424); -- Terror Eye
INSERT INTO `mob_skill_lists` VALUES ('Quasimodo',925,2425); -- Bloody Claw
-- INSERT INTO `mob_skill_lists` VALUES ('Quasimodo',925,2426); -- Shadow Burst
INSERT INTO `mob_skill_lists` VALUES ('Rakshas',926,270); -- Roar
INSERT INTO `mob_skill_lists` VALUES ('Rakshas',926,271); -- Razor Fang
INSERT INTO `mob_skill_lists` VALUES ('Rakshas',926,273); -- Claw Cyclone
-- INSERT INTO `mob_skill_lists` VALUES ('Rakshas',926,1340); -- Crossthrash
-- INSERT INTO `mob_skill_lists` VALUES ('Rakshas',926,1680); -- Predatory_Glare
-- INSERT INTO `mob_skill_lists` VALUES ('Rakshas',926,2207); -- Disorienting_Waul
INSERT INTO `mob_skill_lists` VALUES ('Sedna',927,2437); -- Aqua_Blast
INSERT INTO `mob_skill_lists` VALUES ('Sedna',927,2439); -- Hydro Wave
-- INSERT INTO `mob_skill_lists` VALUES ('Sedna',927,2439); -- Hydro Blast not in Topaz/Custom skill list http://ffxi.gamerescape.com/wiki/Hydro_Blast
INSERT INTO `mob_skill_lists` VALUES ('Seps',928,1720); -- Wind Shear
INSERT INTO `mob_skill_lists` VALUES ('Seps',928,1721); -- Obfuscate
INSERT INTO `mob_skill_lists` VALUES ('Seps',928,1723); -- Ill Wind
-- INSERT INTO `mob_skill_lists` VALUES ('Seps',928,2644); -- Somnial Durance
INSERT INTO `mob_skill_lists` VALUES ('Durinn',929,2113); -- Hellsnap
INSERT INTO `mob_skill_lists` VALUES ('Durinn',929,2114); -- Hellclap
INSERT INTO `mob_skill_lists` VALUES ('Durinn',929,2115); -- Cackle
INSERT INTO `mob_skill_lists` VALUES ('Durinn',929,2116); -- Necrobane
INSERT INTO `mob_skill_lists` VALUES ('Durinn',929,2117); -- Necropurge
INSERT INTO `mob_skill_lists` VALUES ('Durinn',929,2118); -- Bilgestorm
INSERT INTO `mob_skill_lists` VALUES ('Amarok',930,1785); -- Lava_Spit
INSERT INTO `mob_skill_lists` VALUES ('Amarok',930,1786); -- Sulfurous_Breath
INSERT INTO `mob_skill_lists` VALUES ('Amarok',930,1787); -- Scorching_Lash
INSERT INTO `mob_skill_lists` VALUES ('Amarok',930,1788); -- Ululation
INSERT INTO `mob_skill_lists` VALUES ('Amarok',930,1789); -- Magma_Hoplon
-- 931: free
INSERT INTO `mob_skill_lists` VALUES ('Battlerigged_Chariot',932,2054); -- Diffusion_ray
INSERT INTO `mob_skill_lists` VALUES ('Battlerigged_Chariot',932,2055); -- Intertia_stream
INSERT INTO `mob_skill_lists` VALUES ('Bennu',933,399); -- Scratch
INSERT INTO `mob_skill_lists` VALUES ('Bennu',933,400); -- Triple_Attack
INSERT INTO `mob_skill_lists` VALUES ('Bennu',933,401); -- Gliding_Spike
INSERT INTO `mob_skill_lists` VALUES ('Bennu',933,402); -- Feather_Barrier
INSERT INTO `mob_skill_lists` VALUES ('Bennu',933,922); -- Blind_Vortex
INSERT INTO `mob_skill_lists` VALUES ('Bennu',933,923); -- Giga_Scream
-- INSERT INTO `mob_skill_lists` VALUES ('Bennu',933,2703); -- Dread_Wind
INSERT INTO `mob_skill_lists` VALUES ('Calchas',934,722); -- venom_storm
-- 935: free
INSERT INTO `mob_skill_lists` VALUES ('Chickcharney',936,406); -- Hammer_Beak
INSERT INTO `mob_skill_lists` VALUES ('Chickcharney',936,407); -- Poison_Pick
INSERT INTO `mob_skill_lists` VALUES ('Chickcharney',936,408); -- Sound_Vacuum
INSERT INTO `mob_skill_lists` VALUES ('Chickcharney',936,411); -- Baleful_Gaze
-- INSERT INTO `mob_skill_lists` VALUES ('Chickcharney',936,1333); -- Contagion Transfer
INSERT INTO `mob_skill_lists` VALUES ('Cuijatender',937,304); -- Photosynthesis
INSERT INTO `mob_skill_lists` VALUES ('Cuijatender',937,2704); -- ???_Needles
INSERT INTO `mob_skill_lists` VALUES ('Dragua',938,1299); -- Typhoon_Wing
INSERT INTO `mob_skill_lists` VALUES ('Dragua',938,1301); -- Geotic_Breath
INSERT INTO `mob_skill_lists` VALUES ('Dragua',938,1305); -- Absolute_Terror
INSERT INTO `mob_skill_lists` VALUES ('Dragua',938,1306); -- Horrid_Roar_3
-- INSERT INTO `mob_skill_lists` VALUES ('Dragua',938,2702); -- Terra_Wing
INSERT INTO `mob_skill_lists` VALUES ('Emperador_de_Altepa',939,322); -- 1000_Needles
INSERT INTO `mob_skill_lists` VALUES ('Emperador_de_Altepa',939,1625); -- 2000_Needles
INSERT INTO `mob_skill_lists` VALUES ('Emperador_de_Altepa',939,1626); -- 4000_Needles
INSERT INTO `mob_skill_lists` VALUES ('Hazhdiha',940,645); -- Body_Slam
INSERT INTO `mob_skill_lists` VALUES ('Hazhdiha',940,646); -- Heavy_Stomp
INSERT INTO `mob_skill_lists` VALUES ('Hazhdiha',940,647); -- Chaos_Blade
INSERT INTO `mob_skill_lists` VALUES ('Hazhdiha',940,649); -- Voidsong
INSERT INTO `mob_skill_lists` VALUES ('Hazhdiha',940,650); -- Thornsong
INSERT INTO `mob_skill_lists` VALUES ('Hedjedjet',941,353); -- Death_Scissors
INSERT INTO `mob_skill_lists` VALUES ('Hedjedjet',941,354); -- Wild_Rage
INSERT INTO `mob_skill_lists` VALUES ('Hedjedjet',941,356); -- Sharp_Strike
INSERT INTO `mob_skill_lists` VALUES ('Hedjedjet',941,717); -- Venom_Breath
-- INSERT INTO `mob_skill_lists` VALUES ('Hedjedjet',941,2221); -- Hell_Scissors
INSERT INTO `mob_skill_lists` VALUES ('Ironclad_Smiter',942,2619); -- Turbine_Cyclone
INSERT INTO `mob_skill_lists` VALUES ('Ironclad_Smiter',942,2620); -- Seismic_Impact
INSERT INTO `mob_skill_lists` VALUES ('Ironclad_Smiter',942,2622); -- Arm_Cannon
INSERT INTO `mob_skill_lists` VALUES ('Ironclad_Smiter',942,2623); -- Ballistic_Kick
INSERT INTO `mob_skill_lists` VALUES ('Ironclad_Smiter',942,2624); -- Scapula_Beam
INSERT INTO `mob_skill_lists` VALUES ('Long-Barreled_Chariot',943,2055); -- Intertia_stream
INSERT INTO `mob_skill_lists` VALUES ('Long-Barreled_Chariot',943,2056); -- Discharge
INSERT INTO `mob_skill_lists` VALUES ('Long-Barreled_Chariot',943,2058); -- PW_Homing_missile
INSERT INTO `mob_skill_lists` VALUES ('Orthrus',944,1785); -- Lava_Spit
INSERT INTO `mob_skill_lists` VALUES ('Orthrus',944,1786); -- Sulfurous_Breath
INSERT INTO `mob_skill_lists` VALUES ('Orthrus',944,1787); -- Scorching_Lash
INSERT INTO `mob_skill_lists` VALUES ('Orthrus',944,1788); -- Ululation
INSERT INTO `mob_skill_lists` VALUES ('Orthrus',944,1789); -- Magma_Hoplon
INSERT INTO `mob_skill_lists` VALUES ('Orthrus',944,1790); -- Gates_of_Hades
INSERT INTO `mob_skill_lists` VALUES ('Orthrus_post_50',945,1785); -- Lava_Spit
INSERT INTO `mob_skill_lists` VALUES ('Orthrus_post_50',945,1786); -- Sulfurous_Breath
INSERT INTO `mob_skill_lists` VALUES ('Orthrus_post_50',945,1787); -- Scorching_Lash
INSERT INTO `mob_skill_lists` VALUES ('Orthrus_post_50',945,1788); -- Ululation
INSERT INTO `mob_skill_lists` VALUES ('Orthrus_post_50',945,1789); -- Magma_Hoplon
-- INSERT INTO `mob_skill_lists` VALUES ('Orthrus_post_50',945,2701); -- Acheron_Flame
-- 946: free
INSERT INTO `mob_skill_lists` VALUES ('Rani',947,2566); -- Diabolic_Claw
INSERT INTO `mob_skill_lists` VALUES ('Rani',947,2567); -- Stygian_Cyclone
INSERT INTO `mob_skill_lists` VALUES ('Rani',947,2570); -- Afflicting_Gaze
INSERT INTO `mob_skill_lists` VALUES ('Rani',947,2571); -- Stygian_Sphere
INSERT INTO `mob_skill_lists` VALUES ('Rani',947,2572); -- Malign_Invocation
INSERT INTO `mob_skill_lists` VALUES ('Rani',947,2634); -- Interference
-- INSERT INTO `mob_skill_lists` VALUES ('Rani',947,2700); -- Enthrall
INSERT INTO `mob_skill_lists` VALUES ('Sharabha',948,797); -- Deadly_Hold
INSERT INTO `mob_skill_lists` VALUES ('Sharabha',948,798); -- Tail_Swing
INSERT INTO `mob_skill_lists` VALUES ('Sharabha',948,799); -- Tail_Smash
INSERT INTO `mob_skill_lists` VALUES ('Sharabha',948,802); -- Great_Sandstorm
INSERT INTO `mob_skill_lists` VALUES ('Sharabha',948,803); -- Great_Whirlwind
-- 949: free
INSERT INTO `mob_skill_lists` VALUES ('Tablilla',950,539); -- Typhoon
INSERT INTO `mob_skill_lists` VALUES ('Tablilla',950,541); -- Gravity_Field
INSERT INTO `mob_skill_lists` VALUES ('Vadleany',951,2182); -- Spiral_Spin
INSERT INTO `mob_skill_lists` VALUES ('Waugyl',952,1720); -- Wind_Shear
INSERT INTO `mob_skill_lists` VALUES ('Waugyl',952,1723); -- Ill_Wind
-- INSERT INTO `mob_skill_lists` VALUES ('Waugyl',952,1724); -- White_Wind
INSERT INTO `mob_skill_lists` VALUES ('Anemic_Aloysius',953,424); -- Full-Force_Blow
INSERT INTO `mob_skill_lists` VALUES ('Anemic_Aloysius',953,425); -- Gastric_Bomb
INSERT INTO `mob_skill_lists` VALUES ('Anemic_Aloysius',953,426); -- Sandspin
INSERT INTO `mob_skill_lists` VALUES ('Anemic_Aloysius',953,427); -- Tremors
INSERT INTO `mob_skill_lists` VALUES ('Anemic_Aloysius',953,428); -- MP_Absorption
INSERT INTO `mob_skill_lists` VALUES ('Anemic_Aloysius',953,429); -- Sound_Vacuum
-- INSERT INTO `mob_skill_lists` VALUES ('Anemic_Aloysius',953,1889); -- Spirit_Vacuum
INSERT INTO `mob_skill_lists` VALUES ('Apademak',954,2022); -- Tenebrous_Mist
INSERT INTO `mob_skill_lists` VALUES ('Apademak',954,2023); -- Thunderstrike
INSERT INTO `mob_skill_lists` VALUES ('Apademak',954,2025); -- Dreadstorm
INSERT INTO `mob_skill_lists` VALUES ('Apademak',954,2026); -- Fossilizing_Breath
INSERT INTO `mob_skill_lists` VALUES ('Apademak',954,2027); -- Plague_Swipe
-- INSERT INTO `mob_skill_lists` VALUES ('Apademak',954,2698); -- Lithic_Breath
INSERT INTO `mob_skill_lists` VALUES ('Audumbla',955,493); -- Rampant_Gnaw
INSERT INTO `mob_skill_lists` VALUES ('Audumbla',955,494); -- Big_Horn
INSERT INTO `mob_skill_lists` VALUES ('Audumbla',955,496); -- Rabid_Dance
INSERT INTO `mob_skill_lists` VALUES ('Audumbla',955,497); -- Lowing
-- INSERT INTO `mob_skill_lists` VALUES ('Audumbla',955,1364); -- Mighty_Snort
INSERT INTO `mob_skill_lists` VALUES ('Awahondo',956,362); -- Double_Claw
INSERT INTO `mob_skill_lists` VALUES ('Awahondo',956,363); -- Grapple
INSERT INTO `mob_skill_lists` VALUES ('Awahondo',956,364); -- Filamented_Hold
INSERT INTO `mob_skill_lists` VALUES ('Awahondo',956,365); -- Spinning_Top
INSERT INTO `mob_skill_lists` VALUES ('Blanga',957,2423); -- Triumphant_roar
INSERT INTO `mob_skill_lists` VALUES ('Blanga',957,2424); -- Terror_eye
INSERT INTO `mob_skill_lists` VALUES ('Blanga',957,2425); -- Bloody_claw
INSERT INTO `mob_skill_lists` VALUES ('Chillwing_Hwitti_Pre_50',958,1709); -- Abrasive_Tantara
INSERT INTO `mob_skill_lists` VALUES ('Chillwing_Hwitti_Pre_50',958,1710); -- Deafening_Tantara
INSERT INTO `mob_skill_lists` VALUES ('Chillwing_Hwitti_Post_50',959,1709); -- Abrasive_Tantara
INSERT INTO `mob_skill_lists` VALUES ('Chillwing_Hwitti_Post_50',959,1710); -- Deafening_Tantara
-- INSERT INTO `mob_skill_lists` VALUES ('Chillwing_Hwitti_Post_50',959,2003); -- Grating_Tantara
-- INSERT INTO `mob_skill_lists` VALUES ('Chillwing_Hwitti_Post_50',959,2004); -- Stifling_Tantara
-- 960: free
INSERT INTO `mob_skill_lists` VALUES ('Empousa_Flying',962,2421); -- Dark_orb
INSERT INTO `mob_skill_lists` VALUES ('Empousa_Flying',962,2422); -- Dark_mist
INSERT INTO `mob_skill_lists` VALUES ('Empousa_Ground',961,2423); -- Triumphant_roar
INSERT INTO `mob_skill_lists` VALUES ('Empousa_Ground',961,2424); -- Terror_eye
INSERT INTO `mob_skill_lists` VALUES ('Empousa_Ground',961,2425); -- Bloody_claw
INSERT INTO `mob_skill_lists` VALUES ('Impervious_Chariot',963,2054); -- Diffusion_ray
INSERT INTO `mob_skill_lists` VALUES ('Impervious_Chariot',963,2055); -- Intertia_stream
INSERT INTO `mob_skill_lists` VALUES ('Impervious_Chariot',963,2056); -- Discharge
INSERT INTO `mob_skill_lists` VALUES ('Indrik',964,2337); -- Damsel_memento
INSERT INTO `mob_skill_lists` VALUES ('Indrik',964,2338); -- Rampant_stance
INSERT INTO `mob_skill_lists` VALUES ('Indrik',964,2369); -- Scintillant_lance
-- INSERT INTO `mob_skill_lists` VALUES ('Indrik',964,2370); -- Grace_of_Hera
INSERT INTO `mob_skill_lists` VALUES ('Isgebind',965,1289); -- Gregale_Wing
INSERT INTO `mob_skill_lists` VALUES ('Isgebind',965,1290); -- Spike_Flail
INSERT INTO `mob_skill_lists` VALUES ('Isgebind',965,1291); -- Glacial_Breath
INSERT INTO `mob_skill_lists` VALUES ('Isgebind',965,1295); -- Absolute_Terror
INSERT INTO `mob_skill_lists` VALUES ('Isgebind',965,1296); -- Horrid_Roar_3
INSERT INTO `mob_skill_lists` VALUES ('Koghatu',966,2071); -- Dire_straight
INSERT INTO `mob_skill_lists` VALUES ('Koghatu',966,2073); -- Sinker_drill
INSERT INTO `mob_skill_lists` VALUES ('Kur',967,642); -- Flame_Breath
INSERT INTO `mob_skill_lists` VALUES ('Kur',967,643); -- Poison_Breath
INSERT INTO `mob_skill_lists` VALUES ('Kur',967,644); -- Wind_Breath
INSERT INTO `mob_skill_lists` VALUES ('Kur',967,645); -- Body_Slam
INSERT INTO `mob_skill_lists` VALUES ('Kur',967,646); -- Heavy_Stomp
INSERT INTO `mob_skill_lists` VALUES ('Kur',967,647); -- Chaos_Blade
INSERT INTO `mob_skill_lists` VALUES ('Kur',967,649); -- Voidsong
INSERT INTO `mob_skill_lists` VALUES ('Kur',967,650); -- Thornsong
INSERT INTO `mob_skill_lists` VALUES ('Kur',967,651); -- Lodesong
INSERT INTO `mob_skill_lists` VALUES ('Pantokrator',968,1525); -- Guided_Missile_II
INSERT INTO `mob_skill_lists` VALUES ('Pantokrator',968,1527); -- Laser_Shower
INSERT INTO `mob_skill_lists` VALUES ('Pantokrator',968,1529); -- Hyper_Pulse
INSERT INTO `mob_skill_lists` VALUES ('Pantokrator',968,1530); -- Stun_Cannon
INSERT INTO `mob_skill_lists` VALUES ('Pantokrator',968,1533); -- Pile_Pitch
INSERT INTO `mob_skill_lists` VALUES ('Pantokrator',968,1534); -- Guided_Missile
-- INSERT INTO `mob_skill_lists` VALUES ('Pantokrator',968,1539); -- Rear_Lasers
INSERT INTO `mob_skill_lists` VALUES ('Refitted_Chariot',969,2054); -- Diffusion_ray
INSERT INTO `mob_skill_lists` VALUES ('Refitted_Chariot',969,2055); -- Intertia_stream
INSERT INTO `mob_skill_lists` VALUES ('Refitted_Chariot',969,2056); -- Discharge
INSERT INTO `mob_skill_lists` VALUES ('Resheph',970,362); -- Double_Claw
INSERT INTO `mob_skill_lists` VALUES ('Resheph',970,365); -- Spinning_Top
-- INSERT INTO `mob_skill_lists` VALUES ('Resheph',970,2699); -- Tarsal_Slam
-- 971: free
INSERT INTO `mob_skill_lists` VALUES ('Upas-Kamuy',972,1645); -- Freeze_Rush
INSERT INTO `mob_skill_lists` VALUES ('Upas-Kamuy',972,1646); -- Cold_Wave
INSERT INTO `mob_skill_lists` VALUES ('Veri_Selen',973,813); -- Dispelling_Wind
INSERT INTO `mob_skill_lists` VALUES ('Veri_Selen',973,814); -- Deadly_Drive
INSERT INTO `mob_skill_lists` VALUES ('Veri_Selen',973,815); -- Wind_Wall
INSERT INTO `mob_skill_lists` VALUES ('Veri_Selen',973,816); -- Fang_Rush
INSERT INTO `mob_skill_lists` VALUES ('Veri_Selen',973,817); -- Dread_Shriek
-- INSERT INTO `mob_skill_lists` VALUES ('Veri_Selen',973,2222); -- Hurricane_Breath
INSERT INTO `mob_skill_lists` VALUES ('Yaguarogui_group_1',974,270); -- Roar
-- INSERT INTO `mob_skill_lists` VALUES ('Yaguarogui_group_1',974,2207); -- Disorienting_Waul
INSERT INTO `mob_skill_lists` VALUES ('Yaguarogui_group_2',975,273); -- Claw_Cyclone
-- INSERT INTO `mob_skill_lists` VALUES ('Yaguarogui_group_2',975,1340); -- Crossthrash
INSERT INTO `mob_skill_lists` VALUES ('Alfard',976,1828); -- Pyric_Blast
INSERT INTO `mob_skill_lists` VALUES ('Alfard',976,1830); -- Polar_Blast
INSERT INTO `mob_skill_lists` VALUES ('Alfard',976,1835); -- Serpentine_Tail
INSERT INTO `mob_skill_lists` VALUES ('Alfard',976,1836); -- Nerve_Gas
-- INSERT INTO `mob_skill_lists` VALUES ('Amphitrite',977,506); -- Palsynyxis
-- INSERT INTO `mob_skill_lists` VALUES ('Amphitrite',977,507); -- Painful_Whip
-- INSERT INTO `mob_skill_lists` VALUES ('Amphitrite',977,2693); -- Virulent_Haze
INSERT INTO `mob_skill_lists` VALUES ('Assailer_Chariot',978,2055); -- Intertia_stream
INSERT INTO `mob_skill_lists` VALUES ('Assailer_Chariot',978,2056); -- Discharge
INSERT INTO `mob_skill_lists` VALUES ('Assailer_Chariot',978,2059); -- PW_Discoid
INSERT INTO `mob_skill_lists` VALUES ('Azdaja',979,1309); -- Cyclone_Wing
INSERT INTO `mob_skill_lists` VALUES ('Azdaja',979,1310); -- Spike_Flail
INSERT INTO `mob_skill_lists` VALUES ('Azdaja',979,1311); -- Sable_Breath
-- INSERT INTO `mob_skill_lists` VALUES ('Azdaja',979,2696); -- Baleful_Roar
-- INSERT INTO `mob_skill_lists` VALUES ('Azdaja',979,2697); -- Infinite_Terror
-- INSERT INTO `mob_skill_lists` VALUES ('Bomblix_Flamefinger',980,1119); -- Frag_Bomb
INSERT INTO `mob_skill_lists` VALUES ('Burstrox_Powderpate',981,591); -- Bomb_Toss
INSERT INTO `mob_skill_lists` VALUES ('Deelgeed',982,382); -- Tail_Roll
INSERT INTO `mob_skill_lists` VALUES ('Deelgeed',982,384); -- Scutum
INSERT INTO `mob_skill_lists` VALUES ('Deelgeed',982,386); -- Awful_Eye
-- INSERT INTO `mob_skill_lists` VALUES ('Deelgeed',982,2643); -- Tyrant_Tusk
-- INSERT INTO `mob_skill_lists` VALUES ('Deelgeed',982,2695); -- Torment_Tusk
INSERT INTO `mob_skill_lists` VALUES ('Fleshflayer_Killakriq',983,1081); -- Frypan
INSERT INTO `mob_skill_lists` VALUES ('Fleshflayer_Killakriq',983,1082); -- Smokebomb
INSERT INTO `mob_skill_lists` VALUES ('Fleshflayer_Killakriq',983,1084); -- Crispy_Candle
INSERT INTO `mob_skill_lists` VALUES ('Fleshflayer_Killakriq',983,1086); -- Paralysis_Shower
INSERT INTO `mob_skill_lists` VALUES ('Fleshflayer_Killakriq',983,1088); -- Goblin_Rush
INSERT INTO `mob_skill_lists` VALUES ('Fuath',984,2193); -- Zephyr_Arrow
INSERT INTO `mob_skill_lists` VALUES ('Fuath',984,2194); -- Lethe_Arrows
-- INSERT INTO `mob_skill_lists` VALUES ('Fuath',984,2694); -- Cyclonic_Blight
-- 985: free
INSERT INTO `mob_skill_lists` VALUES ('Ironclad_Sunderer',986,2619); -- Turbine_Cyclone
INSERT INTO `mob_skill_lists` VALUES ('Ironclad_Sunderer',986,2620); -- Seismic_Impact
INSERT INTO `mob_skill_lists` VALUES ('Ironclad_Sunderer',986,2621); -- Incinerator
INSERT INTO `mob_skill_lists` VALUES ('Ironclad_Sunderer',986,2622); -- Arm_Cannon
INSERT INTO `mob_skill_lists` VALUES ('Ironclad_Sunderer',986,2624); -- Scapula_Beam
INSERT INTO `mob_skill_lists` VALUES ('Jaculus',987,1718); -- Crosswind
INSERT INTO `mob_skill_lists` VALUES ('Jaculus',987,1720); -- Wind_Shear
INSERT INTO `mob_skill_lists` VALUES ('Jaculus',987,1722); -- Zephyr_Mantle
INSERT INTO `mob_skill_lists` VALUES ('Jaculus',987,1723); -- Ill_Wind
INSERT INTO `mob_skill_lists` VALUES ('Lorelei',988,2193); -- Zephyr_Arrow
INSERT INTO `mob_skill_lists` VALUES ('Lorelei',988,2194); -- Lethe_Arrows
INSERT INTO `mob_skill_lists` VALUES ('Lorelei',988,2200); -- Cyclonic_Torrent
INSERT INTO `mob_skill_lists` VALUES ('Melo_Melo',989,1572); -- Venom_Shell
INSERT INTO `mob_skill_lists` VALUES ('Minaruja',990,813); -- Dispelling_Wind
INSERT INTO `mob_skill_lists` VALUES ('Minaruja',990,814); -- Deadly_Drive
INSERT INTO `mob_skill_lists` VALUES ('Minaruja',990,815); -- Wind_Wall
INSERT INTO `mob_skill_lists` VALUES ('Minaruja',990,816); -- Fang_Rush
INSERT INTO `mob_skill_lists` VALUES ('Minaruja',990,817); -- Dread_Shriek
INSERT INTO `mob_skill_lists` VALUES ('Minaruja',990,818); -- Tail_Crush
-- INSERT INTO `mob_skill_lists` VALUES ('Minaruja',990,819); -- Blizzard_Breath
-- INSERT INTO `mob_skill_lists` VALUES ('Minaruja',990,820); -- Thunder_Breath
INSERT INTO `mob_skill_lists` VALUES ('Minaruja',990,822); -- Chaos_Breath
-- INSERT INTO `mob_skill_lists` VALUES ('Minaruja',990,2222); -- Hurricane_Breath
INSERT INTO `mob_skill_lists` VALUES ('Ningishzida',991,1829); -- Pyric_Bulwark
INSERT INTO `mob_skill_lists` VALUES ('Ningishzida',991,1831); -- Polar_Bulwark
INSERT INTO `mob_skill_lists` VALUES ('Ningishzida',991,1832); -- Barofield
INSERT INTO `mob_skill_lists` VALUES ('Ningishzida',991,1834); -- Trembling
INSERT INTO `mob_skill_lists` VALUES ('Ningishzida',991,1835); -- Serpentine_Tail
INSERT INTO `mob_skill_lists` VALUES ('Raja',992,2567); -- Stygian_Cyclone
INSERT INTO `mob_skill_lists` VALUES ('Raja',992,2571); -- Stygian_Sphere
INSERT INTO `mob_skill_lists` VALUES ('Raja',992,2572); -- Malign_Invocation
INSERT INTO `mob_skill_lists` VALUES ('Raja',992,2692); -- Royal_Decree
-- 993 to 994: free
INSERT INTO `mob_skill_lists` VALUES ('Teugghia',995,2197); -- Autumn_Breeze
-- 996: free
INSERT INTO `mob_skill_lists` VALUES ('Flame_Skimmer',997,318); -- somersault
INSERT INTO `mob_skill_lists` VALUES ('Flame_Skimmer',997,659); -- cuirsed_sphere
INSERT INTO `mob_skill_lists` VALUES ('Flame_Skimmer',997,660); -- venom
-- INSERT INTO `mob_skill_lists` VALUES ('Flame_Skimmer',997,1624); -- debilitating_drone
INSERT INTO `mob_skill_lists` VALUES ('Hovering_Hotpot',998,521); -- spinning attack
INSERT INTO `mob_skill_lists` VALUES ('Suparna',999,923);
INSERT INTO `mob_skill_lists` VALUES ('Suparna',999,924);
INSERT INTO `mob_skill_lists` VALUES ('Chariot_Armed',1000,2060); -- brainjack
INSERT INTO `mob_skill_lists` VALUES ('Chariot_Battle',1001,2059); -- discoid
INSERT INTO `mob_skill_lists` VALUES ('Chariot_Armored',1002,2054); -- diffusion ray
INSERT INTO `mob_skill_lists` VALUES ('Chariot_Armored',1002,2055); -- inertia stream
INSERT INTO `mob_skill_lists` VALUES ('Chariot_Armored',1002,2056); -- discharge
INSERT INTO `mob_skill_lists` VALUES ('Chariot_Armored',1002,2057); -- mortal revolution
INSERT INTO `mob_skill_lists` VALUES ('Chariot_Bowed',1003,2058); -- homing missle
INSERT INTO `mob_skill_lists` VALUES ('NM_Rocs',1004,402); -- Feather Barrier
INSERT INTO `mob_skill_lists` VALUES ('NM_Rocs',1004,922); -- Blind Vortex
INSERT INTO `mob_skill_lists` VALUES ('NM_Rocs',1004,923); -- Giga Scream
INSERT INTO `mob_skill_lists` VALUES ('NM_Rocs',1004,924); -- Dread Dive
-- INSERT INTO `mob_skill_lists` VALUES ('NM_Rocs',1004,925); -- Feather Barrier (For now using 402. Retail data needed. Diff is likely animation time.)
INSERT INTO `mob_skill_lists` VALUES ('NM_Rocs',1004,926); -- Stormwind
INSERT INTO `mob_skill_lists` VALUES ('Nargun',1005,677); -- Thunder Break
INSERT INTO `mob_skill_lists` VALUES ('Ignamoth',1006,1952);
INSERT INTO `mob_skill_lists` VALUES ('Ignamoth',1006,1956);
INSERT INTO `mob_skill_lists` VALUES ('Ankabut',1007,704);
INSERT INTO `mob_skill_lists` VALUES ('White_Coney',1008,323); -- only Wild Carrot
INSERT INTO `mob_skill_lists` VALUES ('Ophiotaurus',1009,2922); -- Soulshattering Roar
INSERT INTO `mob_skill_lists` VALUES ('Ophiotaurus',1009,2923); -- Calcifying Claw
INSERT INTO `mob_skill_lists` VALUES ('Ophiotaurus',1009,2924); -- Divesting Stampede
INSERT INTO `mob_skill_lists` VALUES ('Ophiotaurus',1009,2925); -- Bonebreaking Barrage
INSERT INTO `mob_skill_lists` VALUES ('Ophiotaurus',1009,3506); -- Hellfire Arrow
INSERT INTO `mob_skill_lists` VALUES ('Ophiotaurus',1009,3507); -- Incensed Pummel
INSERT INTO `mob_skill_lists` VALUES ('Siren',1010,3511); -- Lunatic Voice
INSERT INTO `mob_skill_lists` VALUES ('Siren',1010,3512); -- Sonic Buffet
INSERT INTO `mob_skill_lists` VALUES ('Siren',1010,3513); -- Entice
INSERT INTO `mob_skill_lists` VALUES ('Siren',1010,3514); -- Hysteric Assault
INSERT INTO `mob_skill_lists` VALUES ('Siren',1010,3515); -- Clarsach Call
-- Trusts
-- INSERT INTO `mob_skill_lists` VALUES ('TRUST_Shantotto',1011,0);
-- INSERT INTO `mob_skill_lists` VALUES ('TRUST_Naji',1012,0);
-- INSERT INTO `mob_skill_lists` VALUES ('TRUST_Kupipi',1013,0);
-- INSERT INTO `mob_skill_lists` VALUES ('TRUST_Excenmille',1014,0);
-- INSERT INTO `mob_skill_lists` VALUES ('TRUST_Ayame',1015,0);
-- INSERT INTO `mob_skill_lists` VALUES ('TRUST_Nanaa_Mihgo',1016,0);
-- INSERT INTO `mob_skill_lists` VALUES ('TRUST_Curilla',1017,0);
-- INSERT INTO `mob_skill_lists` VALUES ('TRUST_Volker',1018,0);
-- INSERT INTO `mob_skill_lists` VALUES ('TRUST_Ajido-Marujido',1019,0);
-- INSERT INTO `mob_skill_lists` VALUES ('TRUST_Trion',1020,0);
-- INSERT INTO `mob_skill_lists` VALUES ('TRUST_Zeid',1021,0);
-- INSERT INTO `mob_skill_lists` VALUES ('TRUST_Lion',1022,0);
-- INSERT INTO `mob_skill_lists` VALUES ('TRUST_Tenzen',1023,0);
-- INSERT INTO `mob_skill_lists` VALUES ('TRUST_Mihli_Aliapoh',1024,0);
-- INSERT INTO `mob_skill_lists` VALUES ('TRUST_Valaineral',1025,0);
-- INSERT INTO `mob_skill_lists` VALUES ('TRUST_Joachim',1026,0);
-- INSERT INTO `mob_skill_lists` VALUES ('TRUST_Naja_Salaheem',1026,0);
-- INSERT INTO `mob_skill_lists` VALUES ('TRUST_Prishe',1028,0);
-- INSERT INTO `mob_skill_lists` VALUES ('TRUST_Ulmia',1029,0);
-- INSERT INTO `mob_skill_lists` VALUES ('TRUST_Shikaree_Z',1030,0);
-- INSERT INTO `mob_skill_lists` VALUES ('TRUST_Cherukiki',1031,0);
-- INSERT INTO `mob_skill_lists` VALUES ('TRUST_Iron_Eater',1032,0);
-- INSERT INTO `mob_skill_lists` VALUES ('TRUST_Gessho',1033,0);
-- INSERT INTO `mob_skill_lists` VALUES ('TRUST_Gadalar',1034,0);
-- INSERT INTO `mob_skill_lists` VALUES ('TRUST_Rainemard',1035,0);
-- INSERT INTO `mob_skill_lists` VALUES ('TRUST_Ingrid',1036,0);
-- INSERT INTO `mob_skill_lists` VALUES ('TRUST_Lehko_Habhoka',1037,0);
-- INSERT INTO `mob_skill_lists` VALUES ('TRUST_Nashmeira',1038,0);
-- INSERT INTO `mob_skill_lists` VALUES ('TRUST_Zazarg',1039,0);
-- INSERT INTO `mob_skill_lists` VALUES ('TRUST_Ovjang',1040,0);
-- INSERT INTO `mob_skill_lists` VALUES ('TRUST_Mnejing',1041,0);
-- INSERT INTO `mob_skill_lists` VALUES ('TRUST_Sakura',1042,0);
-- INSERT INTO `mob_skill_lists` VALUES ('TRUST_Luzaf',1043,0);
-- INSERT INTO `mob_skill_lists` VALUES ('TRUST_Najelith',1044,0);
-- INSERT INTO `mob_skill_lists` VALUES ('TRUST_Aldo',1045,0);
-- INSERT INTO `mob_skill_lists` VALUES ('TRUST_Moogle',1046,0);
-- INSERT INTO `mob_skill_lists` VALUES ('TRUST_Fablinix',1047,0);
-- INSERT INTO `mob_skill_lists` VALUES ('TRUST_Maat',1048,0);
-- INSERT INTO `mob_skill_lists` VALUES ('TRUST_D_Shantotto',1049,0);
-- INSERT INTO `mob_skill_lists` VALUES ('TRUST_Star_Sibyl',1050,0);
-- INSERT INTO `mob_skill_lists` VALUES ('TRUST_Karaha-Baruha',1051,0);
-- INSERT INTO `mob_skill_lists` VALUES ('TRUST_Cid',1052,0);
-- INSERT INTO `mob_skill_lists` VALUES ('TRUST_Gilgamesh',1053,0);
-- INSERT INTO `mob_skill_lists` VALUES ('TRUST_Areuhat',1054,0);
-- INSERT INTO `mob_skill_lists` VALUES ('TRUST_Semih_Lafihna',1055,0);
-- INSERT INTO `mob_skill_lists` VALUES ('TRUST_Elivira',1056,0);
-- INSERT INTO `mob_skill_lists` VALUES ('TRUST_Noillurie',1057,0);
-- INSERT INTO `mob_skill_lists` VALUES ('TRUST_Lhu_Mhakaracca',1058,0);
-- INSERT INTO `mob_skill_lists` VALUES ('TRUST_Ferreous_Coffin',1059,0);
-- INSERT INTO `mob_skill_lists` VALUES ('TRUST_Lilisette',1060,0);
-- INSERT INTO `mob_skill_lists` VALUES ('TRUST_Mumor',1061,0);
-- INSERT INTO `mob_skill_lists` VALUES ('TRUST_Uka_Totlihn',1062,0);
-- INSERT INTO `mob_skill_lists` VALUES ('TRUST_Klara',1063,0);
-- INSERT INTO `mob_skill_lists` VALUES ('TRUST_Romaa_Mihgo',1064,0);
-- INSERT INTO `mob_skill_lists` VALUES ('TRUST_Kuyin_Hathdenna',1065,0);
-- INSERT INTO `mob_skill_lists` VALUES ('TRUST_Rahal',1066,0);
-- INSERT INTO `mob_skill_lists` VALUES ('TRUST_Koru-Moru',1067,0);
-- INSERT INTO `mob_skill_lists` VALUES ('TRUST_Pieuje_UC',1068,0);
-- INSERT INTO `mob_skill_lists` VALUES ('TRUST_Invincible_Shield_UC',1069,0);
-- INSERT INTO `mob_skill_lists` VALUES ('TRUST_Apururu_UC',1070,0);
-- INSERT INTO `mob_skill_lists` VALUES ('TRUST_Jakoh_Wahcondalo_UC',1071,0);
-- INSERT INTO `mob_skill_lists` VALUES ('TRUST_Flaviria_UC',1072,0);
-- INSERT INTO `mob_skill_lists` VALUES ('TRUST_Babban',1073,0);
-- INSERT INTO `mob_skill_lists` VALUES ('TRUST_Abenzio',1074,0);
-- INSERT INTO `mob_skill_lists` VALUES ('TRUST_Rughadjeen',1075,0);
-- INSERT INTO `mob_skill_lists` VALUES ('TRUST_Kukki-Chebukki',1076,0);
-- INSERT INTO `mob_skill_lists` VALUES ('TRUST_Margret',1077,0);
-- INSERT INTO `mob_skill_lists` VALUES ('TRUST_Chacharoon',1078,0);
-- INSERT INTO `mob_skill_lists` VALUES ('TRUST_Lhe_Lhangavo',1079,0);
-- INSERT INTO `mob_skill_lists` VALUES ('TRUST_Arciela',1080,0);
-- INSERT INTO `mob_skill_lists` VALUES ('TRUST_Mayakov',1081,0);
-- INSERT INTO `mob_skill_lists` VALUES ('TRUST_Qultada',1082,0);
-- INSERT INTO `mob_skill_lists` VALUES ('TRUST_Adelheid',1083,0);
-- INSERT INTO `mob_skill_lists` VALUES ('TRUST_Amchuchu',1084,0);
-- INSERT INTO `mob_skill_lists` VALUES ('TRUST_Brygid',1085,0);
-- INSERT INTO `mob_skill_lists` VALUES ('TRUST_Mildaurion',1086,0);
-- INSERT INTO `mob_skill_lists` VALUES ('TRUST_Halver',1087,0);
-- INSERT INTO `mob_skill_lists` VALUES ('TRUST_Rongelouts',1088,0);
-- INSERT INTO `mob_skill_lists` VALUES ('TRUST_Leonoyne',1089,0);
-- INSERT INTO `mob_skill_lists` VALUES ('TRUST_Maximilian',1090,0);
-- INSERT INTO `mob_skill_lists` VALUES ('TRUST_Kayeel-Payeel',1091,0);
-- INSERT INTO `mob_skill_lists` VALUES ('TRUST_Robel-Akbel',1092,0);
-- INSERT INTO `mob_skill_lists` VALUES ('TRUST_Kupofried',1093,0);
-- INSERT INTO `mob_skill_lists` VALUES ('TRUST_Selh_teus',1094,0);
-- INSERT INTO `mob_skill_lists` VALUES ('TRUST_Yoran-Oran_UC',1095,0);
-- INSERT INTO `mob_skill_lists` VALUES ('TRUST_Sylvie_UC',1096,0);
-- INSERT INTO `mob_skill_lists` VALUES ('TRUST_Abquhbah',1097,0);
-- INSERT INTO `mob_skill_lists` VALUES ('TRUST_Balamor',1098,0);
-- INSERT INTO `mob_skill_lists` VALUES ('TRUST_August',1099,0);
-- INSERT INTO `mob_skill_lists` VALUES ('TRUST_Rosulatia',1100,0);
-- INSERT INTO `mob_skill_lists` VALUES ('TRUST_Teodor',1101,0);
-- INSERT INTO `mob_skill_lists` VALUES ('TRUST_Ullegore',1102,0);
-- INSERT INTO `mob_skill_lists` VALUES ('TRUST_Makki-Chebukki',1103,0);
-- INSERT INTO `mob_skill_lists` VALUES ('TRUST_King_of_Hearts',1104,0);
-- INSERT INTO `mob_skill_lists` VALUES ('TRUST_Morimar',1105,0);
-- INSERT INTO `mob_skill_lists` VALUES ('TRUST_Darrcuiln',1106,0);
-- INSERT INTO `mob_skill_lists` VALUES ('TRUST_AAHM',1107,0);
-- INSERT INTO `mob_skill_lists` VALUES ('TRUST_AAEV',1108,0);
-- INSERT INTO `mob_skill_lists` VALUES ('TRUST_AAMR',1109,0);
-- INSERT INTO `mob_skill_lists` VALUES ('TRUST_AATT',1110,0);
-- INSERT INTO `mob_skill_lists` VALUES ('TRUST_AAGK',1111,0);
-- INSERT INTO `mob_skill_lists` VALUES ('TRUST_Iroha',1112,0);
-- INSERT INTO `mob_skill_lists` VALUES ('TRUST_Ygnas',1113,0);
-- INSERT INTO `mob_skill_lists` VALUES ('TRUST_Monberaux',1114,0);
-- Reserved for future Trust 6000 (ID: 1115)
-- Reserved for future Trust 6001 (ID: 1116)
-- Reserved for future Trust 6002 (ID: 1117)
-- Reserved for future Trust 6003 (ID: 1118) (Formerly Cornelia)
-- INSERT INTO `mob_skill_lists` VALUES ('TRUST_Excenmille_S',1119,0);
-- INSERT INTO `mob_skill_lists` VALUES ('TRUST_Ayame_UC',1120,0);
-- INSERT INTO `mob_skill_lists` VALUES ('TRUST_Maat_UC',1121,0);
-- INSERT INTO `mob_skill_lists` VALUES ('TRUST_Aldo_UC',1122,0);
-- INSERT INTO `mob_skill_lists` VALUES ('TRUST_Naja_Salaheem_UC',1123,0);
-- INSERT INTO `mob_skill_lists` VALUES ('TRUST_Lion_II',1124,0);
-- INSERT INTO `mob_skill_lists` VALUES ('TRUST_Zied_II',1125,0);
-- INSERT INTO `mob_skill_lists` VALUES ('TRUST_Prishe_II',1126,0);
-- INSERT INTO `mob_skill_lists` VALUES ('TRUST_Nashmeira_II',1127,0);
-- INSERT INTO `mob_skill_lists` VALUES ('TRUST_Lilisette_II',1128,0);
-- INSERT INTO `mob_skill_lists` VALUES ('TRUST_Tenzen_II',1129,0);
-- INSERT INTO `mob_skill_lists` VALUES ('TRUST_Mumor_II',1130,0);
-- INSERT INTO `mob_skill_lists` VALUES ('TRUST_Ingrid_II',1131,0);
-- INSERT INTO `mob_skill_lists` VALUES ('TRUST_Arciela_II',1132,0);
-- INSERT INTO `mob_skill_lists` VALUES ('TRUST_Iroha_II',1133,0);
-- INSERT INTO `mob_skill_lists` VALUES ('TRUST_Shantotto_II',1134,0);
-- Reserved for future Trust 6020 (ID: 1135)
-- Reserved for future Trust 6021 (ID: 1136)
-- Reserved for future Trust 6022 (ID: 1137)

<<<<<<< HEAD
INSERT INTO `mob_skill_lists` VALUES ('Kamlanaut (Apoc Nigh)',1138,823); -- Fire Blade
INSERT INTO `mob_skill_lists` VALUES ('Kamlanaut (Apoc Nigh)',1138,824); -- Frost Blade
INSERT INTO `mob_skill_lists` VALUES ('Kamlanaut (Apoc Nigh)',1138,825); -- Wind Blade
INSERT INTO `mob_skill_lists` VALUES ('Kamlanaut (Apoc Nigh)',1138,826); -- Earth Blade
INSERT INTO `mob_skill_lists` VALUES ('Kamlanaut (Apoc Nigh)',1138,827); -- Lightning Blade
INSERT INTO `mob_skill_lists` VALUES ('Kamlanaut (Apoc Nigh)',1138,828); -- Water Blade
INSERT INTO `mob_skill_lists` VALUES ('Kamlanaut (Apoc Nigh)',1138,829); -- Great Wheel
INSERT INTO `mob_skill_lists` VALUES ('Kamlanaut (Apoc Nigh)',1138,830); -- Light Blade
INSERT INTO `mob_skill_lists` VALUES ('Ealdnarche (Apoc Nigh)',1139,985); -- Stellar Burst
INSERT INTO `mob_skill_lists` VALUES ('Ealdnarche (Apoc Nigh)',1139,986); -- Vortex
INSERT INTO `mob_skill_lists` VALUES ('Ealdnarche (Apoc Nigh)',1139,988); -- Warp In (Works the same as Ealdnarche's)
INSERT INTO `mob_skill_lists` VALUES ('Ealdnarche (Apoc Nigh)',1139,989); -- Warp Out (Works the same as Ealdnarche's)
INSERT INTO `mob_skill_lists` VALUES ('Ealdnarche (Apoc Nigh)',1139,1006); -- Omega Javelin
=======
INSERT INTO `mob_skill_lists` VALUES ('Lightning_Wyvern',1138,813); -- Dispelling Wind
INSERT INTO `mob_skill_lists` VALUES ('Lightning_Wyvern',1138,814); -- Deadly Drive
INSERT INTO `mob_skill_lists` VALUES ('Lightning_Wyvern',1138,815); -- Wind Wall
INSERT INTO `mob_skill_lists` VALUES ('Lightning_Wyvern',1138,816); -- Fang RUsh
INSERT INTO `mob_skill_lists` VALUES ('Lightning_Wyvern',1138,817); -- Dread Shriek
INSERT INTO `mob_skill_lists` VALUES ('Lightning_Wyvern',1138,818); -- Tail Crush
INSERT INTO `mob_skill_lists` VALUES ('Lightning_Wyvern',1138,820); -- Thunder Breath
INSERT INTO `mob_skill_lists` VALUES ('Chaos_Wyvern',1139,813); -- Dispelling Wind
INSERT INTO `mob_skill_lists` VALUES ('Chaos_Wyvern',1139,814); -- Deadly Drive 
INSERT INTO `mob_skill_lists` VALUES ('Chaos_Wyvern',1139,815); -- Wind Wall
INSERT INTO `mob_skill_lists` VALUES ('Chaos_Wyvern',1139,816); -- Fang Rush
INSERT INTO `mob_skill_lists` VALUES ('Chaos_Wyvern',1139,817); -- Dread Shriek
INSERT INTO `mob_skill_lists` VALUES ('Chaos_Wyvern',1139,818); -- Tail Crush
INSERT INTO `mob_skill_lists` VALUES ('Chaos_Wyvern',1139,822); -- Chaos Breath
INSERT INTO `mob_skill_lists` VALUES ('Blizzard_Wyvern',1140,813); -- Dispelling Wind 
INSERT INTO `mob_skill_lists` VALUES ('Blizzard_Wyvern',1140,814); -- Deadly Drive
INSERT INTO `mob_skill_lists` VALUES ('Blizzard_Wyvern',1140,815); -- Wind Wall
INSERT INTO `mob_skill_lists` VALUES ('Blizzard_Wyvern',1140,816); -- Fang Rush
INSERT INTO `mob_skill_lists` VALUES ('Blizzard_Wyvern',1140,817); -- Dread Shriek
INSERT INTO `mob_skill_lists` VALUES ('Blizzard_Wyvern',1140,818); -- Tail Crush
INSERT INTO `mob_skill_lists` VALUES ('Blizzard_Wyvern',1140,819); -- Blizzard Breath

-- Next available ID: 1141
>>>>>>> ca9d84ec
<|MERGE_RESOLUTION|>--- conflicted
+++ resolved
@@ -3587,21 +3587,6 @@
 -- Reserved for future Trust 6021 (ID: 1136)
 -- Reserved for future Trust 6022 (ID: 1137)
 
-<<<<<<< HEAD
-INSERT INTO `mob_skill_lists` VALUES ('Kamlanaut (Apoc Nigh)',1138,823); -- Fire Blade
-INSERT INTO `mob_skill_lists` VALUES ('Kamlanaut (Apoc Nigh)',1138,824); -- Frost Blade
-INSERT INTO `mob_skill_lists` VALUES ('Kamlanaut (Apoc Nigh)',1138,825); -- Wind Blade
-INSERT INTO `mob_skill_lists` VALUES ('Kamlanaut (Apoc Nigh)',1138,826); -- Earth Blade
-INSERT INTO `mob_skill_lists` VALUES ('Kamlanaut (Apoc Nigh)',1138,827); -- Lightning Blade
-INSERT INTO `mob_skill_lists` VALUES ('Kamlanaut (Apoc Nigh)',1138,828); -- Water Blade
-INSERT INTO `mob_skill_lists` VALUES ('Kamlanaut (Apoc Nigh)',1138,829); -- Great Wheel
-INSERT INTO `mob_skill_lists` VALUES ('Kamlanaut (Apoc Nigh)',1138,830); -- Light Blade
-INSERT INTO `mob_skill_lists` VALUES ('Ealdnarche (Apoc Nigh)',1139,985); -- Stellar Burst
-INSERT INTO `mob_skill_lists` VALUES ('Ealdnarche (Apoc Nigh)',1139,986); -- Vortex
-INSERT INTO `mob_skill_lists` VALUES ('Ealdnarche (Apoc Nigh)',1139,988); -- Warp In (Works the same as Ealdnarche's)
-INSERT INTO `mob_skill_lists` VALUES ('Ealdnarche (Apoc Nigh)',1139,989); -- Warp Out (Works the same as Ealdnarche's)
-INSERT INTO `mob_skill_lists` VALUES ('Ealdnarche (Apoc Nigh)',1139,1006); -- Omega Javelin
-=======
 INSERT INTO `mob_skill_lists` VALUES ('Lightning_Wyvern',1138,813); -- Dispelling Wind
 INSERT INTO `mob_skill_lists` VALUES ('Lightning_Wyvern',1138,814); -- Deadly Drive
 INSERT INTO `mob_skill_lists` VALUES ('Lightning_Wyvern',1138,815); -- Wind Wall
@@ -3623,6 +3608,18 @@
 INSERT INTO `mob_skill_lists` VALUES ('Blizzard_Wyvern',1140,817); -- Dread Shriek
 INSERT INTO `mob_skill_lists` VALUES ('Blizzard_Wyvern',1140,818); -- Tail Crush
 INSERT INTO `mob_skill_lists` VALUES ('Blizzard_Wyvern',1140,819); -- Blizzard Breath
+INSERT INTO `mob_skill_lists` VALUES ('Kamlanaut (Apoc Nigh)',1141,823); -- Fire Blade
+INSERT INTO `mob_skill_lists` VALUES ('Kamlanaut (Apoc Nigh)',1141,824); -- Frost Blade
+INSERT INTO `mob_skill_lists` VALUES ('Kamlanaut (Apoc Nigh)',1141,825); -- Wind Blade
+INSERT INTO `mob_skill_lists` VALUES ('Kamlanaut (Apoc Nigh)',1141,826); -- Earth Blade
+INSERT INTO `mob_skill_lists` VALUES ('Kamlanaut (Apoc Nigh)',1141,827); -- Lightning Blade
+INSERT INTO `mob_skill_lists` VALUES ('Kamlanaut (Apoc Nigh)',1141,828); -- Water Blade
+INSERT INTO `mob_skill_lists` VALUES ('Kamlanaut (Apoc Nigh)',1141,829); -- Great Wheel
+INSERT INTO `mob_skill_lists` VALUES ('Kamlanaut (Apoc Nigh)',1141,830); -- Light Blade
+INSERT INTO `mob_skill_lists` VALUES ('Ealdnarche (Apoc Nigh)',1142,985); -- Stellar Burst
+INSERT INTO `mob_skill_lists` VALUES ('Ealdnarche (Apoc Nigh)',1142,986); -- Vortex
+INSERT INTO `mob_skill_lists` VALUES ('Ealdnarche (Apoc Nigh)',1142,988); -- Warp In (Works the same as Ealdnarche's)
+INSERT INTO `mob_skill_lists` VALUES ('Ealdnarche (Apoc Nigh)',1142,989); -- Warp Out (Works the same as Ealdnarche's)
+INSERT INTO `mob_skill_lists` VALUES ('Ealdnarche (Apoc Nigh)',1142,1006); -- Omega Javelin
 
--- Next available ID: 1141
->>>>>>> ca9d84ec
+-- Next available ID: 1143