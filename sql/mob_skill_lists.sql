-- phpMyAdmin SQL Dump
-- version 3.3.8
-- http://www.phpmyadmin.net
--
-- Serveur: localhost
-- Généré le : Ven 03 Février 2012    22:54
-- Version du serveur: 6.0.0
-- Version de PHP: 5.2.9-2

SET SQL_MODE="NO_AUTO_VALUE_ON_ZERO";


/*!40101 SET @OLD_CHARACTER_SET_CLIENT=@@CHARACTER_SET_CLIENT */;
/*!40101 SET @OLD_CHARACTER_SET_RESULTS=@@CHARACTER_SET_RESULTS */;
/*!40101 SET @OLD_COLLATION_CONNECTION=@@COLLATION_CONNECTION */;
/*!40101 SET NAMES utf8 */;

--
-- Base de données: `dspdb`
--

-- --------------------------------------------------------

--
-- Structure de la table `mob_skill_lists`
--

DROP TABLE IF EXISTS `mob_skill_lists`;
CREATE TABLE IF NOT EXISTS `mob_skill_lists` (
  `skill_list_name` varchar(40) DEFAULT NULL,
  `skill_list_id` smallint(5) unsigned NOT NULL,
  `mob_skill_id` smallint(3) unsigned NOT NULL,
  PRIMARY KEY (`skill_list_id`,`mob_skill_id`)
) ENGINE=MyISAM DEFAULT CHARSET=utf8;

--
-- Contenu de la table `mob_skill_lists`
--

INSERT INTO `mob_skill_lists` VALUES ('Adamantoise',2,804);
INSERT INTO `mob_skill_lists` VALUES ('Adamantoise',2,805);
INSERT INTO `mob_skill_lists` VALUES ('Adamantoise',2,806);
INSERT INTO `mob_skill_lists` VALUES ('Adamantoise',2,807);
INSERT INTO `mob_skill_lists` VALUES ('Adamantoise',2,808);
INSERT INTO `mob_skill_lists` VALUES ('Adamantoise',2,809);
INSERT INTO `mob_skill_lists` VALUES ('Aern',3,1378);
INSERT INTO `mob_skill_lists` VALUES ('Aern',3,1379);
INSERT INTO `mob_skill_lists` VALUES ('Aern',3,1380);
INSERT INTO `mob_skill_lists` VALUES ('Aern',3,1381);
INSERT INTO `mob_skill_lists` VALUES ('Aern',3,1382);
INSERT INTO `mob_skill_lists` VALUES ('Aern',3,1387);
INSERT INTO `mob_skill_lists` VALUES ('Aern',3,3411);
INSERT INTO `mob_skill_lists` VALUES ('Aern',3,3412);
INSERT INTO `mob_skill_lists` VALUES ('Aern',3,3413);
INSERT INTO `mob_skill_lists` VALUES ('Ahriman',4,548);
INSERT INTO `mob_skill_lists` VALUES ('Ahriman',4,549);
INSERT INTO `mob_skill_lists` VALUES ('Ahriman',4,550);
INSERT INTO `mob_skill_lists` VALUES ('Ahriman',4,551);
INSERT INTO `mob_skill_lists` VALUES ('Ahriman',4,552);
INSERT INTO `mob_skill_lists` VALUES ('Ahriman',4,553);
INSERT INTO `mob_skill_lists` VALUES ('Ahriman',4,555);
INSERT INTO `mob_skill_lists` VALUES ('Ahriman',4,557);
INSERT INTO `mob_skill_lists` VALUES ('Amoeban',5,2631);
INSERT INTO `mob_skill_lists` VALUES ('Amoeban',5,2632);
-- INSERT INTO `mob_skill_lists` VALUES ('Amoeban',5,2633,?);
INSERT INTO `mob_skill_lists` VALUES ('Amphiptere',6,2427);
INSERT INTO `mob_skill_lists` VALUES ('Amphiptere',6,2428);
INSERT INTO `mob_skill_lists` VALUES ('Amphiptere',6,2429);
INSERT INTO `mob_skill_lists` VALUES ('Amphiptere',6,2431);
INSERT INTO `mob_skill_lists` VALUES ('Amphiptere',6,2432);
INSERT INTO `mob_skill_lists` VALUES ('Amphiptere',6,2433);
INSERT INTO `mob_skill_lists` VALUES ('AnimatedWeapon-Archery',7,1200);
INSERT INTO `mob_skill_lists` VALUES ('AnimatedWeapon-Axe',8,1192);
INSERT INTO `mob_skill_lists` VALUES ('AnimatedWeapon-Club',9,1198);
INSERT INTO `mob_skill_lists` VALUES ('AnimatedWeapon-Dagger',11,1189);
INSERT INTO `mob_skill_lists` VALUES ('AnimatedWeapon-Greataxe',12,1193);
INSERT INTO `mob_skill_lists` VALUES ('AnimatedWeapon-Greatkatana',13,1197);
INSERT INTO `mob_skill_lists` VALUES ('AnimatedWeapon-Greatsword',14,1191);
INSERT INTO `mob_skill_lists` VALUES ('AnimatedWeapon-Handtohand',15,1188);
INSERT INTO `mob_skill_lists` VALUES ('AnimatedWeapon-Katana',17,1196);
INSERT INTO `mob_skill_lists` VALUES ('AnimatedWeapon-Marksmanship',18,1201);
INSERT INTO `mob_skill_lists` VALUES ('AnimatedWeapon-Polearm',19,1195);
INSERT INTO `mob_skill_lists` VALUES ('AnimatedWeapon-Scythe',20,1194);
INSERT INTO `mob_skill_lists` VALUES ('AnimatedWeapon-Staff',23,1199);
INSERT INTO `mob_skill_lists` VALUES ('AnimatedWeapon-Sword',24,1190);
INSERT INTO `mob_skill_lists` VALUES ('Antica',25,791);
INSERT INTO `mob_skill_lists` VALUES ('Antica',25,792);
INSERT INTO `mob_skill_lists` VALUES ('Antica',25,796);
INSERT INTO `mob_skill_lists` VALUES ('Antica',25,793);
INSERT INTO `mob_skill_lists` VALUES ('Antica',25,794);
INSERT INTO `mob_skill_lists` VALUES ('Antica',25,790);
INSERT INTO `mob_skill_lists` VALUES ('Antica',25,795);
INSERT INTO `mob_skill_lists` VALUES ('Antica',25,789);
INSERT INTO `mob_skill_lists` VALUES ('Antlion',26,275);
INSERT INTO `mob_skill_lists` VALUES ('Antlion',26,276);
INSERT INTO `mob_skill_lists` VALUES ('Antlion',26,277);
INSERT INTO `mob_skill_lists` VALUES ('Antlion',26,279);
INSERT INTO `mob_skill_lists` VALUES ('Apkallu',27,1713);
INSERT INTO `mob_skill_lists` VALUES ('Apkallu',27,1714);
INSERT INTO `mob_skill_lists` VALUES ('Apkallu',27,1715);
INSERT INTO `mob_skill_lists` VALUES ('Apkallu',27,1716);
INSERT INTO `mob_skill_lists` VALUES ('Apkallu',27,1717);
INSERT INTO `mob_skill_lists` VALUES ('Avatar-Carbuncle',34,906);
INSERT INTO `mob_skill_lists` VALUES ('Avatar-Carbuncle',34,907);
-- INSERT INTO `mob_skill_lists` VALUES ('Avatar-Carbuncle',34,908);
-- INSERT INTO `mob_skill_lists` VALUES ('Avatar-Carbuncle',34,909);
INSERT INTO `mob_skill_lists` VALUES ('Avatar-Carbuncle',34,910);
INSERT INTO `mob_skill_lists` VALUES ('Avatar-Carbuncle',34,911);
INSERT INTO `mob_skill_lists` VALUES ('Avatar-Carbuncle',34,912);
-- INSERT INTO `mob_skill_lists` VALUES ('Avatar-Diabolos',35,1903);
-- INSERT INTO `mob_skill_lists` VALUES ('Avatar-Diabolos',35,1905);
-- INSERT INTO `mob_skill_lists` VALUES ('Avatar-Diabolos',35,1906);
-- INSERT INTO `mob_skill_lists` VALUES ('Avatar-Diabolos',35,1908);
INSERT INTO `mob_skill_lists` VALUES ('Avatar-Fenrir',36,831);
INSERT INTO `mob_skill_lists` VALUES ('Avatar-Fenrir',36,832);
INSERT INTO `mob_skill_lists` VALUES ('Avatar-Fenrir',36,833);
INSERT INTO `mob_skill_lists` VALUES ('Avatar-Fenrir',36,834);
INSERT INTO `mob_skill_lists` VALUES ('Avatar-Fenrir',36,835);
INSERT INTO `mob_skill_lists` VALUES ('Avatar-Fenrir',36,836);
INSERT INTO `mob_skill_lists` VALUES ('Avatar-Fenrir',36,837);
INSERT INTO `mob_skill_lists` VALUES ('Avatar-Fenrir',36,838);
INSERT INTO `mob_skill_lists` VALUES ('Avatar-Garuda',37,867);
INSERT INTO `mob_skill_lists` VALUES ('Avatar-Garuda',37,868);
INSERT INTO `mob_skill_lists` VALUES ('Avatar-Garuda',37,869);
INSERT INTO `mob_skill_lists` VALUES ('Avatar-Garuda',37,870);
INSERT INTO `mob_skill_lists` VALUES ('Avatar-Garuda',37,871);
INSERT INTO `mob_skill_lists` VALUES ('Avatar-Garuda',37,872);
INSERT INTO `mob_skill_lists` VALUES ('Avatar-Garuda',37,873);
INSERT INTO `mob_skill_lists` VALUES ('Avatar-Garuda',37,874);
INSERT INTO `mob_skill_lists` VALUES ('Avatar-Garuda',37,875);
INSERT INTO `mob_skill_lists` VALUES ('Avatar-Ifrit',38,840);
INSERT INTO `mob_skill_lists` VALUES ('Avatar-Ifrit',38,841);
INSERT INTO `mob_skill_lists` VALUES ('Avatar-Ifrit',38,842);
INSERT INTO `mob_skill_lists` VALUES ('Avatar-Ifrit',38,843);
INSERT INTO `mob_skill_lists` VALUES ('Avatar-Ifrit',38,844);
INSERT INTO `mob_skill_lists` VALUES ('Avatar-Ifrit',38,845);
INSERT INTO `mob_skill_lists` VALUES ('Avatar-Ifrit',38,846);
INSERT INTO `mob_skill_lists` VALUES ('Avatar-Ifrit',38,847);
INSERT INTO `mob_skill_lists` VALUES ('Avatar-Ifrit',38,848);
-- INSERT INTO `mob_skill_lists` VALUES ('Avatar-Ixion',39,2334);
INSERT INTO `mob_skill_lists` VALUES ('Avatar-Ixion',39,2334);
INSERT INTO `mob_skill_lists` VALUES ('Avatar-Ixion',39,2335);
INSERT INTO `mob_skill_lists` VALUES ('Avatar-Ixion',39,2336);
INSERT INTO `mob_skill_lists` VALUES ('Avatar-Ixion',39,2337);
INSERT INTO `mob_skill_lists` VALUES ('Avatar-Ixion',39,2338);
INSERT INTO `mob_skill_lists` VALUES ('Avatar-Ixion',39,2369);
-- INSERT INTO `mob_skill_lists` VALUES ('Avatar-Ixion',39,1542,?);
INSERT INTO `mob_skill_lists` VALUES ('Avatar-Leviathan',40,858);
INSERT INTO `mob_skill_lists` VALUES ('Avatar-Leviathan',40,859);
INSERT INTO `mob_skill_lists` VALUES ('Avatar-Leviathan',40,860);
INSERT INTO `mob_skill_lists` VALUES ('Avatar-Leviathan',40,861);
INSERT INTO `mob_skill_lists` VALUES ('Avatar-Leviathan',40,862);
INSERT INTO `mob_skill_lists` VALUES ('Avatar-Leviathan',40,863);
INSERT INTO `mob_skill_lists` VALUES ('Avatar-Leviathan',40,864);
INSERT INTO `mob_skill_lists` VALUES ('Avatar-Leviathan',40,865);
INSERT INTO `mob_skill_lists` VALUES ('Avatar-Leviathan',40,866);
-- INSERT INTO `mob_skill_lists` VALUES ('Avatar-Odin',41,2556);
-- INSERT INTO `mob_skill_lists` VALUES ('Avatar-Odin',41,2557);
-- INSERT INTO `mob_skill_lists` VALUES ('Avatar-Odin',41,2558);
-- INSERT INTO `mob_skill_lists` VALUES ('Avatar-Odin',41,2559);
-- INSERT INTO `mob_skill_lists` VALUES ('Avatar-Odin',41,2560);
-- INSERT INTO `mob_skill_lists` VALUES ('Avatar-Odin',41,2561);
-- INSERT INTO `mob_skill_lists` VALUES ('Avatar-Odin',41,2126);
INSERT INTO `mob_skill_lists` VALUES ('Avatar-Ramuh',43,885);
INSERT INTO `mob_skill_lists` VALUES ('Avatar-Ramuh',43,886);
INSERT INTO `mob_skill_lists` VALUES ('Avatar-Ramuh',43,887);
INSERT INTO `mob_skill_lists` VALUES ('Avatar-Ramuh',43,888);
INSERT INTO `mob_skill_lists` VALUES ('Avatar-Ramuh',43,889);
INSERT INTO `mob_skill_lists` VALUES ('Avatar-Ramuh',43,890);
INSERT INTO `mob_skill_lists` VALUES ('Avatar-Ramuh',43,891);
INSERT INTO `mob_skill_lists` VALUES ('Avatar-Ramuh',43,892);
INSERT INTO `mob_skill_lists` VALUES ('Avatar-Ramuh',43,893);
INSERT INTO `mob_skill_lists` VALUES ('Avatar-Shiva',44,876);
INSERT INTO `mob_skill_lists` VALUES ('Avatar-Shiva',44,877);
INSERT INTO `mob_skill_lists` VALUES ('Avatar-Shiva',44,878);
INSERT INTO `mob_skill_lists` VALUES ('Avatar-Shiva',44,879);
INSERT INTO `mob_skill_lists` VALUES ('Avatar-Shiva',44,880);
INSERT INTO `mob_skill_lists` VALUES ('Avatar-Shiva',44,881);
INSERT INTO `mob_skill_lists` VALUES ('Avatar-Shiva',44,882);
INSERT INTO `mob_skill_lists` VALUES ('Avatar-Shiva',44,883);
INSERT INTO `mob_skill_lists` VALUES ('Avatar-Shiva',44,884);
INSERT INTO `mob_skill_lists` VALUES ('Avatar-Titan',45,849);
INSERT INTO `mob_skill_lists` VALUES ('Avatar-Titan',45,850);
INSERT INTO `mob_skill_lists` VALUES ('Avatar-Titan',45,851);
INSERT INTO `mob_skill_lists` VALUES ('Avatar-Titan',45,852);
INSERT INTO `mob_skill_lists` VALUES ('Avatar-Titan',45,853);
INSERT INTO `mob_skill_lists` VALUES ('Avatar-Titan',45,854);
INSERT INTO `mob_skill_lists` VALUES ('Avatar-Titan',45,855);
INSERT INTO `mob_skill_lists` VALUES ('Avatar-Titan',45,856);
INSERT INTO `mob_skill_lists` VALUES ('Avatar-Titan',45,857);
INSERT INTO `mob_skill_lists` VALUES ('Bat',46,394);
INSERT INTO `mob_skill_lists` VALUES ('Bat',46,392);
INSERT INTO `mob_skill_lists` VALUES ('Bat',46,1156);
INSERT INTO `mob_skill_lists` VALUES ('Bat',46,1155);
-- INSERT INTO `mob_skill_lists` VALUES ('Bat',46,256);
-- INSERT INTO `mob_skill_lists` VALUES ('Bat',46,1155);
INSERT INTO `mob_skill_lists` VALUES ('Bats',47,393);
INSERT INTO `mob_skill_lists` VALUES ('Bats',47,395);
INSERT INTO `mob_skill_lists` VALUES ('Bee',48,336);
INSERT INTO `mob_skill_lists` VALUES ('Bee',48,335);
INSERT INTO `mob_skill_lists` VALUES ('Bee',48,334);
INSERT INTO `mob_skill_lists` VALUES ('Beetle',49,338);
INSERT INTO `mob_skill_lists` VALUES ('Beetle',49,339);
INSERT INTO `mob_skill_lists` VALUES ('Beetle',49,340);
INSERT INTO `mob_skill_lists` VALUES ('Beetle',49,343);
INSERT INTO `mob_skill_lists` VALUES ('Beetle',49,341);
INSERT INTO `mob_skill_lists` VALUES ('Behemoth',51,628);
INSERT INTO `mob_skill_lists` VALUES ('Behemoth',51,629);
INSERT INTO `mob_skill_lists` VALUES ('Behemoth',51,630);
INSERT INTO `mob_skill_lists` VALUES ('Behemoth',51,631);
INSERT INTO `mob_skill_lists` VALUES ('Behemoth',51,632);
INSERT INTO `mob_skill_lists` VALUES ('Behemoth',51,633);
-- INSERT INTO `mob_skill_lists` VALUES ('Behemoth',51,634);
INSERT INTO `mob_skill_lists` VALUES ('Omega',54,1529);
INSERT INTO `mob_skill_lists` VALUES ('Omega',54,1533);
INSERT INTO `mob_skill_lists` VALUES ('Omega',54,1534);
-- INSERT INTO `mob_skill_lists` VALUES ('Omega',54,1536)
INSERT INTO `mob_skill_lists` VALUES ('Omega',54,1537);
INSERT INTO `mob_skill_lists` VALUES ('Omega',54,1538);
-- INSERT INTO `mob_skill_lists` VALUES ('Omega',54,1539)
INSERT INTO `mob_skill_lists` VALUES ('Bird',55,622);
INSERT INTO `mob_skill_lists` VALUES ('Bird',55,623);
-- INSERT INTO `mob_skill_lists` VALUES ('Bird',55,622,?);
-- INSERT INTO `mob_skill_lists` VALUES ('Bird',55,623,?);
INSERT INTO `mob_skill_lists` VALUES ('Bomb',56,511);
INSERT INTO `mob_skill_lists` VALUES ('Bomb',56,510);
INSERT INTO `mob_skill_lists` VALUES ('Buffalo',57,493);
INSERT INTO `mob_skill_lists` VALUES ('Buffalo',57,494);
INSERT INTO `mob_skill_lists` VALUES ('Buffalo',57,495);
INSERT INTO `mob_skill_lists` VALUES ('Buffalo',57,496);
INSERT INTO `mob_skill_lists` VALUES ('Buffalo',57,497);
INSERT INTO `mob_skill_lists` VALUES ('Bugard',58,382);
INSERT INTO `mob_skill_lists` VALUES ('Bugard',58,383);
INSERT INTO `mob_skill_lists` VALUES ('Bugard',58,384);
INSERT INTO `mob_skill_lists` VALUES ('Bugard',58,385);
INSERT INTO `mob_skill_lists` VALUES ('Bugard',58,386);
INSERT INTO `mob_skill_lists` VALUES ('Bugard',58,387);
INSERT INTO `mob_skill_lists` VALUES ('Bugbear',59,361);
INSERT INTO `mob_skill_lists` VALUES ('Bugbear',59,360);
-- INSERT INTO `mob_skill_lists` VALUES ('Bugbear',59,359);
INSERT INTO `mob_skill_lists` VALUES ('Bugbear',59,358);
INSERT INTO `mob_skill_lists` VALUES ('Bugbear',59,357);
INSERT INTO `mob_skill_lists` VALUES ('CaitSith',60,2448);
INSERT INTO `mob_skill_lists` VALUES ('CaitSith',60,2449);
INSERT INTO `mob_skill_lists` VALUES ('CaitSith',60,2450);
INSERT INTO `mob_skill_lists` VALUES ('CaitSith',60,2451);
INSERT INTO `mob_skill_lists` VALUES ('CaitSith',60,2452);
INSERT INTO `mob_skill_lists` VALUES ('CaitSith',60,2453);
INSERT INTO `mob_skill_lists` VALUES ('CaitSith',60,2454);
INSERT INTO `mob_skill_lists` VALUES ('CaitSith',60,2455);
INSERT INTO `mob_skill_lists` VALUES ('CaitSith',60,2456);
INSERT INTO `mob_skill_lists` VALUES ('CaitSith',60,2457);
INSERT INTO `mob_skill_lists` VALUES ('Cardian',61,683);
INSERT INTO `mob_skill_lists` VALUES ('Cardian',61,684);
INSERT INTO `mob_skill_lists` VALUES ('Cardian',61,333);
INSERT INTO `mob_skill_lists` VALUES ('Cardian',61,330);
INSERT INTO `mob_skill_lists` VALUES ('Cerberus',62,1785);
INSERT INTO `mob_skill_lists` VALUES ('Cerberus',62,1786);
INSERT INTO `mob_skill_lists` VALUES ('Cerberus',62,1787);
INSERT INTO `mob_skill_lists` VALUES ('Cerberus',62,1788);
INSERT INTO `mob_skill_lists` VALUES ('Cerberus',62,1789);
INSERT INTO `mob_skill_lists` VALUES ('Cerberus',62,1790);
-- INSERT INTO `mob_skill_lists` VALUES ('Cerberus',62,1790);
INSERT INTO `mob_skill_lists` VALUES ('Chariot',63,2054);
INSERT INTO `mob_skill_lists` VALUES ('Chariot',63,2055);
INSERT INTO `mob_skill_lists` VALUES ('Chariot',63,2056);
INSERT INTO `mob_skill_lists` VALUES ('Clionid',65,2563);
INSERT INTO `mob_skill_lists` VALUES ('Clionid',65,2562);
INSERT INTO `mob_skill_lists` VALUES ('Clot',66,431);
INSERT INTO `mob_skill_lists` VALUES ('Clot',66,432);
INSERT INTO `mob_skill_lists` VALUES ('Clot',66,433);
INSERT INTO `mob_skill_lists` VALUES ('Cluster',68,567);
INSERT INTO `mob_skill_lists` VALUES ('Cluster',68,568);
INSERT INTO `mob_skill_lists` VALUES ('Cluster',68,569);
INSERT INTO `mob_skill_lists` VALUES ('Cluster',68,570);
-- INSERT INTO `mob_skill_lists` VALUES ('Cluster',68,571,?);
-- INSERT INTO `mob_skill_lists` VALUES ('Cluster',68,572,?);
-- INSERT INTO `mob_skill_lists` VALUES ('Cluster',68,573,?);
-- INSERT INTO `mob_skill_lists` VALUES ('Cluster',68,574,?);
-- INSERT INTO `mob_skill_lists` VALUES ('Cluster',68,575,?);
-- INSERT INTO `mob_skill_lists` VALUES ('Cluster',325,?,?);
INSERT INTO `mob_skill_lists` VALUES ('Cluster',69,569);
INSERT INTO `mob_skill_lists` VALUES ('Cluster',69,567);
INSERT INTO `mob_skill_lists` VALUES ('Cluster',69,568);
INSERT INTO `mob_skill_lists` VALUES ('Cluster',69,570);
-- INSERT INTO `mob_skill_lists` VALUES ('Cluster',69,571,?);
-- INSERT INTO `mob_skill_lists` VALUES ('Cluster',69,572,?);
-- INSERT INTO `mob_skill_lists` VALUES ('Cluster',69,573,?);
-- INSERT INTO `mob_skill_lists` VALUES ('Cluster',69,574,?);
-- INSERT INTO `mob_skill_lists` VALUES ('Cluster',69,575,?);
INSERT INTO `mob_skill_lists` VALUES ('Cockatrice',70,406);
INSERT INTO `mob_skill_lists` VALUES ('Cockatrice',70,407);
INSERT INTO `mob_skill_lists` VALUES ('Cockatrice',70,408);
INSERT INTO `mob_skill_lists` VALUES ('Cockatrice',70,411);
INSERT INTO `mob_skill_lists` VALUES ('Cockatrice',70,410);
-- INSERT INTO `mob_skill_lists` VALUES ('Cockatrice',326,?,?);
-- INSERT INTO `mob_skill_lists` VALUES ('Coeurl',327,?,?);
INSERT INTO `mob_skill_lists` VALUES ('Coeurl',71,652);
INSERT INTO `mob_skill_lists` VALUES ('Coeurl',71,653);
INSERT INTO `mob_skill_lists` VALUES ('Colibri',72,1699);
INSERT INTO `mob_skill_lists` VALUES ('Colibri',72,1700);
INSERT INTO `mob_skill_lists` VALUES ('Colibri',72,1701);
INSERT INTO `mob_skill_lists` VALUES ('Corse',74,530);
INSERT INTO `mob_skill_lists` VALUES ('Corse',74,531);
INSERT INTO `mob_skill_lists` VALUES ('Corse',74,532);
INSERT INTO `mob_skill_lists` VALUES ('Corse',74,533);
INSERT INTO `mob_skill_lists` VALUES ('Crab',75,444);
INSERT INTO `mob_skill_lists` VALUES ('Crab',75,443);
INSERT INTO `mob_skill_lists` VALUES ('Crab',75,442);
INSERT INTO `mob_skill_lists` VALUES ('Crab',75,448);
INSERT INTO `mob_skill_lists` VALUES ('Crab',75,445);
INSERT INTO `mob_skill_lists` VALUES ('Crab',76,444);
INSERT INTO `mob_skill_lists` VALUES ('Crab',76,443);
INSERT INTO `mob_skill_lists` VALUES ('Crab',76,442);
INSERT INTO `mob_skill_lists` VALUES ('Crab',76,448);
INSERT INTO `mob_skill_lists` VALUES ('Crab',76,445);
INSERT INTO `mob_skill_lists` VALUES ('Crab',77,444);
INSERT INTO `mob_skill_lists` VALUES ('Crab',77,443);
INSERT INTO `mob_skill_lists` VALUES ('Crab',77,442);
INSERT INTO `mob_skill_lists` VALUES ('Crab',77,448);
INSERT INTO `mob_skill_lists` VALUES ('Crab',77,445);
INSERT INTO `mob_skill_lists` VALUES ('Craver',78,1229);
INSERT INTO `mob_skill_lists` VALUES ('Craver',78,1230);
INSERT INTO `mob_skill_lists` VALUES ('Craver',78,1231);
INSERT INTO `mob_skill_lists` VALUES ('Craver',78,1232);
INSERT INTO `mob_skill_lists` VALUES ('Craver',78,1233);
INSERT INTO `mob_skill_lists` VALUES ('Crawler',79,346);
INSERT INTO `mob_skill_lists` VALUES ('Crawler',79,345);
INSERT INTO `mob_skill_lists` VALUES ('Crawler',79,344);
INSERT INTO `mob_skill_lists` VALUES ('Dhalmel',80,280);
INSERT INTO `mob_skill_lists` VALUES ('Dhalmel',80,281);
INSERT INTO `mob_skill_lists` VALUES ('Dhalmel',80,284);
INSERT INTO `mob_skill_lists` VALUES ('Dhalmel',80,285);
INSERT INTO `mob_skill_lists` VALUES ('Dhalmel',80,286);
INSERT INTO `mob_skill_lists` VALUES ('Dhalmel',80,287);
INSERT INTO `mob_skill_lists` VALUES ('Diremite',81,362);
INSERT INTO `mob_skill_lists` VALUES ('Diremite',81,363);
INSERT INTO `mob_skill_lists` VALUES ('Diremite',81,364);
INSERT INTO `mob_skill_lists` VALUES ('Diremite',81,365);
INSERT INTO `mob_skill_lists` VALUES ('Djinn',82,2216);
INSERT INTO `mob_skill_lists` VALUES ('Djinn',82,2218);
INSERT INTO `mob_skill_lists` VALUES ('Djinn',82,2217);
INSERT INTO `mob_skill_lists` VALUES ('Djinn',82,2219);
INSERT INTO `mob_skill_lists` VALUES ('Doll',83,534);
INSERT INTO `mob_skill_lists` VALUES ('Doll',83,535);
INSERT INTO `mob_skill_lists` VALUES ('Doll',83,536);
INSERT INTO `mob_skill_lists` VALUES ('Doll',83,537);
INSERT INTO `mob_skill_lists` VALUES ('Doll',83,538);
INSERT INTO `mob_skill_lists` VALUES ('Doll',83,539);
INSERT INTO `mob_skill_lists` VALUES ('Doll',83,541);
INSERT INTO `mob_skill_lists` VALUES ('Doll',83,543);
INSERT INTO `mob_skill_lists` VALUES ('Doll',84,534);
INSERT INTO `mob_skill_lists` VALUES ('Doll',84,535);
INSERT INTO `mob_skill_lists` VALUES ('Doll',84,536);
INSERT INTO `mob_skill_lists` VALUES ('Doll',84,537);
INSERT INTO `mob_skill_lists` VALUES ('Doll',84,538);
INSERT INTO `mob_skill_lists` VALUES ('Doll',84,539);
INSERT INTO `mob_skill_lists` VALUES ('Doll',84,541);
INSERT INTO `mob_skill_lists` VALUES ('Doll',84,543);
INSERT INTO `mob_skill_lists` VALUES ('Doll',85,534);
INSERT INTO `mob_skill_lists` VALUES ('Doll',85,535);
INSERT INTO `mob_skill_lists` VALUES ('Doll',85,536);
INSERT INTO `mob_skill_lists` VALUES ('Doll',85,537);
INSERT INTO `mob_skill_lists` VALUES ('Doll',85,538);
INSERT INTO `mob_skill_lists` VALUES ('Doll',85,539);
INSERT INTO `mob_skill_lists` VALUES ('Doll',85,541);
INSERT INTO `mob_skill_lists` VALUES ('Doll',85,543);
INSERT INTO `mob_skill_lists` VALUES ('Doomed',86,489);
INSERT INTO `mob_skill_lists` VALUES ('Doomed',86,490);
INSERT INTO `mob_skill_lists` VALUES ('Doomed',86,492);
INSERT INTO `mob_skill_lists` VALUES ('Doomed',86,488);
INSERT INTO `mob_skill_lists` VALUES ('Doomed',86,491);
INSERT INTO `mob_skill_lists` VALUES ('Doomed',86,486);
INSERT INTO `mob_skill_lists` VALUES ('Dragon',87,642);
INSERT INTO `mob_skill_lists` VALUES ('Dragon',87,643);
INSERT INTO `mob_skill_lists` VALUES ('Dragon',87,644);
INSERT INTO `mob_skill_lists` VALUES ('Dragon',87,645);
INSERT INTO `mob_skill_lists` VALUES ('Dragon',87,646);
INSERT INTO `mob_skill_lists` VALUES ('Dragon',87,647);
INSERT INTO `mob_skill_lists` VALUES ('Dragon',87,648);
INSERT INTO `mob_skill_lists` VALUES ('Dragon',87,649);
INSERT INTO `mob_skill_lists` VALUES ('Dragon',87,650);
INSERT INTO `mob_skill_lists` VALUES ('Dragon',87,651);
INSERT INTO `mob_skill_lists` VALUES ('Dvergr',90,2113);
INSERT INTO `mob_skill_lists` VALUES ('Dvergr',90,2114);
INSERT INTO `mob_skill_lists` VALUES ('Dvergr',90,2115);
INSERT INTO `mob_skill_lists` VALUES ('Dvergr',90,2116);
INSERT INTO `mob_skill_lists` VALUES ('Dvergr',90,2117);
INSERT INTO `mob_skill_lists` VALUES ('Dvergr',90,2118);
INSERT INTO `mob_skill_lists` VALUES ('Dvergr',90,2119);
INSERT INTO `mob_skill_lists` VALUES ('PandemoniumLamp',91,2045);
INSERT INTO `mob_skill_lists` VALUES ('PandemoniumLamp',91,2041);
INSERT INTO `mob_skill_lists` VALUES ('PandemoniumLamp',91,1922);
INSERT INTO `mob_skill_lists` VALUES ('PandemoniumLamp',91,1923);
INSERT INTO `mob_skill_lists` VALUES ('PandemoniumLamp',91,1930);
INSERT INTO `mob_skill_lists` VALUES ('PandemoniumLamp',91,1758);
INSERT INTO `mob_skill_lists` VALUES ('PandemoniumLamp',91,1759);
INSERT INTO `mob_skill_lists` VALUES ('PandemoniumLamp',91,1743);
INSERT INTO `mob_skill_lists` VALUES ('PandemoniumLamp',91,1745);
INSERT INTO `mob_skill_lists` VALUES ('PandemoniumLamp',91,1746);
INSERT INTO `mob_skill_lists` VALUES ('PandemoniumLamp',91,1171);
INSERT INTO `mob_skill_lists` VALUES ('PandemoniumLamp',91,1172);
INSERT INTO `mob_skill_lists` VALUES ('PandemoniumLamp',91,1173);
INSERT INTO `mob_skill_lists` VALUES ('PandemoniumLamp',91,1174);
INSERT INTO `mob_skill_lists` VALUES ('PandemoniumLamp',91,1723);
INSERT INTO `mob_skill_lists` VALUES ('PandemoniumLamp',91,1720);
INSERT INTO `mob_skill_lists` VALUES ('PandemoniumLamp',91,1718);
INSERT INTO `mob_skill_lists` VALUES ('PandemoniumLamp',91,594);
INSERT INTO `mob_skill_lists` VALUES ('PandemoniumLamp',91,596);
INSERT INTO `mob_skill_lists` VALUES ('PandemoniumLamp',91,2113);
INSERT INTO `mob_skill_lists` VALUES ('PandemoniumLamp',91,2114);
INSERT INTO `mob_skill_lists` VALUES ('PandemoniumLamp',91,2116);
INSERT INTO `mob_skill_lists` VALUES ('PandemoniumLamp',91,2117);
INSERT INTO `mob_skill_lists` VALUES ('PandemoniumLamp',91,2119);
INSERT INTO `mob_skill_lists` VALUES ('DynamisStatue-Goblin',92,1114);
INSERT INTO `mob_skill_lists` VALUES ('DynamisStatue-Goblin',92,1115);
INSERT INTO `mob_skill_lists` VALUES ('DynamisStatue-Orc',93,1110);
INSERT INTO `mob_skill_lists` VALUES ('DynamisStatue-Orc',93,1111);
INSERT INTO `mob_skill_lists` VALUES ('DynamisStatue-Quadav',94,1116);
INSERT INTO `mob_skill_lists` VALUES ('DynamisStatue-Quadav',94,1117);
INSERT INTO `mob_skill_lists` VALUES ('DynamisStatue-Yagudo',95,1112);
INSERT INTO `mob_skill_lists` VALUES ('DynamisStatue-Yagudo',95,1113);
INSERT INTO `mob_skill_lists` VALUES ('IceLizard',97,366);
INSERT INTO `mob_skill_lists` VALUES ('IceLizard',97,368);
INSERT INTO `mob_skill_lists` VALUES ('IceLizard',97,369);
INSERT INTO `mob_skill_lists` VALUES ('IceLizard',97,372);
INSERT INTO `mob_skill_lists` VALUES ('IceLizard',97,373);
INSERT INTO `mob_skill_lists` VALUES ('IceLizard',97,370);
INSERT INTO `mob_skill_lists` VALUES ('IceLizard',97,371);
INSERT INTO `mob_skill_lists` VALUES ('IceLizard',97,621);
INSERT INTO `mob_skill_lists` VALUES ('Eft',98,515);
INSERT INTO `mob_skill_lists` VALUES ('Eft',98,516);
INSERT INTO `mob_skill_lists` VALUES ('Eft',98,517);
INSERT INTO `mob_skill_lists` VALUES ('Eft',98,518);
INSERT INTO `mob_skill_lists` VALUES ('Eft',98,519);
INSERT INTO `mob_skill_lists` VALUES ('Eruca',107,346);
INSERT INTO `mob_skill_lists` VALUES ('Eruca',107,344);
INSERT INTO `mob_skill_lists` VALUES ('Eruca',107,1791);
INSERT INTO `mob_skill_lists` VALUES ('Eruca',108,346);
INSERT INTO `mob_skill_lists` VALUES ('Eruca',108,344);
INSERT INTO `mob_skill_lists` VALUES ('Eruca',108,1791);
INSERT INTO `mob_skill_lists` VALUES ('Euvhi',109,1450);
INSERT INTO `mob_skill_lists` VALUES ('Euvhi',109,1452);
INSERT INTO `mob_skill_lists` VALUES ('Euvhi',109,1447);
INSERT INTO `mob_skill_lists` VALUES ('Euvhi',109,1448);
INSERT INTO `mob_skill_lists` VALUES ('Euvhi',109,1449);
INSERT INTO `mob_skill_lists` VALUES ('Euvhi',109,1451);
INSERT INTO `mob_skill_lists` VALUES ('Euvhi',109,1453);
INSERT INTO `mob_skill_lists` VALUES ('EvilWeapon',110,513);
INSERT INTO `mob_skill_lists` VALUES ('EvilWeapon',110,514);
INSERT INTO `mob_skill_lists` VALUES ('Flan',112,1821);
INSERT INTO `mob_skill_lists` VALUES ('Flan',112,1822);
INSERT INTO `mob_skill_lists` VALUES ('Flan',112,1824);
-- INSERT INTO `mob_skill_lists` VALUES ('Flan',112,1826);
-- INSERT INTO `mob_skill_lists` VALUES ('Flan',112,1827);
INSERT INTO `mob_skill_lists` VALUES ('Fly',113,659);
INSERT INTO `mob_skill_lists` VALUES ('Fly',113,660);
INSERT INTO `mob_skill_lists` VALUES ('Flytrap',114,434);
INSERT INTO `mob_skill_lists` VALUES ('Flytrap',114,435);
INSERT INTO `mob_skill_lists` VALUES ('Flytrap',114,436);
INSERT INTO `mob_skill_lists` VALUES ('Fomor',115,246);
INSERT INTO `mob_skill_lists` VALUES ('Fomor',115,247);
INSERT INTO `mob_skill_lists` VALUES ('Fomor',115,248);
INSERT INTO `mob_skill_lists` VALUES ('Fomor',115,249);
INSERT INTO `mob_skill_lists` VALUES ('Fomor',115,250);
INSERT INTO `mob_skill_lists` VALUES ('Fomor',115,251);
INSERT INTO `mob_skill_lists` VALUES ('Fomor',115,252);
INSERT INTO `mob_skill_lists` VALUES ('Fomor',115,253);
INSERT INTO `mob_skill_lists` VALUES ('Funguar',116,308);
INSERT INTO `mob_skill_lists` VALUES ('Funguar',116,309);
INSERT INTO `mob_skill_lists` VALUES ('Funguar',116,314);
INSERT INTO `mob_skill_lists` VALUES ('Funguar',116,315);
INSERT INTO `mob_skill_lists` VALUES ('Funguar',116,310);
INSERT INTO `mob_skill_lists` VALUES ('Funguar',116,311);
INSERT INTO `mob_skill_lists` VALUES ('Funguar',116,312);
INSERT INTO `mob_skill_lists` VALUES ('Gargoyle',118,2421);
INSERT INTO `mob_skill_lists` VALUES ('Gargoyle',118,2422);
INSERT INTO `mob_skill_lists` VALUES ('Gargoyle',118,2423);
INSERT INTO `mob_skill_lists` VALUES ('Gargoyle',118,2424);
INSERT INTO `mob_skill_lists` VALUES ('Gargoyle',118,2425);
-- INSERT INTO `mob_skill_lists` VALUES ('Gears',120,2047);
-- INSERT INTO `mob_skill_lists` VALUES ('Gears',120,2043);
-- INSERT INTO `mob_skill_lists` VALUES ('Gears',120,2045);
-- INSERT INTO `mob_skill_lists` VALUES ('Gears',120,2041);
INSERT INTO `mob_skill_lists` VALUES ('Ghost',121,476);
INSERT INTO `mob_skill_lists` VALUES ('Ghost',121,474);
INSERT INTO `mob_skill_lists` VALUES ('Ghost',121,475);
INSERT INTO `mob_skill_lists` VALUES ('Ghost',121,473);
INSERT INTO `mob_skill_lists` VALUES ('Ghost',121,477);
INSERT INTO `mob_skill_lists` VALUES ('Ghost',121,472);
INSERT INTO `mob_skill_lists` VALUES ('Ghrah',122,1441);
INSERT INTO `mob_skill_lists` VALUES ('Ghrah',122,1442);
INSERT INTO `mob_skill_lists` VALUES ('Ghrah',122,1443);
INSERT INTO `mob_skill_lists` VALUES ('Ghrah',122,1444);
INSERT INTO `mob_skill_lists` VALUES ('Ghrah',122,1445);
INSERT INTO `mob_skill_lists` VALUES ('Ghrah',122,1446);
INSERT INTO `mob_skill_lists` VALUES ('Ghrah',123,1443);
INSERT INTO `mob_skill_lists` VALUES ('Ghrah',123,1441);
INSERT INTO `mob_skill_lists` VALUES ('Ghrah',123,1445);
INSERT INTO `mob_skill_lists` VALUES ('Ghrah',123,1446);
INSERT INTO `mob_skill_lists` VALUES ('Ghrah',124,1444);
INSERT INTO `mob_skill_lists` VALUES ('Ghrah',124,1441);

-- Non NM Roc type Bird
INSERT INTO `mob_skill_lists` VALUES ('GiantBird',125,399); -- Scratch
INSERT INTO `mob_skill_lists` VALUES ('GiantBird',125,400); -- Triple Attack
INSERT INTO `mob_skill_lists` VALUES ('GiantBird',125,401); -- Gliding Spike
INSERT INTO `mob_skill_lists` VALUES ('GiantBird',125,402); -- Feather Barrier
INSERT INTO `mob_skill_lists` VALUES ('GiantBird',125,403); -- Stormwind

INSERT INTO `mob_skill_lists` VALUES ('Gigas',126,662);
INSERT INTO `mob_skill_lists` VALUES ('Gigas',126,663);
INSERT INTO `mob_skill_lists` VALUES ('Gigas',126,664);
INSERT INTO `mob_skill_lists` VALUES ('Gigas',126,665);
INSERT INTO `mob_skill_lists` VALUES ('Gigas',126,666);
INSERT INTO `mob_skill_lists` VALUES ('Gigas',126,667);
INSERT INTO `mob_skill_lists` VALUES ('Gigas',127,662);
INSERT INTO `mob_skill_lists` VALUES ('Gigas',127,663);
INSERT INTO `mob_skill_lists` VALUES ('Gigas',127,664);
INSERT INTO `mob_skill_lists` VALUES ('Gigas',127,665);
INSERT INTO `mob_skill_lists` VALUES ('Gigas',127,666);
INSERT INTO `mob_skill_lists` VALUES ('Gigas',127,667);
INSERT INTO `mob_skill_lists` VALUES ('Gigas',128,662);
INSERT INTO `mob_skill_lists` VALUES ('Gigas',128,663);
INSERT INTO `mob_skill_lists` VALUES ('Gigas',128,664);
INSERT INTO `mob_skill_lists` VALUES ('Gigas',128,665);
INSERT INTO `mob_skill_lists` VALUES ('Gigas',128,666);
INSERT INTO `mob_skill_lists` VALUES ('Gigas',128,667);
INSERT INTO `mob_skill_lists` VALUES ('Gigas',129,662);
INSERT INTO `mob_skill_lists` VALUES ('Gigas',129,663);
INSERT INTO `mob_skill_lists` VALUES ('Gigas',129,664);
INSERT INTO `mob_skill_lists` VALUES ('Gigas',129,665);
INSERT INTO `mob_skill_lists` VALUES ('Gigas',129,666);
INSERT INTO `mob_skill_lists` VALUES ('Gigas',129,667);
INSERT INTO `mob_skill_lists` VALUES ('Gigas',130,662);
INSERT INTO `mob_skill_lists` VALUES ('Gigas',130,663);
INSERT INTO `mob_skill_lists` VALUES ('Gigas',130,664);
INSERT INTO `mob_skill_lists` VALUES ('Gigas',130,665);
INSERT INTO `mob_skill_lists` VALUES ('Gigas',130,666);
INSERT INTO `mob_skill_lists` VALUES ('Gigas',130,667);
INSERT INTO `mob_skill_lists` VALUES ('Gnat',131,2158);
INSERT INTO `mob_skill_lists` VALUES ('Gnat',131,2159);
INSERT INTO `mob_skill_lists` VALUES ('Gnat',131,2160);
INSERT INTO `mob_skill_lists` VALUES ('Gnat',131,2161);
INSERT INTO `mob_skill_lists` VALUES ('Gnole',132,2170);
INSERT INTO `mob_skill_lists` VALUES ('Gnole',132,2171);
INSERT INTO `mob_skill_lists` VALUES ('Gnole',132,2172);
INSERT INTO `mob_skill_lists` VALUES ('Gnole',132,2173);
INSERT INTO `mob_skill_lists` VALUES ('Gnole',132,2174);
INSERT INTO `mob_skill_lists` VALUES ('Gnole',132,2175);
INSERT INTO `mob_skill_lists` VALUES ('Gnole',132,2176);
INSERT INTO `mob_skill_lists` VALUES ('Goblin',133,590);
INSERT INTO `mob_skill_lists` VALUES ('Goblin',133,591);
INSERT INTO `mob_skill_lists` VALUES ('Goblin',133,592);
INSERT INTO `mob_skill_lists` VALUES ('God',134,1491);
INSERT INTO `mob_skill_lists` VALUES ('God',134,1492);
INSERT INTO `mob_skill_lists` VALUES ('God',134,1493);
INSERT INTO `mob_skill_lists` VALUES ('God',134,1494);
INSERT INTO `mob_skill_lists` VALUES ('God',134,1495);
INSERT INTO `mob_skill_lists` VALUES ('God',134,1496);
INSERT INTO `mob_skill_lists` VALUES ('God',134,1497);
INSERT INTO `mob_skill_lists` VALUES ('God',134,1498);
INSERT INTO `mob_skill_lists` VALUES ('God',134,1499);
INSERT INTO `mob_skill_lists` VALUES ('Golem',135,674);
INSERT INTO `mob_skill_lists` VALUES ('Golem',135,675);
INSERT INTO `mob_skill_lists` VALUES ('Golem',135,676);
INSERT INTO `mob_skill_lists` VALUES ('Golem',135,677);
INSERT INTO `mob_skill_lists` VALUES ('Golem',135,678);
INSERT INTO `mob_skill_lists` VALUES ('Golem',135,679);
INSERT INTO `mob_skill_lists` VALUES ('Golem',135,680);
INSERT INTO `mob_skill_lists` VALUES ('Golem',135,681);
INSERT INTO `mob_skill_lists` VALUES ('Golem',135,682);
INSERT INTO `mob_skill_lists` VALUES ('Goobbue',136,581);
INSERT INTO `mob_skill_lists` VALUES ('Goobbue',136,583);
INSERT INTO `mob_skill_lists` VALUES ('Goobbue',136,584);
INSERT INTO `mob_skill_lists` VALUES ('Goobbue',136,586);
INSERT INTO `mob_skill_lists` VALUES ('Goobbue',136,587);
INSERT INTO `mob_skill_lists` VALUES ('Gorger',137,741);
INSERT INTO `mob_skill_lists` VALUES ('Gorger',137,744);
INSERT INTO `mob_skill_lists` VALUES ('Gorger',137,747);
INSERT INTO `mob_skill_lists` VALUES ('Gorger',137,750);
INSERT INTO `mob_skill_lists` VALUES ('Gorger',137,752);
-- INSERT INTO `mob_skill_lists` VALUES ('Gorger',393,?);
-- INSERT INTO `mob_skill_lists` VALUES ('Hecteyes',395,?);
INSERT INTO `mob_skill_lists` VALUES ('Hecteyes',139,437);
INSERT INTO `mob_skill_lists` VALUES ('Hecteyes',139,438);
INSERT INTO `mob_skill_lists` VALUES ('Hecteyes',139,440);
-- INSERT INTO `mob_skill_lists` VALUES ('Hecteyes',139,437);
-- INSERT INTO `mob_skill_lists` VALUES ('Hippogryph',140,580);
-- INSERT INTO `mob_skill_lists` VALUES ('Hippogryph',140,579);
INSERT INTO `mob_skill_lists` VALUES ('Hippogryph',140,578);
INSERT INTO `mob_skill_lists` VALUES ('Hippogryph',140,576);
INSERT INTO `mob_skill_lists` VALUES ('Hippogryph',140,2828);
-- INSERT INTO `mob_skill_lists` VALUES ('Hippogryph',141,580);
-- INSERT INTO `mob_skill_lists` VALUES ('Hippogryph',141,579);
INSERT INTO `mob_skill_lists` VALUES ('Hippogryph',141,578);
INSERT INTO `mob_skill_lists` VALUES ('Hippogryph',141,576);
-- INSERT INTO `mob_skill_lists` VALUES ('Hippogryph',141,1330);
INSERT INTO `mob_skill_lists` VALUES ('Hippogryph',141,2828);
INSERT INTO `mob_skill_lists` VALUES ('Hound',142,465);
INSERT INTO `mob_skill_lists` VALUES ('Hound',142,466);
INSERT INTO `mob_skill_lists` VALUES ('Hound',142,467);
INSERT INTO `mob_skill_lists` VALUES ('Hound',142,468);
INSERT INTO `mob_skill_lists` VALUES ('Hound',142,469);
INSERT INTO `mob_skill_lists` VALUES ('Hound',142,470);
-- INSERT INTO `mob_skill_lists` VALUES ('Hound',399,?);
INSERT INTO `mob_skill_lists` VALUES ('Hound',143,465);
INSERT INTO `mob_skill_lists` VALUES ('Hound',143,466);
INSERT INTO `mob_skill_lists` VALUES ('Hound',143,467);
INSERT INTO `mob_skill_lists` VALUES ('Hound',143,468);
INSERT INTO `mob_skill_lists` VALUES ('Hound',143,469);
INSERT INTO `mob_skill_lists` VALUES ('Hound',143,470);
-- INSERT INTO `mob_skill_lists` VALUES ('Hpemde',400,?);
INSERT INTO `mob_skill_lists` VALUES ('Hpemde',144,1365);
INSERT INTO `mob_skill_lists` VALUES ('Hpemde',144,1366);
INSERT INTO `mob_skill_lists` VALUES ('Hpemde',144,1367);
INSERT INTO `mob_skill_lists` VALUES ('Hpemde',144,1368);
INSERT INTO `mob_skill_lists` VALUES ('Hpemde',144,1369);
-- INSERT INTO `mob_skill_lists` VALUES ('Humanoid-Elvaan',401,?);
-- INSERT INTO `mob_skill_lists` VALUES ('Humanoid-Galka',402,?);
-- INSERT INTO `mob_skill_lists` VALUES ('Humanoid-Galka',403,?);
INSERT INTO `mob_skill_lists` VALUES ('Humanoid-Hume',149,347);
INSERT INTO `mob_skill_lists` VALUES ('Humanoid-Hume',149,419);
INSERT INTO `mob_skill_lists` VALUES ('Humanoid-Hume',149,422);
INSERT INTO `mob_skill_lists` VALUES ('Humanoid-Hume',149,441);
INSERT INTO `mob_skill_lists` VALUES ('Humanoid-Hume',149,447);
INSERT INTO `mob_skill_lists` VALUES ('Humanoid-Hume',149,457);
INSERT INTO `mob_skill_lists` VALUES ('Humanoid-Hume',149,464);
INSERT INTO `mob_skill_lists` VALUES ('Humanoid-Hume',149,471);
INSERT INTO `mob_skill_lists` VALUES ('Humanoid-Hume',149,487);
INSERT INTO `mob_skill_lists` VALUES ('Humanoid-Hume',149,540);
INSERT INTO `mob_skill_lists` VALUES ('Humanoid-Hume',149,1390);
INSERT INTO `mob_skill_lists` VALUES ('Humanoid-Hume',149,1391);
INSERT INTO `mob_skill_lists` VALUES ('Humanoid-Hume',149,1392);
INSERT INTO `mob_skill_lists` VALUES ('Humanoid-Hume',149,1393);
INSERT INTO `mob_skill_lists` VALUES ('Humanoid-Hume',149,1394);
INSERT INTO `mob_skill_lists` VALUES ('Humanoid-Hume',149,1395);
INSERT INTO `mob_skill_lists` VALUES ('Humanoid-Hume',149,1397);
-- INSERT INTO `mob_skill_lists` VALUES ('Humanoid-Hume',149,1398);
INSERT INTO `mob_skill_lists` VALUES ('Humanoid-Hume',149,1399);
INSERT INTO `mob_skill_lists` VALUES ('Hydra',164,1828);
INSERT INTO `mob_skill_lists` VALUES ('Hydra',164,1829);
INSERT INTO `mob_skill_lists` VALUES ('Hydra',164,1830);
INSERT INTO `mob_skill_lists` VALUES ('Hydra',164,1831);
INSERT INTO `mob_skill_lists` VALUES ('Hydra',164,1832);
INSERT INTO `mob_skill_lists` VALUES ('Hydra',164,1834);
INSERT INTO `mob_skill_lists` VALUES ('Hydra',164,1835);
INSERT INTO `mob_skill_lists` VALUES ('Hydra',164,1836);
INSERT INTO `mob_skill_lists` VALUES ('Imp',165,1711);
INSERT INTO `mob_skill_lists` VALUES ('Imp',165,1709);
INSERT INTO `mob_skill_lists` VALUES ('Imp',165,1710);
INSERT INTO `mob_skill_lists` VALUES ('Imp',166,1711);
INSERT INTO `mob_skill_lists` VALUES ('Imp',166,1709);
INSERT INTO `mob_skill_lists` VALUES ('Imp',166,1710);
INSERT INTO `mob_skill_lists` VALUES ('Karakul',167,260);
INSERT INTO `mob_skill_lists` VALUES ('Karakul',167,261);
INSERT INTO `mob_skill_lists` VALUES ('Karakul',167,262);
INSERT INTO `mob_skill_lists` VALUES ('Karakul',167,264);
INSERT INTO `mob_skill_lists` VALUES ('Karakul',167,1837);
INSERT INTO `mob_skill_lists` VALUES ('Khimaira',168,2025);
INSERT INTO `mob_skill_lists` VALUES ('Khimaira',168,2026);
INSERT INTO `mob_skill_lists` VALUES ('Khimaira',168,2028);
INSERT INTO `mob_skill_lists` VALUES ('Khimaira',168,2027);
INSERT INTO `mob_skill_lists` VALUES ('Khimaira',168,2022);
INSERT INTO `mob_skill_lists` VALUES ('Khimaira',168,2023);
-- INSERT INTO `mob_skill_lists` VALUES ('Khimaira',168,2024);
-- INSERT INTO `mob_skill_lists` VALUES ('Khimaira',168,2698,?);
INSERT INTO `mob_skill_lists` VALUES ('Kindred',169,559);
INSERT INTO `mob_skill_lists` VALUES ('Kindred',169,560);
INSERT INTO `mob_skill_lists` VALUES ('Kindred',169,563);
INSERT INTO `mob_skill_lists` VALUES ('Kindred',169,1148);
INSERT INTO `mob_skill_lists` VALUES ('Ladybug',170,2181);
INSERT INTO `mob_skill_lists` VALUES ('Ladybug',170,2180);
INSERT INTO `mob_skill_lists` VALUES ('Ladybug',170,2179);
INSERT INTO `mob_skill_lists` VALUES ('Ladybug',170,2178);
-- INSERT INTO `mob_skill_lists` VALUES ('Lamiae',171,1752);
INSERT INTO `mob_skill_lists` VALUES ('Lamiae',171,1753);
-- INSERT INTO `mob_skill_lists` VALUES ('Lamiae',171,1929);
-- INSERT INTO `mob_skill_lists` VALUES ('Lamiae',171,1761);
-- INSERT INTO `mob_skill_lists` VALUES ('Lamiae',171,1930);
-- INSERT INTO `mob_skill_lists` VALUES ('Lamiae',171,1754);
-- INSERT INTO `mob_skill_lists` VALUES ('Lamiae',171,1755,?);
-- INSERT INTO `mob_skill_lists` VALUES ('Lamiae',171,1756);
-- INSERT INTO `mob_skill_lists` VALUES ('Lamiae',171,1757,?);
-- INSERT INTO `mob_skill_lists` VALUES ('Lamiae',171,1759);
-- INSERT INTO `mob_skill_lists` VALUES ('Lamiae',171,1813);
-- INSERT INTO `mob_skill_lists` VALUES ('Lamiae',171,1814);
-- INSERT INTO `mob_skill_lists` VALUES ('Lamiae',171,1812);
-- INSERT INTO `mob_skill_lists` VALUES ('Lamiae',171,1809);
-- INSERT INTO `mob_skill_lists` VALUES ('Lamiae',171,1811);
-- INSERT INTO `mob_skill_lists` VALUES ('Lamiae',171,1758);
INSERT INTO `mob_skill_lists` VALUES ('Leech',172,414);
INSERT INTO `mob_skill_lists` VALUES ('Leech',172,415);
INSERT INTO `mob_skill_lists` VALUES ('Leech',172,416);
INSERT INTO `mob_skill_lists` VALUES ('Leech',172,417);
INSERT INTO `mob_skill_lists` VALUES ('Leech',172,423);
INSERT INTO `mob_skill_lists` VALUES ('Leech',172,418);
INSERT INTO `mob_skill_lists` VALUES ('Leech',172,421);
INSERT INTO `mob_skill_lists` VALUES ('Leech',172,420);
INSERT INTO `mob_skill_lists` VALUES ('Limule',173,2564);
INSERT INTO `mob_skill_lists` VALUES ('Limule',173,2565);
INSERT INTO `mob_skill_lists` VALUES ('Lizard',174,366);
INSERT INTO `mob_skill_lists` VALUES ('Lizard',174,367);
INSERT INTO `mob_skill_lists` VALUES ('Lizard',174,368);
INSERT INTO `mob_skill_lists` VALUES ('Lizard',174,369);
INSERT INTO `mob_skill_lists` VALUES ('Lizard',174,372);
INSERT INTO `mob_skill_lists` VALUES ('Lizard',174,373);
INSERT INTO `mob_skill_lists` VALUES ('Lizard',174,370);
INSERT INTO `mob_skill_lists` VALUES ('Lizard',174,371);
-- INSERT INTO `mob_skill_lists` VALUES ('MagicPot',431,?);
INSERT INTO `mob_skill_lists` VALUES ('MagicPot',175,525);
INSERT INTO `mob_skill_lists` VALUES ('MagicPot',175,523);
INSERT INTO `mob_skill_lists` VALUES ('MagicPot',175,521);
INSERT INTO `mob_skill_lists` VALUES ('MagicPot',175,520);
INSERT INTO `mob_skill_lists` VALUES ('MagicPot',175,522);
INSERT INTO `mob_skill_lists` VALUES ('MagicPot',175,524);
-- INSERT INTO `mob_skill_lists` VALUES ('MamoolJa',432,?);
INSERT INTO `mob_skill_lists` VALUES ('MamoolJa',176,1731);
INSERT INTO `mob_skill_lists` VALUES ('MamoolJa',176,1732);
INSERT INTO `mob_skill_lists` VALUES ('MamoolJa',176,1733);
INSERT INTO `mob_skill_lists` VALUES ('MamoolJa',176,1734);
-- INSERT INTO `mob_skill_lists` VALUES ('MamoolJa',176,1735);
-- INSERT INTO `mob_skill_lists` VALUES ('MamoolJa',176,1736);
-- INSERT INTO `mob_skill_lists` VALUES ('MamoolJa',176,1737);
-- INSERT INTO `mob_skill_lists` VALUES ('MamoolJa',176,1738);
-- INSERT INTO `mob_skill_lists` VALUES ('MamoolJa',176,1839);
-- INSERT INTO `mob_skill_lists` VALUES ('MamoolJa',176,1840);
-- INSERT INTO `mob_skill_lists` VALUES ('MamoolJaKnight',433,?);
INSERT INTO `mob_skill_lists` VALUES ('Mandragora',178,300);
INSERT INTO `mob_skill_lists` VALUES ('Mandragora',178,301);
INSERT INTO `mob_skill_lists` VALUES ('Mandragora',178,302);
INSERT INTO `mob_skill_lists` VALUES ('Mandragora',178,304);
INSERT INTO `mob_skill_lists` VALUES ('Mandragora',178,305);
INSERT INTO `mob_skill_lists` VALUES ('Mandragora',178,306);
INSERT INTO `mob_skill_lists` VALUES ('Manticore',179,797);
INSERT INTO `mob_skill_lists` VALUES ('Manticore',179,798);
INSERT INTO `mob_skill_lists` VALUES ('Manticore',179,799);
INSERT INTO `mob_skill_lists` VALUES ('Manticore',179,800);
INSERT INTO `mob_skill_lists` VALUES ('Manticore',179,801);
INSERT INTO `mob_skill_lists` VALUES ('Manticore',179,802);
INSERT INTO `mob_skill_lists` VALUES ('Manticore',179,803);
INSERT INTO `mob_skill_lists` VALUES ('Marid',180,1703);
INSERT INTO `mob_skill_lists` VALUES ('Marid',180,1704);
INSERT INTO `mob_skill_lists` VALUES ('Marid',180,1705);
INSERT INTO `mob_skill_lists` VALUES ('Marid',180,1706);
INSERT INTO `mob_skill_lists` VALUES ('Marid',180,1707);
-- INSERT INTO `mob_skill_lists` VALUES ('Marid',180,1708,?);
INSERT INTO `mob_skill_lists` VALUES ('MemoryReceptacle',181,542);
INSERT INTO `mob_skill_lists` VALUES ('Merrow',182,1758);
INSERT INTO `mob_skill_lists` VALUES ('Merrow',182,1771);
-- INSERT INTO `mob_skill_lists` VALUES ('Merrow',182,1772);
-- INSERT INTO `mob_skill_lists` VALUES ('Mimic',439,?);
INSERT INTO `mob_skill_lists` VALUES ('Mimic',183,588);
-- INSERT INTO `mob_skill_lists` VALUES ('Moblin',440,?);
INSERT INTO `mob_skill_lists` VALUES ('Moblin',184,1088);
INSERT INTO `mob_skill_lists` VALUES ('Moblin',184,1081);
INSERT INTO `mob_skill_lists` VALUES ('Moblin',184,1082);
INSERT INTO `mob_skill_lists` VALUES ('Moblin',184,1083);
INSERT INTO `mob_skill_lists` VALUES ('Moblin',184,1084);
INSERT INTO `mob_skill_lists` VALUES ('Moblin',184,1085);
INSERT INTO `mob_skill_lists` VALUES ('Moblin',184,1086);
INSERT INTO `mob_skill_lists` VALUES ('Moblin',184,1087);
INSERT INTO `mob_skill_lists` VALUES ('Morbol',186,316);
INSERT INTO `mob_skill_lists` VALUES ('Morbol',186,317);
INSERT INTO `mob_skill_lists` VALUES ('Morbol',186,319);
INSERT INTO `mob_skill_lists` VALUES ('Morbol',186,320);
-- INSERT INTO `mob_skill_lists` VALUES ('Morbol',186,726);
INSERT INTO `mob_skill_lists` VALUES ('Murex',187,2629);
-- INSERT INTO `mob_skill_lists` VALUES ('Murex',187,2630);
INSERT INTO `mob_skill_lists` VALUES ('Opo-opo',188,294);
INSERT INTO `mob_skill_lists` VALUES ('Opo-opo',188,288);
INSERT INTO `mob_skill_lists` VALUES ('Opo-opo',188,290);
INSERT INTO `mob_skill_lists` VALUES ('Opo-opo',188,295);
INSERT INTO `mob_skill_lists` VALUES ('Opo-opo',188,291);
INSERT INTO `mob_skill_lists` VALUES ('Opo-opo',188,289);
INSERT INTO `mob_skill_lists` VALUES ('Opo-opo',188,292);
INSERT INTO `mob_skill_lists` VALUES ('Orc',189,633);
INSERT INTO `mob_skill_lists` VALUES ('Orc',189,609);
INSERT INTO `mob_skill_lists` VALUES ('Orc',189,608);
INSERT INTO `mob_skill_lists` VALUES ('Orc',189,607);
INSERT INTO `mob_skill_lists` VALUES ('Orc',189,605);
INSERT INTO `mob_skill_lists` VALUES ('Orc',189,606);
INSERT INTO `mob_skill_lists` VALUES ('OrcishWarmachine',190,635);
INSERT INTO `mob_skill_lists` VALUES ('OrcishWarmachine',190,636);
INSERT INTO `mob_skill_lists` VALUES ('OrcishWarmachine',190,637);
INSERT INTO `mob_skill_lists` VALUES ('OrcishWarmachine',190,638);
INSERT INTO `mob_skill_lists` VALUES ('OrcishWarmachine',190,639);
INSERT INTO `mob_skill_lists` VALUES ('Orobon',191,1695);
INSERT INTO `mob_skill_lists` VALUES ('Orobon',191,1694);
INSERT INTO `mob_skill_lists` VALUES ('Orobon',191,1697);
INSERT INTO `mob_skill_lists` VALUES ('Orobon',191,1696);
INSERT INTO `mob_skill_lists` VALUES ('Orobon',191,1693);
INSERT INTO `mob_skill_lists` VALUES ('Peiste',192,2152);
INSERT INTO `mob_skill_lists` VALUES ('Peiste',192,2153);
INSERT INTO `mob_skill_lists` VALUES ('Peiste',192,2154);
INSERT INTO `mob_skill_lists` VALUES ('Peiste',192,2155);
INSERT INTO `mob_skill_lists` VALUES ('Peiste',192,2156);
INSERT INTO `mob_skill_lists` VALUES ('PetWyvern',193,894);
INSERT INTO `mob_skill_lists` VALUES ('PetWyvern',193,895);
INSERT INTO `mob_skill_lists` VALUES ('PetWyvern',193,896);
INSERT INTO `mob_skill_lists` VALUES ('PetWyvern',193,897);
INSERT INTO `mob_skill_lists` VALUES ('PetWyvern',193,898);
INSERT INTO `mob_skill_lists` VALUES ('PetWyvern',193,899);
INSERT INTO `mob_skill_lists` VALUES ('PetWyvern',193,900);
INSERT INTO `mob_skill_lists` VALUES ('PetWyvern',193,901);
INSERT INTO `mob_skill_lists` VALUES ('PetWyvern',193,902);
INSERT INTO `mob_skill_lists` VALUES ('PetWyvern',193,903);
INSERT INTO `mob_skill_lists` VALUES ('PetWyvern',193,904);
INSERT INTO `mob_skill_lists` VALUES ('PetWyvern',193,905);
INSERT INTO `mob_skill_lists` VALUES ('Phuabo',194,1353);
INSERT INTO `mob_skill_lists` VALUES ('Phuabo',194,1357);
INSERT INTO `mob_skill_lists` VALUES ('Phuabo',194,1354);
INSERT INTO `mob_skill_lists` VALUES ('Phuabo',194,1355);
INSERT INTO `mob_skill_lists` VALUES ('Phuabo',194,1356);
INSERT INTO `mob_skill_lists` VALUES ('Phuabo',194,1358);
INSERT INTO `mob_skill_lists` VALUES ('Pixie',195,2193);
INSERT INTO `mob_skill_lists` VALUES ('Pixie',195,2194);
INSERT INTO `mob_skill_lists` VALUES ('Pixie',195,2195);
INSERT INTO `mob_skill_lists` VALUES ('Pixie',195,2196);
INSERT INTO `mob_skill_lists` VALUES ('Pixie',195,2197);
INSERT INTO `mob_skill_lists` VALUES ('Pixie',195,2198);
INSERT INTO `mob_skill_lists` VALUES ('Pixie',195,2199);
INSERT INTO `mob_skill_lists` VALUES ('Pixie',195,2200);
-- INSERT INTO `mob_skill_lists` VALUES ('Poroggo',196,1957);
INSERT INTO `mob_skill_lists` VALUES ('Poroggo',196,1958);
INSERT INTO `mob_skill_lists` VALUES ('Poroggo',196,1959);
INSERT INTO `mob_skill_lists` VALUES ('Poroggo',196,1960);
-- INSERT INTO `mob_skill_lists` VALUES ('Poroggo',196,1961);
-- INSERT INTO `mob_skill_lists` VALUES ('Poroggo',196,1962);
INSERT INTO `mob_skill_lists` VALUES ('Pugil',197,451);
INSERT INTO `mob_skill_lists` VALUES ('Pugil',197,452);
INSERT INTO `mob_skill_lists` VALUES ('Pugil',197,453);
INSERT INTO `mob_skill_lists` VALUES ('Pugil',197,454);
INSERT INTO `mob_skill_lists` VALUES ('Pugil',197,450);
INSERT INTO `mob_skill_lists` VALUES ('Pugil',197,449);
INSERT INTO `mob_skill_lists` VALUES ('Puk',198,1723);
INSERT INTO `mob_skill_lists` VALUES ('Puk',198,1722);
INSERT INTO `mob_skill_lists` VALUES ('Puk',198,1721);
INSERT INTO `mob_skill_lists` VALUES ('Puk',198,1720);
INSERT INTO `mob_skill_lists` VALUES ('Puk',198,1718);
INSERT INTO `mob_skill_lists` VALUES ('Qiqirn',199,1725);
-- INSERT INTO `mob_skill_lists` VALUES ('Qiqirn',199,1726);
INSERT INTO `mob_skill_lists` VALUES ('Qiqirn',199,1727);
INSERT INTO `mob_skill_lists` VALUES ('Qiqirn',199,1728);
-- INSERT INTO `mob_skill_lists` VALUES ('Qiqirn',199,1726);
INSERT INTO `mob_skill_lists` VALUES ('Quadav',200,611);
INSERT INTO `mob_skill_lists` VALUES ('Quadav',200,633);
INSERT INTO `mob_skill_lists` VALUES ('Quadav',200,612);
INSERT INTO `mob_skill_lists` VALUES ('Quadav',200,613);
INSERT INTO `mob_skill_lists` VALUES ('Quadav',200,614);
INSERT INTO `mob_skill_lists` VALUES ('Quadav',201,633);
INSERT INTO `mob_skill_lists` VALUES ('Quadav',201,611);
INSERT INTO `mob_skill_lists` VALUES ('Quadav',201,612);
INSERT INTO `mob_skill_lists` VALUES ('Quadav',201,613);
INSERT INTO `mob_skill_lists` VALUES ('Quadav',201,614);
INSERT INTO `mob_skill_lists` VALUES ('Quadav',202,633);
INSERT INTO `mob_skill_lists` VALUES ('Quadav',202,611);
INSERT INTO `mob_skill_lists` VALUES ('Quadav',202,612);
INSERT INTO `mob_skill_lists` VALUES ('Quadav',202,613);
INSERT INTO `mob_skill_lists` VALUES ('Quadav',202,614);
INSERT INTO `mob_skill_lists` VALUES ('Qutrub',203,1778);
INSERT INTO `mob_skill_lists` VALUES ('Qutrub',203,1779);
INSERT INTO `mob_skill_lists` VALUES ('Qutrub',203,1780);
INSERT INTO `mob_skill_lists` VALUES ('Qutrub',203,1781);
INSERT INTO `mob_skill_lists` VALUES ('Qutrub',203,1782);
INSERT INTO `mob_skill_lists` VALUES ('Qutrub',203,1783);
INSERT INTO `mob_skill_lists` VALUES ('Qutrub',204,1778);
INSERT INTO `mob_skill_lists` VALUES ('Qutrub',204,1779);
INSERT INTO `mob_skill_lists` VALUES ('Qutrub',204,1780);
INSERT INTO `mob_skill_lists` VALUES ('Qutrub',204,1781);
INSERT INTO `mob_skill_lists` VALUES ('Qutrub',204,1782);
INSERT INTO `mob_skill_lists` VALUES ('Qutrub',204,1783);
INSERT INTO `mob_skill_lists` VALUES ('Qutrub',205,1778);
INSERT INTO `mob_skill_lists` VALUES ('Qutrub',205,1779);
INSERT INTO `mob_skill_lists` VALUES ('Qutrub',205,1780);
INSERT INTO `mob_skill_lists` VALUES ('Qutrub',205,1781);
INSERT INTO `mob_skill_lists` VALUES ('Qutrub',205,1782);
INSERT INTO `mob_skill_lists` VALUES ('Qutrub',205,1783);
INSERT INTO `mob_skill_lists` VALUES ('Rabbit',206,257);
INSERT INTO `mob_skill_lists` VALUES ('Rabbit',206,258);
INSERT INTO `mob_skill_lists` VALUES ('Rabbit',206,259);

INSERT INTO `mob_skill_lists` VALUES ('Rafflesia',207,2163); -- Seedspray
INSERT INTO `mob_skill_lists` VALUES ('Rafflesia',207,2164); -- Viscid Emission
INSERT INTO `mob_skill_lists` VALUES ('Rafflesia',207,2165); -- Rotten Stench
INSERT INTO `mob_skill_lists` VALUES ('Rafflesia',207,2166); -- Floral Bouquet
-- INSERT INTO `mob_skill_lists` VALUES ('Rafflesia',207,2167); -- Bloody Caress

INSERT INTO `mob_skill_lists` VALUES ('Ram',208,265);
INSERT INTO `mob_skill_lists` VALUES ('Ram',208,266);
INSERT INTO `mob_skill_lists` VALUES ('Ram',208,267);
INSERT INTO `mob_skill_lists` VALUES ('Ram',208,268);
INSERT INTO `mob_skill_lists` VALUES ('Ram',208,269);
-- INSERT INTO `mob_skill_lists` VALUES ('Rampart',209,2036,?);
-- INSERT INTO `mob_skill_lists` VALUES ('Rampart',209,2034,?);
-- INSERT INTO `mob_skill_lists` VALUES ('Rampart',209,2033,?);
-- INSERT INTO `mob_skill_lists` VALUES ('Rampart',209,2032,?);
-- INSERT INTO `mob_skill_lists` VALUES ('Rampart',209,2035,?);
INSERT INTO `mob_skill_lists` VALUES ('Raptor',210,374);
INSERT INTO `mob_skill_lists` VALUES ('Raptor',210,376);
INSERT INTO `mob_skill_lists` VALUES ('Raptor',210,379);
INSERT INTO `mob_skill_lists` VALUES ('Raptor',210,380);
INSERT INTO `mob_skill_lists` VALUES ('Ruszor',211,2435);
INSERT INTO `mob_skill_lists` VALUES ('Ruszor',211,2436);
INSERT INTO `mob_skill_lists` VALUES ('Ruszor',211,2437);
INSERT INTO `mob_skill_lists` VALUES ('Ruszor',211,2438);
INSERT INTO `mob_skill_lists` VALUES ('Ruszor',211,2439);
INSERT INTO `mob_skill_lists` VALUES ('Sabotender',212,321);
INSERT INTO `mob_skill_lists` VALUES ('Sabotender',212,322);
INSERT INTO `mob_skill_lists` VALUES ('Sabotender',212,324);
INSERT INTO `mob_skill_lists` VALUES ('Sahagin',213,771);
INSERT INTO `mob_skill_lists` VALUES ('Sahagin',213,777);
INSERT INTO `mob_skill_lists` VALUES ('Sahagin',213,780);
INSERT INTO `mob_skill_lists` VALUES ('Sahagin',213,774);
INSERT INTO `mob_skill_lists` VALUES ('Sandworm',214,2190);
INSERT INTO `mob_skill_lists` VALUES ('Sandworm',214,2191);
INSERT INTO `mob_skill_lists` VALUES ('Sandworm',214,2192);
INSERT INTO `mob_skill_lists` VALUES ('Sandworm',215,2187);
INSERT INTO `mob_skill_lists` VALUES ('Sandworm',215,2188);
INSERT INTO `mob_skill_lists` VALUES ('Sandworm',215,2189);
INSERT INTO `mob_skill_lists` VALUES ('Sapling',216,685);
INSERT INTO `mob_skill_lists` VALUES ('Sapling',216,686);
INSERT INTO `mob_skill_lists` VALUES ('Sapling',216,687);
INSERT INTO `mob_skill_lists` VALUES ('Scorpion',217,350);
INSERT INTO `mob_skill_lists` VALUES ('Scorpion',217,353);
INSERT INTO `mob_skill_lists` VALUES ('Scorpion',217,354);
INSERT INTO `mob_skill_lists` VALUES ('Scorpion',217,355);
INSERT INTO `mob_skill_lists` VALUES ('Scorpion',217,351);
INSERT INTO `mob_skill_lists` VALUES ('Scorpion',217,349);
INSERT INTO `mob_skill_lists` VALUES ('Scorpion',217,348);
INSERT INTO `mob_skill_lists` VALUES ('Scorpion',217,356);
INSERT INTO `mob_skill_lists` VALUES ('SeaMonk',218,458);
INSERT INTO `mob_skill_lists` VALUES ('SeaMonk',218,459);
INSERT INTO `mob_skill_lists` VALUES ('SeaMonk',218,460);
INSERT INTO `mob_skill_lists` VALUES ('SeaMonk',218,461);
INSERT INTO `mob_skill_lists` VALUES ('SeaMonk',218,462);
INSERT INTO `mob_skill_lists` VALUES ('SeaMonk',218,463);
INSERT INTO `mob_skill_lists` VALUES ('SeaMonk',218,456);
INSERT INTO `mob_skill_lists` VALUES ('SeaMonk',219,458);
INSERT INTO `mob_skill_lists` VALUES ('SeaMonk',219,459);
INSERT INTO `mob_skill_lists` VALUES ('SeaMonk',219,460);
INSERT INTO `mob_skill_lists` VALUES ('SeaMonk',219,461);
INSERT INTO `mob_skill_lists` VALUES ('SeaMonk',219,462);
INSERT INTO `mob_skill_lists` VALUES ('SeaMonk',219,463);
INSERT INTO `mob_skill_lists` VALUES ('SeaMonk',219,456);
INSERT INTO `mob_skill_lists` VALUES ('Seether',220,1253);
INSERT INTO `mob_skill_lists` VALUES ('Seether',220,1254);
INSERT INTO `mob_skill_lists` VALUES ('Seether',220,1255);
INSERT INTO `mob_skill_lists` VALUES ('Seether',220,1256);
INSERT INTO `mob_skill_lists` VALUES ('Seether',220,1258);
INSERT INTO `mob_skill_lists` VALUES ('Shadow',221,255);
INSERT INTO `mob_skill_lists` VALUES ('Shadow',222,255);
INSERT INTO `mob_skill_lists` VALUES ('Shadow',223,255);
INSERT INTO `mob_skill_lists` VALUES ('ShadowLord',224,668);
INSERT INTO `mob_skill_lists` VALUES ('ShadowLord',224,671);
INSERT INTO `mob_skill_lists` VALUES ('ShadowLord',224,672);
INSERT INTO `mob_skill_lists` VALUES ('ShadowLord',224,673);
INSERT INTO `mob_skill_lists` VALUES ('ShadowLord',225,669);
INSERT INTO `mob_skill_lists` VALUES ('Sheep',226,260);
INSERT INTO `mob_skill_lists` VALUES ('Sheep',226,261);
INSERT INTO `mob_skill_lists` VALUES ('Sheep',226,262);
INSERT INTO `mob_skill_lists` VALUES ('Sheep',226,264);
INSERT INTO `mob_skill_lists` VALUES ('Skeleton',227,478);
INSERT INTO `mob_skill_lists` VALUES ('Skeleton',227,479);
INSERT INTO `mob_skill_lists` VALUES ('Skeleton',227,484);
INSERT INTO `mob_skill_lists` VALUES ('Skeleton',227,485);
-- INSERT INTO `mob_skill_lists` VALUES ('Skeleton',?,483,?);
INSERT INTO `mob_skill_lists` VALUES ('Slime',228,431);
INSERT INTO `mob_skill_lists` VALUES ('Slime',228,432);
INSERT INTO `mob_skill_lists` VALUES ('Slime',228,433);
INSERT INTO `mob_skill_lists` VALUES ('Slime',229,431);
INSERT INTO `mob_skill_lists` VALUES ('Slime',229,432);
INSERT INTO `mob_skill_lists` VALUES ('Slime',229,433);
INSERT INTO `mob_skill_lists` VALUES ('Slime',230,431);
INSERT INTO `mob_skill_lists` VALUES ('Slime',230,432);
INSERT INTO `mob_skill_lists` VALUES ('Slime',230,433);
INSERT INTO `mob_skill_lists` VALUES ('Slug',231,2183);
INSERT INTO `mob_skill_lists` VALUES ('Slug',231,2184);
INSERT INTO `mob_skill_lists` VALUES ('Slug',231,2185);
INSERT INTO `mob_skill_lists` VALUES ('Snoll',232,1647);
INSERT INTO `mob_skill_lists` VALUES ('Snoll',232,1645);
INSERT INTO `mob_skill_lists` VALUES ('Snoll',232,1646);
INSERT INTO `mob_skill_lists` VALUES ('Snoll',232,1644);
INSERT INTO `mob_skill_lists` VALUES ('Soulflayer',233,1963);
-- INSERT INTO `mob_skill_lists` VALUES ('Soulflayer',233,1964);
-- INSERT INTO `mob_skill_lists` VALUES ('Soulflayer',233,1965);
INSERT INTO `mob_skill_lists` VALUES ('Soulflayer',233,1966);
INSERT INTO `mob_skill_lists` VALUES ('Soulflayer',233,1967);
INSERT INTO `mob_skill_lists` VALUES ('Soulflayer',233,1968);
INSERT INTO `mob_skill_lists` VALUES ('Spheroid',234,984);
INSERT INTO `mob_skill_lists` VALUES ('Spheroid',234,561);
INSERT INTO `mob_skill_lists` VALUES ('Spider',235,810);
INSERT INTO `mob_skill_lists` VALUES ('Spider',235,811);
INSERT INTO `mob_skill_lists` VALUES ('Spider',235,812);
INSERT INTO `mob_skill_lists` VALUES ('Structure',236,990);
INSERT INTO `mob_skill_lists` VALUES ('Structure',236,991);
INSERT INTO `mob_skill_lists` VALUES ('Structure',236,992);
INSERT INTO `mob_skill_lists` VALUES ('Structure',236,993);
INSERT INTO `mob_skill_lists` VALUES ('Structure',236,994);
INSERT INTO `mob_skill_lists` VALUES ('Structure',236,995);
INSERT INTO `mob_skill_lists` VALUES ('Structure',236,996);
INSERT INTO `mob_skill_lists` VALUES ('Structure',236,997);
INSERT INTO `mob_skill_lists` VALUES ('Structure',236,998);
INSERT INTO `mob_skill_lists` VALUES ('Structure',236,999);
INSERT INTO `mob_skill_lists` VALUES ('Structure',236,1000);
INSERT INTO `mob_skill_lists` VALUES ('Structure',236,1001);
INSERT INTO `mob_skill_lists` VALUES ('Tauri',240,498);
INSERT INTO `mob_skill_lists` VALUES ('Tauri',240,499);
INSERT INTO `mob_skill_lists` VALUES ('Tauri',240,500);
INSERT INTO `mob_skill_lists` VALUES ('Tauri',240,501);
INSERT INTO `mob_skill_lists` VALUES ('Tauri',240,502);
INSERT INTO `mob_skill_lists` VALUES ('Tauri',240,503);
INSERT INTO `mob_skill_lists` VALUES ('Thinker',241,1242);
INSERT INTO `mob_skill_lists` VALUES ('Thinker',241,1243);
INSERT INTO `mob_skill_lists` VALUES ('Thinker',241,1244);
INSERT INTO `mob_skill_lists` VALUES ('Thinker',241,1245);
INSERT INTO `mob_skill_lists` VALUES ('Thinker',241,1246);
INSERT INTO `mob_skill_lists` VALUES ('Thinker',241,1247);
INSERT INTO `mob_skill_lists` VALUES ('Thinker',241,1248);
INSERT INTO `mob_skill_lists` VALUES ('Thinker',241,1249);
INSERT INTO `mob_skill_lists` VALUES ('Thinker',241,1250);
INSERT INTO `mob_skill_lists` VALUES ('Tiger',242,270);
INSERT INTO `mob_skill_lists` VALUES ('Tiger',242,271);
INSERT INTO `mob_skill_lists` VALUES ('Tiger',242,273);
-- INSERT INTO `mob_skill_lists` VALUES ('Tiger',242,2207);
INSERT INTO `mob_skill_lists` VALUES ('Tonberry',243,783);
INSERT INTO `mob_skill_lists` VALUES ('Tonberry',243,784);
INSERT INTO `mob_skill_lists` VALUES ('Tonberry',243,785);
INSERT INTO `mob_skill_lists` VALUES ('Tonberry',243,786);
INSERT INTO `mob_skill_lists` VALUES ('Tonberry',243,787);
INSERT INTO `mob_skill_lists` VALUES ('Tonberry',243,788);
INSERT INTO `mob_skill_lists` VALUES ('Tonberry',243,920);
INSERT INTO `mob_skill_lists` VALUES ('Tonberry',243,921);
INSERT INTO `mob_skill_lists` VALUES ('Tonberry',244,783);
INSERT INTO `mob_skill_lists` VALUES ('Tonberry',244,784);
INSERT INTO `mob_skill_lists` VALUES ('Tonberry',244,785);
INSERT INTO `mob_skill_lists` VALUES ('Tonberry',244,786);
INSERT INTO `mob_skill_lists` VALUES ('Tonberry',244,787);
INSERT INTO `mob_skill_lists` VALUES ('Tonberry',244,788);
INSERT INTO `mob_skill_lists` VALUES ('Tonberry',244,920);
INSERT INTO `mob_skill_lists` VALUES ('Tonberry',244,921);
INSERT INTO `mob_skill_lists` VALUES ('Treant',245,328);
INSERT INTO `mob_skill_lists` VALUES ('Treant',245,329);
INSERT INTO `mob_skill_lists` VALUES ('Treant',245,331);
INSERT INTO `mob_skill_lists` VALUES ('Treant',245,332);
-- INSERT INTO `mob_skill_lists` VALUES ('Troll',246,1741);
-- INSERT INTO `mob_skill_lists` VALUES ('Troll',246,1742);
INSERT INTO `mob_skill_lists` VALUES ('Troll',246,1743);
INSERT INTO `mob_skill_lists` VALUES ('Troll',246,1744);
INSERT INTO `mob_skill_lists` VALUES ('Troll',246,1745);
INSERT INTO `mob_skill_lists` VALUES ('Troll',246,1746);
-- INSERT INTO `mob_skill_lists` VALUES ('Troll',246,1748);
-- INSERT INTO `mob_skill_lists` VALUES ('Troll',246,1749);
INSERT INTO `mob_skill_lists` VALUES ('Uragnite',251,1571);
INSERT INTO `mob_skill_lists` VALUES ('Uragnite',251,1572);
INSERT INTO `mob_skill_lists` VALUES ('Uragnite',251,1573);
INSERT INTO `mob_skill_lists` VALUES ('Uragnite',251,1574);
INSERT INTO `mob_skill_lists` VALUES ('Uragnite',251,1575);
INSERT INTO `mob_skill_lists` VALUES ('Vampyr',252,2106);
INSERT INTO `mob_skill_lists` VALUES ('Vampyr',252,2107);
INSERT INTO `mob_skill_lists` VALUES ('Vampyr',252,2108);
INSERT INTO `mob_skill_lists` VALUES ('Vampyr',252,2109);
INSERT INTO `mob_skill_lists` VALUES ('Vampyr',252,2110);
INSERT INTO `mob_skill_lists` VALUES ('Vampyr',252,2111);
-- INSERT INTO `mob_skill_lists` VALUES ('Vampyr',252,2112);
-- INSERT INTO `mob_skill_lists` VALUES ('Vampyr',252,2388);
-- INSERT INTO `mob_skill_lists` VALUES ('Vampyr',252,2534);
-- INSERT INTO `mob_skill_lists` VALUES ('Wamoura',509,?);
INSERT INTO `mob_skill_lists` VALUES ('Wamoura',253,1951);
INSERT INTO `mob_skill_lists` VALUES ('Wamoura',253,1952);
INSERT INTO `mob_skill_lists` VALUES ('Wamoura',253,1953);
INSERT INTO `mob_skill_lists` VALUES ('Wamoura',253,1954);
INSERT INTO `mob_skill_lists` VALUES ('Wamoura',253,1955);
-- INSERT INTO `mob_skill_lists` VALUES ('Wamoura',253,1956);
INSERT INTO `mob_skill_lists` VALUES ('Wamouracampa',254,1815);
INSERT INTO `mob_skill_lists` VALUES ('Wamouracampa',254,1816);
INSERT INTO `mob_skill_lists` VALUES ('Wamouracampa',254,1817);
INSERT INTO `mob_skill_lists` VALUES ('Wamouracampa',254,1818);
INSERT INTO `mob_skill_lists` VALUES ('Wamouracampa',254,1819);
-- INSERT INTO `mob_skill_lists` VALUES ('Wamouracampa',254,1820);
INSERT INTO `mob_skill_lists` VALUES ('Wanderer',255,388);
INSERT INTO `mob_skill_lists` VALUES ('Wanderer',255,389);
INSERT INTO `mob_skill_lists` VALUES ('Wanderer',255,390);
INSERT INTO `mob_skill_lists` VALUES ('Wanderer',255,391);
INSERT INTO `mob_skill_lists` VALUES ('Weeper',256,1217);
INSERT INTO `mob_skill_lists` VALUES ('Weeper',256,1218);
INSERT INTO `mob_skill_lists` VALUES ('Weeper',256,1219);
INSERT INTO `mob_skill_lists` VALUES ('Weeper',256,1220);
-- INSERT INTO `mob_skill_lists` VALUES ('Weeper',256,1221);
-- INSERT INTO `mob_skill_lists` VALUES ('Weeper',256,1222);
-- INSERT INTO `mob_skill_lists` VALUES ('Weeper',256,1223);
-- INSERT INTO `mob_skill_lists` VALUES ('Weeper',256,1224);
-- INSERT INTO `mob_skill_lists` VALUES ('Weeper',256,1225);
-- INSERT INTO `mob_skill_lists` VALUES ('Weeper',256,1226);
-- INSERT INTO `mob_skill_lists` VALUES ('Weeper',256,1227);
INSERT INTO `mob_skill_lists` VALUES ('Weeper',256,1228);
INSERT INTO `mob_skill_lists` VALUES ('Wivre',257,2099);
INSERT INTO `mob_skill_lists` VALUES ('Wivre',257,2100);
INSERT INTO `mob_skill_lists` VALUES ('Wivre',257,2101);
INSERT INTO `mob_skill_lists` VALUES ('Wivre',257,2102);
INSERT INTO `mob_skill_lists` VALUES ('Wivre',257,2103);
INSERT INTO `mob_skill_lists` VALUES ('Worm',258,424);
INSERT INTO `mob_skill_lists` VALUES ('Worm',258,425);
INSERT INTO `mob_skill_lists` VALUES ('Worm',258,426);
INSERT INTO `mob_skill_lists` VALUES ('Worm',258,427);
INSERT INTO `mob_skill_lists` VALUES ('Worm',258,429);
INSERT INTO `mob_skill_lists` VALUES ('Worm',258,428);
-- INSERT INTO `mob_skill_lists` VALUES ('Worm',258,1889);
-- INSERT INTO `mob_skill_lists` VALUES ('OuryuWyrm',259,1297);
INSERT INTO `mob_skill_lists` VALUES ('OuryuWyrm',259,1299);
INSERT INTO `mob_skill_lists` VALUES ('OuryuWyrm',259,1300);
INSERT INTO `mob_skill_lists` VALUES ('OuryuWyrm',259,1301);
INSERT INTO `mob_skill_lists` VALUES ('OuryuWyrm',259,1302);
INSERT INTO `mob_skill_lists` VALUES ('OuryuWyrm',259,1303);
INSERT INTO `mob_skill_lists` VALUES ('OuryuWyrm',259,1304);
INSERT INTO `mob_skill_lists` VALUES ('OuryuWyrm',259,1305);
INSERT INTO `mob_skill_lists` VALUES ('OuryuWyrm',259,1306);
INSERT INTO `mob_skill_lists` VALUES ('FafnirWyrm',260,951);
INSERT INTO `mob_skill_lists` VALUES ('FafnirWyrm',260,952); -- Alliance only targeting version of Spike Flail
INSERT INTO `mob_skill_lists` VALUES ('FafnirWyrm',260,953);
INSERT INTO `mob_skill_lists` VALUES ('FafnirWyrm',260,957);
INSERT INTO `mob_skill_lists` VALUES ('FafnirWyrm',260,958);
INSERT INTO `mob_skill_lists` VALUES ('CynoprosopiWyrm',261,951);
INSERT INTO `mob_skill_lists` VALUES ('CynoprosopiWyrm',261,952);
INSERT INTO `mob_skill_lists` VALUES ('CynoprosopiWyrm',261,953);
INSERT INTO `mob_skill_lists` VALUES ('CynoprosopiWyrm',261,958);
INSERT INTO `mob_skill_lists` VALUES ('Wyrm',262,951);
INSERT INTO `mob_skill_lists` VALUES ('Wyrm',262,952);
INSERT INTO `mob_skill_lists` VALUES ('Wyrm',262,953);
INSERT INTO `mob_skill_lists` VALUES ('NidhoggWyrm',263,1039); -- Outside alliance targeting version of Hurricane Wing
INSERT INTO `mob_skill_lists` VALUES ('NidhoggWyrm',263,1040); -- Outside alliance targeting version of Spike Flail
INSERT INTO `mob_skill_lists` VALUES ('NidhoggWyrm',263,1041); -- Outside alliance targeting version of Dragon Breath
INSERT INTO `mob_skill_lists` VALUES ('NidhoggWyrm',263,957);
INSERT INTO `mob_skill_lists` VALUES ('NidhoggWyrm',263,1046);
INSERT INTO `mob_skill_lists` VALUES ('SimorgWyvern',265,813);
INSERT INTO `mob_skill_lists` VALUES ('SimorgWyvern',265,814);
INSERT INTO `mob_skill_lists` VALUES ('SimorgWyvern',265,815);
INSERT INTO `mob_skill_lists` VALUES ('SimorgWyvern',265,816);
INSERT INTO `mob_skill_lists` VALUES ('SimorgWyvern',265,817);
INSERT INTO `mob_skill_lists` VALUES ('SimorgWyvern',265,818);
INSERT INTO `mob_skill_lists` VALUES ('SimorgWyvern',265,821);
INSERT INTO `mob_skill_lists` VALUES ('Wyvern',266,813);
INSERT INTO `mob_skill_lists` VALUES ('Wyvern',266,814);
INSERT INTO `mob_skill_lists` VALUES ('Wyvern',266,815);
INSERT INTO `mob_skill_lists` VALUES ('Wyvern',266,816);
INSERT INTO `mob_skill_lists` VALUES ('Wyvern',266,817);
INSERT INTO `mob_skill_lists` VALUES ('Wyvern',266,818);
INSERT INTO `mob_skill_lists` VALUES ('Wyvern',266,821);
INSERT INTO `mob_skill_lists` VALUES ('GuivreWyvern',267,813);
INSERT INTO `mob_skill_lists` VALUES ('GuivreWyvern',267,814);
INSERT INTO `mob_skill_lists` VALUES ('GuivreWyvern',267,815);
INSERT INTO `mob_skill_lists` VALUES ('GuivreWyvern',267,816);
INSERT INTO `mob_skill_lists` VALUES ('GuivreWyvern',267,817);
INSERT INTO `mob_skill_lists` VALUES ('GuivreWyvern',267,818);
INSERT INTO `mob_skill_lists` VALUES ('GuivreWyvern',267,821);
INSERT INTO `mob_skill_lists` VALUES ('Xzomit',269,1347);
INSERT INTO `mob_skill_lists` VALUES ('Xzomit',269,1348);
INSERT INTO `mob_skill_lists` VALUES ('Xzomit',269,1349);
INSERT INTO `mob_skill_lists` VALUES ('Xzomit',269,1350);
INSERT INTO `mob_skill_lists` VALUES ('Xzomit',269,1351);
INSERT INTO `mob_skill_lists` VALUES ('Xzomit',269,1352);
INSERT INTO `mob_skill_lists` VALUES ('Yagudo',270,617);
INSERT INTO `mob_skill_lists` VALUES ('Yagudo',270,633);
INSERT INTO `mob_skill_lists` VALUES ('Yagudo',270,618);
INSERT INTO `mob_skill_lists` VALUES ('Yagudo',270,619);
INSERT INTO `mob_skill_lists` VALUES ('Yagudo',270,620);
INSERT INTO `mob_skill_lists` VALUES ('Yovra',271,1370);
INSERT INTO `mob_skill_lists` VALUES ('Yovra',271,1371);
INSERT INTO `mob_skill_lists` VALUES ('Yovra',271,1372);
INSERT INTO `mob_skill_lists` VALUES ('Yovra',271,1373);
-- INSERT INTO `mob_skill_lists` VALUES ('Yovra',271,1374);
INSERT INTO `mob_skill_lists` VALUES ('Yovra',271,1375);
INSERT INTO `mob_skill_lists` VALUES ('Yovra',271,1376);
-- INSERT INTO `mob_skill_lists` VALUES ('Yovra',271,1377);
INSERT INTO `mob_skill_lists` VALUES ('Zdei',272,1463);
INSERT INTO `mob_skill_lists` VALUES ('Zdei',272,1465);
INSERT INTO `mob_skill_lists` VALUES ('Zdei',272,1466);
INSERT INTO `mob_skill_lists` VALUES ('Zdei',272,1467);
INSERT INTO `mob_skill_lists` VALUES ('Zdei',272,1468);
INSERT INTO `mob_skill_lists` VALUES ('Zdei',272,1469);
INSERT INTO `mob_skill_lists` VALUES ('Serket',273,719);
INSERT INTO `mob_skill_lists` VALUES ('Serket',273,721);
INSERT INTO `mob_skill_lists` VALUES ('Serket',273,722);
INSERT INTO `mob_skill_lists` VALUES ('Serket',273,723);
INSERT INTO `mob_skill_lists` VALUES ('Serket',273,720);
INSERT INTO `mob_skill_lists` VALUES ('Serket',273,717);
INSERT INTO `mob_skill_lists` VALUES ('Serket',273,724);
-- INSERT INTO `mob_skill_lists` VALUES ('KingV',530,?);
INSERT INTO `mob_skill_lists` VALUES ('KingV',274,719);
INSERT INTO `mob_skill_lists` VALUES ('KingV',274,722);
INSERT INTO `mob_skill_lists` VALUES ('KingV',274,723);
INSERT INTO `mob_skill_lists` VALUES ('KingV',274,720);
INSERT INTO `mob_skill_lists` VALUES ('KingV',274,353);
INSERT INTO `mob_skill_lists` VALUES ('KingV',274,354);
INSERT INTO `mob_skill_lists` VALUES ('KingV',274,355);
INSERT INTO `mob_skill_lists` VALUES ('Genbu',277,805);
INSERT INTO `mob_skill_lists` VALUES ('Genbu',277,806);
INSERT INTO `mob_skill_lists` VALUES ('Genbu',277,807);
INSERT INTO `mob_skill_lists` VALUES ('Genbu',277,808);
INSERT INTO `mob_skill_lists` VALUES ('Genbu',277,809);
INSERT INTO `mob_skill_lists` VALUES ('Seiryu',278,814);
INSERT INTO `mob_skill_lists` VALUES ('Seiryu',278,815);
INSERT INTO `mob_skill_lists` VALUES ('Seiryu',278,816);
INSERT INTO `mob_skill_lists` VALUES ('Seiryu',278,817);
INSERT INTO `mob_skill_lists` VALUES ('Seiryu',278,818);
INSERT INTO `mob_skill_lists` VALUES ('Seiryu',278,821);
INSERT INTO `mob_skill_lists` VALUES ('Byakko',279,270);
INSERT INTO `mob_skill_lists` VALUES ('Byakko',279,271);
INSERT INTO `mob_skill_lists` VALUES ('Byakko',279,273);
INSERT INTO `mob_skill_lists` VALUES ('Suzaku',280,399);
INSERT INTO `mob_skill_lists` VALUES ('Suzaku',280,400);
INSERT INTO `mob_skill_lists` VALUES ('Suzaku',280,401);
INSERT INTO `mob_skill_lists` VALUES ('Suzaku',280,402);
INSERT INTO `mob_skill_lists` VALUES ('Suzaku',280,403);
INSERT INTO `mob_skill_lists` VALUES ('Kirin',281,797);
INSERT INTO `mob_skill_lists` VALUES ('Kirin',281,798);
INSERT INTO `mob_skill_lists` VALUES ('Kirin',281,799);
INSERT INTO `mob_skill_lists` VALUES ('Kirin',281,800);
INSERT INTO `mob_skill_lists` VALUES ('Kirin',281,801);
INSERT INTO `mob_skill_lists` VALUES ('Kirin',281,802);
INSERT INTO `mob_skill_lists` VALUES ('Kirin',281,803);
INSERT INTO `mob_skill_lists` VALUES ('Kirin',281,734);
INSERT INTO `mob_skill_lists` VALUES ('Grav_iton',282,783);
INSERT INTO `mob_skill_lists` VALUES ('Grav_iton',282,784);
INSERT INTO `mob_skill_lists` VALUES ('Grav_iton',282,785);
INSERT INTO `mob_skill_lists` VALUES ('Grav_iton',282,786);
INSERT INTO `mob_skill_lists` VALUES ('Grav_iton',282,787);
INSERT INTO `mob_skill_lists` VALUES ('Grav_iton',282,788);
INSERT INTO `mob_skill_lists` VALUES ('Grav_iton',282,920);
INSERT INTO `mob_skill_lists` VALUES ('Grav_iton',282,921);
INSERT INTO `mob_skill_lists` VALUES ('Gulool',285,1731);
INSERT INTO `mob_skill_lists` VALUES ('Gulool',285,1732);
INSERT INTO `mob_skill_lists` VALUES ('Gulool',285,1733);
INSERT INTO `mob_skill_lists` VALUES ('Gulool',285,1734);
INSERT INTO `mob_skill_lists` VALUES ('Gulool',285,1738);
INSERT INTO `mob_skill_lists` VALUES ('Gulool',285,1797);
INSERT INTO `mob_skill_lists` VALUES ('Gulool',285,1798);
INSERT INTO `mob_skill_lists` VALUES ('Gulool',285,1799);
INSERT INTO `mob_skill_lists` VALUES ('Gulool',285,1800);
INSERT INTO `mob_skill_lists` VALUES ('Gulool',285,1801);
-- INSERT INTO `mob_skill_lists` VALUES ('Vulpangue',286,1724);
-- INSERT INTO `mob_skill_lists` VALUES ('Vulpangue',286,1723);
INSERT INTO `mob_skill_lists` VALUES ('Vulpangue',286,1722);
INSERT INTO `mob_skill_lists` VALUES ('Vulpangue',286,1721);
INSERT INTO `mob_skill_lists` VALUES ('Vulpangue',286,1720);
INSERT INTO `mob_skill_lists` VALUES ('Vulpangue',286,1718);
INSERT INTO `mob_skill_lists` VALUES ('Chamrosh',287,1701);
INSERT INTO `mob_skill_lists` VALUES ('Chamrosh',287,1700);
INSERT INTO `mob_skill_lists` VALUES ('Chamrosh',287,1699);
-- INSERT INTO `mob_skill_lists` VALUES ('Chamrosh',287,1702);
INSERT INTO `mob_skill_lists` VALUES ('CheeseHoarder',288,1725);
INSERT INTO `mob_skill_lists` VALUES ('CheeseHoarder',288,1727);
INSERT INTO `mob_skill_lists` VALUES ('CheeseHoarder',288,1728);
INSERT INTO `mob_skill_lists` VALUES ('CheeseHoarder',288,1730);
-- INSERT INTO `mob_skill_lists` VALUES ('CheeseHoarder',288,2359);
INSERT INTO `mob_skill_lists` VALUES ('BrassBorer',289,1815);
INSERT INTO `mob_skill_lists` VALUES ('BrassBorer',289,1816);
INSERT INTO `mob_skill_lists` VALUES ('BrassBorer',289,1817);
INSERT INTO `mob_skill_lists` VALUES ('BrassBorer',289,1818);
INSERT INTO `mob_skill_lists` VALUES ('BrassBorer',289,1819);
-- INSERT INTO `mob_skill_lists` VALUES ('BrassBorer',289,1820);

INSERT INTO `mob_skill_lists` VALUES ('Claret',290,2549); -- Fluid_Toss_Claret
INSERT INTO `mob_skill_lists` VALUES ('Claret',290,431);  -- Fluid_Spread
INSERT INTO `mob_skill_lists` VALUES ('Claret',290,433);  -- Digest
INSERT INTO `mob_skill_lists` VALUES ('Claret',290,1317); -- Mucous_Spread
INSERT INTO `mob_skill_lists` VALUES ('Claret',290,1319); -- Epoxy_Spread

INSERT INTO `mob_skill_lists` VALUES ('Velionis',292,478);
INSERT INTO `mob_skill_lists` VALUES ('Velionis',292,479);
INSERT INTO `mob_skill_lists` VALUES ('Velionis',292,484);
INSERT INTO `mob_skill_lists` VALUES ('Velionis',292,485);
-- INSERT INTO `mob_skill_lists` VALUES ('Velionis',292,1795);
-- INSERT INTO `mob_skill_lists` VALUES ('Velionis',292,1156);
-- INSERT INTO `mob_skill_lists` VALUES ('Velionis',292,256);
-- INSERT INTO `mob_skill_lists` VALUES ('LilApkallu',294,1716);
INSERT INTO `mob_skill_lists` VALUES ('LilApkallu',294,1715);
INSERT INTO `mob_skill_lists` VALUES ('LilApkallu',294,1713);
INSERT INTO `mob_skill_lists` VALUES ('LilApkallu',294,1714);
INSERT INTO `mob_skill_lists` VALUES ('IrizIma',295,1703);
INSERT INTO `mob_skill_lists` VALUES ('IrizIma',295,1707);
INSERT INTO `mob_skill_lists` VALUES ('IrizIma',295,1706);
INSERT INTO `mob_skill_lists` VALUES ('IrizIma',295,1705);
INSERT INTO `mob_skill_lists` VALUES ('IrizIma',295,1704);
-- INSERT INTO `mob_skill_lists` VALUES ('IrizIma',295,1708);
INSERT INTO `mob_skill_lists` VALUES ('LividrootAmoo',296,316);
INSERT INTO `mob_skill_lists` VALUES ('LividrootAmoo',296,317);
-- INSERT INTO `mob_skill_lists` VALUES ('LividrootAmoo',296,318);
INSERT INTO `mob_skill_lists` VALUES ('LividrootAmoo',296,319);
INSERT INTO `mob_skill_lists` VALUES ('LividrootAmoo',296,320);
-- INSERT INTO `mob_skill_lists` VALUES ('LividrootAmoo',296,1332);
INSERT INTO `mob_skill_lists` VALUES ('IririSamariri',297,1959);
INSERT INTO `mob_skill_lists` VALUES ('IririSamariri',297,1958);
-- INSERT INTO `mob_skill_lists` VALUES ('IririSamariri',297,1960);
-- INSERT INTO `mob_skill_lists` VALUES ('IririSamariri',297,1962);
INSERT INTO `mob_skill_lists` VALUES ('Anantaboga',298,644);
INSERT INTO `mob_skill_lists` VALUES ('Anantaboga',298,645);
INSERT INTO `mob_skill_lists` VALUES ('Anantaboga',298,646);
-- INSERT INTO `mob_skill_lists` VALUES ('Anantaboga',298,256);
-- INSERT INTO `mob_skill_lists` VALUES ('Anantaboga',298,256);
INSERT INTO `mob_skill_lists` VALUES ('Dextrose',299,1821);
INSERT INTO `mob_skill_lists` VALUES ('Dextrose',299,1822);
-- INSERT INTO `mob_skill_lists` VALUES ('Dextrose',299,1824);
-- INSERT INTO `mob_skill_lists` VALUES ('Dextrose',299,1826);
-- INSERT INTO `mob_skill_lists` VALUES ('Dextrose',299,1823);
INSERT INTO `mob_skill_lists` VALUES ('Reacton',300,511);
INSERT INTO `mob_skill_lists` VALUES ('Reacton',300,510);
INSERT INTO `mob_skill_lists` VALUES ('Verdelet',301,1711);
INSERT INTO `mob_skill_lists` VALUES ('Verdelet',301,1709);
INSERT INTO `mob_skill_lists` VALUES ('Verdelet',301,1710);
INSERT INTO `mob_skill_lists` VALUES ('Wulgaru',302,2070);
INSERT INTO `mob_skill_lists` VALUES ('Wulgaru',302,2071);
INSERT INTO `mob_skill_lists` VALUES ('Wulgaru',302,2072);
INSERT INTO `mob_skill_lists` VALUES ('Wulgaru',302,2073);
INSERT INTO `mob_skill_lists` VALUES ('Wulgaru',302,2074);
INSERT INTO `mob_skill_lists` VALUES ('ZareehklTheJu',303,1778);
INSERT INTO `mob_skill_lists` VALUES ('ZareehklTheJu',303,1779);
INSERT INTO `mob_skill_lists` VALUES ('ZareehklTheJu',303,1780);
INSERT INTO `mob_skill_lists` VALUES ('ZareehklTheJu',303,1781);
INSERT INTO `mob_skill_lists` VALUES ('ZareehklTheJu',303,1782);
INSERT INTO `mob_skill_lists` VALUES ('ZareehklTheJu',303,1783);
INSERT INTO `mob_skill_lists` VALUES ('ZareehklTheJu',303,1784);
INSERT INTO `mob_skill_lists` VALUES ('ArmedGears',304,2043);
INSERT INTO `mob_skill_lists` VALUES ('ArmedGears',304,2044);
INSERT INTO `mob_skill_lists` VALUES ('ArmedGears',304,2045);
INSERT INTO `mob_skill_lists` VALUES ('ArmedGears',304,2041);
INSERT INTO `mob_skill_lists` VALUES ('ArmedGears',304,2053);
-- INSERT INTO `mob_skill_lists` VALUES ('Gotoh_Zha_the_Redolent',305,1920);
INSERT INTO `mob_skill_lists` VALUES ('Gotoh_Zha_the_Redolent',305,1921);
INSERT INTO `mob_skill_lists` VALUES ('Gotoh_Zha_the_Redolent',305,1922);
INSERT INTO `mob_skill_lists` VALUES ('Gotoh_Zha_the_Redolent',305,1923);
INSERT INTO `mob_skill_lists` VALUES ('Gotoh_Zha_the_Redolent',305,1924);
-- INSERT INTO `mob_skill_lists` VALUES ('Gotoh_Zha_the_Redolent',305,1925);
-- INSERT INTO `mob_skill_lists` VALUES ('Gotoh_Zha_the_Redolent',305,1926);
INSERT INTO `mob_skill_lists` VALUES ('Khromasoul',308,1743);
INSERT INTO `mob_skill_lists` VALUES ('Khromasoul',308,1744);
INSERT INTO `mob_skill_lists` VALUES ('Khromasoul',308,1745);
INSERT INTO `mob_skill_lists` VALUES ('Khromasoul',308,1746);
INSERT INTO `mob_skill_lists` VALUES ('Nosferatu',309,2106);
-- INSERT INTO `mob_skill_lists` VALUES ('Nosferatu',309,2107);
-- INSERT INTO `mob_skill_lists` VALUES ('Nosferatu',309,2108);
-- INSERT INTO `mob_skill_lists` VALUES ('Nosferatu',309,2109);
INSERT INTO `mob_skill_lists` VALUES ('Nosferatu',309,2110);
-- INSERT INTO `mob_skill_lists` VALUES ('Nosferatu',309,2111);
-- INSERT INTO `mob_skill_lists` VALUES ('Nosferatu',309,2112);
INSERT INTO `mob_skill_lists` VALUES ('ExperimentalLa',310,1753);
INSERT INTO `mob_skill_lists` VALUES ('ExperimentalLa',310,1758);
INSERT INTO `mob_skill_lists` VALUES ('MahjlaefThePai',311,1963);
-- INSERT INTO `mob_skill_lists` VALUES ('MahjlaefThePai',311,1964);
-- INSERT INTO `mob_skill_lists` VALUES ('MahjlaefThePai',311,1965);
INSERT INTO `mob_skill_lists` VALUES ('MahjlaefThePai',311,1966);
INSERT INTO `mob_skill_lists` VALUES ('MahjlaefThePai',311,1967);
INSERT INTO `mob_skill_lists` VALUES ('MahjlaefThePai',311,1968);
-- INSERT INTO `mob_skill_lists` VALUES ('MahjlaefThePai',311,256);
-- INSERT INTO `mob_skill_lists` VALUES ('Nuhn',312,1695);
-- INSERT INTO `mob_skill_lists` VALUES ('Nuhn',312,1694);
-- INSERT INTO `mob_skill_lists` VALUES ('Nuhn',312,1697);
-- INSERT INTO `mob_skill_lists` VALUES ('Nuhn',312,1696);
-- INSERT INTO `mob_skill_lists` VALUES ('Nuhn',312,1693);
-- INSERT INTO `mob_skill_lists` VALUES ('Nuhn',312,1698);
-- INSERT INTO `mob_skill_lists` VALUES ('Nuhn',312,1977);
-- INSERT INTO `mob_skill_lists` VALUES ('Nuhn',312,1978);
INSERT INTO `mob_skill_lists` VALUES ('Tinnin',313,1828);
INSERT INTO `mob_skill_lists` VALUES ('Tinnin',313,1829);
INSERT INTO `mob_skill_lists` VALUES ('Tinnin',313,1830);
INSERT INTO `mob_skill_lists` VALUES ('Tinnin',313,1831);
INSERT INTO `mob_skill_lists` VALUES ('Tinnin',313,1832);
INSERT INTO `mob_skill_lists` VALUES ('Tinnin',313,1834);
INSERT INTO `mob_skill_lists` VALUES ('Tinnin',313,1835);
INSERT INTO `mob_skill_lists` VALUES ('Tinnin',313,1836);
INSERT INTO `mob_skill_lists` VALUES ('Sarameya',314,1785);
INSERT INTO `mob_skill_lists` VALUES ('Sarameya',314,1786);
INSERT INTO `mob_skill_lists` VALUES ('Sarameya',314,1787);
INSERT INTO `mob_skill_lists` VALUES ('Sarameya',314,1788);
INSERT INTO `mob_skill_lists` VALUES ('Sarameya',314,1789);
INSERT INTO `mob_skill_lists` VALUES ('Sarameya',314,1790);
INSERT INTO `mob_skill_lists` VALUES ('Tyger',315,2025);
INSERT INTO `mob_skill_lists` VALUES ('Tyger',315,2026);
INSERT INTO `mob_skill_lists` VALUES ('Tyger',315,2028);
INSERT INTO `mob_skill_lists` VALUES ('Tyger',315,2027);
INSERT INTO `mob_skill_lists` VALUES ('Tyger',315,2022);
INSERT INTO `mob_skill_lists` VALUES ('Tyger',315,2023);
INSERT INTO `mob_skill_lists` VALUES ('Tyger',315,2024);
-- INSERT INTO `mob_skill_lists` VALUES ('Tyger',315,688);
INSERT INTO `mob_skill_lists` VALUES ('Pandemonium',316,2113);
INSERT INTO `mob_skill_lists` VALUES ('Pandemonium',316,2114);
INSERT INTO `mob_skill_lists` VALUES ('Pandemonium',316,2116);
INSERT INTO `mob_skill_lists` VALUES ('Pandemonium',316,2117);
INSERT INTO `mob_skill_lists` VALUES ('Pandemonium',316,2118);
INSERT INTO `mob_skill_lists` VALUES ('Pandemonium',316,2119);
-- Shinryu (316)
INSERT INTO `mob_skill_lists` VALUES ('Avatar-Shiva',319,881);
INSERT INTO `mob_skill_lists` VALUES ('Avatar-Shiva',319,882);
INSERT INTO `mob_skill_lists` VALUES ('Avatar-Shiva',319,883);
INSERT INTO `mob_skill_lists` VALUES ('Avatar-Shiva',319,884);
INSERT INTO `mob_skill_lists` VALUES ('Avatar-Ramuh',320,890);
INSERT INTO `mob_skill_lists` VALUES ('Avatar-Ramuh',320,891);
INSERT INTO `mob_skill_lists` VALUES ('Avatar-Ramuh',320,892);
INSERT INTO `mob_skill_lists` VALUES ('Avatar-Ramuh',320,893);
INSERT INTO `mob_skill_lists` VALUES ('Avatar-Titan',321,853);
INSERT INTO `mob_skill_lists` VALUES ('Avatar-Titan',321,854);
INSERT INTO `mob_skill_lists` VALUES ('Avatar-Titan',321,855);
INSERT INTO `mob_skill_lists` VALUES ('Avatar-Titan',321,856);
INSERT INTO `mob_skill_lists` VALUES ('Avatar-Titan',321,857);
INSERT INTO `mob_skill_lists` VALUES ('Avatar-Ifrit',322,845);
INSERT INTO `mob_skill_lists` VALUES ('Avatar-Ifrit',322,846);
INSERT INTO `mob_skill_lists` VALUES ('Avatar-Ifrit',322,847);
INSERT INTO `mob_skill_lists` VALUES ('Avatar-Ifrit',322,848);
INSERT INTO `mob_skill_lists` VALUES ('Avatar-Leviathan',323,861);
INSERT INTO `mob_skill_lists` VALUES ('Avatar-Leviathan',323,863);
INSERT INTO `mob_skill_lists` VALUES ('Avatar-Leviathan',323,864);
INSERT INTO `mob_skill_lists` VALUES ('Avatar-Leviathan',323,865);
INSERT INTO `mob_skill_lists` VALUES ('Avatar-Leviathan',323,866);
INSERT INTO `mob_skill_lists` VALUES ('Avatar-Garuda',324,872);
INSERT INTO `mob_skill_lists` VALUES ('Avatar-Garuda',324,873);
INSERT INTO `mob_skill_lists` VALUES ('Avatar-Garuda',324,874);
INSERT INTO `mob_skill_lists` VALUES ('Avatar-Garuda',324,875);
INSERT INTO `mob_skill_lists` VALUES ('Avatar-Fenrir',325,833);
INSERT INTO `mob_skill_lists` VALUES ('Avatar-Fenrir',325,835);
INSERT INTO `mob_skill_lists` VALUES ('Avatar-Fenrir',325,836);
INSERT INTO `mob_skill_lists` VALUES ('Avatar-Fenrir',325,838);
INSERT INTO `mob_skill_lists` VALUES ('TrollGurfurlur',326,1802);
INSERT INTO `mob_skill_lists` VALUES ('TrollGurfurlur',326,1803);
INSERT INTO `mob_skill_lists` VALUES ('TrollGurfurlur',326,1804);
INSERT INTO `mob_skill_lists` VALUES ('TrollGurfurlur',326,1805);
INSERT INTO `mob_skill_lists` VALUES ('TrollGurfurlur',326,1806);
INSERT INTO `mob_skill_lists` VALUES ('TrollGurfurlur',326,1807);
INSERT INTO `mob_skill_lists` VALUES ('Goblin',327,590);
INSERT INTO `mob_skill_lists` VALUES ('Goblin',327,591);
INSERT INTO `mob_skill_lists` VALUES ('Goblin',327,1082);
INSERT INTO `mob_skill_lists` VALUES ('Goblin',327,1084);
INSERT INTO `mob_skill_lists` VALUES ('Goblin',327,1086);
INSERT INTO `mob_skill_lists` VALUES ('AbsoluteVirtue',329,1384);
INSERT INTO `mob_skill_lists` VALUES ('AbsoluteVirtue',329,1383);
INSERT INTO `mob_skill_lists` VALUES ('AbsoluteVirtue',329,1382);
INSERT INTO `mob_skill_lists` VALUES ('AbsoluteVirtue',329,1381);
INSERT INTO `mob_skill_lists` VALUES ('AbsoluteVirtue',329,1386);
INSERT INTO `mob_skill_lists` VALUES ('AbsoluteVirtue',329,1380);
INSERT INTO `mob_skill_lists` VALUES ('AbsoluteVirtue',329,1379);
INSERT INTO `mob_skill_lists` VALUES ('AbsoluteVirtue',329,1378);
INSERT INTO `mob_skill_lists` VALUES ('PetGenbu',330,805);
INSERT INTO `mob_skill_lists` VALUES ('PetGenbu',330,806);
INSERT INTO `mob_skill_lists` VALUES ('PetGenbu',330,807);
INSERT INTO `mob_skill_lists` VALUES ('PetGenbu',330,808);
INSERT INTO `mob_skill_lists` VALUES ('PetGenbu',330,809);
INSERT INTO `mob_skill_lists` VALUES ('PetSeiryu',331,814);
INSERT INTO `mob_skill_lists` VALUES ('PetSeiryu',331,815);
INSERT INTO `mob_skill_lists` VALUES ('PetSeiryu',331,816);
INSERT INTO `mob_skill_lists` VALUES ('PetSeiryu',331,817);
INSERT INTO `mob_skill_lists` VALUES ('PetSeiryu',331,818);
INSERT INTO `mob_skill_lists` VALUES ('PetSeiryu',331,821);
INSERT INTO `mob_skill_lists` VALUES ('PetByakko',332,270);
INSERT INTO `mob_skill_lists` VALUES ('PetByakko',332,271);
INSERT INTO `mob_skill_lists` VALUES ('PetByakko',332,273);
INSERT INTO `mob_skill_lists` VALUES ('PetSuzaku',333,399);
INSERT INTO `mob_skill_lists` VALUES ('PetSuzaku',333,400);
INSERT INTO `mob_skill_lists` VALUES ('PetSuzaku',333,401);
INSERT INTO `mob_skill_lists` VALUES ('PetSuzaku',333,402);
INSERT INTO `mob_skill_lists` VALUES ('PetSuzaku',333,403);
INSERT INTO `mob_skill_lists` VALUES ('WarlordRojgnojOrc',334,694);
INSERT INTO `mob_skill_lists` VALUES ('WarlordRojgnojOrc',334,691);
INSERT INTO `mob_skill_lists` VALUES ('WarlordRojgnojOrc',334,735);
INSERT INTO `mob_skill_lists` VALUES ('WarlordRojgnojOrc',334,695);
-- INSERT INTO `mob_skill_lists` VALUES ('WarlordRojgnojOrc',334,2201);
INSERT INTO `mob_skill_lists` VALUES ('WarlordRojgnojOrc',334,609);
INSERT INTO `mob_skill_lists` VALUES ('WarlordRojgnojOrc',334,608);
INSERT INTO `mob_skill_lists` VALUES ('WarlordRojgnojOrc',334,607);
INSERT INTO `mob_skill_lists` VALUES ('WarlordRojgnojOrc',334,605);
INSERT INTO `mob_skill_lists` VALUES ('WarlordRojgnojOrc',334,606);
INSERT INTO `mob_skill_lists` VALUES ('WarlordRojgnojOrc',334,1066);
INSERT INTO `mob_skill_lists` VALUES ('Maat',335,1028);
INSERT INTO `mob_skill_lists` VALUES ('Maat',335,1033);
INSERT INTO `mob_skill_lists` VALUES ('Maat',335,1034);
INSERT INTO `mob_skill_lists` VALUES ('ZM4-Tonberry',336,783);
INSERT INTO `mob_skill_lists` VALUES ('ZM4-Tonberry',336,784);
INSERT INTO `mob_skill_lists` VALUES ('ZM4-Tonberry',336,785);
INSERT INTO `mob_skill_lists` VALUES ('ZM4-Tonberry',336,786);
INSERT INTO `mob_skill_lists` VALUES ('ZM4-Tonberry',336,787);
INSERT INTO `mob_skill_lists` VALUES ('ZM4-Tonberry',336,788);
INSERT INTO `mob_skill_lists` VALUES ('ZM4-Tonberry',336,920);
-- INSERT INTO `mob_skill_lists` VALUES ('QuadavNM',337,?);
INSERT INTO `mob_skill_lists` VALUES ('QuadavNM',337,633);
INSERT INTO `mob_skill_lists` VALUES ('QuadavNM',337,611);
INSERT INTO `mob_skill_lists` VALUES ('QuadavNM',337,612);
INSERT INTO `mob_skill_lists` VALUES ('QuadavNM',337,613);
INSERT INTO `mob_skill_lists` VALUES ('QuadavNM',337,614);
-- INSERT INTO `mob_skill_lists` VALUES ('Twitherym',338,?);
INSERT INTO `mob_skill_lists` VALUES ('Twitherym',338,2950);
INSERT INTO `mob_skill_lists` VALUES ('Twitherym',338,2951);
INSERT INTO `mob_skill_lists` VALUES ('Twitherym',338,2952);
-- INSERT INTO `mob_skill_lists` VALUES ('Chapuli',339,?);
INSERT INTO `mob_skill_lists` VALUES ('Chapuli',339,2945);
INSERT INTO `mob_skill_lists` VALUES ('Chapuli',339,2946);
INSERT INTO `mob_skill_lists` VALUES ('Chapuli',339,2947);
INSERT INTO `mob_skill_lists` VALUES ('Chapuli',339,2948);
INSERT INTO `mob_skill_lists` VALUES ('Chapuli',339,2949);
-- INSERT INTO `mob_skill_lists` VALUES ('Mantis',340,?);
INSERT INTO `mob_skill_lists` VALUES ('Mantis',340,2751);
INSERT INTO `mob_skill_lists` VALUES ('Mantis',340,2752);
INSERT INTO `mob_skill_lists` VALUES ('Mantis',340,2753);
INSERT INTO `mob_skill_lists` VALUES ('Mantis',340,2754);
INSERT INTO `mob_skill_lists` VALUES ('Mantis',340,2755);
INSERT INTO `mob_skill_lists` VALUES ('Mantis',340,2756);
INSERT INTO `mob_skill_lists` VALUES ('Velkk',342,2988);
INSERT INTO `mob_skill_lists` VALUES ('Velkk',342,2989);
INSERT INTO `mob_skill_lists` VALUES ('Velkk',342,2990);
INSERT INTO `mob_skill_lists` VALUES ('Velkk',342,2991);
INSERT INTO `mob_skill_lists` VALUES ('Velkk',342,2992);
-- INSERT INTO `mob_skill_lists` VALUES ('Heartwing',343,?,?);
INSERT INTO `mob_skill_lists` VALUES ('Heartwing',343,2983);
INSERT INTO `mob_skill_lists` VALUES ('Heartwing',343,2984);
INSERT INTO `mob_skill_lists` VALUES ('Heartwing',343,2985);
INSERT INTO `mob_skill_lists` VALUES ('Heartwing',343,2986);
-- INSERT INTO `mob_skill_lists` VALUES ('Cracklaw',344,?,?);
INSERT INTO `mob_skill_lists` VALUES ('Cracklaw',344,2957);
INSERT INTO `mob_skill_lists` VALUES ('Cracklaw',344,2958);
INSERT INTO `mob_skill_lists` VALUES ('Cracklaw',344,2959);
INSERT INTO `mob_skill_lists` VALUES ('Cracklaw',344,2960);
INSERT INTO `mob_skill_lists` VALUES ('Cracklaw',344,2961);
-- INSERT INTO `mob_skill_lists` VALUES ('Bloated_Acuex',345,?,?);
INSERT INTO `mob_skill_lists` VALUES ('Bloated_Acuex',345,2974);
INSERT INTO `mob_skill_lists` VALUES ('Bloated_Acuex',345,2975);
INSERT INTO `mob_skill_lists` VALUES ('Bloated_Acuex',345,2976);
INSERT INTO `mob_skill_lists` VALUES ('Marolith',347,2927);
INSERT INTO `mob_skill_lists` VALUES ('Marolith',347,2928);
INSERT INTO `mob_skill_lists` VALUES ('Marolith',347,2929);
INSERT INTO `mob_skill_lists` VALUES ('Marolith',347,2930);
INSERT INTO `mob_skill_lists` VALUES ('Matamata',348,2965);
INSERT INTO `mob_skill_lists` VALUES ('Matamata',348,2966);
INSERT INTO `mob_skill_lists` VALUES ('Matamata',348,2967);
INSERT INTO `mob_skill_lists` VALUES ('Matamata',348,2968);
INSERT INTO `mob_skill_lists` VALUES ('Matamata',348,2969);
INSERT INTO `mob_skill_lists` VALUES ('Geyser',349,3256);
INSERT INTO `mob_skill_lists` VALUES ('Iron_Giant',350,2619);
INSERT INTO `mob_skill_lists` VALUES ('Iron_Giant',350,2620);
INSERT INTO `mob_skill_lists` VALUES ('Iron_Giant',350,2621);
INSERT INTO `mob_skill_lists` VALUES ('Iron_Giant',350,2622);
INSERT INTO `mob_skill_lists` VALUES ('Iron_Giant',350,2623);
INSERT INTO `mob_skill_lists` VALUES ('Iron_Giant',350,2624);
INSERT INTO `mob_skill_lists` VALUES ('Iron_Giant',350,2625);
INSERT INTO `mob_skill_lists` VALUES ('Iron_Giant',350,2626);
INSERT INTO `mob_skill_lists` VALUES ('Iron_Giant',350,2627);
INSERT INTO `mob_skill_lists` VALUES ('Kam_lanaut',351,823);
INSERT INTO `mob_skill_lists` VALUES ('Kam_lanaut',351,824);
INSERT INTO `mob_skill_lists` VALUES ('Kam_lanaut',351,825);
INSERT INTO `mob_skill_lists` VALUES ('Kam_lanaut',351,826);
INSERT INTO `mob_skill_lists` VALUES ('Kam_lanaut',351,827);
INSERT INTO `mob_skill_lists` VALUES ('Kam_lanaut',351,828);
INSERT INTO `mob_skill_lists` VALUES ('Kam_lanaut',351,829);
INSERT INTO `mob_skill_lists` VALUES ('Kam_lanaut',351,830);
INSERT INTO `mob_skill_lists` VALUES ('ArkAngel-EV',352,933);
INSERT INTO `mob_skill_lists` VALUES ('ArkAngel-EV',352,934);
INSERT INTO `mob_skill_lists` VALUES ('ArkAngel-EV',352,942);
INSERT INTO `mob_skill_lists` VALUES ('ArkAngel-EV',352,943);
INSERT INTO `mob_skill_lists` VALUES ('ArkAngel-GK',353,937);
INSERT INTO `mob_skill_lists` VALUES ('ArkAngel-GK',353,946);
INSERT INTO `mob_skill_lists` VALUES ('ArkAngel-GK',353,947);
INSERT INTO `mob_skill_lists` VALUES ('ArkAngel-GK',353,948);
INSERT INTO `mob_skill_lists` VALUES ('ArkAngel-HM',354,931);
INSERT INTO `mob_skill_lists` VALUES ('ArkAngel-HM',354,938);
INSERT INTO `mob_skill_lists` VALUES ('ArkAngel-HM',354,939);
INSERT INTO `mob_skill_lists` VALUES ('ArkAngel-MR',355,932);
INSERT INTO `mob_skill_lists` VALUES ('ArkAngel-MR',355,940);
INSERT INTO `mob_skill_lists` VALUES ('ArkAngel-MR',355,941);
INSERT INTO `mob_skill_lists` VALUES ('ArkAngel-TT',356,935);
INSERT INTO `mob_skill_lists` VALUES ('ArkAngel-TT',356,944);
INSERT INTO `mob_skill_lists` VALUES ('ArkAngel-TT',356,945);
-- INSERT INTO `mob_skill_lists` VALUES ('Ambush_Antlion',357,2141);
-- INSERT INTO `mob_skill_lists` VALUES ('Ambush_Antlion',357,2142);
-- INSERT INTO `mob_skill_lists` VALUES ('Ambush_Antlion',357,2143);
-- INSERT INTO `mob_skill_lists` VALUES ('Ambush_Antlion',357,2144);
-- INSERT INTO `mob_skill_lists` VALUES ('Ambush_Antlion',357,2145);
-- INSERT INTO `mob_skill_lists` VALUES ('Ambush_Antlion',357,2146);
-- INSERT INTO `mob_skill_lists` VALUES ('Ambush_Antlion',357,2147);
-- INSERT INTO `mob_skill_lists` VALUES ('Ambush_Antlion',357,2348,?);
-- INSERT INTO `mob_skill_lists` VALUES ('Ambush_Antlion',357,2349,?);
INSERT INTO `mob_skill_lists` VALUES ('Ambush_Antlion',357,277);
INSERT INTO `mob_skill_lists` VALUES ('Ambush_Antlion',357,276);
INSERT INTO `mob_skill_lists` VALUES ('Ambush_Antlion',357,275);
INSERT INTO `mob_skill_lists` VALUES ('Ambush_Antlion',357,279);
INSERT INTO `mob_skill_lists` VALUES ('Kindred',358,559);
INSERT INTO `mob_skill_lists` VALUES ('Kindred',358,560);
INSERT INTO `mob_skill_lists` VALUES ('Kindred',358,563);
INSERT INTO `mob_skill_lists` VALUES ('Kindred',358,1148);
INSERT INTO `mob_skill_lists` VALUES ('Kindred',358,1149);
INSERT INTO `mob_skill_lists` VALUES ('Fomor',359,246);
INSERT INTO `mob_skill_lists` VALUES ('Fomor',359,247);
INSERT INTO `mob_skill_lists` VALUES ('Fomor',359,248);
INSERT INTO `mob_skill_lists` VALUES ('Fomor',359,249);
INSERT INTO `mob_skill_lists` VALUES ('Fomor',359,250);
INSERT INTO `mob_skill_lists` VALUES ('Fomor',359,251);
INSERT INTO `mob_skill_lists` VALUES ('Fomor',359,252);
INSERT INTO `mob_skill_lists` VALUES ('Fomor',359,253);
INSERT INTO `mob_skill_lists` VALUES ('YagudoNM',360,617);
INSERT INTO `mob_skill_lists` VALUES ('YagudoNM',360,633);
INSERT INTO `mob_skill_lists` VALUES ('YagudoNM',360,618);
INSERT INTO `mob_skill_lists` VALUES ('YagudoNM',360,619);
INSERT INTO `mob_skill_lists` VALUES ('YagudoNM',360,620);
INSERT INTO `mob_skill_lists` VALUES ('DynamisLord',361,1127);
INSERT INTO `mob_skill_lists` VALUES ('DynamisLord',361,1128);
INSERT INTO `mob_skill_lists` VALUES ('DynamisLord',361,1129);
INSERT INTO `mob_skill_lists` VALUES ('DynamisLord',361,1130);
INSERT INTO `mob_skill_lists` VALUES ('DynamisLord',361,1131);
INSERT INTO `mob_skill_lists` VALUES ('DynamisLord',361,1133);
INSERT INTO `mob_skill_lists` VALUES ('DynamisLord',361,1134);
INSERT INTO `mob_skill_lists` VALUES ('Automaton_Harlequin',363,1943);
INSERT INTO `mob_skill_lists` VALUES ('Automaton_Harlequin',363,2067);
INSERT INTO `mob_skill_lists` VALUES ('Automaton_Harlequin',363,2301);
-- INSERT INTO `mob_skill_lists` VALUES ('Automaton_Harlequin',363,1945);
-- INSERT INTO `mob_skill_lists` VALUES ('Automaton_Harlequin',363,1947);
-- INSERT INTO `mob_skill_lists` VALUES ('Automaton_Harlequin',363,1948);
-- INSERT INTO `mob_skill_lists` VALUES ('Automaton_Harlequin',363,2021);
-- INSERT INTO `mob_skill_lists` VALUES ('Automaton_Harlequin',363,2068);
-- INSERT INTO `mob_skill_lists` VALUES ('Automaton_Harlequin',363,2745);
-- INSERT INTO `mob_skill_lists` VALUES ('Automaton_Harlequin',363,2747);
-- INSERT INTO `mob_skill_lists` VALUES ('Automaton_Harlequin',363,2778);
-- INSERT INTO `mob_skill_lists` VALUES ('Automaton_Harlequin',363,2779);
-- INSERT INTO `mob_skill_lists` VALUES ('Automaton_Harlequin',363,2780);
-- INSERT INTO `mob_skill_lists` VALUES ('Automaton_Harlequin',363,2939);
-- INSERT INTO `mob_skill_lists` VALUES ('Automaton_Harlequin',363,2940);
-- INSERT INTO `mob_skill_lists` VALUES ('Automaton_Harlequin',363,2941);
-- INSERT INTO `mob_skill_lists` VALUES ('Automaton_Harlequin',363,2942);
-- INSERT INTO `mob_skill_lists` VALUES ('Automaton_Harlequin',363,2943);
-- INSERT INTO `mob_skill_lists` VALUES ('Automaton_Harlequin',363,2944);
-- INSERT INTO `mob_skill_lists` VALUES ('Automaton_Valoredge',364,1944);
INSERT INTO `mob_skill_lists` VALUES ('Automaton_Valoredge',364,1940);
INSERT INTO `mob_skill_lists` VALUES ('Automaton_Valoredge',364,1941);
INSERT INTO `mob_skill_lists` VALUES ('Automaton_Valoredge',364,2065);
INSERT INTO `mob_skill_lists` VALUES ('Automaton_Valoredge',364,2299);
INSERT INTO `mob_skill_lists` VALUES ('Automaton_Valoredge',364,2743);
-- INSERT INTO `mob_skill_lists` VALUES ('Automaton_Valoredge',364,1945);
-- INSERT INTO `mob_skill_lists` VALUES ('Automaton_Valoredge',364,1947);
-- INSERT INTO `mob_skill_lists` VALUES ('Automaton_Valoredge',364,1948);
-- INSERT INTO `mob_skill_lists` VALUES ('Automaton_Valoredge',364,2021);
-- INSERT INTO `mob_skill_lists` VALUES ('Automaton_Valoredge',364,2068);
-- INSERT INTO `mob_skill_lists` VALUES ('Automaton_Valoredge',364,2745);
-- INSERT INTO `mob_skill_lists` VALUES ('Automaton_Valoredge',364,2747);
-- INSERT INTO `mob_skill_lists` VALUES ('Automaton_Valoredge',364,2778);
-- INSERT INTO `mob_skill_lists` VALUES ('Automaton_Valoredge',364,2779);
-- INSERT INTO `mob_skill_lists` VALUES ('Automaton_Valoredge',364,2780);
-- INSERT INTO `mob_skill_lists` VALUES ('Automaton_Valoredge',364,2939);
-- INSERT INTO `mob_skill_lists` VALUES ('Automaton_Valoredge',364,2940);
-- INSERT INTO `mob_skill_lists` VALUES ('Automaton_Valoredge',364,2941);
-- INSERT INTO `mob_skill_lists` VALUES ('Automaton_Valoredge',364,2942);
-- INSERT INTO `mob_skill_lists` VALUES ('Automaton_Valoredge',364,2943);
-- INSERT INTO `mob_skill_lists` VALUES ('Automaton_Valoredge',364,2944);
INSERT INTO `mob_skill_lists` VALUES ('Automaton_Sharpshot',365,1942);
INSERT INTO `mob_skill_lists` VALUES ('Automaton_Sharpshot',365,2066);
INSERT INTO `mob_skill_lists` VALUES ('Automaton_Sharpshot',365,2300);
INSERT INTO `mob_skill_lists` VALUES ('Automaton_Sharpshot',365,2744);
-- INSERT INTO `mob_skill_lists` VALUES ('Automaton_Sharpshot',365,1945);
-- INSERT INTO `mob_skill_lists` VALUES ('Automaton_Sharpshot',365,1947);
-- INSERT INTO `mob_skill_lists` VALUES ('Automaton_Sharpshot',365,1948);
-- INSERT INTO `mob_skill_lists` VALUES ('Automaton_Sharpshot',365,2021);
-- INSERT INTO `mob_skill_lists` VALUES ('Automaton_Sharpshot',365,2068);
-- INSERT INTO `mob_skill_lists` VALUES ('Automaton_Sharpshot',365,2745);
-- INSERT INTO `mob_skill_lists` VALUES ('Automaton_Sharpshot',365,2746);
-- INSERT INTO `mob_skill_lists` VALUES ('Automaton_Sharpshot',365,2747);
-- INSERT INTO `mob_skill_lists` VALUES ('Automaton_Sharpshot',365,2778);
-- INSERT INTO `mob_skill_lists` VALUES ('Automaton_Sharpshot',365,2779);
-- INSERT INTO `mob_skill_lists` VALUES ('Automaton_Sharpshot',365,2780);
-- INSERT INTO `mob_skill_lists` VALUES ('Automaton_Sharpshot',365,2939);
-- INSERT INTO `mob_skill_lists` VALUES ('Automaton_Sharpshot',365,2940);
-- INSERT INTO `mob_skill_lists` VALUES ('Automaton_Sharpshot',365,2941);
-- INSERT INTO `mob_skill_lists` VALUES ('Automaton_Sharpshot',365,2942);
-- INSERT INTO `mob_skill_lists` VALUES ('Automaton_Sharpshot',365,2943);
-- INSERT INTO `mob_skill_lists` VALUES ('Automaton_Sharpshot',365,2944);
INSERT INTO `mob_skill_lists` VALUES ('Automaton_Stormwaker',366,1943);
INSERT INTO `mob_skill_lists` VALUES ('Automaton_Stormwaker',366,2067);
INSERT INTO `mob_skill_lists` VALUES ('Automaton_Stormwaker',366,2301);
-- INSERT INTO `mob_skill_lists` VALUES ('Automaton_Stormwaker',366,1945);
-- INSERT INTO `mob_skill_lists` VALUES ('Automaton_Stormwaker',366,1947);
-- INSERT INTO `mob_skill_lists` VALUES ('Automaton_Stormwaker',366,1948);
-- INSERT INTO `mob_skill_lists` VALUES ('Automaton_Stormwaker',366,2021);
-- INSERT INTO `mob_skill_lists` VALUES ('Automaton_Stormwaker',366,2068);
-- INSERT INTO `mob_skill_lists` VALUES ('Automaton_Stormwaker',366,2745);
-- INSERT INTO `mob_skill_lists` VALUES ('Automaton_Stormwaker',366,2747);
-- INSERT INTO `mob_skill_lists` VALUES ('Automaton_Stormwaker',366,2778);
-- INSERT INTO `mob_skill_lists` VALUES ('Automaton_Stormwaker',366,2779);
-- INSERT INTO `mob_skill_lists` VALUES ('Automaton_Stormwaker',366,2780);
-- INSERT INTO `mob_skill_lists` VALUES ('Automaton_Stormwaker',366,2939);
-- INSERT INTO `mob_skill_lists` VALUES ('Automaton_Stormwaker',366,2940);
-- INSERT INTO `mob_skill_lists` VALUES ('Automaton_Stormwaker',366,2941);
-- INSERT INTO `mob_skill_lists` VALUES ('Automaton_Stormwaker',366,2942);
-- INSERT INTO `mob_skill_lists` VALUES ('Automaton_Stormwaker',366,2943);
-- INSERT INTO `mob_skill_lists` VALUES ('Automaton_Stormwaker',366,2944);
INSERT INTO `mob_skill_lists` VALUES ('Doll',367,539);
INSERT INTO `mob_skill_lists` VALUES ('Doll',368,536);
INSERT INTO `mob_skill_lists` VALUES ('Leech',369,414);
INSERT INTO `mob_skill_lists` VALUES ('Leech',369,415);
INSERT INTO `mob_skill_lists` VALUES ('Leech',369,416);
INSERT INTO `mob_skill_lists` VALUES ('Leech',369,417);
INSERT INTO `mob_skill_lists` VALUES ('Leech',369,423);
INSERT INTO `mob_skill_lists` VALUES ('Leech',369,418);
INSERT INTO `mob_skill_lists` VALUES ('Leech',369,421);
INSERT INTO `mob_skill_lists` VALUES ('Leech',369,420);
INSERT INTO `mob_skill_lists` VALUES ('Marid',371,1705);
INSERT INTO `mob_skill_lists` VALUES ('Crab',372,444);
INSERT INTO `mob_skill_lists` VALUES ('Crab',372,443);
INSERT INTO `mob_skill_lists` VALUES ('Crab',372,442);
INSERT INTO `mob_skill_lists` VALUES ('Crab',372,448);
INSERT INTO `mob_skill_lists` VALUES ('Crab',372,445);
INSERT INTO `mob_skill_lists` VALUES ('Goblin',373,590);
INSERT INTO `mob_skill_lists` VALUES ('Goblin',373,591);
INSERT INTO `mob_skill_lists` VALUES ('Goblin',373,1082);
INSERT INTO `mob_skill_lists` VALUES ('Goblin',373,1084);
INSERT INTO `mob_skill_lists` VALUES ('Goblin',373,1086);
INSERT INTO `mob_skill_lists` VALUES ('Goblin',373,1099);
INSERT INTO `mob_skill_lists` VALUES ('Goblin',373,1100);
INSERT INTO `mob_skill_lists` VALUES ('Goblin',373,1101);
INSERT INTO `mob_skill_lists` VALUES ('Goblin',373,1102);
INSERT INTO `mob_skill_lists` VALUES ('Goblin',373,1103);
INSERT INTO `mob_skill_lists` VALUES ('Goblin',373,1104);
INSERT INTO `mob_skill_lists` VALUES ('Goblin',373,1105);
INSERT INTO `mob_skill_lists` VALUES ('Goblin',373,1106);
INSERT INTO `mob_skill_lists` VALUES ('Goblin',373,1107);
INSERT INTO `mob_skill_lists` VALUES ('Goblin',373,1108);
INSERT INTO `mob_skill_lists` VALUES ('Goblin',373,1109);
INSERT INTO `mob_skill_lists` VALUES ('Fly',374,660);
INSERT INTO `mob_skill_lists` VALUES ('FlyDark',375,318);
INSERT INTO `mob_skill_lists` VALUES ('FlyDark',375,659);
INSERT INTO `mob_skill_lists` VALUES ('FlyDark',375,660);
INSERT INTO `mob_skill_lists` VALUES ('Raptor',376,374);
INSERT INTO `mob_skill_lists` VALUES ('Raptor',376,378);
INSERT INTO `mob_skill_lists` VALUES ('Raptor',376,379);
INSERT INTO `mob_skill_lists` VALUES ('Raptor',376,380);
INSERT INTO `mob_skill_lists` VALUES ('Raptor',377,374);
INSERT INTO `mob_skill_lists` VALUES ('Raptor',377,377);
INSERT INTO `mob_skill_lists` VALUES ('Raptor',377,379);
INSERT INTO `mob_skill_lists` VALUES ('Raptor',377,380);
-- INSERT INTO `mob_skill_lists` VALUES ('Avatar-Diabolos',378,1903);
-- INSERT INTO `mob_skill_lists` VALUES ('Avatar-Diabolos',378,1904);
-- INSERT INTO `mob_skill_lists` VALUES ('Avatar-Diabolos',378,1905);
-- INSERT INTO `mob_skill_lists` VALUES ('Avatar-Diabolos',378,1906);
-- INSERT INTO `mob_skill_lists` VALUES ('Avatar-Diabolos',378,1907);
-- INSERT INTO `mob_skill_lists` VALUES ('Avatar-Diabolos',378,1908);
-- INSERT INTO `mob_skill_lists` VALUES ('Avatar-Diabolos',378,1909);
-- INSERT INTO `mob_skill_lists` VALUES ('Avatar-Diabolos',378,1910);
-- INSERT INTO `mob_skill_lists` VALUES ('Avatar-Diabolos',378,1911);
INSERT INTO `mob_skill_lists` VALUES ('Pet-Carbuncle',379,906);
INSERT INTO `mob_skill_lists` VALUES ('Pet-Carbuncle',379,907);
INSERT INTO `mob_skill_lists` VALUES ('Pet-Carbuncle',379,908);
INSERT INTO `mob_skill_lists` VALUES ('Pet-Carbuncle',379,909);
INSERT INTO `mob_skill_lists` VALUES ('Pet-Carbuncle',379,910);
INSERT INTO `mob_skill_lists` VALUES ('Pet-Carbuncle',379,911);
INSERT INTO `mob_skill_lists` VALUES ('Pet-Carbuncle',379,912);
INSERT INTO `mob_skill_lists` VALUES ('Pet-Diabolos',380,1903);
INSERT INTO `mob_skill_lists` VALUES ('Pet-Diabolos',380,1904);
INSERT INTO `mob_skill_lists` VALUES ('Pet-Diabolos',380,1905);
INSERT INTO `mob_skill_lists` VALUES ('Pet-Diabolos',380,1906);
INSERT INTO `mob_skill_lists` VALUES ('Pet-Diabolos',380,1907);
INSERT INTO `mob_skill_lists` VALUES ('Pet-Diabolos',380,1908);
INSERT INTO `mob_skill_lists` VALUES ('Pet-Diabolos',380,1910);
INSERT INTO `mob_skill_lists` VALUES ('Pet-Diabolos',380,1911);
-- INSERT INTO `mob_skill_lists` VALUES ('Pet-Diabolos',380,1911);
INSERT INTO `mob_skill_lists` VALUES ('Pet-Fenrir',381,831);
INSERT INTO `mob_skill_lists` VALUES ('Pet-Fenrir',381,832);
INSERT INTO `mob_skill_lists` VALUES ('Pet-Fenrir',381,833);
INSERT INTO `mob_skill_lists` VALUES ('Pet-Fenrir',381,834);
INSERT INTO `mob_skill_lists` VALUES ('Pet-Fenrir',381,835);
INSERT INTO `mob_skill_lists` VALUES ('Pet-Fenrir',381,836);
INSERT INTO `mob_skill_lists` VALUES ('Pet-Fenrir',381,837);
INSERT INTO `mob_skill_lists` VALUES ('Pet-Fenrir',381,838);
INSERT INTO `mob_skill_lists` VALUES ('Pet-Garuda',382,867);
INSERT INTO `mob_skill_lists` VALUES ('Pet-Garuda',382,868);
INSERT INTO `mob_skill_lists` VALUES ('Pet-Garuda',382,869);
INSERT INTO `mob_skill_lists` VALUES ('Pet-Garuda',382,870);
INSERT INTO `mob_skill_lists` VALUES ('Pet-Garuda',382,871);
INSERT INTO `mob_skill_lists` VALUES ('Pet-Garuda',382,872);
INSERT INTO `mob_skill_lists` VALUES ('Pet-Garuda',382,873);
INSERT INTO `mob_skill_lists` VALUES ('Pet-Garuda',382,874);
INSERT INTO `mob_skill_lists` VALUES ('Pet-Garuda',382,875);
INSERT INTO `mob_skill_lists` VALUES ('Pet-Ifrit',383,840);
INSERT INTO `mob_skill_lists` VALUES ('Pet-Ifrit',383,841);
INSERT INTO `mob_skill_lists` VALUES ('Pet-Ifrit',383,842);
INSERT INTO `mob_skill_lists` VALUES ('Pet-Ifrit',383,843);
INSERT INTO `mob_skill_lists` VALUES ('Pet-Ifrit',383,844);
INSERT INTO `mob_skill_lists` VALUES ('Pet-Ifrit',383,845);
INSERT INTO `mob_skill_lists` VALUES ('Pet-Ifrit',383,846);
INSERT INTO `mob_skill_lists` VALUES ('Pet-Ifrit',383,847);
INSERT INTO `mob_skill_lists` VALUES ('Pet-Ifrit',383,848);
INSERT INTO `mob_skill_lists` VALUES ('Pet-Leviathan',384,858);
INSERT INTO `mob_skill_lists` VALUES ('Pet-Leviathan',384,859);
INSERT INTO `mob_skill_lists` VALUES ('Pet-Leviathan',384,860);
INSERT INTO `mob_skill_lists` VALUES ('Pet-Leviathan',384,861);
INSERT INTO `mob_skill_lists` VALUES ('Pet-Leviathan',384,862);
INSERT INTO `mob_skill_lists` VALUES ('Pet-Leviathan',384,863);
INSERT INTO `mob_skill_lists` VALUES ('Pet-Leviathan',384,864);
INSERT INTO `mob_skill_lists` VALUES ('Pet-Leviathan',384,865);
INSERT INTO `mob_skill_lists` VALUES ('Pet-Leviathan',384,866);
INSERT INTO `mob_skill_lists` VALUES ('Pet-Odin',385,2126);
-- INSERT INTO `mob_skill_lists` VALUES ('Pet-Ramuh',642,?);
INSERT INTO `mob_skill_lists` VALUES ('Pet-Ramuh',386,885);
INSERT INTO `mob_skill_lists` VALUES ('Pet-Ramuh',386,886);
INSERT INTO `mob_skill_lists` VALUES ('Pet-Ramuh',386,887);
INSERT INTO `mob_skill_lists` VALUES ('Pet-Ramuh',386,888);
INSERT INTO `mob_skill_lists` VALUES ('Pet-Ramuh',386,889);
INSERT INTO `mob_skill_lists` VALUES ('Pet-Ramuh',386,890);
INSERT INTO `mob_skill_lists` VALUES ('Pet-Ramuh',386,891);
INSERT INTO `mob_skill_lists` VALUES ('Pet-Ramuh',386,892);
INSERT INTO `mob_skill_lists` VALUES ('Pet-Ramuh',386,893);
-- INSERT INTO `mob_skill_lists` VALUES ('Pet-Shiva',387,?);
INSERT INTO `mob_skill_lists` VALUES ('Pet-Shiva',387,876);
INSERT INTO `mob_skill_lists` VALUES ('Pet-Shiva',387,877);
INSERT INTO `mob_skill_lists` VALUES ('Pet-Shiva',387,878);
INSERT INTO `mob_skill_lists` VALUES ('Pet-Shiva',387,879);
INSERT INTO `mob_skill_lists` VALUES ('Pet-Shiva',387,880);
INSERT INTO `mob_skill_lists` VALUES ('Pet-Shiva',387,881);
INSERT INTO `mob_skill_lists` VALUES ('Pet-Shiva',387,882);
INSERT INTO `mob_skill_lists` VALUES ('Pet-Shiva',387,883);
INSERT INTO `mob_skill_lists` VALUES ('Pet-Shiva',387,884);
-- INSERT INTO `mob_skill_lists` VALUES ('Pet-Titan',388,?);
INSERT INTO `mob_skill_lists` VALUES ('Pet-Titan',388,849);
INSERT INTO `mob_skill_lists` VALUES ('Pet-Titan',388,850);
INSERT INTO `mob_skill_lists` VALUES ('Pet-Titan',388,851);
INSERT INTO `mob_skill_lists` VALUES ('Pet-Titan',388,852);
INSERT INTO `mob_skill_lists` VALUES ('Pet-Titan',388,853);
INSERT INTO `mob_skill_lists` VALUES ('Pet-Titan',388,854);
INSERT INTO `mob_skill_lists` VALUES ('Pet-Titan',388,855);
INSERT INTO `mob_skill_lists` VALUES ('Pet-Titan',388,856);
INSERT INTO `mob_skill_lists` VALUES ('Pet-Titan',388,857);
-- INSERT INTO `mob_skill_lists` VALUES ('Pet-Alexander',389,?);
INSERT INTO `mob_skill_lists` VALUES ('Pet-Alexander',389,2143);
-- INSERT INTO `mob_skill_lists` VALUES ('Ladybug',390,?);
INSERT INTO `mob_skill_lists` VALUES ('Ladybug',390,2181);
INSERT INTO `mob_skill_lists` VALUES ('Ladybug',390,2180);
INSERT INTO `mob_skill_lists` VALUES ('Ladybug',390,2179);
INSERT INTO `mob_skill_lists` VALUES ('Ladybug',390,2178);
INSERT INTO `mob_skill_lists` VALUES ('Ladybug',390,2182);
-- INSERT INTO `mob_skill_lists` VALUES ('VrtraWyrm',391,?);
INSERT INTO `mob_skill_lists` VALUES ('VrtraWyrm',391,1309);
INSERT INTO `mob_skill_lists` VALUES ('VrtraWyrm',391,1310);
INSERT INTO `mob_skill_lists` VALUES ('VrtraWyrm',391,1311);
INSERT INTO `mob_skill_lists` VALUES ('VrtraWyrm',391,1315);
INSERT INTO `mob_skill_lists` VALUES ('VrtraWyrm',391,1316);
-- INSERT INTO `mob_skill_lists` VALUES ('JormungandWyrm',392,?);
-- INSERT INTO `mob_skill_lists` VALUES ('JormungandWyrm',392,1031);
INSERT INTO `mob_skill_lists` VALUES ('JormungandWyrm',392,1289);
INSERT INTO `mob_skill_lists` VALUES ('JormungandWyrm',392,1290);
INSERT INTO `mob_skill_lists` VALUES ('JormungandWyrm',392,1291);
INSERT INTO `mob_skill_lists` VALUES ('JormungandWyrm',392,1292);
INSERT INTO `mob_skill_lists` VALUES ('JormungandWyrm',392,1293);
INSERT INTO `mob_skill_lists` VALUES ('JormungandWyrm',392,1294);
INSERT INTO `mob_skill_lists` VALUES ('JormungandWyrm',392,1295);
INSERT INTO `mob_skill_lists` VALUES ('JormungandWyrm',392,1296);
-- INSERT INTO `mob_skill_lists` VALUES ('TiamatWyrm',393,1277);
INSERT INTO `mob_skill_lists` VALUES ('TiamatWyrm',393,1279);
INSERT INTO `mob_skill_lists` VALUES ('TiamatWyrm',393,1280);
INSERT INTO `mob_skill_lists` VALUES ('TiamatWyrm',393,1281);
INSERT INTO `mob_skill_lists` VALUES ('TiamatWyrm',393,1282);
INSERT INTO `mob_skill_lists` VALUES ('TiamatWyrm',393,1283);
INSERT INTO `mob_skill_lists` VALUES ('TiamatWyrm',393,1284);
INSERT INTO `mob_skill_lists` VALUES ('TiamatWyrm',393,1285);
INSERT INTO `mob_skill_lists` VALUES ('TiamatWyrm',393,1286);
-- INSERT INTO `mob_skill_lists` VALUES ('Humanoid-Hume',394,?);
INSERT INTO `mob_skill_lists` VALUES ('Humanoid-Hume',394,936);
INSERT INTO `mob_skill_lists` VALUES ('Humanoid-Hume',394,962);
INSERT INTO `mob_skill_lists` VALUES ('Humanoid-Hume',394,985);
INSERT INTO `mob_skill_lists` VALUES ('Humanoid-Hume',394,986);
INSERT INTO `mob_skill_lists` VALUES ('Humanoid-Hume',394,1006);
INSERT INTO `mob_skill_lists` VALUES ('Humanoid-Hume',394,988);
INSERT INTO `mob_skill_lists` VALUES ('Humanoid-Hume',394,989);
INSERT INTO `mob_skill_lists` VALUES ('Calcabrina',395,537);
-- INSERT INTO `mob_skill_lists` VALUES ('Calcabrina',395,?);
INSERT INTO `mob_skill_lists` VALUES ('Qu_Vho_Deathhurler',397,611);
INSERT INTO `mob_skill_lists` VALUES ('Slumbering_Samwell',398,264);
INSERT INTO `mob_skill_lists` VALUES ('Duke_Focalor',399,559);
INSERT INTO `mob_skill_lists` VALUES ('Tegmine',400,443);
INSERT INTO `mob_skill_lists` VALUES ('Tegmine',400,442);
INSERT INTO `mob_skill_lists` VALUES ('Martinet',401,535);
INSERT INTO `mob_skill_lists` VALUES ('Aqrabuamelu',402,349);
INSERT INTO `mob_skill_lists` VALUES ('CureRabbit',404,257);
INSERT INTO `mob_skill_lists` VALUES ('CureRabbit',404,258);
INSERT INTO `mob_skill_lists` VALUES ('CureRabbit',404,259);
INSERT INTO `mob_skill_lists` VALUES ('CureRabbit',404,323);
INSERT INTO `mob_skill_lists` VALUES ('SnowRabbit',405,257);
INSERT INTO `mob_skill_lists` VALUES ('SnowRabbit',405,259);
INSERT INTO `mob_skill_lists` VALUES ('SnowRabbit',405,323);
INSERT INTO `mob_skill_lists` VALUES ('SnowRabbit',405,661);
INSERT INTO `mob_skill_lists` VALUES ('Seed_Mandragora',406,2410);
INSERT INTO `mob_skill_lists` VALUES ('Seed_Orc',407,605);
INSERT INTO `mob_skill_lists` VALUES ('Seed_Orc',407,606);
INSERT INTO `mob_skill_lists` VALUES ('Seed_Orc',407,607);
INSERT INTO `mob_skill_lists` VALUES ('Seed_Orc',407,608);
INSERT INTO `mob_skill_lists` VALUES ('Seed_Orc',407,609);
INSERT INTO `mob_skill_lists` VALUES ('Seed_Orc',407,633);
INSERT INTO `mob_skill_lists` VALUES ('Seed_Orc',407,2411);
INSERT INTO `mob_skill_lists` VALUES ('Seed_Quadav',408,611);
INSERT INTO `mob_skill_lists` VALUES ('Seed_Quadav',408,612);
INSERT INTO `mob_skill_lists` VALUES ('Seed_Quadav',408,613);
INSERT INTO `mob_skill_lists` VALUES ('Seed_Quadav',408,614);
INSERT INTO `mob_skill_lists` VALUES ('Seed_Quadav',408,633);
INSERT INTO `mob_skill_lists` VALUES ('Seed_Quadav',408,2412);
INSERT INTO `mob_skill_lists` VALUES ('Seed_Yagudo',409,617);
INSERT INTO `mob_skill_lists` VALUES ('Seed_Yagudo',409,618);
INSERT INTO `mob_skill_lists` VALUES ('Seed_Yagudo',409,619);
INSERT INTO `mob_skill_lists` VALUES ('Seed_Yagudo',409,620);
INSERT INTO `mob_skill_lists` VALUES ('Seed_Yagudo',409,633);
INSERT INTO `mob_skill_lists` VALUES ('Seed_Yagudo',409,2413);
INSERT INTO `mob_skill_lists` VALUES ('Seed_Goblin',410,590);
INSERT INTO `mob_skill_lists` VALUES ('Seed_Goblin',410,591);
INSERT INTO `mob_skill_lists` VALUES ('Seed_Goblin',410,2414);
INSERT INTO `mob_skill_lists` VALUES ('Bloodlapper',436,2162);
INSERT INTO `mob_skill_lists` VALUES ('Ghillie_Dhu',437,685);
INSERT INTO `mob_skill_lists` VALUES ('Highlander_Lizard',438,371);
INSERT INTO `mob_skill_lists` VALUES ('Aern_staff',439,1378);
INSERT INTO `mob_skill_lists` VALUES ('Aern_staff',439,1379);
INSERT INTO `mob_skill_lists` VALUES ('Aern_staff',439,1380);
INSERT INTO `mob_skill_lists` VALUES ('Aern_staff',439,1381);
INSERT INTO `mob_skill_lists` VALUES ('Aern_staff',439,1382);
INSERT INTO `mob_skill_lists` VALUES ('Aern_polearm',440,1378);
INSERT INTO `mob_skill_lists` VALUES ('Aern_polearm',440,1379);
INSERT INTO `mob_skill_lists` VALUES ('Aern_polearm',440,1380);
INSERT INTO `mob_skill_lists` VALUES ('Aern_polearm',440,1381);
INSERT INTO `mob_skill_lists` VALUES ('Aern_polearm',440,1382);
INSERT INTO `mob_skill_lists` VALUES ('Aern_polearm',440,1386);
INSERT INTO `mob_skill_lists` VALUES ('Aern_sword',441,1378);
INSERT INTO `mob_skill_lists` VALUES ('Aern_sword',441,1379);
INSERT INTO `mob_skill_lists` VALUES ('Aern_sword',441,1380);
INSERT INTO `mob_skill_lists` VALUES ('Aern_sword',441,1381);
INSERT INTO `mob_skill_lists` VALUES ('Aern_sword',441,1382);
INSERT INTO `mob_skill_lists` VALUES ('Aern_sword',441,1383);
INSERT INTO `mob_skill_lists` VALUES ('Aern_dagger',442,1378);
INSERT INTO `mob_skill_lists` VALUES ('Aern_dagger',442,1379);
INSERT INTO `mob_skill_lists` VALUES ('Aern_dagger',442,1380);
INSERT INTO `mob_skill_lists` VALUES ('Aern_dagger',442,1381);
INSERT INTO `mob_skill_lists` VALUES ('Aern_dagger',442,1382);
INSERT INTO `mob_skill_lists` VALUES ('Aern_dagger',442,1384);
INSERT INTO `mob_skill_lists` VALUES ('Aern_axe',443,1378);
INSERT INTO `mob_skill_lists` VALUES ('Aern_axe',443,1379);
INSERT INTO `mob_skill_lists` VALUES ('Aern_axe',443,1380);
INSERT INTO `mob_skill_lists` VALUES ('Aern_axe',443,1381);
INSERT INTO `mob_skill_lists` VALUES ('Aern_axe',443,1382);
INSERT INTO `mob_skill_lists` VALUES ('Aern_axe',443,1385);
INSERT INTO `mob_skill_lists` VALUES ('Dullahan',447,3218);
INSERT INTO `mob_skill_lists` VALUES ('Dullahan',447,3219);
INSERT INTO `mob_skill_lists` VALUES ('Dullahan',447,3220);
INSERT INTO `mob_skill_lists` VALUES ('Dullahan',447,3221);
INSERT INTO `mob_skill_lists` VALUES ('Fluturini',448,3152);
INSERT INTO `mob_skill_lists` VALUES ('Fluturini',448,3153);
INSERT INTO `mob_skill_lists` VALUES ('Fluturini',448,3154);
INSERT INTO `mob_skill_lists` VALUES ('Fluturini',448,3155);
INSERT INTO `mob_skill_lists` VALUES ('Fluturini',448,3156);
INSERT INTO `mob_skill_lists` VALUES ('Bahamut',449,1542);
INSERT INTO `mob_skill_lists` VALUES ('Bahamut',449,1543);
INSERT INTO `mob_skill_lists` VALUES ('Bahamut',449,1544);
INSERT INTO `mob_skill_lists` VALUES ('Bahamut',449,1545);
INSERT INTO `mob_skill_lists` VALUES ('Bahamut',449,1546);
INSERT INTO `mob_skill_lists` VALUES ('Bahamut',449,1547);
INSERT INTO `mob_skill_lists` VALUES ('Bahamut',449,1548);
INSERT INTO `mob_skill_lists` VALUES ('Bahamut',449,1549);
INSERT INTO `mob_skill_lists` VALUES ('Bahamut',449,1551);
INSERT INTO `mob_skill_lists` VALUES ('Bahamut',449,1552);
INSERT INTO `mob_skill_lists` VALUES ('Bahamut',449,1553);
INSERT INTO `mob_skill_lists` VALUES ('Caturae',450,2566);
INSERT INTO `mob_skill_lists` VALUES ('Caturae',450,2567);
INSERT INTO `mob_skill_lists` VALUES ('Caturae',450,2568);
INSERT INTO `mob_skill_lists` VALUES ('Caturae',450,2569);
INSERT INTO `mob_skill_lists` VALUES ('Caturae',450,2570);
INSERT INTO `mob_skill_lists` VALUES ('Caturae',450,2571);
INSERT INTO `mob_skill_lists` VALUES ('Caturae',450,2572);
INSERT INTO `mob_skill_lists` VALUES ('Caturae',450,2573);
INSERT INTO `mob_skill_lists` VALUES ('Caturae',450,2634);
INSERT INTO `mob_skill_lists` VALUES ('Caturae',450,2635);
INSERT INTO `mob_skill_lists` VALUES ('Caturae',450,2637);
INSERT INTO `mob_skill_lists` VALUES ('Caturae',450,2692);
-- INSERT INTO `mob_skill_lists` VALUES ('Caturae',450,2700);
-- INSERT INTO `mob_skill_lists` VALUES ('Caturae',450,2636);
INSERT INTO `mob_skill_lists` VALUES ('Pteraketos',451,2876);
INSERT INTO `mob_skill_lists` VALUES ('Pteraketos',451,2875);
INSERT INTO `mob_skill_lists` VALUES ('Pteraketos',451,2874);
INSERT INTO `mob_skill_lists` VALUES ('Pteraketos',451,2873);
INSERT INTO `mob_skill_lists` VALUES ('Pteraketos',451,2872);
INSERT INTO `mob_skill_lists` VALUES ('Pteraketos',451,2871);
INSERT INTO `mob_skill_lists` VALUES ('Pteraketos',451,2870);
INSERT INTO `mob_skill_lists` VALUES ('Pteraketos',451,2869);
INSERT INTO `mob_skill_lists` VALUES ('Pteraketos',451,2868);
INSERT INTO `mob_skill_lists` VALUES ('Rockfin',452,3011);
INSERT INTO `mob_skill_lists` VALUES ('Rockfin',452,3012);
INSERT INTO `mob_skill_lists` VALUES ('Rockfin',452,3013);
INSERT INTO `mob_skill_lists` VALUES ('Rockfin',452,3014);
INSERT INTO `mob_skill_lists` VALUES ('Rockfin',452,3015);
INSERT INTO `mob_skill_lists` VALUES ('Rockfin',452,3016);
INSERT INTO `mob_skill_lists` VALUES ('Belladona',453,2880);
INSERT INTO `mob_skill_lists` VALUES ('Belladona',453,2881);
INSERT INTO `mob_skill_lists` VALUES ('Belladona',453,2882);
INSERT INTO `mob_skill_lists` VALUES ('Belladona',453,2883);
INSERT INTO `mob_skill_lists` VALUES ('Belladona',453,2884);
INSERT INTO `mob_skill_lists` VALUES ('Belladona',453,2885);
INSERT INTO `mob_skill_lists` VALUES ('Tulfaire',454,3063);
INSERT INTO `mob_skill_lists` VALUES ('Tulfaire',454,3064);
INSERT INTO `mob_skill_lists` VALUES ('Tulfaire',454,3065);
INSERT INTO `mob_skill_lists` VALUES ('Tulfaire',454,3066);
INSERT INTO `mob_skill_lists` VALUES ('Leafkin',455,2978);
INSERT INTO `mob_skill_lists` VALUES ('Leafkin',455,2979);
INSERT INTO `mob_skill_lists` VALUES ('Leafkin',455,2980);
INSERT INTO `mob_skill_lists` VALUES ('Leafkin',455,2981);
INSERT INTO `mob_skill_lists` VALUES ('Leafkin',455,2982);
INSERT INTO `mob_skill_lists` VALUES ('Colkhab',456,3002);
INSERT INTO `mob_skill_lists` VALUES ('Colkhab',456,3003);
INSERT INTO `mob_skill_lists` VALUES ('Colkhab',456,3004);
INSERT INTO `mob_skill_lists` VALUES ('Colkhab',456,3005);
INSERT INTO `mob_skill_lists` VALUES ('Colkhab',456,3006);
INSERT INTO `mob_skill_lists` VALUES ('Colkhab',456,3007);
INSERT INTO `mob_skill_lists` VALUES ('Kumhau',457,3137);
INSERT INTO `mob_skill_lists` VALUES ('Kumhau',457,3138);
INSERT INTO `mob_skill_lists` VALUES ('Kumhau',457,3139);
INSERT INTO `mob_skill_lists` VALUES ('Kumhau',457,3140);
INSERT INTO `mob_skill_lists` VALUES ('Kumhau',457,3141);
INSERT INTO `mob_skill_lists` VALUES ('Kumhau',457,3142);
INSERT INTO `mob_skill_lists` VALUES ('Raaz',458,3148);
INSERT INTO `mob_skill_lists` VALUES ('Raaz',458,3149);
INSERT INTO `mob_skill_lists` VALUES ('Raaz',458,3150);
INSERT INTO `mob_skill_lists` VALUES ('Raaz',458,3151);
INSERT INTO `mob_skill_lists` VALUES ('Yztarg',459,2922);
INSERT INTO `mob_skill_lists` VALUES ('Yztarg',459,2923);
INSERT INTO `mob_skill_lists` VALUES ('Yztarg',459,2924);
INSERT INTO `mob_skill_lists` VALUES ('Yztarg',459,2925);
INSERT INTO `mob_skill_lists` VALUES ('Yztarg',459,2926);
INSERT INTO `mob_skill_lists` VALUES ('Hurkan',460,3073);
INSERT INTO `mob_skill_lists` VALUES ('Hurkan',460,3074);
INSERT INTO `mob_skill_lists` VALUES ('Hurkan',460,3075);
INSERT INTO `mob_skill_lists` VALUES ('Hurkan',460,3076);
INSERT INTO `mob_skill_lists` VALUES ('Hurkan',460,3077);
INSERT INTO `mob_skill_lists` VALUES ('Hurkan',460,3078);
INSERT INTO `mob_skill_lists` VALUES ('Achuka',461,3020);
INSERT INTO `mob_skill_lists` VALUES ('Achuka',461,3021);
INSERT INTO `mob_skill_lists` VALUES ('Achuka',461,3022);
INSERT INTO `mob_skill_lists` VALUES ('Achuka',461,3023);
INSERT INTO `mob_skill_lists` VALUES ('Achuka',461,3024);
INSERT INTO `mob_skill_lists` VALUES ('Achuka',461,3025);
INSERT INTO `mob_skill_lists` VALUES ('Achuka',461,3026);
INSERT INTO `mob_skill_lists` VALUES ('Provenance_watcher',462,2839);
INSERT INTO `mob_skill_lists` VALUES ('Provenance_watcher',462,2840);
INSERT INTO `mob_skill_lists` VALUES ('Provenance_watcher',462,2841);
INSERT INTO `mob_skill_lists` VALUES ('Provenance_watcher',462,2842);
INSERT INTO `mob_skill_lists` VALUES ('Provenance_watcher',462,2843);
INSERT INTO `mob_skill_lists` VALUES ('Provenance_watcher',462,2844);
INSERT INTO `mob_skill_lists` VALUES ('Provenance_watcher',462,2852);
INSERT INTO `mob_skill_lists` VALUES ('Provenance_watcher',462,2853);
INSERT INTO `mob_skill_lists` VALUES ('Provenance_watcher',462,2854);
INSERT INTO `mob_skill_lists` VALUES ('Provenance_watcher',462,2515);
INSERT INTO `mob_skill_lists` VALUES ('Provenance_watcher',462,2856);
INSERT INTO `mob_skill_lists` VALUES ('Provenance_watcher',462,2857);
INSERT INTO `mob_skill_lists` VALUES ('Provenance_watcher',462,2858);
INSERT INTO `mob_skill_lists` VALUES ('Provenance_watcher',462,2859);
INSERT INTO `mob_skill_lists` VALUES ('Provenance_watcher',462,2860);
INSERT INTO `mob_skill_lists` VALUES ('Provenance_watcher',462,2861);
INSERT INTO `mob_skill_lists` VALUES ('Panopt',463,3030);
INSERT INTO `mob_skill_lists` VALUES ('Panopt',463,3031);
INSERT INTO `mob_skill_lists` VALUES ('Panopt',463,3032);
INSERT INTO `mob_skill_lists` VALUES ('Panopt',463,3033);
INSERT INTO `mob_skill_lists` VALUES ('Snapweed',464,3097);
INSERT INTO `mob_skill_lists` VALUES ('Snapweed',464,3098);
INSERT INTO `mob_skill_lists` VALUES ('Snapweed',464,3099);
INSERT INTO `mob_skill_lists` VALUES ('Snapweed',464,3101);
INSERT INTO `mob_skill_lists` VALUES ('Snapweed',464,3102);
INSERT INTO `mob_skill_lists` VALUES ('Yumcax',465,3057);
INSERT INTO `mob_skill_lists` VALUES ('Yumcax',465,3058);
INSERT INTO `mob_skill_lists` VALUES ('Yumcax',465,3059);
INSERT INTO `mob_skill_lists` VALUES ('Yumcax',465,3060);
INSERT INTO `mob_skill_lists` VALUES ('Yumcax',465,3061);
INSERT INTO `mob_skill_lists` VALUES ('Yumcax',465,3062);
INSERT INTO `mob_skill_lists` VALUES ('Gallu',467,2784);
INSERT INTO `mob_skill_lists` VALUES ('Gallu',467,2785);
INSERT INTO `mob_skill_lists` VALUES ('Gallu',467,2786);
INSERT INTO `mob_skill_lists` VALUES ('Gallu',467,2787);
INSERT INTO `mob_skill_lists` VALUES ('Gallu',467,2788);
INSERT INTO `mob_skill_lists` VALUES ('Gallu',467,2789);
INSERT INTO `mob_skill_lists` VALUES ('Gallu',467,2790);
INSERT INTO `mob_skill_lists` VALUES ('Umbril',468,2970);
INSERT INTO `mob_skill_lists` VALUES ('Umbril',468,2971);
INSERT INTO `mob_skill_lists` VALUES ('Umbril',468,2972);
INSERT INTO `mob_skill_lists` VALUES ('Yilbegan',470,2519);
INSERT INTO `mob_skill_lists` VALUES ('Yilbegan',470,2520);
INSERT INTO `mob_skill_lists` VALUES ('Yilbegan',470,2521);
INSERT INTO `mob_skill_lists` VALUES ('Yilbegan',470,2522);
INSERT INTO `mob_skill_lists` VALUES ('Yilbegan',470,2523);
INSERT INTO `mob_skill_lists` VALUES ('Yilbegan',470,2524);
INSERT INTO `mob_skill_lists` VALUES ('Yilbegan',470,2525);
INSERT INTO `mob_skill_lists` VALUES ('Yilbegan',470,2526);
INSERT INTO `mob_skill_lists` VALUES ('Yilbegan',470,2527);
INSERT INTO `mob_skill_lists` VALUES ('Yilbegan',470,2528);
INSERT INTO `mob_skill_lists` VALUES ('Yilbegan',470,2529);
INSERT INTO `mob_skill_lists` VALUES ('Yilbegan',470,2530);
INSERT INTO `mob_skill_lists` VALUES ('Harpeia',471,2725);
INSERT INTO `mob_skill_lists` VALUES ('Harpeia',471,2726);
INSERT INTO `mob_skill_lists` VALUES ('Harpeia',471,2727);
INSERT INTO `mob_skill_lists` VALUES ('Harpeia',471,2728);
INSERT INTO `mob_skill_lists` VALUES ('Harpeia',471,2729);
INSERT INTO `mob_skill_lists` VALUES ('Harpeia',471,2730);
-- INSERT INTO `mob_skill_lists` VALUES ('Harpeia',471,2758);
INSERT INTO `mob_skill_lists` VALUES ('Naraka',472,2684);
INSERT INTO `mob_skill_lists` VALUES ('Naraka',472,2685);
INSERT INTO `mob_skill_lists` VALUES ('Naraka',472,2686);
INSERT INTO `mob_skill_lists` VALUES ('Naraka',472,2687);
INSERT INTO `mob_skill_lists` VALUES ('Naraka',472,2688);
INSERT INTO `mob_skill_lists` VALUES ('Naraka',472,2689);
INSERT INTO `mob_skill_lists` VALUES ('Naraka',472,2690);
INSERT INTO `mob_skill_lists` VALUES ('Naraka',472,2691);
INSERT INTO `mob_skill_lists` VALUES ('Naraka',472,2721);
INSERT INTO `mob_skill_lists` VALUES ('Naraka',472,2720);
INSERT INTO `mob_skill_lists` VALUES ('Naraka',472,2719);
INSERT INTO `mob_skill_lists` VALUES ('Naraka',472,2718);
INSERT INTO `mob_skill_lists` VALUES ('Naraka',472,2717);
INSERT INTO `mob_skill_lists` VALUES ('Naraka',472,2716);
INSERT INTO `mob_skill_lists` VALUES ('Naraka',472,2715);
INSERT INTO `mob_skill_lists` VALUES ('Naraka',472,2714);
-- INSERT INTO `mob_skill_lists` VALUES ('Naraka',472,2555,?);
-- INSERT INTO `mob_skill_lists` VALUES ('Naraka',472,2501,?);
INSERT INTO `mob_skill_lists` VALUES ('Lady_Lilith',473,2675);
INSERT INTO `mob_skill_lists` VALUES ('Lady_Lilith',473,2676);
INSERT INTO `mob_skill_lists` VALUES ('Lady_Lilith',473,2677);
INSERT INTO `mob_skill_lists` VALUES ('Lady_Lilith',473,2678);
INSERT INTO `mob_skill_lists` VALUES ('Lady_Lilith',473,2679);
INSERT INTO `mob_skill_lists` VALUES ('Lady_Lilith',473,2680);
INSERT INTO `mob_skill_lists` VALUES ('Shinryu',475,2650);
INSERT INTO `mob_skill_lists` VALUES ('Shinryu',475,2651);
INSERT INTO `mob_skill_lists` VALUES ('Shinryu',475,2652);
INSERT INTO `mob_skill_lists` VALUES ('Shinryu',475,2653);
INSERT INTO `mob_skill_lists` VALUES ('Shinryu',475,2654);
INSERT INTO `mob_skill_lists` VALUES ('Shinryu',475,2655);
INSERT INTO `mob_skill_lists` VALUES ('Shinryu',475,2656);
INSERT INTO `mob_skill_lists` VALUES ('Shinryu',475,2664);
INSERT INTO `mob_skill_lists` VALUES ('Shinryu',475,2665);
INSERT INTO `mob_skill_lists` VALUES ('Shinryu',475,2667);
INSERT INTO `mob_skill_lists` VALUES ('Shinryu',475,2668);
INSERT INTO `mob_skill_lists` VALUES ('Shinryu',475,2670);
INSERT INTO `mob_skill_lists` VALUES ('Shinryu',475,2657);
INSERT INTO `mob_skill_lists` VALUES ('Shinryu',475,2658);
INSERT INTO `mob_skill_lists` VALUES ('Shinryu',475,2659);
INSERT INTO `mob_skill_lists` VALUES ('Shinryu',475,2660);
INSERT INTO `mob_skill_lists` VALUES ('Shinryu',475,2661);
INSERT INTO `mob_skill_lists` VALUES ('Shinryu',475,2662);
INSERT INTO `mob_skill_lists` VALUES ('Shinryu',475,2663);
INSERT INTO `mob_skill_lists` VALUES ('Shinryu',475,2708);
INSERT INTO `mob_skill_lists` VALUES ('Shinryu',475,2709);
INSERT INTO `mob_skill_lists` VALUES ('Shinryu',475,2666);
INSERT INTO `mob_skill_lists` VALUES ('Shinryu',475,2669);
INSERT INTO `mob_skill_lists` VALUES ('Shinryu',475,2671);
INSERT INTO `mob_skill_lists` VALUES ('Prishe',476,1485);
INSERT INTO `mob_skill_lists` VALUES ('Prishe',476,1486);
INSERT INTO `mob_skill_lists` VALUES ('Prishe',476,1487);
INSERT INTO `mob_skill_lists` VALUES ('Prishe',476,1488);
INSERT INTO `mob_skill_lists` VALUES ('Prishe',476,1489);
INSERT INTO `mob_skill_lists` VALUES ('Prishe',476,1490);
INSERT INTO `mob_skill_lists` VALUES ('Selhteus',477,1508);
INSERT INTO `mob_skill_lists` VALUES ('Selhteus',477,1509);
INSERT INTO `mob_skill_lists` VALUES ('Selhteus',477,1510);
INSERT INTO `mob_skill_lists` VALUES ('God',478,1500);
INSERT INTO `mob_skill_lists` VALUES ('God',478,1501);
INSERT INTO `mob_skill_lists` VALUES ('God',478,1502);
INSERT INTO `mob_skill_lists` VALUES ('God',478,1503);
INSERT INTO `mob_skill_lists` VALUES ('God',478,1504);
INSERT INTO `mob_skill_lists` VALUES ('God',478,1505);
INSERT INTO `mob_skill_lists` VALUES ('God',478,1506);
INSERT INTO `mob_skill_lists` VALUES ('God',478,1507);
INSERT INTO `mob_skill_lists` VALUES ('King_Behemoth',479,628);
INSERT INTO `mob_skill_lists` VALUES ('King_Behemoth',479,629);
INSERT INTO `mob_skill_lists` VALUES ('King_Behemoth',479,630);
INSERT INTO `mob_skill_lists` VALUES ('King_Behemoth',479,631);
INSERT INTO `mob_skill_lists` VALUES ('King_Behemoth',479,632);
INSERT INTO `mob_skill_lists` VALUES ('King_Behemoth',479,633);
INSERT INTO `mob_skill_lists` VALUES ('Zeid',480,979); -- Power Slash
INSERT INTO `mob_skill_lists` VALUES ('Zeid',480,980); -- Freeze Bite
INSERT INTO `mob_skill_lists` VALUES ('Zeid',480,981); -- GroundStrike
INSERT INTO `mob_skill_lists` VALUES ('Zeid',480,982); -- Abyssal Drain
INSERT INTO `mob_skill_lists` VALUES ('Zeid',480,983); -- Abyssal strike
INSERT INTO `mob_skill_lists` VALUES ('Zeid',480,695); -- Blood Weapon
INSERT INTO `mob_skill_lists` VALUES ('Zeid',480,1002); -- Summonshadows
-- INSERT INTO `mob_skill_lists` VALUES ('Ajido-Marujido',481,970); -- Why is Savage Blade here? .. Wrong ID
-- INSERT INTO `mob_skill_lists` VALUES ('Ajido-Marujido',481,971); -- Why is Royal Bash here?   .. Wrong ID
INSERT INTO `mob_skill_lists` VALUES ('Volker',482,973); -- Red Lotus Blade
INSERT INTO `mob_skill_lists` VALUES ('Volker',482,974); -- Spirits Within
INSERT INTO `mob_skill_lists` VALUES ('Volker',482,975); -- Vorpal Blade
INSERT INTO `mob_skill_lists` VALUES ('Volker',482,976); -- Berserk-Ruf
INSERT INTO `mob_skill_lists` VALUES ('Trion',483,968); -- Red Lotus Blade
INSERT INTO `mob_skill_lists` VALUES ('Trion',483,969); -- Flat blade
INSERT INTO `mob_skill_lists` VALUES ('Trion',483,970); -- Savage blade
INSERT INTO `mob_skill_lists` VALUES ('Trion',483,971); -- Royal Bash
INSERT INTO `mob_skill_lists` VALUES ('Trion',483,972); -- Royal Savior
INSERT INTO `mob_skill_lists` VALUES ('Lilisette',484,2447);
INSERT INTO `mob_skill_lists` VALUES ('Lilisette',484,2446);
INSERT INTO `mob_skill_lists` VALUES ('Lilisette',484,2445);
INSERT INTO `mob_skill_lists` VALUES ('Lilisette',484,2444);
INSERT INTO `mob_skill_lists` VALUES ('Lilisette',484,2443);
INSERT INTO `mob_skill_lists` VALUES ('Lilisette',484,2442);
INSERT INTO `mob_skill_lists` VALUES ('Hadesv1',485,3389);
INSERT INTO `mob_skill_lists` VALUES ('Hadesv1',485,3390);
INSERT INTO `mob_skill_lists` VALUES ('Hadesv1',485,3391);
INSERT INTO `mob_skill_lists` VALUES ('Hadesv1',485,3392);
INSERT INTO `mob_skill_lists` VALUES ('Hadesv1',485,3393);
INSERT INTO `mob_skill_lists` VALUES ('Hadesv1',485,3394);
-- INSERT INTO `mob_skill_lists` VALUES ('Arciela',486,3081);
-- INSERT INTO `mob_skill_lists` VALUES ('Arciela',486,3081);
-- INSERT INTO `mob_skill_lists` VALUES ('Arciela',486,3081);
-- INSERT INTO `mob_skill_lists` VALUES ('Arciela',486,3081);
-- INSERT INTO `mob_skill_lists` VALUES ('Arciela',486,3081);
-- INSERT INTO `mob_skill_lists` VALUES ('Arciela',486,3081);
-- INSERT INTO `mob_skill_lists` VALUES ('Arciela',486,3081);
-- INSERT INTO `mob_skill_lists` VALUES ('Arciela',486,3081);
INSERT INTO `mob_skill_lists` VALUES ('Hadesv2',487,3399);
INSERT INTO `mob_skill_lists` VALUES ('Hadesv2',487,3400);
INSERT INTO `mob_skill_lists` VALUES ('Hadesv2',487,3401);
INSERT INTO `mob_skill_lists` VALUES ('Hadesv2',487,3402);
INSERT INTO `mob_skill_lists` VALUES ('Hadesv2',487,3403);
INSERT INTO `mob_skill_lists` VALUES ('Hadesv2',487,3404);
INSERT INTO `mob_skill_lists` VALUES ('Hadesv2',487,3405);
INSERT INTO `mob_skill_lists` VALUES ('Hadesv2',487,3406);
INSERT INTO `mob_skill_lists` VALUES ('Hadesv2',487,3407);
INSERT INTO `mob_skill_lists` VALUES ('Hadesv2',487,3408);
INSERT INTO `mob_skill_lists` VALUES ('Hadesv2',487,3409);
INSERT INTO `mob_skill_lists` VALUES ('Hadesv2',487,3410);
INSERT INTO `mob_skill_lists` VALUES ('Theodor',488,3380);
INSERT INTO `mob_skill_lists` VALUES ('Theodor',488,3381);
INSERT INTO `mob_skill_lists` VALUES ('Theodor',488,3382);
INSERT INTO `mob_skill_lists` VALUES ('Theodor',488,3383);
INSERT INTO `mob_skill_lists` VALUES ('Theodor',488,3384);
INSERT INTO `mob_skill_lists` VALUES ('Theodor',488,3385);
INSERT INTO `mob_skill_lists` VALUES ('Darrcuiln',489,3168);
INSERT INTO `mob_skill_lists` VALUES ('Darrcuiln',489,3169);
INSERT INTO `mob_skill_lists` VALUES ('Darrcuiln',489,3170);
INSERT INTO `mob_skill_lists` VALUES ('Darrcuiln',489,3171);
INSERT INTO `mob_skill_lists` VALUES ('Darrcuiln',489,3172);
INSERT INTO `mob_skill_lists` VALUES ('Dhokmak',490,3303);
INSERT INTO `mob_skill_lists` VALUES ('Dhokmak',490,3304);
INSERT INTO `mob_skill_lists` VALUES ('Dhokmak',490,3305);
INSERT INTO `mob_skill_lists` VALUES ('Dhokmak',490,3306);
INSERT INTO `mob_skill_lists` VALUES ('Dhokmak',490,3307);
INSERT INTO `mob_skill_lists` VALUES ('Dhokmak',490,3372);
INSERT INTO `mob_skill_lists` VALUES ('Dhokmak',490,3373);
INSERT INTO `mob_skill_lists` VALUES ('Dhokmak',490,3374);
INSERT INTO `mob_skill_lists` VALUES ('Dhokmak',490,3375);
INSERT INTO `mob_skill_lists` VALUES ('Dhokmak',490,3376);
INSERT INTO `mob_skill_lists` VALUES ('Morimar',491,3160);
INSERT INTO `mob_skill_lists` VALUES ('Morimar',491,3161);
INSERT INTO `mob_skill_lists` VALUES ('Morimar',491,3162);
INSERT INTO `mob_skill_lists` VALUES ('Morimar',491,3163);
INSERT INTO `mob_skill_lists` VALUES ('Morimar',491,3164);
INSERT INTO `mob_skill_lists` VALUES ('Ashrakk',493,3363);
INSERT INTO `mob_skill_lists` VALUES ('Ashrakk',493,3364);
INSERT INTO `mob_skill_lists` VALUES ('Ashrakk',493,3365);
INSERT INTO `mob_skill_lists` VALUES ('Ashrakk',493,3366);
INSERT INTO `mob_skill_lists` VALUES ('Ashrakk',493,3367);
INSERT INTO `mob_skill_lists` VALUES ('Ashrakk',493,3368);
INSERT INTO `mob_skill_lists` VALUES ('Sekhmet',494,3414);
INSERT INTO `mob_skill_lists` VALUES ('Sekhmet',494,3415);
INSERT INTO `mob_skill_lists` VALUES ('Sekhmet',494,3416);
INSERT INTO `mob_skill_lists` VALUES ('Astral_Flow_Pet',495,912);
INSERT INTO `mob_skill_lists` VALUES ('Astral_Flow_Pet',495,839);
INSERT INTO `mob_skill_lists` VALUES ('Astral_Flow_Pet',495,913);
INSERT INTO `mob_skill_lists` VALUES ('Astral_Flow_Pet',495,917);
INSERT INTO `mob_skill_lists` VALUES ('Astral_Flow_Pet',495,915);
INSERT INTO `mob_skill_lists` VALUES ('Astral_Flow_Pet',495,918);
INSERT INTO `mob_skill_lists` VALUES ('Astral_Flow_Pet',495,916);
INSERT INTO `mob_skill_lists` VALUES ('Astral_Flow_Pet',495,914);
INSERT INTO `mob_skill_lists` VALUES ('ChanequeMandragora',496,2210);
INSERT INTO `mob_skill_lists` VALUES ('Demonic_Tiphia',700,336);
INSERT INTO `mob_skill_lists` VALUES ('Demonic_Tiphia',700,335);
INSERT INTO `mob_skill_lists` VALUES ('Demonic_Tiphia',700,334);
INSERT INTO `mob_skill_lists` VALUES ('Cactrot_Rapido',703,324);
INSERT INTO `mob_skill_lists` VALUES ('Cactrot_Rapido',703,322);
INSERT INTO `mob_skill_lists` VALUES ('Cactrot_Rapido',703,321);
INSERT INTO `mob_skill_lists` VALUES ('Cactrot_Rapido',703,1120);
INSERT INTO `mob_skill_lists` VALUES ('Effigy_Shield',705,1075);
INSERT INTO `mob_skill_lists` VALUES ('Effigy_Shield',705,1076);
INSERT INTO `mob_skill_lists` VALUES ('Effigy_Shield',705,1077);
INSERT INTO `mob_skill_lists` VALUES ('Effigy_Shield',705,1078);
INSERT INTO `mob_skill_lists` VALUES ('Effigy_Shield',705,1079);
INSERT INTO `mob_skill_lists` VALUES ('Effigy_Shield',705,1080);
INSERT INTO `mob_skill_lists` VALUES ('Cerebrator',706,1243);
INSERT INTO `mob_skill_lists` VALUES ('Cerebrator',706,1244);
INSERT INTO `mob_skill_lists` VALUES ('Cerebrator',706,1245);
INSERT INTO `mob_skill_lists` VALUES ('Cerebrator',706,1248);
INSERT INTO `mob_skill_lists` VALUES ('Cerebrator',706,1251);
INSERT INTO `mob_skill_lists` VALUES ('Cerebrator',706,1252);
INSERT INTO `mob_skill_lists` VALUES ('Delver',707,1233);
INSERT INTO `mob_skill_lists` VALUES ('Delver',707,1231);
INSERT INTO `mob_skill_lists` VALUES ('Delver',707,1232);
INSERT INTO `mob_skill_lists` VALUES ('Delver',707,1234);
INSERT INTO `mob_skill_lists` VALUES ('Delver',707,1274);
INSERT INTO `mob_skill_lists` VALUES ('Propagator',708,741);
INSERT INTO `mob_skill_lists` VALUES ('Propagator',708,744);
INSERT INTO `mob_skill_lists` VALUES ('Propagator',708,747);
INSERT INTO `mob_skill_lists` VALUES ('Propagator',708,750);
INSERT INTO `mob_skill_lists` VALUES ('Propagator',708,752);
-- INSERT INTO `mob_skill_lists` VALUES ('Propagator',708,755);
INSERT INTO `mob_skill_lists` VALUES ('Jagil',709,449);
INSERT INTO `mob_skill_lists` VALUES ('Jagil',709,450);
INSERT INTO `mob_skill_lists` VALUES ('Jagil',709,451);
INSERT INTO `mob_skill_lists` VALUES ('Jagil',709,453);
INSERT INTO `mob_skill_lists` VALUES ('Jagil',709,454);
INSERT INTO `mob_skill_lists` VALUES ('Jagil',709,641);
INSERT INTO `mob_skill_lists` VALUES ('DynamisYagudoNM',710,617);
INSERT INTO `mob_skill_lists` VALUES ('DynamisYagudoNM',710,633);
INSERT INTO `mob_skill_lists` VALUES ('DynamisYagudoNM',710,618);
INSERT INTO `mob_skill_lists` VALUES ('DynamisYagudoNM',710,619);
INSERT INTO `mob_skill_lists` VALUES ('DynamisYagudoNM',710,620);
INSERT INTO `mob_skill_lists` VALUES ('DynamisYagudoNM',710,1067);
INSERT INTO `mob_skill_lists` VALUES ('Sahagin DRG',712,770);
INSERT INTO `mob_skill_lists` VALUES ('Sahagin DRG',712,771);
INSERT INTO `mob_skill_lists` VALUES ('Sahagin DRG',712,777);
INSERT INTO `mob_skill_lists` VALUES ('Sahagin DRG',712,780);
INSERT INTO `mob_skill_lists` VALUES ('Sahagin DRG',712,774);
INSERT INTO `mob_skill_lists` VALUES ('Orc DRG',713,1064);
INSERT INTO `mob_skill_lists` VALUES ('Orc DRG',713,633);
INSERT INTO `mob_skill_lists` VALUES ('Orc DRG',713,609);
INSERT INTO `mob_skill_lists` VALUES ('Orc DRG',713,608);
INSERT INTO `mob_skill_lists` VALUES ('Orc DRG',713,607);
INSERT INTO `mob_skill_lists` VALUES ('Orc DRG',713,605);
INSERT INTO `mob_skill_lists` VALUES ('Orc DRG',713,606);
INSERT INTO `mob_skill_lists` VALUES ('MobWyvern',714,900);
INSERT INTO `mob_skill_lists` VALUES ('MobWyvern',714,901);
INSERT INTO `mob_skill_lists` VALUES ('MobWyvern',714,902);
INSERT INTO `mob_skill_lists` VALUES ('MobWyvern',714,903);
INSERT INTO `mob_skill_lists` VALUES ('MobWyvern',714,904);
INSERT INTO `mob_skill_lists` VALUES ('MobWyvern',714,905);
INSERT INTO `mob_skill_lists` VALUES ('Mob_Avatar_Ifrit',715,843);
INSERT INTO `mob_skill_lists` VALUES ('Mob_Avatar_Ifrit',715,844);
INSERT INTO `mob_skill_lists` VALUES ('Mob_Avatar_Ifrit',715,846);
INSERT INTO `mob_skill_lists` VALUES ('Mob_Avatar_Titan',716,852);
INSERT INTO `mob_skill_lists` VALUES ('Mob_Avatar_Titan',716,853);
INSERT INTO `mob_skill_lists` VALUES ('Mob_Avatar_Titan',716,855);
INSERT INTO `mob_skill_lists` VALUES ('Mob_Avatar_Levi',717,860);
INSERT INTO `mob_skill_lists` VALUES ('Mob_Avatar_Levi',717,861);
INSERT INTO `mob_skill_lists` VALUES ('Mob_Avatar_Levi',717,864);
INSERT INTO `mob_skill_lists` VALUES ('Mob_Avatar_Garuda',718,869);
INSERT INTO `mob_skill_lists` VALUES ('Mob_Avatar_Garuda',718,871);
INSERT INTO `mob_skill_lists` VALUES ('Mob_Avatar_Garuda',718,873);
INSERT INTO `mob_skill_lists` VALUES ('Mob_Avatar_Shiva',719,878);
INSERT INTO `mob_skill_lists` VALUES ('Mob_Avatar_Shiva',719,880);
INSERT INTO `mob_skill_lists` VALUES ('Mob_Avatar_Shiva',719,882);
INSERT INTO `mob_skill_lists` VALUES ('Mob_Avatar_Ramuh',720,888);
INSERT INTO `mob_skill_lists` VALUES ('Mob_Avatar_Ramuh',720,889);
INSERT INTO `mob_skill_lists` VALUES ('Mob_Avatar_Ramuh',720,891);
INSERT INTO `mob_skill_lists` VALUES ('Mob_Avatar_Carbuncle',721,909);
INSERT INTO `mob_skill_lists` VALUES ('Mob_Avatar_Carbuncle',721,910);
INSERT INTO `mob_skill_lists` VALUES ('Mob_Avatar_Carbuncle',721,911);
INSERT INTO `mob_skill_lists` VALUES ('Prune',722,325);
INSERT INTO `mob_skill_lists` VALUES ('Prune',722,414);
INSERT INTO `mob_skill_lists` VALUES ('Prune',722,415);
INSERT INTO `mob_skill_lists` VALUES ('Prune',722,416);
INSERT INTO `mob_skill_lists` VALUES ('Prune',722,417);
INSERT INTO `mob_skill_lists` VALUES ('Prune',722,423);
INSERT INTO `mob_skill_lists` VALUES ('Prune',722,418);
INSERT INTO `mob_skill_lists` VALUES ('Prune',722,421);
INSERT INTO `mob_skill_lists` VALUES ('Prune',722,420);
INSERT INTO `mob_skill_lists` VALUES ('Phoedme',723,327);
INSERT INTO `mob_skill_lists` VALUES ('Phoedme',723,414);
INSERT INTO `mob_skill_lists` VALUES ('Phoedme',723,415);
INSERT INTO `mob_skill_lists` VALUES ('Phoedme',723,416);
INSERT INTO `mob_skill_lists` VALUES ('Phoedme',723,417);
INSERT INTO `mob_skill_lists` VALUES ('Phoedme',723,423);
INSERT INTO `mob_skill_lists` VALUES ('Phoedme',723,418);
INSERT INTO `mob_skill_lists` VALUES ('Phoedme',723,421);
INSERT INTO `mob_skill_lists` VALUES ('Phoedme',723,420);
INSERT INTO `mob_skill_lists` VALUES ('Pepper',724,326);
INSERT INTO `mob_skill_lists` VALUES ('Pepper',724,414);
INSERT INTO `mob_skill_lists` VALUES ('Pepper',724,415);
INSERT INTO `mob_skill_lists` VALUES ('Pepper',724,416);
INSERT INTO `mob_skill_lists` VALUES ('Pepper',724,417);
INSERT INTO `mob_skill_lists` VALUES ('Pepper',724,423);
INSERT INTO `mob_skill_lists` VALUES ('Pepper',724,418);
INSERT INTO `mob_skill_lists` VALUES ('Pepper',724,421);
INSERT INTO `mob_skill_lists` VALUES ('Pepper',724,420);
INSERT INTO `mob_skill_lists` VALUES ('Medusa',725,1808);
INSERT INTO `mob_skill_lists` VALUES ('Medusa',725,1809);
INSERT INTO `mob_skill_lists` VALUES ('Medusa',725,1810);
INSERT INTO `mob_skill_lists` VALUES ('Medusa',725,1812);
INSERT INTO `mob_skill_lists` VALUES ('Medusa',725,1813);
INSERT INTO `mob_skill_lists` VALUES ('Medusa',725,1814);
INSERT INTO `mob_skill_lists` VALUES ('Bahamut',726,1542);
INSERT INTO `mob_skill_lists` VALUES ('Bahamut',726,1543);
INSERT INTO `mob_skill_lists` VALUES ('Bahamut',726,1544);
INSERT INTO `mob_skill_lists` VALUES ('Bahamut',726,1545);
INSERT INTO `mob_skill_lists` VALUES ('Bahamut',726,1546);
INSERT INTO `mob_skill_lists` VALUES ('Bahamut',726,1547);
INSERT INTO `mob_skill_lists` VALUES ('Bahamut',726,1548);
INSERT INTO `mob_skill_lists` VALUES ('Bahamut',726,1549);
INSERT INTO `mob_skill_lists` VALUES ('Bahamut',726,1551);
INSERT INTO `mob_skill_lists` VALUES ('Bahamut',726,1552);
INSERT INTO `mob_skill_lists` VALUES ('Bahamut',726,1553);
INSERT INTO `mob_skill_lists` VALUES ('Proto-Omega',727,1525);
INSERT INTO `mob_skill_lists` VALUES ('Proto-Omega',727,1526);
INSERT INTO `mob_skill_lists` VALUES ('Proto-Omega',727,1527);
INSERT INTO `mob_skill_lists` VALUES ('Proto-Omega',727,1528);
INSERT INTO `mob_skill_lists` VALUES ('Proto-Omega',727,1529);
INSERT INTO `mob_skill_lists` VALUES ('Proto-Omega',727,1530);
-- INSERT INTO `mob_skill_lists` VALUES ('Proto-Omega',727,1532);
INSERT INTO `mob_skill_lists` VALUES ('Proto-Omega',727,1533);
INSERT INTO `mob_skill_lists` VALUES ('Proto-Omega',727,1534);
-- INSERT INTO `mob_skill_lists` VALUES ('Proto-Omega',727,1536);
INSERT INTO `mob_skill_lists` VALUES ('Proto-Omega',727,1538);
-- INSERT INTO `mob_skill_lists` VALUES ('Proto-Omega',727,1539);
INSERT INTO `mob_skill_lists` VALUES ('Ultima',728,1259);
INSERT INTO `mob_skill_lists` VALUES ('Ultima',728,1260);
INSERT INTO `mob_skill_lists` VALUES ('Ultima',728,1261);
INSERT INTO `mob_skill_lists` VALUES ('Ultima',728,1262);
INSERT INTO `mob_skill_lists` VALUES ('Ultima',728,1263);
INSERT INTO `mob_skill_lists` VALUES ('Ultima',728,1264);
INSERT INTO `mob_skill_lists` VALUES ('Ultima',728,1265);
INSERT INTO `mob_skill_lists` VALUES ('Ultima',728,1266);
INSERT INTO `mob_skill_lists` VALUES ('Ultima',728,1267);
-- INSERT INTO `mob_skill_lists` VALUES ('Ultima',728,1268);
INSERT INTO `mob_skill_lists` VALUES ('Ultima',728,1269);
INSERT INTO `mob_skill_lists` VALUES ('Ultima',728,1270);
INSERT INTO `mob_skill_lists` VALUES ('Proto-Ultima',729,1259);
INSERT INTO `mob_skill_lists` VALUES ('Proto-Ultima',729,1260);
INSERT INTO `mob_skill_lists` VALUES ('Proto-Ultima',729,1261);
INSERT INTO `mob_skill_lists` VALUES ('Proto-Ultima',729,1262);
INSERT INTO `mob_skill_lists` VALUES ('Proto-Ultima',729,1263);
INSERT INTO `mob_skill_lists` VALUES ('Proto-Ultima',729,1264);
INSERT INTO `mob_skill_lists` VALUES ('Proto-Ultima',729,1265);
INSERT INTO `mob_skill_lists` VALUES ('Proto-Ultima',729,1266);
INSERT INTO `mob_skill_lists` VALUES ('Proto-Ultima',729,1267);
-- INSERT INTO `mob_skill_lists` VALUES ('Proto-Ultima',729,1268);
INSERT INTO `mob_skill_lists` VALUES ('Proto-Ultima',729,1269);
INSERT INTO `mob_skill_lists` VALUES ('Proto-Ultima',729,1521);
INSERT INTO `mob_skill_lists` VALUES ('Proto-Ultima',729,1522);
INSERT INTO `mob_skill_lists` VALUES ('Proto-Ultima',729,1523);
INSERT INTO `mob_skill_lists` VALUES ('Proto-Ultima',729,1524);
-- INSERT INTO `mob_skill_lists` VALUES ('Proto-Ultima',729,1540);
INSERT INTO `mob_skill_lists` VALUES ('Tiamat-Flying-Attack',730,1278);
INSERT INTO `mob_skill_lists` VALUES ('Ouryu-Flying-Attack',731,1298);
INSERT INTO `mob_skill_lists` VALUES ('Jormungand-Flying-Attack',732,1288);

INSERT INTO `mob_skill_lists` VALUES ('Jug_Hare', 733, 656);
INSERT INTO `mob_skill_lists` VALUES ('Jug_Hare', 733, 657);
INSERT INTO `mob_skill_lists` VALUES ('Jug_Hare', 733, 658);

INSERT INTO `mob_skill_lists` VALUES ('Jug_Mandragora', 734, 659);
INSERT INTO `mob_skill_lists` VALUES ('Jug_Mandragora', 734, 660);
INSERT INTO `mob_skill_lists` VALUES ('Jug_Mandragora', 734, 661);
INSERT INTO `mob_skill_lists` VALUES ('Jug_Mandragora', 734, 662);
INSERT INTO `mob_skill_lists` VALUES ('Jug_Mandragora', 734, 663);

INSERT INTO `mob_skill_lists` VALUES ('Jug_Tiger', 735, 664);
INSERT INTO `mob_skill_lists` VALUES ('Jug_Tiger', 735, 665);
INSERT INTO `mob_skill_lists` VALUES ('Jug_Tiger', 735, 666);

INSERT INTO `mob_skill_lists` VALUES ('Jug_Lizard', 736, 667);
INSERT INTO `mob_skill_lists` VALUES ('Jug_Lizard', 736, 668);
INSERT INTO `mob_skill_lists` VALUES ('Jug_Lizard', 736, 669);
INSERT INTO `mob_skill_lists` VALUES ('Jug_Lizard', 736, 670);
INSERT INTO `mob_skill_lists` VALUES ('Jug_Lizard', 736, 671);
INSERT INTO `mob_skill_lists` VALUES ('Jug_Lizard', 736, 672);

INSERT INTO `mob_skill_lists` VALUES ('Jug_Sheep', 737, 673);
INSERT INTO `mob_skill_lists` VALUES ('Jug_Sheep', 737, 674);
INSERT INTO `mob_skill_lists` VALUES ('Jug_Sheep', 737, 675);
INSERT INTO `mob_skill_lists` VALUES ('Jug_Sheep', 737, 676);

INSERT INTO `mob_skill_lists` VALUES ('Jug_Crab', 738, 677);
INSERT INTO `mob_skill_lists` VALUES ('Jug_Crab', 738, 678);
INSERT INTO `mob_skill_lists` VALUES ('Jug_Crab', 738, 679);
INSERT INTO `mob_skill_lists` VALUES ('Jug_Crab', 738, 680);
INSERT INTO `mob_skill_lists` VALUES ('Jug_Crab', 738, 681);

INSERT INTO `mob_skill_lists` VALUES ('Jug_Cactuar', 739, 682);
INSERT INTO `mob_skill_lists` VALUES ('Jug_Cactuar', 739, 683);

INSERT INTO `mob_skill_lists` VALUES ('Jug_Funguar', 740, 684);
INSERT INTO `mob_skill_lists` VALUES ('Jug_Funguar', 740, 685);
INSERT INTO `mob_skill_lists` VALUES ('Jug_Funguar', 740, 686);
INSERT INTO `mob_skill_lists` VALUES ('Jug_Funguar', 740, 687);
INSERT INTO `mob_skill_lists` VALUES ('Jug_Funguar', 740, 688);
INSERT INTO `mob_skill_lists` VALUES ('Jug_Funguar', 740, 689);
INSERT INTO `mob_skill_lists` VALUES ('Jug_Funguar', 740, 690);

INSERT INTO `mob_skill_lists` VALUES ('Jug_Beetle', 741, 691);
INSERT INTO `mob_skill_lists` VALUES ('Jug_Beetle', 741, 692);
INSERT INTO `mob_skill_lists` VALUES ('Jug_Beetle', 741, 693);
INSERT INTO `mob_skill_lists` VALUES ('Jug_Beetle', 741, 694);
INSERT INTO `mob_skill_lists` VALUES ('Jug_Beetle', 741, 695);

INSERT INTO `mob_skill_lists` VALUES ('Jug_Fly', 742, 696);
INSERT INTO `mob_skill_lists` VALUES ('Jug_Fly', 742, 697);

INSERT INTO `mob_skill_lists` VALUES ('Jug_Antlion', 743, 698);
INSERT INTO `mob_skill_lists` VALUES ('Jug_Antlion', 743, 699);
INSERT INTO `mob_skill_lists` VALUES ('Jug_Antlion', 743, 700);
INSERT INTO `mob_skill_lists` VALUES ('Jug_Antlion', 743, 701);

INSERT INTO `mob_skill_lists` VALUES ('Jug_Flytrap', 744, 702);
INSERT INTO `mob_skill_lists` VALUES ('Jug_Flytrap', 744, 703);
INSERT INTO `mob_skill_lists` VALUES ('Jug_Flytrap', 744, 704);

INSERT INTO `mob_skill_lists` VALUES ('Jug_Eft', 745, 705);
INSERT INTO `mob_skill_lists` VALUES ('Jug_Eft', 745, 706);
INSERT INTO `mob_skill_lists` VALUES ('Jug_Eft', 745, 707);
INSERT INTO `mob_skill_lists` VALUES ('Jug_Eft', 745, 708);
INSERT INTO `mob_skill_lists` VALUES ('Jug_Eft', 745, 709);

INSERT INTO `mob_skill_lists` VALUES ('Jug_Diremite', 746, 710);
INSERT INTO `mob_skill_lists` VALUES ('Jug_Diremite', 746, 711);
INSERT INTO `mob_skill_lists` VALUES ('Jug_Diremite', 746, 712);
INSERT INTO `mob_skill_lists` VALUES ('Jug_Diremite', 746, 713);

INSERT INTO `mob_skill_lists` VALUES ('Jug_Coeurl', 747, 714);
INSERT INTO `mob_skill_lists` VALUES ('Jug_Coeurl', 747, 715);

INSERT INTO `mob_skill_lists` VALUES ('Jug_Leech', 748, 716);
INSERT INTO `mob_skill_lists` VALUES ('Jug_Leech', 748, 717);
INSERT INTO `mob_skill_lists` VALUES ('Jug_Leech', 748, 724);
INSERT INTO `mob_skill_lists` VALUES ('Jug_Leech', 748, 725);

INSERT INTO `mob_skill_lists` VALUES ('Jug_SnowHare', 749, 656);
INSERT INTO `mob_skill_lists` VALUES ('Jug_SnowHare', 749, 658);
INSERT INTO `mob_skill_lists` VALUES ('Jug_SnowHare', 749, 718);
INSERT INTO `mob_skill_lists` VALUES ('Jug_SnowHare', 749, 719);

INSERT INTO `mob_skill_lists` VALUES ('Jug_Ladybug', 750, 720);
INSERT INTO `mob_skill_lists` VALUES ('Jug_Ladybug', 750, 721);
INSERT INTO `mob_skill_lists` VALUES ('Jug_Ladybug', 750, 722);

INSERT INTO `mob_skill_lists` VALUES ('Jug_Raptor', 751, 727);
INSERT INTO `mob_skill_lists` VALUES ('Jug_Raptor', 751, 728);
INSERT INTO `mob_skill_lists` VALUES ('Jug_Raptor', 751, 729);

INSERT INTO `mob_skill_lists` VALUES ('Jug_Slug', 752, 731);
INSERT INTO `mob_skill_lists` VALUES ('Jug_Slug', 752, 732);

INSERT INTO `mob_skill_lists` VALUES ('Jug_Hippogryph', 753, 733);
INSERT INTO `mob_skill_lists` VALUES ('Jug_Hippogryph', 753, 734);
INSERT INTO `mob_skill_lists` VALUES ('Jug_Hippogryph', 753, 735);
INSERT INTO `mob_skill_lists` VALUES ('Jug_Hippogryph', 753, 736);

INSERT INTO `mob_skill_lists` VALUES ('Jug_Adamantoise', 754, 737);
INSERT INTO `mob_skill_lists` VALUES ('Jug_Adamantoise', 754, 738);
INSERT INTO `mob_skill_lists` VALUES ('Jug_Adamantoise', 754, 739);

INSERT INTO `mob_skill_lists` VALUES ('Jug_Apkallu', 755, 740);
INSERT INTO `mob_skill_lists` VALUES ('Jug_Apkallu', 755, 741);

INSERT INTO `mob_skill_lists` VALUES ('Jug_Pugil', 756, 742);
INSERT INTO `mob_skill_lists` VALUES ('Jug_Pugil', 756, 743);
INSERT INTO `mob_skill_lists` VALUES ('Jug_Pugil', 756, 744);

INSERT INTO `mob_skill_lists` VALUES ('Jug_Chapuli', 757, 745);
INSERT INTO `mob_skill_lists` VALUES ('Jug_Chapuli', 757, 746);

INSERT INTO `mob_skill_lists` VALUES ('Jug_Tulfaire', 758, 747);
INSERT INTO `mob_skill_lists` VALUES ('Jug_Tulfaire', 758, 748);
INSERT INTO `mob_skill_lists` VALUES ('Jug_Tulfaire', 758, 751);

INSERT INTO `mob_skill_lists` VALUES ('Jug_Raaz', 759, 749);
INSERT INTO `mob_skill_lists` VALUES ('Jug_Raaz', 759, 750);

INSERT INTO `mob_skill_lists` VALUES ('Jug_Snapweed', 760, 752);
INSERT INTO `mob_skill_lists` VALUES ('Jug_Snapweed', 760, 753);
INSERT INTO `mob_skill_lists` VALUES ('Jug_Snapweed', 760, 754);
INSERT INTO `mob_skill_lists` VALUES ('Jug_Snapweed', 760, 755);

INSERT INTO `mob_skill_lists` VALUES ('Jug_FlyHi', 761, 696);
INSERT INTO `mob_skill_lists` VALUES ('Jug_FlyHi', 761, 697);
INSERT INTO `mob_skill_lists` VALUES ('Jug_FlyHi', 761, 756);

INSERT INTO `mob_skill_lists` VALUES ('Jug_Acuex', 762, 757);
INSERT INTO `mob_skill_lists` VALUES ('Jug_Acuex', 762, 758);

INSERT INTO `mob_skill_lists` VALUES ('Jug_Colibri', 763, 759);

INSERT INTO `mob_skill_lists` VALUES ('Jug_Spider', 764, 760);
INSERT INTO `mob_skill_lists` VALUES ('Jug_Spider', 764, 761);
INSERT INTO `mob_skill_lists` VALUES ('Jug_Spider', 764, 762);

INSERT INTO `mob_skill_lists` VALUES ('Jug_Lynx', 765, 714);
INSERT INTO `mob_skill_lists` VALUES ('Jug_Lynx', 765, 715);
INSERT INTO `mob_skill_lists` VALUES ('Jug_Lynx', 765, 730);

INSERT INTO `mob_skill_lists` VALUES ('Jug_Lycopodium', 766, 659);
INSERT INTO `mob_skill_lists` VALUES ('Jug_Lycopodium', 766, 661);
INSERT INTO `mob_skill_lists` VALUES ('Jug_Lycopodium', 766, 662);
INSERT INTO `mob_skill_lists` VALUES ('Jug_Lycopodium', 766, 663);

INSERT INTO `mob_skill_lists` VALUES ('Lamina-Hyakinthos', 767, 2210);

INSERT INTO `mob_skill_lists` VALUES ('Corse_NM_staff',768,530);
INSERT INTO `mob_skill_lists` VALUES ('Corse_NM_staff',768,531);
INSERT INTO `mob_skill_lists` VALUES ('Corse_NM_staff',768,532);
INSERT INTO `mob_skill_lists` VALUES ('Corse_NM_staff',768,533);
INSERT INTO `mob_skill_lists` VALUES ('Corse_NM_staff',768,1326);
INSERT INTO `mob_skill_lists` VALUES ('Corse_NM_staff',768,1329);

-- List ID 769 unused, was duplicate of of what is now 207

INSERT INTO `mob_skill_lists` VALUES ('Hippomaritimus',770,449);
INSERT INTO `mob_skill_lists` VALUES ('Hippomaritimus',770,452);

INSERT INTO `mob_skill_lists` VALUES ('Rambukk',771,267);

INSERT INTO `mob_skill_lists` VALUES ('Koropkkur',772,302);

INSERT INTO `mob_skill_lists` VALUES ('Metal_Shears',773,448);

INSERT INTO `mob_skill_lists` VALUES ('Skirling_Liger',774,270);
INSERT INTO `mob_skill_lists` VALUES ('Skirling_Liger',774,273);

INSERT INTO `mob_skill_lists` VALUES ('Wake_Warder_Wanda',775,442);
INSERT INTO `mob_skill_lists` VALUES ('Wake_Warder_Wanda',775,445);

INSERT INTO `mob_skill_lists` VALUES ('Ashu_Talif_Captain',776,32); -- Fast Blade (assumed)
INSERT INTO `mob_skill_lists` VALUES ('Ashu_Talif_Captain',776,33); -- Burning Blade (assumed)
INSERT INTO `mob_skill_lists` VALUES ('Ashu_Talif_Captain',776,36); -- Shining Blade (assumed)
INSERT INTO `mob_skill_lists` VALUES ('Ashu_Talif_Captain',776,37); -- Seraph Blade (seen in video: https://youtu.be/kw_lhwEGSYs?t=5m35s)
INSERT INTO `mob_skill_lists` VALUES ('Ashu_Talif_Captain',776,38); -- Circle Blade (assumed)
INSERT INTO `mob_skill_lists` VALUES ('Ashu_Talif_Captain',776,34); -- Red Lotus Blade (seen in video: https://youtu.be/kw_lhwEGSYs?t=4m45s)
INSERT INTO `mob_skill_lists` VALUES ('Ashu_Talif_Captain',776,35); -- Flat Blade (seen in video: https://youtu.be/kw_lhwEGSYs?t=4m20s)
INSERT INTO `mob_skill_lists` VALUES ('Ashu_Talif_Captain',776,41); -- Swift Blade (seen in video: https://youtu.be/kw_lhwEGSYs?t=5m11s)
INSERT INTO `mob_skill_lists` VALUES ('Ashu_Talif_Captain',776,254); -- Vulcan Shot
-- Ashu Talif Crew use standard Fomor skills tied to their job.

-- Gessho v1 (Aht Urhgan Mission 15: The Black Coffin)
INSERT INTO `mob_skill_lists` VALUES ('Gessho_I',777,1936); -- Shibaraku - 500-2000 AoE damage and knockback, blockable by shadows
INSERT INTO `mob_skill_lists` VALUES ('Gessho_I',777,1998); -- Hane Fubuki - Feather Storm; ranged attack and Poison
INSERT INTO `mob_skill_lists` VALUES ('Gessho_I',777,1999); -- Hiden Sokyaku - Double Kick; knockback and Stun
INSERT INTO `mob_skill_lists` VALUES ('Gessho_I',777,2000); -- Shiko no Mitate - Parry; Defense Boost on self
INSERT INTO `mob_skill_lists` VALUES ('Gessho_I',777,2001); -- Happobarai - Sweep; 300-1200 AoE damage and Stun, blockable by shadows
INSERT INTO `mob_skill_lists` VALUES ('Gessho_I',777,2002); -- Rinpyotosha - Warcry effect

-- Gessho v2 (Aht Urhgan Mission 35: Legacy of the Lost)
INSERT INTO `mob_skill_lists` VALUES ('Gessho_II',778,1936); -- Shibaraku - 500-2000 AoE damage and knockback, blockable by shadows
INSERT INTO `mob_skill_lists` VALUES ('Gessho_II',778,1998); -- Hane Fubuki - Feather Storm; ranged attack and Poison
INSERT INTO `mob_skill_lists` VALUES ('Gessho_II',778,1999); -- Hiden Sokyaku - Double Kick; knockback and Stun
INSERT INTO `mob_skill_lists` VALUES ('Gessho_II',778,2000); -- Shiko no Mitate - Parry; Defense Boost on self
INSERT INTO `mob_skill_lists` VALUES ('Gessho_II',778,2001); -- Happobarai - Sweep; 300-1200 AoE damage and Stun, blockable by shadows
INSERT INTO `mob_skill_lists` VALUES ('Gessho_II',778,2002); -- Rinpyotosha - Warcry effect
-- INSERT INTO `mob_skill_lists` VALUES ('Gessho_II',778,2269) -- Kamaitachi (Below 50%): AoE physical damage + major knockback and dispel all. Dispel effect can be avoided by shield blocks and utsusemi.
-- INSERT INTO `mob_skill_lists` VALUES ('Gessho_II',778,3276) -- Kagedourou (Above 50%): Summons multiple clones.
-- Clones will depop once sufficient damage is done to Gessho. Clones themselves can be defeated as well.
-- INSERT INTO `mob_skill_lists` VALUES ('Gessho_II',778,3277) -- Karakuridourou (Above 50%): Summons multiple clones.
-- INSERT INTO `mob_skill_lists` VALUES ('Gessho_II',778,3278) -- Tsujikaze (Below 50%): AoE magical damage + silence, defense down, and magic defense down. ~14.9' range.

INSERT INTO `mob_skill_lists` VALUES ('Khimaira_13',779,2022); -- Tenebrous Mist: TP is reset to 0.
INSERT INTO `mob_skill_lists` VALUES ('Khimaira_13',779,2023); -- Thunderstrike: AoE DMG + Stun. Removes Utsusemi.
INSERT INTO `mob_skill_lists` VALUES ('Khimaira_13',779,2024); -- Tourbillion: AoE DMG + Knockback. Removes Utsusemi.
INSERT INTO `mob_skill_lists` VALUES ('Khimaira_13',779,2025); -- Dreadstorm: AoE DMG + terrorize. Removes Utsusemi.

INSERT INTO `mob_skill_lists` VALUES ('Lancelord_Gaheel_Ja',780,2094); -- Flame Angon - AoE fire damage (50-100)
INSERT INTO `mob_skill_lists` VALUES ('Lancelord_Gaheel_Ja',780,2098); -- Blazing Angon - AoE fire damage (150-300)
INSERT INTO `mob_skill_lists` VALUES ('Lancelord_Gaheel_Ja',780,2099); -- Batterhorn - 2-hit frontal AOE, absorbed by Utsusemi.
INSERT INTO `mob_skill_lists` VALUES ('Lancelord_Gaheel_Ja',780,2100); -- Clobber - Targeted AoE physical damage
INSERT INTO `mob_skill_lists` VALUES ('Lancelord_Gaheel_Ja',780,2103); -- Granite Skin - Parry/Guard skill increase, cannot be dispelled

INSERT INTO `mob_skill_lists` VALUES ('Naja_Salaheem',781,165); -- Skullbreaker (Mission version uses skull
INSERT INTO `mob_skill_lists` VALUES ('Naja_Salaheem',781,168); -- Hexa Strike
INSERT INTO `mob_skill_lists` VALUES ('Naja_Salaheem',781,169); -- Black Halo
-- INSERT INTO `mob_skill_lists` VALUES ('Trust_NajaSalaheem',?,2140); -- Peacebreaker
-- INSERT INTO `mob_skill_lists` VALUES ('Trust_NajaSalaheem',?,168); -- Hexa Strike
-- INSERT INTO `mob_skill_lists` VALUES ('Trust_NajaSalaheem',?,169); -- Black Halo
-- Confirmed on retail, each version of her uses a different "breaker" ws.
-- INSERT INTO `mob_skill_lists` VALUES ('UnityLeader_NajaSalaheem',?,3503); -- Justicebreaker
-- INSERT INTO `mob_skill_lists` VALUES ('UnityLeader_NajaSalaheem',?,168); -- Hexa Strike
-- INSERT INTO `mob_skill_lists` VALUES ('UnityLeader_NajaSalaheem',?,169); -- Black Halo

INSERT INTO `mob_skill_lists` VALUES ('Amnaf_blu',782,38); -- Circle Blade
-- Flayer version of Amnaf uses standard soulflayer skills.

-- While I never once saw any other WS from Raubahn, he may have others.
INSERT INTO `mob_skill_lists` VALUES ('Raubahn',783,37); -- Seraph Blade
INSERT INTO `mob_skill_lists` VALUES ('Raubahn',783,38); -- Circle Blade

-- Razfahd uses only Perfect Defense, which is forced by mobscript at 50% HP so he needs no list.
INSERT INTO `mob_skill_lists` VALUES ('Alexander',784,2141); -- Radiant Sacrament  "Offer thy worship..."
INSERT INTO `mob_skill_lists` VALUES ('Alexander',784,2142); -- Mega Holy          "My radiance...shall guide thee..."
INSERT INTO `mob_skill_lists` VALUES ('Alexander',784,2144); -- Divine Spear       "My divine flames...shall melt thy flesh...sear thy bones...unshackle thy soul..."
INSERT INTO `mob_skill_lists` VALUES ('Alexander',784,2145); -- Gospel of the Lost "Bask in my Glory"
INSERT INTO `mob_skill_lists` VALUES ('Alexander',784,2146); -- Void of Repentance "Repent thy irreverence..."
-- Divine Judgement (2147) is forced once by mobscript at 50% HP.
-- Per wiki, Alexander may use Perfect Defense (2143) as a regular skill at 10%
-- From info on both wiki's, I am assuming this is also the case for Divine Judgement.
INSERT INTO `mob_skill_lists` VALUES ('Alexander_LowHP',785,2141); -- Radiant Sacrament  "Offer thy worship..."
INSERT INTO `mob_skill_lists` VALUES ('Alexander_LowHP',785,2142); -- Mega Holy          "My radiance...shall guide thee..."
INSERT INTO `mob_skill_lists` VALUES ('Alexander_LowHP',785,2143); -- Perfect Defense    "Cease thy struggles..."
INSERT INTO `mob_skill_lists` VALUES ('Alexander_LowHP',785,2144); -- Divine Spear       "My divine flames...shall melt thy flesh...sear thy bones...unshackle thy soul..."
INSERT INTO `mob_skill_lists` VALUES ('Alexander_LowHP',785,2145); -- Gospel of the Lost "Bask in my Glory"
INSERT INTO `mob_skill_lists` VALUES ('Alexander_LowHP',785,2146); -- Void of Repentance "Repent thy irreverence..."
INSERT INTO `mob_skill_lists` VALUES ('Alexander_LowHP',785,2147); -- Divine Judgement   "Accept thy destruction..."

INSERT INTO `mob_skill_lists` VALUES ('Alkonost',786,576); -- back heel
-- INSERT INTO `mob_skill_lists` VALUES ('Alkonost',786,579); -- choke breath
INSERT INTO `mob_skill_lists` VALUES ('Alkonost',786,578); -- nihlity song
-- INSERT INTO `mob_skill_lists` VALUES ('Alkonost',786,580); -- fantod
INSERT INTO `mob_skill_lists` VALUES ('Alkonost',786,1330); -- hoof volley
INSERT INTO `mob_skill_lists` VALUES ('Alkonost',786,2828); -- jettatura

INSERT INTO `mob_skill_lists` VALUES ('Ashtaerh_the_Gallvexed',788,1963); -- mind blast
-- INSERT INTO `mob_skill_lists` VALUES ('Ashtaerh_the_Gallvexed',788,1964); -- immortal mind
-- INSERT INTO `mob_skill_lists` VALUES ('Ashtaerh_the_Gallvexed',788,1965); -- immortal shield
INSERT INTO `mob_skill_lists` VALUES ('Ashtaerh_the_Gallvexed',788,1966); -- mind purge
INSERT INTO `mob_skill_lists` VALUES ('Ashtaerh_the_Gallvexed',788,1967); -- tribulation
INSERT INTO `mob_skill_lists` VALUES ('Ashtaerh_the_Gallvexed',788,1968); -- immortal anathema
-- INSERT INTO `mob_skill_lists` VALUES ('Ashtaerh_the_Gallvexed',788,1969); -- reprobation

INSERT INTO `mob_skill_lists` VALUES ('Bakka',789,1711); -- frentic rip
INSERT INTO `mob_skill_lists` VALUES ('Bakka',789,2003); -- grating tantra
INSERT INTO `mob_skill_lists` VALUES ('Bakka',789,2004); -- stifling tantra

INSERT INTO `mob_skill_lists` VALUES ('Balaur_Pre_50',790,819); -- blizzard breath
INSERT INTO `mob_skill_lists` VALUES ('Balaur_Pre_50',790,820); -- thunder breath

INSERT INTO `mob_skill_lists` VALUES ('Balaur_Post_50',791,819); -- blizzard breath -- chance of ice spikes effect
INSERT INTO `mob_skill_lists` VALUES ('Balaur_Post_50',791,820); -- thunder breath -- chance of shock spikes effect
INSERT INTO `mob_skill_lists` VALUES ('Balaur_Post_50',791,821); -- radiant breath
INSERT INTO `mob_skill_lists` VALUES ('Balaur_Post_50',791,822); -- chaos breath -- chance of dread spikes effect
-- INSERT INTO `mob_skill_lists` VALUES ('Balaur_Post_50',791,2222); -- hurricane breath

INSERT INTO `mob_skill_lists` VALUES ('Bloodeye_Vileberry',792,783); -- Words_of_Bane
INSERT INTO `mob_skill_lists` VALUES ('Bloodeye_Vileberry',792,784); -- Sigh
INSERT INTO `mob_skill_lists` VALUES ('Bloodeye_Vileberry',792,785); -- Light_of_Penance
INSERT INTO `mob_skill_lists` VALUES ('Bloodeye_Vileberry',792,786); -- Lateral_Slash
INSERT INTO `mob_skill_lists` VALUES ('Bloodeye_Vileberry',792,787); -- Vertical_Slash
INSERT INTO `mob_skill_lists` VALUES ('Bloodeye_Vileberry',792,788); -- Throat_Stab
INSERT INTO `mob_skill_lists` VALUES ('Bloodeye_Vileberry',792,920); -- Everyones_Grudge
INSERT INTO `mob_skill_lists` VALUES ('Bloodeye_Vileberry',792,921); -- Everyones_Rancor
INSERT INTO `mob_skill_lists` VALUES ('Bloodeye_Vileberry',792,2393); -- ritual bind

INSERT INTO `mob_skill_lists` VALUES ('Bloodguzzler',793,415); -- acid mist

INSERT INTO `mob_skill_lists` VALUES ('Bombadeel',794,581); -- blow
INSERT INTO `mob_skill_lists` VALUES ('Bombadeel',794,583); -- beatdown
INSERT INTO `mob_skill_lists` VALUES ('Bombadeel',794,584); -- uppercut

INSERT INTO `mob_skill_lists` VALUES ('Clingy_Clare',795,317); -- vampiric lash
INSERT INTO `mob_skill_lists` VALUES ('Clingy_Clare',795,319); -- bad breath
INSERT INTO `mob_skill_lists` VALUES ('Clingy_Clare',795,320); -- sweet breath

INSERT INTO `mob_skill_lists` VALUES ('Eccentric_Eve',796,726); -- drain whip 
INSERT INTO `mob_skill_lists` VALUES ('Eccentric_Eve',796,319); -- bad breath
INSERT INTO `mob_skill_lists` VALUES ('Eccentric_Eve',796,2575); -- tainting breath
INSERT INTO `mob_skill_lists` VALUES ('Eccentric_Eve',796,2574); -- thousand spears
INSERT INTO `mob_skill_lists` VALUES ('Eccentric_Eve',796,1332); -- extremely bad breath 

INSERT INTO `mob_skill_lists` VALUES ('Fear_Gorta',797,220); -- curse
INSERT INTO `mob_skill_lists` VALUES ('Fear_Gorta',797,1339); -- bane
INSERT INTO `mob_skill_lists` VALUES ('Fear_Gorta',797,1794); -- perdition

INSERT INTO `mob_skill_lists` VALUES ('Fistule',798,2514); -- cytokinesis -- spawns 2 pulsules unless previous Pustules have been left alive at 1/6th of fistules HP (83%, 66%, 49%, 33%, 16%), regardless of TP.
INSERT INTO `mob_skill_lists` VALUES ('Fistule',798,2550); -- dissolve -- When Guimauve or Bloodguzzler is brought into range, Fistule uses Dissolve and the lesser NM will be defeated making fistule targetable.
INSERT INTO `mob_skill_lists` VALUES ('Fistule',798,2551); -- mucus spread
INSERT INTO `mob_skill_lists` VALUES ('Fistule',798,2552); -- epoxy spread

INSERT INTO `mob_skill_lists` VALUES ('Gangly_Gean',799,328); -- drill branch
INSERT INTO `mob_skill_lists` VALUES ('Gangly_Gean',799,332); -- entangle -- adds endrain effect when used

INSERT INTO `mob_skill_lists` VALUES ('Hexenpilz',800,314); -- silence gas
INSERT INTO `mob_skill_lists` VALUES ('Hexenpilz',800,315); -- dark spore

INSERT INTO `mob_skill_lists` VALUES ('Keratyrannos',801,2099); -- batterhorn
INSERT INTO `mob_skill_lists` VALUES ('Keratyrannos',801,2100); -- clobber
INSERT INTO `mob_skill_lists` VALUES ('Keratyrannos',801,2102); -- boiling blood
INSERT INTO `mob_skill_lists` VALUES ('Keratyrannos',801,2104); -- crippling slam

INSERT INTO `mob_skill_lists` VALUES ('Khalamari',802,1347); -- dual strike
INSERT INTO `mob_skill_lists` VALUES ('Khalamari',802,1349); -- mantle pierce
INSERT INTO `mob_skill_lists` VALUES ('Khalamari',802,1348); -- siphon discharge
INSERT INTO `mob_skill_lists` VALUES ('Khalamari',802,1350); -- ink cloud

INSERT INTO `mob_skill_lists` VALUES ('Kukulkan',803,2152); -- aqua fortis
INSERT INTO `mob_skill_lists` VALUES ('Kukulkan',803,2153); -- regurgitation
INSERT INTO `mob_skill_lists` VALUES ('Kukulkan',803,2154); -- delta thrust
INSERT INTO `mob_skill_lists` VALUES ('Kukulkan',803,2155); -- torpefying charge
INSERT INTO `mob_skill_lists` VALUES ('Kukulkan',803,2156); -- grim glower
INSERT INTO `mob_skill_lists` VALUES ('Kukulkan',803,2157); -- calcifying mist
INSERT INTO `mob_skill_lists` VALUES ('Kukulkan',803,2392); -- oppressive gaze -- augments additional effect poison 100 hp/tic while under effect

INSERT INTO `mob_skill_lists` VALUES ('Lentor',804,2185); -- Corrosive Ooze
INSERT INTO `mob_skill_lists` VALUES ('Lentor',804,2186); -- Mucilaginous Ooze -- (60 seconds of encumbrance)

INSERT INTO `mob_skill_lists` VALUES ('Raskovnik',805,2164); -- Viscid Emission
-- INSERT INTO `mob_skill_lists` VALUES ('Raskovnik',805,2167); -- Bloody Caress
INSERT INTO `mob_skill_lists` VALUES ('Raskovnik',805,2169); -- Soothing Aroma (only after down to 50% hp)

INSERT INTO `mob_skill_lists` VALUES ('Kirtimukha',806,2163); -- Seedspray
INSERT INTO `mob_skill_lists` VALUES ('Kirtimukha',806,2164); -- Viscid Emission
INSERT INTO `mob_skill_lists` VALUES ('Kirtimukha',806,2165); -- Rotten Stench
INSERT INTO `mob_skill_lists` VALUES ('Kirtimukha',806,2166); -- Floral Bouquet
-- INSERT INTO `mob_skill_lists` VALUES ('Kirtimukha',806,2167); -- Bloody Caress
INSERT INTO `mob_skill_lists` VALUES ('Kirtimukha',806,2169); -- Soothing Aroma

INSERT INTO `mob_skill_lists` VALUES ('Turul',807,2427); -- tail lash
INSERT INTO `mob_skill_lists` VALUES ('Turul',807,2428); -- bloody beak
INSERT INTO `mob_skill_lists` VALUES ('Turul',807,2429); -- feral peck
INSERT INTO `mob_skill_lists` VALUES ('Turul',807,2430); -- warped wail
INSERT INTO `mob_skill_lists` VALUES ('Turul',807,2431); -- reaving wind
INSERT INTO `mob_skill_lists` VALUES ('Turul',807,2432); -- storm wing
INSERT INTO `mob_skill_lists` VALUES ('Turul',807,2433); -- calamitous wind

INSERT INTO `mob_skill_lists` VALUES ('Akash',808,907); -- poison nails
INSERT INTO `mob_skill_lists` VALUES ('Akash',808,908); -- shining ruby
INSERT INTO `mob_skill_lists` VALUES ('Akash',808,909); -- glittering ruby
INSERT INTO `mob_skill_lists` VALUES ('Akash',808,910); -- meteorite

INSERT INTO `mob_skill_lists` VALUES ('Adamastor',809,664); -- impact roar
INSERT INTO `mob_skill_lists` VALUES ('Adamastor',809,665); -- grand slam
INSERT INTO `mob_skill_lists` VALUES ('Adamastor',809,666); -- power attack

INSERT INTO `mob_skill_lists` VALUES ('Baba_Yaga',810,2193); -- zephyr arrow
INSERT INTO `mob_skill_lists` VALUES ('Baba_Yaga',810,2194); -- lethe arrows

INSERT INTO `mob_skill_lists` VALUES ('Briareus',811,666); -- power attack
INSERT INTO `mob_skill_lists` VALUES ('Briareus',811,1636); -- trebuchet
-- INSERT INTO `mob_skill_lists` VALUES ('Briareus',811,2253); -- Meikyo Shisui
INSERT INTO `mob_skill_lists` VALUES ('Briareus',811,2576); -- mercurial strike
INSERT INTO `mob_skill_lists` VALUES ('Briareus',811,2578); -- colossal slam

INSERT INTO `mob_skill_lists` VALUES ('Carabosse',812,2193); -- zephyr arrow
INSERT INTO `mob_skill_lists` VALUES ('Carabosse',812,2194); -- lethe arrows

INSERT INTO `mob_skill_lists` VALUES ('Carabosse_Post_Benediction',813,2193); -- zephyr arrow  -- group 813 used only after benediction
INSERT INTO `mob_skill_lists` VALUES ('Carabosse_Post_Benediction',813,2194); -- lethe arrows
INSERT INTO `mob_skill_lists` VALUES ('Carabosse_Post_Benediction',813,2195); -- spring breeze 
INSERT INTO `mob_skill_lists` VALUES ('Carabosse_Post_Benediction',813,2196); -- summer breeze
INSERT INTO `mob_skill_lists` VALUES ('Carabosse_Post_Benediction',813,2197); -- autumn breeze
INSERT INTO `mob_skill_lists` VALUES ('Carabosse_Post_Benediction',813,2198); -- winter breeze

INSERT INTO `mob_skill_lists` VALUES ('Chasmic_Hornet',814,335); -- pollen
-- INSERT INTO `mob_skill_lists` VALUES ('Chasmic_Hornet',814,1847); -- frenzy pollen
-- INSERT INTO `mob_skill_lists` VALUES ('Chasmic_Hornet',814,2608); -- terminal sting

INSERT INTO `mob_skill_lists` VALUES ('Dozing_Dorian',815,262); -- sheep charge
INSERT INTO `mob_skill_lists` VALUES ('Dozing_Dorian',815,265); -- rage
INSERT INTO `mob_skill_lists` VALUES ('Dozing_Dorian',815,1837); -- feeble bleat

INSERT INTO `mob_skill_lists` VALUES ('Grandgousier',816,658); -- catapult
INSERT INTO `mob_skill_lists` VALUES ('Grandgousier',816,662); -- lightning roar
INSERT INTO `mob_skill_lists` VALUES ('Grandgousier',816,1636); -- trebuchet

INSERT INTO `mob_skill_lists` VALUES ('Hadhayosh',817,628); -- wild horn
INSERT INTO `mob_skill_lists` VALUES ('Hadhayosh',817,629); -- thunderbolt
INSERT INTO `mob_skill_lists` VALUES ('Hadhayosh',817,632); -- flame armor
INSERT INTO `mob_skill_lists` VALUES ('Hadhayosh',817,633); -- howl
-- INSERT INTO `mob_skill_lists` VALUES ('Hadhayosh',817,2390); -- accursed armor
INSERT INTO `mob_skill_lists` VALUES ('Hadhayosh',817,2391); -- amnesic blast
INSERT INTO `mob_skill_lists` VALUES ('Hadhayosh',817,2586); -- ecliptic meteor
-- NOTE: "Meteor" is spell not skill (verified via youtube video) and is cast at 20% and 5% (via script, not spell-List)

INSERT INTO `mob_skill_lists` VALUES ('Keesha_Poppo',818,290); -- spinning claw
INSERT INTO `mob_skill_lists` VALUES ('Keesha_Poppo',818,291); -- claw storm
INSERT INTO `mob_skill_lists` VALUES ('Keesha_Poppo',818,295); -- magic fruit
-- INSERT INTO `mob_skill_lists` VALUES ('Keesha_Poppo',818,2610); -- vacant gaze

INSERT INTO `mob_skill_lists` VALUES ('Lugarhoo',819,2170); -- fevered pitch
INSERT INTO `mob_skill_lists` VALUES ('Lugarhoo',819,2171); -- call of the moon

INSERT INTO `mob_skill_lists` VALUES ('Mangy-tailed_Marvin',820,259); -- whirl claws
INSERT INTO `mob_skill_lists` VALUES ('Mangy-tailed_Marvin',820,257); -- foot kick
INSERT INTO `mob_skill_lists` VALUES ('Mangy-tailed_Marvin',820,323); -- wild carrot

INSERT INTO `mob_skill_lists` VALUES ('Megamaw_Mikey',821,424); -- full-force blow

INSERT INTO `mob_skill_lists` VALUES ('Megantereon',822,270); -- roar
-- INSERT INTO `mob_skill_lists` VALUES ('Megantereon',822,2207); -- Disorienting_Waul

INSERT INTO `mob_skill_lists` VALUES ('Nguruvilu',823,1720); -- Wind_Shear
INSERT INTO `mob_skill_lists` VALUES ('Nguruvilu',823,1721); -- Obfuscate
INSERT INTO `mob_skill_lists` VALUES ('Nguruvilu',823,1722); -- Zephyr_Mantle
INSERT INTO `mob_skill_lists` VALUES ('Nguruvilu',823,1723); -- Ill_Wind

INSERT INTO `mob_skill_lists` VALUES ('Ovni',824,1370); -- vitriolic barrage
INSERT INTO `mob_skill_lists` VALUES ('Ovni',824,1371); -- primal drill
INSERT INTO `mob_skill_lists` VALUES ('Ovni',824,1372); -- concussive oscillation
INSERT INTO `mob_skill_lists` VALUES ('Ovni',824,1373); -- ion shower
-- INSERT INTO `mob_skill_lists` VALUES ('Ovni',824,1374); -- torrential torment
INSERT INTO `mob_skill_lists` VALUES ('Ovni',824,1375); -- asthenic fog
-- INSERT INTO `mob_skill_lists` VALUES ('Ovni',824,1377); -- flourescence

INSERT INTO `mob_skill_lists` VALUES ('Pantagruel',825,663); -- ice roar
INSERT INTO `mob_skill_lists` VALUES ('Pantagruel',825,2367); -- moribund hack

INSERT INTO `mob_skill_lists` VALUES ('Piasa',826,1445); -- damnation dive

-- INSERT INTO `mob_skill_lists` VALUES ('Poroggo_Dom_Juan',827,1957); -- frog song
INSERT INTO `mob_skill_lists` VALUES ('Poroggo_Dom_Juan',827,1959); -- water bomb

INSERT INTO `mob_skill_lists` VALUES ('Toppling_Tuber',828,308); -- frog kick
INSERT INTO `mob_skill_lists` VALUES ('Toppling_Tuber',828,310); -- queazyshroom
INSERT INTO `mob_skill_lists` VALUES ('Toppling_Tuber',828,311); -- numbshroom
-- INSERT INTO `mob_skill_lists` VALUES ('Toppling_Tuber',828,2607); -- agaricus

INSERT INTO `mob_skill_lists` VALUES ('Trudging_Thomas',829,266); -- ram charge
-- INSERT INTO `mob_skill_lists` VALUES ('Trudging_Thomas',829,0); -- Doom Bleat missing from mob_skills.sql in DSP -- Doom Bleat which is roughly 50% HP down. HP down effect can be erased

INSERT INTO `mob_skill_lists` VALUES ('Abas',830,515); -- toxic spit

INSERT INTO `mob_skill_lists` VALUES ('Adze',831,2158); -- insipid nip
INSERT INTO `mob_skill_lists` VALUES ('Adze',831,2159); -- pandemic nip
INSERT INTO `mob_skill_lists` VALUES ('Adze',831,2160); -- bombilation
INSERT INTO `mob_skill_lists` VALUES ('Adze',831,2161); -- cimicine discharge
INSERT INTO `mob_skill_lists` VALUES ('Adze',831,2162); -- emetic discharge

INSERT INTO `mob_skill_lists` VALUES ('Alectryon',832,406); -- hammer beak
INSERT INTO `mob_skill_lists` VALUES ('Alectryon',832,407); -- poison pick
INSERT INTO `mob_skill_lists` VALUES ('Alectryon',832,408); -- Sound_Vacuum
INSERT INTO `mob_skill_lists` VALUES ('Alectryon',832,410); -- sound blast
INSERT INTO `mob_skill_lists` VALUES ('Alectryon',832,411); -- baleful gaze
-- INSERT INTO `mob_skill_lists` VALUES ('Alectryon',832,1334); -- contamination

INSERT INTO `mob_skill_lists` VALUES ('Bhumi',833,852); -- megalith throw
INSERT INTO `mob_skill_lists` VALUES ('Bhumi',833,853); -- earthen ward
INSERT INTO `mob_skill_lists` VALUES ('Bhumi',833,854); -- stone iv
INSERT INTO `mob_skill_lists` VALUES ('Bhumi',833,855); -- mountain buster

INSERT INTO `mob_skill_lists` VALUES ('NM_Corpselights',834,2511); -- corpse breath

INSERT INTO `mob_skill_lists` VALUES ('Chloris',835,306); -- scream
INSERT INTO `mob_skill_lists` VALUES ('Chloris',835,2210); -- petal pirouette
INSERT INTO `mob_skill_lists` VALUES ('Chloris',835,2387); -- fatal scream
-- INSERT INTO `mob_skill_lists` VALUES ('Chloris',835,2579); -- phaeosynthesis

INSERT INTO `mob_skill_lists` VALUES ('Chukwa',836,806); -- tortoise stomp

INSERT INTO `mob_skill_lists` VALUES ('Cuelebre',837,1303); -- ocher blast
INSERT INTO `mob_skill_lists` VALUES ('Cuelebre',837,1304); -- bai wing

INSERT INTO `mob_skill_lists` VALUES ('Gancanagh',838,2210); -- petal pirouette
-- INSERT INTO `mob_skill_lists` VALUES ('Gancanagh',838,2599); -- tepal twist
-- INSERT INTO `mob_skill_lists` VALUES ('Gancanagh',838,2600); -- bloom fouette
-- INSERT INTO `mob_skill_lists` VALUES ('Gancanagh',838,2601); -- petalback spin

INSERT INTO `mob_skill_lists` VALUES ('Glavoid',839,2187); -- dustvoid
INSERT INTO `mob_skill_lists` VALUES ('Glavoid',839,2188); -- slaverous gale
INSERT INTO `mob_skill_lists` VALUES ('Glavoid',839,2189); -- aeolian void
INSERT INTO `mob_skill_lists` VALUES ('Glavoid',839,2190); -- extreme purgation
INSERT INTO `mob_skill_lists` VALUES ('Glavoid',839,2191); -- desiccation
-- INSERT INTO `mob_skill_lists` VALUES ('Glavoid',839,2605); -- disgorge

INSERT INTO `mob_skill_lists` VALUES ('Hedetet',840,353); -- death scissors 
INSERT INTO `mob_skill_lists` VALUES ('Hedetet',840,2221); -- hell scissors

INSERT INTO `mob_skill_lists` VALUES ('Iratham',841,2566); -- diabolic claw
INSERT INTO `mob_skill_lists` VALUES ('Iratham',841,2568); -- deathly diminuendo
INSERT INTO `mob_skill_lists` VALUES ('Iratham',841,2569); -- hellish crescendo
INSERT INTO `mob_skill_lists` VALUES ('Iratham',841,2570); -- afflicting gaze
INSERT INTO `mob_skill_lists` VALUES ('Iratham',841,2571); -- stygian sphere
INSERT INTO `mob_skill_lists` VALUES ('Iratham',841,2572); -- malign invocation
INSERT INTO `mob_skill_lists` VALUES ('Iratham',841,2573); -- shadow wreck

INSERT INTO `mob_skill_lists` VALUES ('Lachrymater',842,1217); -- empty cutter
INSERT INTO `mob_skill_lists` VALUES ('Lachrymater',842,1218); -- vacuous osculation
INSERT INTO `mob_skill_lists` VALUES ('Lachrymater',842,1219); -- hexegon belt
INSERT INTO `mob_skill_lists` VALUES ('Lachrymater',842,1220); -- auroral drape
INSERT INTO `mob_skill_lists` VALUES ('Lachrymater',842,1228); -- memory of the dark

-- INSERT INTO `mob_skill_lists` VALUES ('Lacovie',843,1047); -- tortise song **modified removes 3 buffs**
INSERT INTO `mob_skill_lists` VALUES ('Lacovie',843,2585); -- tetsudo tremor

INSERT INTO `mob_skill_lists` VALUES ('Mictlantecuhtli',844,530); -- memento mori
INSERT INTO `mob_skill_lists` VALUES ('Mictlantecuhtli',844,531); -- silence seal
INSERT INTO `mob_skill_lists` VALUES ('Mictlantecuhtli',844,532); -- envoutement
INSERT INTO `mob_skill_lists` VALUES ('Mictlantecuhtli',844,533); -- danse macabre
INSERT INTO `mob_skill_lists` VALUES ('Mictlantecuhtli',844,1326); -- final retrobution

INSERT INTO `mob_skill_lists` VALUES ('Minhocao',845,2188); -- slaverous gale
INSERT INTO `mob_skill_lists` VALUES ('Minhocao',845,2189); -- aeolian void
INSERT INTO `mob_skill_lists` VALUES ('Minhocao',845,2190); -- extreme purgation
INSERT INTO `mob_skill_lists` VALUES ('Minhocao',845,2191); -- desiccation
INSERT INTO `mob_skill_lists` VALUES ('Minhocao',845,2604); -- gorge
INSERT INTO `mob_skill_lists` VALUES ('Minhocao',845,2605); -- disgorge

INSERT INTO `mob_skill_lists` VALUES ('Muscaliet',846,800); -- heat breath

INSERT INTO `mob_skill_lists` VALUES ('Myrmecoleon',847,2516); -- gravitic horn

INSERT INTO `mob_skill_lists` VALUES ('Ophanim',848,437); -- death ray
INSERT INTO `mob_skill_lists` VALUES ('Ophanim',848,438); -- hex eye
-- INSERT INTO `mob_skill_lists` VALUES ('Ophanim',848,439); -- petro gaze
INSERT INTO `mob_skill_lists` VALUES ('Ophanim',848,440); -- cartharsis

INSERT INTO `mob_skill_lists` VALUES ('Tefenet',849,652); -- blaster
INSERT INTO `mob_skill_lists` VALUES ('Tefenet',849,653); -- chaotic eye
-- INSERT INTO `mob_skill_lists` VALUES ('Tefenet',849,2209); -- blink of peril
-- INSERT INTO `mob_skill_lists` VALUES ('Tefenet',849,2602); -- mortal blast

-- INSERT INTO `mob_skill_lists` VALUES ('Treble_Noctules',850,1157); -- slipstream
-- INSERT INTO `mob_skill_lists` VALUES ('Treble_Noctules',850,1341); -- knife edge circle
-- INSERT INTO `mob_skill_lists` VALUES ('Treble_Noctules',850,1342); -- train fall
INSERT INTO `mob_skill_lists` VALUES ('Treble_Noctules',850,395); -- jet stream

INSERT INTO `mob_skill_lists` VALUES ('Vetehinen',851,2564); -- blazing bound
INSERT INTO `mob_skill_lists` VALUES ('Vetehinen',851,2565); -- molting burst

INSERT INTO `mob_skill_lists` VALUES ('Halimede',852,2562); -- acrid stream
INSERT INTO `mob_skill_lists` VALUES ('Halimede',852,2563); -- rime spray

-- INSERT INTO `mob_skill_lists` VALUES ('Siranpa-kamuy',853,1026); -- Arbor Storm

INSERT INTO `mob_skill_lists` VALUES ('Manananggal',854,1778); -- spinal cleave
INSERT INTO `mob_skill_lists` VALUES ('Manananggal',854,1779); -- mangle
INSERT INTO `mob_skill_lists` VALUES ('Manananggal',854,1782); -- animating wail
INSERT INTO `mob_skill_lists` VALUES ('Manananggal',854,1783); -- fortifying wail

INSERT INTO `mob_skill_lists` VALUES ('Aggressor_Antlion',855,275); -- sand blast
INSERT INTO `mob_skill_lists` VALUES ('Aggressor_Antlion',855,277); -- venom spray
INSERT INTO `mob_skill_lists` VALUES ('Aggressor_Antlion',855,279); -- mandibular bite
-- INSERT INTO `mob_skill_lists` VALUES ('Aggressor_Antlion',855,2517); -- quake blast

-- INSERT INTO `mob_skill_lists` VALUES ('Amun',856,439); -- Petro Gaze
INSERT INTO `mob_skill_lists` VALUES ('Amun',856,440); -- Catharsis

-- Berstuk
INSERT INTO `mob_skill_lists` VALUES ('Berstuk',857,2185); -- corrosive_ooze

-- The incinerate script needs adjustment.. Max HP of NM (30k) and regular mob (way less), and is breath dmg..
-- INSERT INTO `mob_skill_lists` VALUES ('Blazing_Eruca',858,1791); -- incinerate

INSERT INTO `mob_skill_lists` VALUES ('Drekavac',859,472); -- grave reel

INSERT INTO `mob_skill_lists` VALUES ('Gaizkin',860,490); -- undead mold
INSERT INTO `mob_skill_lists` VALUES ('Gaizkin',860,492); -- abyss blast

-- Gieremund uses skill list 142 or 143

INSERT INTO `mob_skill_lists` VALUES ('Granite_Borer',862,1816); -- vitrolic spray
INSERT INTO `mob_skill_lists` VALUES ('Granite_Borer',862,1817); -- thermal pulse
INSERT INTO `mob_skill_lists` VALUES ('Granite_Borer',862,1818); -- cannonball
INSERT INTO `mob_skill_lists` VALUES ('Granite_Borer',862,1819); -- heat barrier

INSERT INTO `mob_skill_lists` VALUES ('Ironclad_Cleaver',863,2619); -- Turbine_Cyclone
INSERT INTO `mob_skill_lists` VALUES ('Ironclad_Cleaver',863,2620); -- Seismic_Impact

INSERT INTO `mob_skill_lists` VALUES ('Itzpapalotl',864,1956); -- fire_break
INSERT INTO `mob_skill_lists` VALUES ('Itzpapalotl',864,1955); -- Exuviation
INSERT INTO `mob_skill_lists` VALUES ('Itzpapalotl',864,1952); -- Erratic_Flutter
INSERT INTO `mob_skill_lists` VALUES ('Itzpapalotl',864,1951); -- Magma_fan
INSERT INTO `mob_skill_lists` VALUES ('Itzpapalotl',864,1953); -- Proboscis

INSERT INTO `mob_skill_lists` VALUES ('Kampe_base/mode3',865,353); -- death scissors

INSERT INTO `mob_skill_lists` VALUES ('Kampe_mode1',866,348); -- numbing breath
INSERT INTO `mob_skill_lists` VALUES ('Kampe_mode1',866,349); -- cold breath

INSERT INTO `mob_skill_lists` VALUES ('Kampe_mode2',867,354); -- wild rage
INSERT INTO `mob_skill_lists` VALUES ('Kampe_mode2',867,355); -- earth pounder

INSERT INTO `mob_skill_lists` VALUES ('Kharon',868,484); -- black cloud
INSERT INTO `mob_skill_lists` VALUES ('Kharon',868,485); -- blood saber
INSERT INTO `mob_skill_lists` VALUES ('Kharon',868,2766); -- malediction

INSERT INTO `mob_skill_lists` VALUES ('Maahes',869,480); -- Petrifactive_Breath
INSERT INTO `mob_skill_lists` VALUES ('Maahes',869,652); -- blaster
INSERT INTO `mob_skill_lists` VALUES ('Maahes',869,653); -- chaotic eye
-- INSERT INTO `mob_skill_lists` VALUES ('Maahes',869,2209); -- blink of peril
-- INSERT INTO `mob_skill_lists` VALUES ('Maahes',869,2602); -- mortal blast
INSERT INTO `mob_skill_lists` VALUES ('Maahes',869,3416); -- charged whisker

INSERT INTO `mob_skill_lists` VALUES ('Mielikki',870,331); -- leafstorm
INSERT INTO `mob_skill_lists` VALUES ('Mielikki',870,332); -- entangle
-- INSERT INTO `mob_skill_lists` VALUES ('Mielikki',870,1026); -- arbor storm

INSERT INTO `mob_skill_lists` VALUES ('Nightshade',871,2210); -- Petal_Pirouette
-- INSERT INTO `mob_skill_lists` VALUES ('Nightshade',871,2601); -- Petalback_spin

INSERT INTO `mob_skill_lists` VALUES ('Pallid_Percy',872,426); -- sandspin
INSERT INTO `mob_skill_lists` VALUES ('Pallid_Percy',872,427); -- tremors
INSERT INTO `mob_skill_lists` VALUES ('Pallid_Percy',872,2645); -- mud stream

INSERT INTO `mob_skill_lists` VALUES ('Svarbhanu',873,646); -- heavy_stomp
INSERT INTO `mob_skill_lists` VALUES ('Svarbhanu',873,648); -- petrosong
INSERT INTO `mob_skill_lists` VALUES ('Svarbhanu',873,649); -- voidsong

INSERT INTO `mob_skill_lists` VALUES ('Smok',874,1279); -- tebbad wing
INSERT INTO `mob_skill_lists` VALUES ('Smok',874,1280); -- spike flail
INSERT INTO `mob_skill_lists` VALUES ('Smok',874,1281); -- firey breath
INSERT INTO `mob_skill_lists` VALUES ('Smok',874,1285); -- absolute terror
INSERT INTO `mob_skill_lists` VALUES ('Smok',874,1286); -- horrid roar

INSERT INTO `mob_skill_lists` VALUES ('Tejas_Pre50',875,842); -- burning strike
INSERT INTO `mob_skill_lists` VALUES ('Tejas_Pre50',875,845); -- fire_iv (bloodpact)
INSERT INTO `mob_skill_lists` VALUES ('Tejas_Pre50',875,846); -- flaming_crush
INSERT INTO `mob_skill_lists` VALUES ('Tejas_Pre50',875,847); -- meteor_strike
-- INSERT INTO `mob_skill_lists` VALUES ('Tejas_Pre50',875,0); -- crimson _howl not in dsp database at all

INSERT INTO `mob_skill_lists` VALUES ('Tejas_post50',876,842); -- burning strike
INSERT INTO `mob_skill_lists` VALUES ('Tejas_post50',876,845); -- fire_iv (bloodpact)
INSERT INTO `mob_skill_lists` VALUES ('Tejas_post50',876,846); -- flaming_crush
INSERT INTO `mob_skill_lists` VALUES ('Tejas_post50',876,847); -- meteor_strike
INSERT INTO `mob_skill_lists` VALUES ('Tejas_post50',876,913); -- inferno
-- INSERT INTO `mob_skill_lists` VALUES ('Tejas_Pre50',876,0); -- crimson _howl not in dsp database at all

INSERT INTO `mob_skill_lists` VALUES ('Titlacauan',877,530); -- Memento_Mori
INSERT INTO `mob_skill_lists` VALUES ('Titlacauan',877,531); -- Silence_Seal
INSERT INTO `mob_skill_lists` VALUES ('Titlacauan',877,533); -- danse macambre
INSERT INTO `mob_skill_lists` VALUES ('Titlacauan',877,1326); -- final retrobution
INSERT INTO `mob_skill_lists` VALUES ('Titlacauan',877,1329); -- gala mancabre
INSERT INTO `mob_skill_lists` VALUES ('Titlacauan',877,2638); -- hadal summons

INSERT INTO `mob_skill_lists` VALUES ('Ulhuadshi',878,2187); -- dustvoid
INSERT INTO `mob_skill_lists` VALUES ('Ulhuadshi',878,2188); -- slavernous_gale
INSERT INTO `mob_skill_lists` VALUES ('Ulhuadshi',878,2189); -- aeolian_void
INSERT INTO `mob_skill_lists` VALUES ('Ulhuadshi',878,2191); -- Desiccation
-- INSERT INTO `mob_skill_lists` VALUES ('Ulhuadshi',878,2641); -- psyche_suction

INSERT INTO `mob_skill_lists` VALUES ('Warbler',879,2158); -- Insepid_nip
INSERT INTO `mob_skill_lists` VALUES ('Warbler',879,2160); -- bombilation
INSERT INTO `mob_skill_lists` VALUES ('Warbler',879,2161); -- Cimicine_Discharge

INSERT INTO `mob_skill_lists` VALUES ('Wherwetrice',880,406); -- hammer_beak
INSERT INTO `mob_skill_lists` VALUES ('Wherwetrice',880,410); -- sound_vaccume
INSERT INTO `mob_skill_lists` VALUES ('Wherwetrice',880,411); -- baleful_gaze

INSERT INTO `mob_skill_lists` VALUES ('Whiro',881,516); -- geist_wall
INSERT INTO `mob_skill_lists` VALUES ('Whiro',881,517); -- numbing_noise
INSERT INTO `mob_skill_lists` VALUES ('Whiro',881,519); -- cyclotail

INSERT INTO `mob_skill_lists` VALUES ('Yaanei',882,2567); -- Stygian_cyclone
INSERT INTO `mob_skill_lists` VALUES ('Yaanei',882,2568); -- Deathly_diminuendo
INSERT INTO `mob_skill_lists` VALUES ('Yaanei',882,2569); -- Hellish_crescendo
INSERT INTO `mob_skill_lists` VALUES ('Yaanei',882,2571); -- Stygian_sphere
INSERT INTO `mob_skill_lists` VALUES ('Yaanei',882,2572); -- Malign_invocation
INSERT INTO `mob_skill_lists` VALUES ('Yaanei',882,2634); -- Interference
INSERT INTO `mob_skill_lists` VALUES ('Yaanei',882,2635); -- Dark_arrivisme
INSERT INTO `mob_skill_lists` VALUES ('Yaanei',882,2637); -- Besiegers_bane

INSERT INTO `mob_skill_lists` VALUES ('Abyssic_Cluster',883,570); -- Circle of Flames
INSERT INTO `mob_skill_lists` VALUES ('Abyssic_Cluster',883,568); -- Formation attack
INSERT INTO `mob_skill_lists` VALUES ('Abyssic_Cluster',883,569); -- refuling
-- INSERT INTO `mob_skill_lists` VALUES ('Abyssic_Cluster',883,571); -- self destruct

INSERT INTO `mob_skill_lists` VALUES ('Amhuluk',884,2431); -- reaving_wind
INSERT INTO `mob_skill_lists` VALUES ('Amhuluk',884,2432); -- storm_wing
INSERT INTO `mob_skill_lists` VALUES ('Amhuluk',884,2433); -- calamitouis_wind
INSERT INTO `mob_skill_lists` VALUES ('Amhuluk',884,2642); -- vermillion_wind

INSERT INTO `mob_skill_lists` VALUES ('Asanbosam',885,392); -- ultrasonics
INSERT INTO `mob_skill_lists` VALUES ('Asanbosam',885,394); -- blood_drain
INSERT INTO `mob_skill_lists` VALUES ('Asanbosam',885,1155); -- suibsonics
INSERT INTO `mob_skill_lists` VALUES ('Asanbosam',885,1156); -- marrow_drain

-- Athamas
-- uses skillid list 235

-- Avalerion
-- uses skillid list 72

INSERT INTO `mob_skill_lists` VALUES ('Cep-Kamuy',888,1695); -- seismec_tail
INSERT INTO `mob_skill_lists` VALUES ('Cep-Kamuy',888,1696); -- hypnic_lamp
INSERT INTO `mob_skill_lists` VALUES ('Cep-Kamuy',888,1698); -- leeching_current

INSERT INTO `mob_skill_lists` VALUES ('Cirein-croin_pre50',889,1693); -- gnash
INSERT INTO `mob_skill_lists` VALUES ('Cirein-croin_pre50',889,1694); -- vile_belch
INSERT INTO `mob_skill_lists` VALUES ('Cirein-croin_pre50',889,1695); -- sesmec_tail
INSERT INTO `mob_skill_lists` VALUES ('Cirein-croin_pre50',889,1696); -- hypnic_lamp
INSERT INTO `mob_skill_lists` VALUES ('Cirein-croin_pre50',889,1697); -- seaspray
-- INSERT INTO `mob_skill_lists` VALUES ('Cirein-croin_pre50',889,1978); -- abominable_belch
-- INSERT INTO `mob_skill_lists` VALUES ('Cirein-croin_pre50',889,2639); -- mayhem_lantern
INSERT INTO `mob_skill_lists` VALUES ('Cirein-croin_post50',890,1694); -- vile_belch
INSERT INTO `mob_skill_lists` VALUES ('Cirein-croin_post50',890,1695); -- sesmec_tail
INSERT INTO `mob_skill_lists` VALUES ('Cirein-croin_post50',890,1696); -- hypnic_lamp
INSERT INTO `mob_skill_lists` VALUES ('Cirein-croin_post50',890,1697); -- seaspray
-- INSERT INTO `mob_skill_lists` VALUES ('Cirein-croin_post50',890,1977); -- deathgnash
-- INSERT INTO `mob_skill_lists` VALUES ('Cirein-croin_post50',890,1978); -- abominable_belch
-- INSERT INTO `mob_skill_lists` VALUES ('Cirein-croin_post50',890,2639); -- mayhem_lantern

INSERT INTO `mob_skill_lists` VALUES ('Funereal_Apkallu',891,1713); -- Yawn
INSERT INTO `mob_skill_lists` VALUES ('Funereal_Apkallu',891,1714); -- Wing_Slap
INSERT INTO `mob_skill_lists` VALUES ('Funereal_Apkallu',891,1715); -- Beak_Lunge
INSERT INTO `mob_skill_lists` VALUES ('Funereal_Apkallu',891,1717); -- Wing_whirl

INSERT INTO `mob_skill_lists` VALUES ('Gukumatz',892,2152); -- aqua fortis
INSERT INTO `mob_skill_lists` VALUES ('Gukumatz',892,2153); -- regurgitation
INSERT INTO `mob_skill_lists` VALUES ('Gukumatz',892,2154); -- delta_thrust
INSERT INTO `mob_skill_lists` VALUES ('Gukumatz',892,2156); -- grim_glower

INSERT INTO `mob_skill_lists` VALUES ('Heqet',893,1959); -- water_bomb
INSERT INTO `mob_skill_lists` VALUES ('Heqet',893,1960); -- frog_cheer
-- INSERT INTO `mob_skill_lists` VALUES ('Heqet',893,1961); -- providence

INSERT INTO `mob_skill_lists` VALUES ('Ironclad_Observer',894,2626); -- Auger_Smash
INSERT INTO `mob_skill_lists` VALUES ('Ironclad_Observer',894,2627); -- Area_Bombardment

INSERT INTO `mob_skill_lists` VALUES ('Ironclad_Pulverizer',895,2619); -- Turbine_Cyclone
INSERT INTO `mob_skill_lists` VALUES ('Ironclad_Pulverizer',895,2620); -- Seismic_Impact
INSERT INTO `mob_skill_lists` VALUES ('Ironclad_Pulverizer',895,2621); -- Incinerator
INSERT INTO `mob_skill_lists` VALUES ('Ironclad_Pulverizer',895,2622); -- Arm_Cannon
INSERT INTO `mob_skill_lists` VALUES ('Ironclad_Pulverizer',895,2623); -- Ballistic_Kick
INSERT INTO `mob_skill_lists` VALUES ('Ironclad_Pulverizer',895,2624); -- Scapula_Beam
INSERT INTO `mob_skill_lists` VALUES ('Ironclad_Pulverizer',895,2625); -- Eradicator
INSERT INTO `mob_skill_lists` VALUES ('Ironclad_Pulverizer',895,2626); -- Auger_Smash
INSERT INTO `mob_skill_lists` VALUES ('Ironclad_Pulverizer',895,2627); -- Area_Bombardment

INSERT INTO `mob_skill_lists` VALUES ('Ironclad_Severer',896,2623); -- Ballistic_Kick
INSERT INTO `mob_skill_lists` VALUES ('Ironclad_Severer',896,2624); -- Scapula_Beam

INSERT INTO `mob_skill_lists` VALUES ('Jala',897,863); -- water_iv
INSERT INTO `mob_skill_lists` VALUES ('Jala',897,864); -- spinning_dive
INSERT INTO `mob_skill_lists` VALUES ('Jala',897,865); -- grand_fall
INSERT INTO `mob_skill_lists` VALUES ('Jala',897,866); -- tidal_wave

-- Karkatakam
-- Uses Skillid set 372

INSERT INTO `mob_skill_lists` VALUES ('Kutharei',899,2571); -- Stygian_Sphere
INSERT INTO `mob_skill_lists` VALUES ('Kutharei',899,2572); -- Malign_Invocation
INSERT INTO `mob_skill_lists` VALUES ('Kutharei',899,2636); -- Banneret_Charge
INSERT INTO `mob_skill_lists` VALUES ('Kutharei',899,2566); -- Diabolic_Claw
INSERT INTO `mob_skill_lists` VALUES ('Kutharei',899,2570); -- Afflicting_Gaze
INSERT INTO `mob_skill_lists` VALUES ('Kutharei',899,2634); -- Interference

INSERT INTO `mob_skill_lists` VALUES ('Manohra',900,622); -- helldive
INSERT INTO `mob_skill_lists` VALUES ('Manohra',900,1580); -- damnation_dive

INSERT INTO `mob_skill_lists` VALUES ('Minax_Bugard',901,387); -- heavy_bellow
INSERT INTO `mob_skill_lists` VALUES ('Minax_Bugard',901,383); -- Tusk
-- INSERT INTO `mob_skill_lists` VALUES ('Minax_Bugard',901,2643); -- tyrant_tusk

INSERT INTO `mob_skill_lists` VALUES ('Nehebkau',902,376); -- foul_breath
INSERT INTO `mob_skill_lists` VALUES ('Nehebkau',902,377); -- frost_breath
INSERT INTO `mob_skill_lists` VALUES ('Nehebkau',902,378); -- thunderbolt_breath

INSERT INTO `mob_skill_lists` VALUES ('Nonno',903,300); -- headbutt
INSERT INTO `mob_skill_lists` VALUES ('Nonno',903,301); -- dream flower
INSERT INTO `mob_skill_lists` VALUES ('Nonno',903,306); -- scream

INSERT INTO `mob_skill_lists` VALUES ('Npfundlwa',904,258); -- dust_cloud

INSERT INTO `mob_skill_lists` VALUES ('Sirrush',905,367); -- fireball
INSERT INTO `mob_skill_lists` VALUES ('Sirrush',905,621); -- snowball

INSERT INTO `mob_skill_lists` VALUES ('Sobek',906,386); -- awful_eye
INSERT INTO `mob_skill_lists` VALUES ('Sobek',906,387); -- heavy_bellow
-- INSERT INTO `mob_skill_lists` VALUES ('Sobek',906,2643); -- tyrant_tusk

-- Tuskertrap
-- Uses SkillID 114

INSERT INTO `mob_skill_lists` VALUES ('Armillaria',908,314); -- silence gas
INSERT INTO `mob_skill_lists` VALUES ('Armillaria',908,315); -- Dark Spore

INSERT INTO `mob_skill_lists` VALUES ('Ayravata',909,1703); -- barrier tusk
INSERT INTO `mob_skill_lists` VALUES ('Ayravata',909,1704); -- silence gas
INSERT INTO `mob_skill_lists` VALUES ('Ayravata',909,1707); -- Voracious Trunk

INSERT INTO `mob_skill_lists` VALUES ('Bukhis',910,1360); -- Apocalyptic Ray
INSERT INTO `mob_skill_lists` VALUES ('Bukhis',910,2389); -- Lethal Triclip
INSERT INTO `mob_skill_lists` VALUES ('Bukhis',910,2533); -- Lithic Ray
INSERT INTO `mob_skill_lists` VALUES ('Bukhis',910,2640); -- Ruinous Scythe

INSERT INTO `mob_skill_lists` VALUES ('Chhir_Batti',911,2219); -- Dark_Wave
-- INSERT INTO `mob_skill_lists` VALUES ('Chhir_Batti',911,2220); -- Tartarean_Storm

-- INSERT INTO `mob_skill_lists` VALUES ('Div-e_Sepid',912,1712); -- Bugle_Call
INSERT INTO `mob_skill_lists` VALUES ('Div-e_Sepid',912,2003); -- Grating_Tantara
INSERT INTO `mob_skill_lists` VALUES ('Div-e_Sepid',912,2004); -- Stifling_Tantara

INSERT INTO `mob_skill_lists` VALUES ('Dvalinn',913,2114); -- hellclap
INSERT INTO `mob_skill_lists` VALUES ('Dvalinn',913,2115); -- Cackle
INSERT INTO `mob_skill_lists` VALUES ('Dvalinn',913,2118); -- Bilgestorm

INSERT INTO `mob_skill_lists` VALUES ('Fulmotondro',914,890); -- Thunder_IV
INSERT INTO `mob_skill_lists` VALUES ('Fulmotondro',914,891); -- chaotic_strike
INSERT INTO `mob_skill_lists` VALUES ('Fulmotondro',914,892); -- thunderstorm
INSERT INTO `mob_skill_lists` VALUES ('Fulmotondro',914,893); -- Judgment Bolt

-- Gnawtooth Gary 915 if needed currently 206

INSERT INTO `mob_skill_lists` VALUES ('Hanuman',916,290); -- Spinning Claw
INSERT INTO `mob_skill_lists` VALUES ('Hanuman',916,291); -- Claw_Storm
INSERT INTO `mob_skill_lists` VALUES ('Hanuman',916,295); -- Magic Fruit
-- INSERT INTO `mob_skill_lists` VALUES ('Hanuman',916,2610); -- Vacant_Gaze

INSERT INTO `mob_skill_lists` VALUES ('Hrosshvalur',917,450); -- Aqua Ball
INSERT INTO `mob_skill_lists` VALUES ('Hrosshvalur',917,641); -- Recoil Dive

-- Iktomi 918 if needed currently 235

INSERT INTO `mob_skill_lists` VALUES ('Iku-Turso',919,462); -- Maelstrom

INSERT INTO `mob_skill_lists` VALUES ('Kadraeth_the_Hatespawn',920,1963); -- Mind_Blast
-- INSERT INTO `mob_skill_lists` VALUES ('Kadraeth_the_Hatespawn',920,1964); -- Immortal Shield
-- INSERT INTO `mob_skill_lists` VALUES ('Kadraeth_the_Hatespawn',920,1965); -- Immortal_Mind
-- INSERT INTO `mob_skill_lists` VALUES ('Kadraeth_the_Hatespawn',920,1969); -- Reprobation

INSERT INTO `mob_skill_lists` VALUES ('Karkadann',921,2335); -- Lightning_spear
INSERT INTO `mob_skill_lists` VALUES ('Karkadann',921,2337); -- Damsel_memento
INSERT INTO `mob_skill_lists` VALUES ('Karkadann',921,2338); -- Rampant_stance

INSERT INTO `mob_skill_lists` VALUES ('Khalkotaur',922,500); -- Mow
INSERT INTO `mob_skill_lists` VALUES ('Khalkotaur',922,1360); -- Apocalyptic Ray

INSERT INTO `mob_skill_lists` VALUES ('Lord_Varney',923,2107); -- Decollation
INSERT INTO `mob_skill_lists` VALUES ('Lord_Varney',923,2109); -- Heliovoid
INSERT INTO `mob_skill_lists` VALUES ('Lord_Varney',923,2110); -- Wings of Gehenna

-- Pascerpot 924 if needed currently 79

INSERT INTO `mob_skill_lists` VALUES ('Quasimodo',925,2424); -- Terror Eye
INSERT INTO `mob_skill_lists` VALUES ('Quasimodo',925,2425); -- Bloody Claw
-- INSERT INTO `mob_skill_lists` VALUES ('Quasimodo',925,2426); -- Shadow Burst

INSERT INTO `mob_skill_lists` VALUES ('Rakshas',926,270); -- Roar
INSERT INTO `mob_skill_lists` VALUES ('Rakshas',926,271); -- Razor Fang
INSERT INTO `mob_skill_lists` VALUES ('Rakshas',926,273); -- Claw Cyclone
-- INSERT INTO `mob_skill_lists` VALUES ('Rakshas',926,1340); -- Crossthrash
-- INSERT INTO `mob_skill_lists` VALUES ('Rakshas',926,1680); -- Predatory_Glare
-- INSERT INTO `mob_skill_lists` VALUES ('Rakshas',926,2207); -- Disorienting_Waul

INSERT INTO `mob_skill_lists` VALUES ('Sedna',927,2437); -- Aqua_Blast
INSERT INTO `mob_skill_lists` VALUES ('Sedna',927,2439); -- Hydro Wave
-- INSERT INTO `mob_skill_lists` VALUES ('Sedna',927,2439); -- Hydro Blast not in DSP/Custom skill list http://ffxi.gamerescape.com/wiki/Hydro_Blast

INSERT INTO `mob_skill_lists` VALUES ('Seps',928,1720); -- Wind Shear
INSERT INTO `mob_skill_lists` VALUES ('Seps',928,1721); -- Obfuscate
INSERT INTO `mob_skill_lists` VALUES ('Seps',928,1723); -- Ill Wind
-- INSERT INTO `mob_skill_lists` VALUES ('Seps',928,2644); -- Somnial Durance

INSERT INTO `mob_skill_lists` VALUES ('Durinn',929,2113); -- Hellsnap
INSERT INTO `mob_skill_lists` VALUES ('Durinn',929,2114); -- Hellclap
INSERT INTO `mob_skill_lists` VALUES ('Durinn',929,2115); -- Cackle
INSERT INTO `mob_skill_lists` VALUES ('Durinn',929,2116); -- Necrobane
INSERT INTO `mob_skill_lists` VALUES ('Durinn',929,2117); -- Necropurge
INSERT INTO `mob_skill_lists` VALUES ('Durinn',929,2118); -- Bilgestorm

INSERT INTO `mob_skill_lists` VALUES ('Amarok',930,1785); -- Lava_Spit
INSERT INTO `mob_skill_lists` VALUES ('Amarok',930,1786); -- Sulfurous_Breath
INSERT INTO `mob_skill_lists` VALUES ('Amarok',930,1787); -- Scorching_Lash
INSERT INTO `mob_skill_lists` VALUES ('Amarok',930,1788); -- Ululation
INSERT INTO `mob_skill_lists` VALUES ('Amarok',930,1789); -- Magma_Hoplon

-- Ansherekh uses skill id 242 reserving 931 for NM

INSERT INTO `mob_skill_lists` VALUES ('Battlerigged_Chariot',932,2054); -- Diffusion_ray
INSERT INTO `mob_skill_lists` VALUES ('Battlerigged_Chariot',932,2055); -- Intertia_stream

INSERT INTO `mob_skill_lists` VALUES ('Bennu',933,399); -- Scratch
INSERT INTO `mob_skill_lists` VALUES ('Bennu',933,400); -- Triple_Attack
INSERT INTO `mob_skill_lists` VALUES ('Bennu',933,401); -- Gliding_Spike
INSERT INTO `mob_skill_lists` VALUES ('Bennu',933,402); -- Feather_Barrier
INSERT INTO `mob_skill_lists` VALUES ('Bennu',933,922); -- Blind_Vortex
INSERT INTO `mob_skill_lists` VALUES ('Bennu',933,923); -- Giga_Scream
-- INSERT INTO `mob_skill_lists` VALUES ('Bennu',933,2703); -- Dread_Wind

-- 934 free

INSERT INTO `mob_skill_lists` VALUES ('Chickcharney',936,406); -- Hammer_Beak
INSERT INTO `mob_skill_lists` VALUES ('Chickcharney',936,407); -- Poison_Pick
INSERT INTO `mob_skill_lists` VALUES ('Chickcharney',936,408); -- Sound_Vacuum
INSERT INTO `mob_skill_lists` VALUES ('Chickcharney',936,411); -- Baleful_Gaze
-- INSERT INTO `mob_skill_lists` VALUES ('Chickcharney',936,1333); -- Contagion Transfer

INSERT INTO `mob_skill_lists` VALUES ('Cuijatender',937,304); -- Photosynthesis
INSERT INTO `mob_skill_lists` VALUES ('Cuijatender',937,2704); -- ???_Needles

INSERT INTO `mob_skill_lists` VALUES ('Dragua',938,1299); -- Typhoon_Wing
INSERT INTO `mob_skill_lists` VALUES ('Dragua',938,1301); -- Geotic_Breath
INSERT INTO `mob_skill_lists` VALUES ('Dragua',938,1305); -- Absolute_Terror
INSERT INTO `mob_skill_lists` VALUES ('Dragua',938,1306); -- Horrid_Roar_3
-- INSERT INTO `mob_skill_lists` VALUES ('Dragua',938,2702); -- Terra_Wing

INSERT INTO `mob_skill_lists` VALUES ('Emperador_de_Altepa',939,322); -- 1000_Needles
INSERT INTO `mob_skill_lists` VALUES ('Emperador_de_Altepa',939,1625); -- 2000_Needles
INSERT INTO `mob_skill_lists` VALUES ('Emperador_de_Altepa',939,1626); -- 4000_Needles

INSERT INTO `mob_skill_lists` VALUES ('Hazhdiha',940,645); -- Body_Slam
INSERT INTO `mob_skill_lists` VALUES ('Hazhdiha',940,646); -- Heavy_Stomp
INSERT INTO `mob_skill_lists` VALUES ('Hazhdiha',940,647); -- Chaos_Blade
INSERT INTO `mob_skill_lists` VALUES ('Hazhdiha',940,649); -- Voidsong
INSERT INTO `mob_skill_lists` VALUES ('Hazhdiha',940,650); -- Thornsong

INSERT INTO `mob_skill_lists` VALUES ('Hedjedjet',941,353); -- Death_Scissors
INSERT INTO `mob_skill_lists` VALUES ('Hedjedjet',941,354); -- Wild_Rage
INSERT INTO `mob_skill_lists` VALUES ('Hedjedjet',941,356); -- Sharp_Strike
INSERT INTO `mob_skill_lists` VALUES ('Hedjedjet',941,717); -- Venom_Breath
-- INSERT INTO `mob_skill_lists` VALUES ('Hedjedjet',941,2221); -- Hell_Scissors

INSERT INTO `mob_skill_lists` VALUES ('Ironclad_Smiter',942,2619); -- Turbine_Cyclone
INSERT INTO `mob_skill_lists` VALUES ('Ironclad_Smiter',942,2620); -- Seismic_Impact
INSERT INTO `mob_skill_lists` VALUES ('Ironclad_Smiter',942,2622); -- Arm_Cannon
INSERT INTO `mob_skill_lists` VALUES ('Ironclad_Smiter',942,2623); -- Ballistic_Kick
INSERT INTO `mob_skill_lists` VALUES ('Ironclad_Smiter',942,2624); -- Scapula_Beam

INSERT INTO `mob_skill_lists` VALUES ('Long-Barreled_Chariot',943,2058); -- PW_Homing_missile
INSERT INTO `mob_skill_lists` VALUES ('Long-Barreled_Chariot',943,2055); -- Intertia_stream
INSERT INTO `mob_skill_lists` VALUES ('Long-Barreled_Chariot',943,2056); -- Discharge

INSERT INTO `mob_skill_lists` VALUES ('Orthrus',944,1785); -- Lava_Spit
INSERT INTO `mob_skill_lists` VALUES ('Orthrus',944,1786); -- Sulfurous_Breath
INSERT INTO `mob_skill_lists` VALUES ('Orthrus',944,1787); -- Scorching_Lash
INSERT INTO `mob_skill_lists` VALUES ('Orthrus',944,1788); -- Ululation
INSERT INTO `mob_skill_lists` VALUES ('Orthrus',944,1789); -- Magma_Hoplon
INSERT INTO `mob_skill_lists` VALUES ('Orthrus',944,1790); -- Gates_of_Hades

INSERT INTO `mob_skill_lists` VALUES ('Orthrus_post_50',945,1785); -- Lava_Spit
INSERT INTO `mob_skill_lists` VALUES ('Orthrus_post_50',945,1786); -- Sulfurous_Breath
INSERT INTO `mob_skill_lists` VALUES ('Orthrus_post_50',945,1787); -- Scorching_Lash
INSERT INTO `mob_skill_lists` VALUES ('Orthrus_post_50',945,1788); -- Ululation
INSERT INTO `mob_skill_lists` VALUES ('Orthrus_post_50',945,1789); -- Magma_Hoplon
-- INSERT INTO `mob_skill_lists` VALUES ('Orthrus_post_50',945,2701); -- Acheron_Flame

-- Ouzelum uses skill list 125 leaving 946 reserved for NM

INSERT INTO `mob_skill_lists` VALUES ('Rani',947,2566); -- Diabolic_Claw
INSERT INTO `mob_skill_lists` VALUES ('Rani',947,2567); -- Stygian_Cyclone
INSERT INTO `mob_skill_lists` VALUES ('Rani',947,2570); -- Afflicting_Gaze
INSERT INTO `mob_skill_lists` VALUES ('Rani',947,2571); -- Stygian_Sphere
INSERT INTO `mob_skill_lists` VALUES ('Rani',947,2572); -- Malign_Invocation
INSERT INTO `mob_skill_lists` VALUES ('Rani',947,2634); -- Interference
-- INSERT INTO `mob_skill_lists` VALUES ('Rani',947,2700); -- Enthrall

INSERT INTO `mob_skill_lists` VALUES ('Sharabha',948,797); -- Deadly_Hold
INSERT INTO `mob_skill_lists` VALUES ('Sharabha',948,798); -- Tail_Swing
INSERT INTO `mob_skill_lists` VALUES ('Sharabha',948,799); -- Tail_Smash
INSERT INTO `mob_skill_lists` VALUES ('Sharabha',948,802); -- Great_Sandstorm
INSERT INTO `mob_skill_lists` VALUES ('Sharabha',948,803); -- Great_Whirlwind

-- Shaula uses skill list 217 leaving 949 reserved for NM

INSERT INTO `mob_skill_lists` VALUES ('Tablilla',950,539); -- Typhoon
INSERT INTO `mob_skill_lists` VALUES ('Tablilla',950,541); -- Gravity_Field

INSERT INTO `mob_skill_lists` VALUES ('Vadleany',951,2182); -- Spiral_Spin

INSERT INTO `mob_skill_lists` VALUES ('Waugyl',952,1720); -- Wind_Shear
INSERT INTO `mob_skill_lists` VALUES ('Waugyl',952,1723); -- Ill_Wind
-- INSERT INTO `mob_skill_lists` VALUES ('Waugyl',952,1724); -- White_Wind

INSERT INTO `mob_skill_lists` VALUES ('Anemic_Aloysius',953,424); -- Full-Force_Blow
INSERT INTO `mob_skill_lists` VALUES ('Anemic_Aloysius',953,425); -- Gastric_Bomb
INSERT INTO `mob_skill_lists` VALUES ('Anemic_Aloysius',953,426); -- Sandspin
INSERT INTO `mob_skill_lists` VALUES ('Anemic_Aloysius',953,427); -- Tremors
INSERT INTO `mob_skill_lists` VALUES ('Anemic_Aloysius',953,428); -- MP_Absorption
INSERT INTO `mob_skill_lists` VALUES ('Anemic_Aloysius',953,429); -- Sound_Vacuum
-- INSERT INTO `mob_skill_lists` VALUES ('Anemic_Aloysius',953,1889); -- Spirit_Vacuum

INSERT INTO `mob_skill_lists` VALUES ('Apademak',954,2022); -- Tenebrous_Mist
INSERT INTO `mob_skill_lists` VALUES ('Apademak',954,2023); -- Thunderstrike
INSERT INTO `mob_skill_lists` VALUES ('Apademak',954,2025); -- Dreadstorm
INSERT INTO `mob_skill_lists` VALUES ('Apademak',954,2026); -- Fossilizing_Breath
INSERT INTO `mob_skill_lists` VALUES ('Apademak',954,2027); -- Plague_Swipe
-- INSERT INTO `mob_skill_lists` VALUES ('Apademak',954,2698); -- Lithic_Breath

INSERT INTO `mob_skill_lists` VALUES ('Audumbla',955,493); -- Rampant_Gnaw
INSERT INTO `mob_skill_lists` VALUES ('Audumbla',955,494); -- Big_Horn
INSERT INTO `mob_skill_lists` VALUES ('Audumbla',955,496); -- Rabid_Dance
INSERT INTO `mob_skill_lists` VALUES ('Audumbla',955,497); -- Lowing
-- INSERT INTO `mob_skill_lists` VALUES ('Audumbla',955,1364); -- Mighty_Snort

INSERT INTO `mob_skill_lists` VALUES ('Awahondo',956,362); -- Double_Claw
INSERT INTO `mob_skill_lists` VALUES ('Awahondo',956,363); -- Grapple
INSERT INTO `mob_skill_lists` VALUES ('Awahondo',956,364); -- Filamented_Hold
INSERT INTO `mob_skill_lists` VALUES ('Awahondo',956,365); -- Spinning_Top

INSERT INTO `mob_skill_lists` VALUES ('Blanga',957,2425); -- Bloody_claw
INSERT INTO `mob_skill_lists` VALUES ('Blanga',957,2424); -- Terror_eye
INSERT INTO `mob_skill_lists` VALUES ('Blanga',957,2423); -- Triumphant_roar

INSERT INTO `mob_skill_lists` VALUES ('Chillwing_Hwitti_Pre_50',958,1709); -- Abrasive_Tantara
INSERT INTO `mob_skill_lists` VALUES ('Chillwing_Hwitti_Pre_50',958,1710); -- Deafening_Tantara

INSERT INTO `mob_skill_lists` VALUES ('Chillwing_Hwitti_Post_50',959,1709); -- Abrasive_Tantara
INSERT INTO `mob_skill_lists` VALUES ('Chillwing_Hwitti_Post_50',959,1710); -- Deafening_Tantara
-- INSERT INTO `mob_skill_lists` VALUES ('Chillwing_Hwitti_Post_50',959,2003); -- Grating_Tantara
-- INSERT INTO `mob_skill_lists` VALUES ('Chillwing_Hwitti_Post_50',959,2004); -- Stifling_Tantara

-- Dhorme_Khimaira uses skill list 168 reserving 960 for NM

INSERT INTO `mob_skill_lists` VALUES ('Empousa_Ground',961,2425); -- Bloody_claw
INSERT INTO `mob_skill_lists` VALUES ('Empousa_Ground',961,2424); -- Terror_eye
INSERT INTO `mob_skill_lists` VALUES ('Empousa_Ground',961,2423); -- Triumphant_roar

INSERT INTO `mob_skill_lists` VALUES ('Empousa_Flying',962,2421); -- Dark_orb
INSERT INTO `mob_skill_lists` VALUES ('Empousa_Flying',962,2422); -- Dark_mist

INSERT INTO `mob_skill_lists` VALUES ('Impervious_Chariot',963,2054); -- Diffusion_ray
INSERT INTO `mob_skill_lists` VALUES ('Impervious_Chariot',963,2055); -- Intertia_stream
INSERT INTO `mob_skill_lists` VALUES ('Impervious_Chariot',963,2056); -- Discharge

INSERT INTO `mob_skill_lists` VALUES ('Indrik',964,2337); -- Damsel_memento
INSERT INTO `mob_skill_lists` VALUES ('Indrik',964,2338); -- Rampant_stance
INSERT INTO `mob_skill_lists` VALUES ('Indrik',964,2369); -- Scintillant_lance
-- INSERT INTO `mob_skill_lists` VALUES ('Indrik',964,2370); -- Grace_of_Hera

-- Ironclad_Triturator uses skillist 942

INSERT INTO `mob_skill_lists` VALUES ('Isgebind',965,1289); -- Gregale_Wing
INSERT INTO `mob_skill_lists` VALUES ('Isgebind',965,1290); -- Spike_Flail
INSERT INTO `mob_skill_lists` VALUES ('Isgebind',965,1291); -- Glacial_Breath
INSERT INTO `mob_skill_lists` VALUES ('Isgebind',965,1295); -- Absolute_Terror
INSERT INTO `mob_skill_lists` VALUES ('Isgebind',965,1296); -- Horrid_Roar_3

INSERT INTO `mob_skill_lists` VALUES ('Koghatu',966,2071); -- Dire_straight
INSERT INTO `mob_skill_lists` VALUES ('Koghatu',966,2073); -- Sinker_drill

INSERT INTO `mob_skill_lists` VALUES ('Kur',967,642); -- Flame_Breath
INSERT INTO `mob_skill_lists` VALUES ('Kur',967,643); -- Poison_Breath
INSERT INTO `mob_skill_lists` VALUES ('Kur',967,644); -- Wind_Breath
INSERT INTO `mob_skill_lists` VALUES ('Kur',967,645); -- Body_Slam
INSERT INTO `mob_skill_lists` VALUES ('Kur',967,646); -- Heavy_Stomp
INSERT INTO `mob_skill_lists` VALUES ('Kur',967,647); -- Chaos_Blade
INSERT INTO `mob_skill_lists` VALUES ('Kur',967,649); -- Voidsong
INSERT INTO `mob_skill_lists` VALUES ('Kur',967,650); -- Thornsong
INSERT INTO `mob_skill_lists` VALUES ('Kur',967,651); -- Lodesong

INSERT INTO `mob_skill_lists` VALUES ('Pantokrator',968,1525); -- Guided_Missile_II
INSERT INTO `mob_skill_lists` VALUES ('Pantokrator',968,1527); -- Laser_Shower
INSERT INTO `mob_skill_lists` VALUES ('Pantokrator',968,1529); -- Hyper_Pulse
INSERT INTO `mob_skill_lists` VALUES ('Pantokrator',968,1530); -- Stun_Cannon
INSERT INTO `mob_skill_lists` VALUES ('Pantokrator',968,1533); -- Pile_Pitch
INSERT INTO `mob_skill_lists` VALUES ('Pantokrator',968,1534); -- Guided_Missile
-- INSERT INTO `mob_skill_lists` VALUES ('Pantokrator',968,1539); -- Rear_Lasers

INSERT INTO `mob_skill_lists` VALUES ('Refitted_Chariot',969,2054); -- Diffusion_ray
INSERT INTO `mob_skill_lists` VALUES ('Refitted_Chariot',969,2055); -- Intertia_stream
INSERT INTO `mob_skill_lists` VALUES ('Refitted_Chariot',969,2056); -- Discharge

INSERT INTO `mob_skill_lists` VALUES ('Resheph',970,362); -- Double_Claw
INSERT INTO `mob_skill_lists` VALUES ('Resheph',970,365); -- Spinning_Top
-- INSERT INTO `mob_skill_lists` VALUES ('Resheph',970,2699); -- Tarsal_Slam

-- Sisyphus uses skill list 135 Golem moves reserving 971 for NM

INSERT INTO `mob_skill_lists` VALUES ('Upas-Kamuy',972,1645); -- Freeze_Rush
INSERT INTO `mob_skill_lists` VALUES ('Upas-Kamuy',972,1646); -- Cold_Wave

INSERT INTO `mob_skill_lists` VALUES ('Veri_Selen',973,813); -- Dispelling_Wind
INSERT INTO `mob_skill_lists` VALUES ('Veri_Selen',973,814); -- Deadly_Drive
INSERT INTO `mob_skill_lists` VALUES ('Veri_Selen',973,815); -- Wind_Wall
INSERT INTO `mob_skill_lists` VALUES ('Veri_Selen',973,816); -- Fang_Rush
INSERT INTO `mob_skill_lists` VALUES ('Veri_Selen',973,817); -- Dread_Shriek
-- INSERT INTO `mob_skill_lists` VALUES ('Veri_Selen',973,2222); -- Hurricane_Breath

INSERT INTO `mob_skill_lists` VALUES ('Yaguarogui_group_1',974,270); -- Roar
-- INSERT INTO `mob_skill_lists` VALUES ('Yaguarogui_group_1',974,2207); -- Disorienting_Waul

INSERT INTO `mob_skill_lists` VALUES ('Yaguarogui_group_2',975,273); -- Claw_Cyclone
-- INSERT INTO `mob_skill_lists` VALUES ('Yaguarogui_group_2',975,1340); -- Crossthrash

INSERT INTO `mob_skill_lists` VALUES ('Alfard',976,1828); -- Pyric_Blast
INSERT INTO `mob_skill_lists` VALUES ('Alfard',976,1830); -- Polar_Blast
INSERT INTO `mob_skill_lists` VALUES ('Alfard',976,1835); -- Serpentine_Tail
INSERT INTO `mob_skill_lists` VALUES ('Alfard',976,1836); -- Nerve_Gas

-- INSERT INTO `mob_skill_lists` VALUES ('Amphitrite',977,506); -- Palsynyxis
-- INSERT INTO `mob_skill_lists` VALUES ('Amphitrite',977,507); -- Painful_Whip
-- INSERT INTO `mob_skill_lists` VALUES ('Amphitrite',977,2693); -- Virulent_Haze

INSERT INTO `mob_skill_lists` VALUES ('Assailer_Chariot',978,2055); -- Intertia_stream
INSERT INTO `mob_skill_lists` VALUES ('Assailer_Chariot',978,2056); -- Discharge
INSERT INTO `mob_skill_lists` VALUES ('Assailer_Chariot',978,2059); -- PW_Discoid

INSERT INTO `mob_skill_lists` VALUES ('Azdaja',979,1309); -- Cyclone_Wing
INSERT INTO `mob_skill_lists` VALUES ('Azdaja',979,1310); -- Spike_Flail
INSERT INTO `mob_skill_lists` VALUES ('Azdaja',979,1311); -- Sable_Breath
-- INSERT INTO `mob_skill_lists` VALUES ('Azdaja',979,2696); -- Baleful_Roar
-- INSERT INTO `mob_skill_lists` VALUES ('Azdaja',979,2697); -- Infinite_Terror

-- INSERT INTO `mob_skill_lists` VALUES ('Bomblix_Flamefinger',980,1119); -- Frag_Bomb

INSERT INTO `mob_skill_lists` VALUES ('Burstrox_Powderpate',981,591); -- Bomb_Toss

INSERT INTO `mob_skill_lists` VALUES ('Deelgeed',982,382); -- Tail_Roll
INSERT INTO `mob_skill_lists` VALUES ('Deelgeed',982,384); -- Scutum
INSERT INTO `mob_skill_lists` VALUES ('Deelgeed',982,386); -- Awful_Eye
-- INSERT INTO `mob_skill_lists` VALUES ('Deelgeed',982,2643); -- Tyrant_Tusk
-- INSERT INTO `mob_skill_lists` VALUES ('Deelgeed',982,2695); -- Torment_Tusk

INSERT INTO `mob_skill_lists` VALUES ('Fleshflayer_Killakriq',983,1081); -- Frypan
INSERT INTO `mob_skill_lists` VALUES ('Fleshflayer_Killakriq',983,1082); -- Smokebomb
INSERT INTO `mob_skill_lists` VALUES ('Fleshflayer_Killakriq',983,1084); -- Crispy_Candle
INSERT INTO `mob_skill_lists` VALUES ('Fleshflayer_Killakriq',983,1086); -- Paralysis_Shower
INSERT INTO `mob_skill_lists` VALUES ('Fleshflayer_Killakriq',983,1088); -- Goblin_Rush

INSERT INTO `mob_skill_lists` VALUES ('Fuath',984,2193); -- Zephyr_Arrow
INSERT INTO `mob_skill_lists` VALUES ('Fuath',984,2194); -- Lethe_Arrows
-- INSERT INTO `mob_skill_lists` VALUES ('Fuath',984,2694); -- Cyclonic_Blight

-- Ika-Roa uses skill list 197 reserving 985 for NM

INSERT INTO `mob_skill_lists` VALUES ('Ironclad_Sunderer',986,2619); -- Turbine_Cyclone
INSERT INTO `mob_skill_lists` VALUES ('Ironclad_Sunderer',986,2620); -- Seismic_Impact
INSERT INTO `mob_skill_lists` VALUES ('Ironclad_Sunderer',986,2621); -- Incinerator
INSERT INTO `mob_skill_lists` VALUES ('Ironclad_Sunderer',986,2622); -- Arm_Cannon
INSERT INTO `mob_skill_lists` VALUES ('Ironclad_Sunderer',986,2624); -- Scapula_Beam

INSERT INTO `mob_skill_lists` VALUES ('Jaculus',987,1718); -- Crosswind
INSERT INTO `mob_skill_lists` VALUES ('Jaculus',987,1720); -- Wind_Shear
INSERT INTO `mob_skill_lists` VALUES ('Jaculus',987,1722); -- Zephyr_Mantle
INSERT INTO `mob_skill_lists` VALUES ('Jaculus',987,1723); -- Ill_Wind

INSERT INTO `mob_skill_lists` VALUES ('Lorelei',988,2193); -- Zephyr_Arrow
INSERT INTO `mob_skill_lists` VALUES ('Lorelei',988,2194); -- Lethe_Arrows
INSERT INTO `mob_skill_lists` VALUES ('Lorelei',988,2200); -- Cyclonic_Torrent

INSERT INTO `mob_skill_lists` VALUES ('Melo_Melo',989,1572); -- Venom_Shell

INSERT INTO `mob_skill_lists` VALUES ('Minaruja',990,813); -- Dispelling_Wind
INSERT INTO `mob_skill_lists` VALUES ('Minaruja',990,814); -- Deadly_Drive
INSERT INTO `mob_skill_lists` VALUES ('Minaruja',990,815); -- Wind_Wall
INSERT INTO `mob_skill_lists` VALUES ('Minaruja',990,816); -- Fang_Rush
INSERT INTO `mob_skill_lists` VALUES ('Minaruja',990,817); -- Dread_Shriek
INSERT INTO `mob_skill_lists` VALUES ('Minaruja',990,818); -- Tail_Crush
-- INSERT INTO `mob_skill_lists` VALUES ('Minaruja',990,819); -- Blizzard_Breath
-- INSERT INTO `mob_skill_lists` VALUES ('Minaruja',990,820); -- Thunder_Breath
INSERT INTO `mob_skill_lists` VALUES ('Minaruja',990,822); -- Chaos_Breath
-- INSERT INTO `mob_skill_lists` VALUES ('Minaruja',990,2222); -- Hurricane_Breath

INSERT INTO `mob_skill_lists` VALUES ('Ningishzida',991,1829); -- Pyric_Bulwark
INSERT INTO `mob_skill_lists` VALUES ('Ningishzida',991,1831); -- Polar_Bulwark
INSERT INTO `mob_skill_lists` VALUES ('Ningishzida',991,1832); -- Barofield
INSERT INTO `mob_skill_lists` VALUES ('Ningishzida',991,1834); -- Trembling
INSERT INTO `mob_skill_lists` VALUES ('Ningishzida',991,1835); -- Serpentine_Tail

INSERT INTO `mob_skill_lists` VALUES ('Raja',992,2567); -- Stygian_Cyclone
INSERT INTO `mob_skill_lists` VALUES ('Raja',992,2571); -- Stygian_Sphere
INSERT INTO `mob_skill_lists` VALUES ('Raja',992,2572); -- Malign_Invocation
INSERT INTO `mob_skill_lists` VALUES ('Raja',992,2692); -- Royal_Decree

-- Rencounter_Chariot abilities not on wiki reserving 993

-- Teekesselchen uses skill list 175 reserving 994 for NM

INSERT INTO `mob_skill_lists` VALUES ('Teugghia',995,2197); -- Autumn_Breeze

-- Xibalba uses 227 reserving 996 for NM start next mob in this list at 997

INSERT INTO `mob_skill_lists` VALUES ('Flame_Skimmer',997,318); -- somersault
INSERT INTO `mob_skill_lists` VALUES ('Flame_Skimmer',997,659); -- cuirsed_sphere
INSERT INTO `mob_skill_lists` VALUES ('Flame_Skimmer',997,660); -- venom
-- INSERT INTO `mob_skill_lists` VALUES ('Flame_Skimmer',997,1624); -- debilitating_drone

INSERT INTO `mob_skill_lists` VALUES ('Hovering_Hotpot',998,521); -- spinning attack

INSERT INTO `mob_skill_lists` VALUES ('Suparna',999,923);
INSERT INTO `mob_skill_lists` VALUES ('Suparna',999,924);
INSERT INTO `mob_skill_lists` VALUES ('Chariot_Armed',1000,2060); -- brainjack
INSERT INTO `mob_skill_lists` VALUES ('Chariot_Battle',1001,2059); -- discoid
INSERT INTO `mob_skill_lists` VALUES ('Chariot_Armored',1002,2057); -- mortal revolution
INSERT INTO `mob_skill_lists` VALUES ('Chariot_Bowed',1003,2058); -- homing missle

INSERT INTO `mob_skill_lists` VALUES ('NM_Rocs',1004,922); -- Blind Vortex
INSERT INTO `mob_skill_lists` VALUES ('NM_Rocs',1004,923); -- Giga Scream
INSERT INTO `mob_skill_lists` VALUES ('NM_Rocs',1004,924); -- Dread Dive
INSERT INTO `mob_skill_lists` VALUES ('NM_Rocs',1004,402); -- Feather Barrier
-- INSERT INTO `mob_skill_lists` VALUES ('NM_Rocs',1004,925); -- Feather Barrier (For now using 402. Retail data needed. Diff is likely animation time.)
INSERT INTO `mob_skill_lists` VALUES ('NM_Rocs',1004,926); -- Stormwind
<<<<<<< HEAD
INSERT INTO `mob_skill_lists` VALUES ('Ignamoth',1006,1952);
INSERT INTO `mob_skill_lists` VALUES ('Ignamoth',1006,1956);
=======

INSERT INTO `mob_skill_lists` VALUES ('Nargun',1005,677); -- Thunder Break
>>>>>>> dd6bb5fd
<|MERGE_RESOLUTION|>--- conflicted
+++ resolved
@@ -3633,10 +3633,6 @@
 INSERT INTO `mob_skill_lists` VALUES ('NM_Rocs',1004,402); -- Feather Barrier
 -- INSERT INTO `mob_skill_lists` VALUES ('NM_Rocs',1004,925); -- Feather Barrier (For now using 402. Retail data needed. Diff is likely animation time.)
 INSERT INTO `mob_skill_lists` VALUES ('NM_Rocs',1004,926); -- Stormwind
-<<<<<<< HEAD
+INSERT INTO `mob_skill_lists` VALUES ('Nargun',1005,677); -- Thunder Break
 INSERT INTO `mob_skill_lists` VALUES ('Ignamoth',1006,1952);
-INSERT INTO `mob_skill_lists` VALUES ('Ignamoth',1006,1956);
-=======
-
-INSERT INTO `mob_skill_lists` VALUES ('Nargun',1005,677); -- Thunder Break
->>>>>>> dd6bb5fd
+INSERT INTO `mob_skill_lists` VALUES ('Ignamoth',1006,1956);