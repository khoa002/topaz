-- phpMyAdmin SQL Dump
-- version 3.3.8
-- http://www.phpmyadmin.net
--
-- Serveur: localhost
-- Généré le : Ven 03 Février 2012    22:54
-- Version du serveur: 6.0.0
-- Version de PHP: 5.2.9-2

SET SQL_MODE="NO_AUTO_VALUE_ON_ZERO";


/*!40101 SET @OLD_CHARACTER_SET_CLIENT=@@CHARACTER_SET_CLIENT */;
/*!40101 SET @OLD_CHARACTER_SET_RESULTS=@@CHARACTER_SET_RESULTS */;
/*!40101 SET @OLD_COLLATION_CONNECTION=@@COLLATION_CONNECTION */;
/*!40101 SET NAMES utf8 */;

--
-- Base de données: `tpzdb`
--

-- --------------------------------------------------------

--
-- Structure de la table `mob_skill_lists`
--

DROP TABLE IF EXISTS `mob_skill_lists`;
CREATE TABLE IF NOT EXISTS `mob_skill_lists` (
  `skill_list_name` varchar(40) DEFAULT NULL,
  `skill_list_id` smallint(5) unsigned NOT NULL,
  `mob_skill_id` smallint(3) unsigned NOT NULL,
  PRIMARY KEY (`skill_list_id`,`mob_skill_id`)
) ENGINE=MyISAM DEFAULT CHARSET=utf8;

--
-- Contenu de la table `mob_skill_lists`
--

-- 1: Acrolith
INSERT INTO `mob_skill_lists` VALUES ('Adamantoise',2,804);
INSERT INTO `mob_skill_lists` VALUES ('Adamantoise',2,805);
INSERT INTO `mob_skill_lists` VALUES ('Adamantoise',2,806);
INSERT INTO `mob_skill_lists` VALUES ('Adamantoise',2,807);
INSERT INTO `mob_skill_lists` VALUES ('Adamantoise',2,808);
INSERT INTO `mob_skill_lists` VALUES ('Adamantoise',2,809);
INSERT INTO `mob_skill_lists` VALUES ('Aern',3,1378);
INSERT INTO `mob_skill_lists` VALUES ('Aern',3,1379);
INSERT INTO `mob_skill_lists` VALUES ('Aern',3,1380);
INSERT INTO `mob_skill_lists` VALUES ('Aern',3,1381);
INSERT INTO `mob_skill_lists` VALUES ('Aern',3,1382);
INSERT INTO `mob_skill_lists` VALUES ('Aern',3,1387);
INSERT INTO `mob_skill_lists` VALUES ('Aern',3,3411);
INSERT INTO `mob_skill_lists` VALUES ('Aern',3,3412);
INSERT INTO `mob_skill_lists` VALUES ('Aern',3,3413);
INSERT INTO `mob_skill_lists` VALUES ('Ahriman',4,548);
INSERT INTO `mob_skill_lists` VALUES ('Ahriman',4,549);
INSERT INTO `mob_skill_lists` VALUES ('Ahriman',4,550);
INSERT INTO `mob_skill_lists` VALUES ('Ahriman',4,551);
INSERT INTO `mob_skill_lists` VALUES ('Ahriman',4,552);
INSERT INTO `mob_skill_lists` VALUES ('Ahriman',4,553);
INSERT INTO `mob_skill_lists` VALUES ('Ahriman',4,555);
INSERT INTO `mob_skill_lists` VALUES ('Ahriman',4,557);
INSERT INTO `mob_skill_lists` VALUES ('Amoeban',5,2631);
INSERT INTO `mob_skill_lists` VALUES ('Amoeban',5,2632);
-- INSERT INTO `mob_skill_lists` VALUES ('Amoeban',5,2633);
INSERT INTO `mob_skill_lists` VALUES ('Amphiptere',6,2427);
INSERT INTO `mob_skill_lists` VALUES ('Amphiptere',6,2428);
INSERT INTO `mob_skill_lists` VALUES ('Amphiptere',6,2429);
INSERT INTO `mob_skill_lists` VALUES ('Amphiptere',6,2431);
INSERT INTO `mob_skill_lists` VALUES ('Amphiptere',6,2432);
INSERT INTO `mob_skill_lists` VALUES ('Amphiptere',6,2433);
INSERT INTO `mob_skill_lists` VALUES ('AnimatedWeapon-Archery',7,1200);
INSERT INTO `mob_skill_lists` VALUES ('AnimatedWeapon-Axe',8,1192);
INSERT INTO `mob_skill_lists` VALUES ('AnimatedWeapon-Club',9,1198);
INSERT INTO `mob_skill_lists` VALUES ('Prankster_Maverix',10,513);
INSERT INTO `mob_skill_lists` VALUES ('AnimatedWeapon-Dagger',11,1189);
INSERT INTO `mob_skill_lists` VALUES ('AnimatedWeapon-Greataxe',12,1193);
INSERT INTO `mob_skill_lists` VALUES ('AnimatedWeapon-Greatkatana',13,1197);
INSERT INTO `mob_skill_lists` VALUES ('AnimatedWeapon-Greatsword',14,1191);
INSERT INTO `mob_skill_lists` VALUES ('AnimatedWeapon-Handtohand',15,1188);
-- 16: Animated Horn
INSERT INTO `mob_skill_lists` VALUES ('AnimatedWeapon-Katana',17,1196);
INSERT INTO `mob_skill_lists` VALUES ('AnimatedWeapon-Marksmanship',18,1201);
INSERT INTO `mob_skill_lists` VALUES ('AnimatedWeapon-Polearm',19,1195);
INSERT INTO `mob_skill_lists` VALUES ('AnimatedWeapon-Scythe',20,1194);
INSERT INTO `mob_skill_lists` VALUES ('Demoiselle_Desolee',21,659);
INSERT INTO `mob_skill_lists` VALUES ('Gwyllgi',22,466);
INSERT INTO `mob_skill_lists` VALUES ('Gwyllgi',22,470);
INSERT INTO `mob_skill_lists` VALUES ('AnimatedWeapon-Staff',23,1199);
INSERT INTO `mob_skill_lists` VALUES ('AnimatedWeapon-Sword',24,1190);
INSERT INTO `mob_skill_lists` VALUES ('Antica',25,791);
INSERT INTO `mob_skill_lists` VALUES ('Antica',25,792);
INSERT INTO `mob_skill_lists` VALUES ('Antica',25,793);
INSERT INTO `mob_skill_lists` VALUES ('Antica',25,794);
INSERT INTO `mob_skill_lists` VALUES ('Antica',25,795);
INSERT INTO `mob_skill_lists` VALUES ('Antica',25,796);
INSERT INTO `mob_skill_lists` VALUES ('Antica',25,789);
INSERT INTO `mob_skill_lists` VALUES ('Antica',25,790);
INSERT INTO `mob_skill_lists` VALUES ('Antlion',26,275);
INSERT INTO `mob_skill_lists` VALUES ('Antlion',26,276);
INSERT INTO `mob_skill_lists` VALUES ('Antlion',26,277);
INSERT INTO `mob_skill_lists` VALUES ('Antlion',26,279);
INSERT INTO `mob_skill_lists` VALUES ('Apkallu',27,1713);
INSERT INTO `mob_skill_lists` VALUES ('Apkallu',27,1714);
INSERT INTO `mob_skill_lists` VALUES ('Apkallu',27,1715);
INSERT INTO `mob_skill_lists` VALUES ('Apkallu',27,1716);
INSERT INTO `mob_skill_lists` VALUES ('Apkallu',27,1717);
-- 28 - 31: Automaton
INSERT INTO `mob_skill_lists` VALUES ('Acolnahuacatl',32,653);
INSERT INTO `mob_skill_lists` VALUES ('Splacknuck',33,518);
INSERT INTO `mob_skill_lists` VALUES ('Avatar-Carbuncle',34,906);
INSERT INTO `mob_skill_lists` VALUES ('Avatar-Carbuncle',34,907);
-- INSERT INTO `mob_skill_lists` VALUES ('Avatar-Carbuncle',34,908);
-- INSERT INTO `mob_skill_lists` VALUES ('Avatar-Carbuncle',34,909);
INSERT INTO `mob_skill_lists` VALUES ('Avatar-Carbuncle',34,910);
INSERT INTO `mob_skill_lists` VALUES ('Avatar-Carbuncle',34,911);
INSERT INTO `mob_skill_lists` VALUES ('Avatar-Carbuncle',34,912);
-- INSERT INTO `mob_skill_lists` VALUES ('Avatar-Diabolos',35,1903);
-- INSERT INTO `mob_skill_lists` VALUES ('Avatar-Diabolos',35,1905);
-- INSERT INTO `mob_skill_lists` VALUES ('Avatar-Diabolos',35,1906);
-- INSERT INTO `mob_skill_lists` VALUES ('Avatar-Diabolos',35,1908);
INSERT INTO `mob_skill_lists` VALUES ('Avatar-Fenrir',36,831);
INSERT INTO `mob_skill_lists` VALUES ('Avatar-Fenrir',36,832);
INSERT INTO `mob_skill_lists` VALUES ('Avatar-Fenrir',36,833);
INSERT INTO `mob_skill_lists` VALUES ('Avatar-Fenrir',36,834);
INSERT INTO `mob_skill_lists` VALUES ('Avatar-Fenrir',36,835);
INSERT INTO `mob_skill_lists` VALUES ('Avatar-Fenrir',36,836);
INSERT INTO `mob_skill_lists` VALUES ('Avatar-Fenrir',36,837);
INSERT INTO `mob_skill_lists` VALUES ('Avatar-Fenrir',36,838);
INSERT INTO `mob_skill_lists` VALUES ('Avatar-Garuda',37,867);
INSERT INTO `mob_skill_lists` VALUES ('Avatar-Garuda',37,868);
INSERT INTO `mob_skill_lists` VALUES ('Avatar-Garuda',37,869);
INSERT INTO `mob_skill_lists` VALUES ('Avatar-Garuda',37,870);
INSERT INTO `mob_skill_lists` VALUES ('Avatar-Garuda',37,871);
INSERT INTO `mob_skill_lists` VALUES ('Avatar-Garuda',37,872);
INSERT INTO `mob_skill_lists` VALUES ('Avatar-Garuda',37,873);
INSERT INTO `mob_skill_lists` VALUES ('Avatar-Garuda',37,874);
INSERT INTO `mob_skill_lists` VALUES ('Avatar-Garuda',37,875);
INSERT INTO `mob_skill_lists` VALUES ('Avatar-Ifrit',38,840);
INSERT INTO `mob_skill_lists` VALUES ('Avatar-Ifrit',38,841);
INSERT INTO `mob_skill_lists` VALUES ('Avatar-Ifrit',38,842);
INSERT INTO `mob_skill_lists` VALUES ('Avatar-Ifrit',38,843);
INSERT INTO `mob_skill_lists` VALUES ('Avatar-Ifrit',38,844);
INSERT INTO `mob_skill_lists` VALUES ('Avatar-Ifrit',38,845);
INSERT INTO `mob_skill_lists` VALUES ('Avatar-Ifrit',38,846);
INSERT INTO `mob_skill_lists` VALUES ('Avatar-Ifrit',38,847);
INSERT INTO `mob_skill_lists` VALUES ('Avatar-Ifrit',38,848);
-- INSERT INTO `mob_skill_lists` VALUES ('Avatar-Ixion',39,1542);
INSERT INTO `mob_skill_lists` VALUES ('Avatar-Ixion',39,2334);
INSERT INTO `mob_skill_lists` VALUES ('Avatar-Ixion',39,2335);
INSERT INTO `mob_skill_lists` VALUES ('Avatar-Ixion',39,2336);
INSERT INTO `mob_skill_lists` VALUES ('Avatar-Ixion',39,2337);
INSERT INTO `mob_skill_lists` VALUES ('Avatar-Ixion',39,2338);
INSERT INTO `mob_skill_lists` VALUES ('Avatar-Ixion',39,2369);
INSERT INTO `mob_skill_lists` VALUES ('Avatar-Leviathan',40,858);
INSERT INTO `mob_skill_lists` VALUES ('Avatar-Leviathan',40,859);
INSERT INTO `mob_skill_lists` VALUES ('Avatar-Leviathan',40,860);
INSERT INTO `mob_skill_lists` VALUES ('Avatar-Leviathan',40,861);
INSERT INTO `mob_skill_lists` VALUES ('Avatar-Leviathan',40,862);
INSERT INTO `mob_skill_lists` VALUES ('Avatar-Leviathan',40,863);
INSERT INTO `mob_skill_lists` VALUES ('Avatar-Leviathan',40,864);
INSERT INTO `mob_skill_lists` VALUES ('Avatar-Leviathan',40,865);
INSERT INTO `mob_skill_lists` VALUES ('Avatar-Leviathan',40,866);
-- INSERT INTO `mob_skill_lists` VALUES ('Avatar-Odin',41,2126);
-- INSERT INTO `mob_skill_lists` VALUES ('Avatar-Odin',41,2556);
-- INSERT INTO `mob_skill_lists` VALUES ('Avatar-Odin',41,2557);
-- INSERT INTO `mob_skill_lists` VALUES ('Avatar-Odin',41,2558);
-- INSERT INTO `mob_skill_lists` VALUES ('Avatar-Odin',41,2559);
-- INSERT INTO `mob_skill_lists` VALUES ('Avatar-Odin',41,2560);
-- INSERT INTO `mob_skill_lists` VALUES ('Avatar-Odin',41,2561);
-- 42: Dark Rider
INSERT INTO `mob_skill_lists` VALUES ('Avatar-Ramuh',43,885);
INSERT INTO `mob_skill_lists` VALUES ('Avatar-Ramuh',43,886);
INSERT INTO `mob_skill_lists` VALUES ('Avatar-Ramuh',43,887);
INSERT INTO `mob_skill_lists` VALUES ('Avatar-Ramuh',43,888);
INSERT INTO `mob_skill_lists` VALUES ('Avatar-Ramuh',43,889);
INSERT INTO `mob_skill_lists` VALUES ('Avatar-Ramuh',43,890);
INSERT INTO `mob_skill_lists` VALUES ('Avatar-Ramuh',43,891);
INSERT INTO `mob_skill_lists` VALUES ('Avatar-Ramuh',43,892);
INSERT INTO `mob_skill_lists` VALUES ('Avatar-Ramuh',43,893);
INSERT INTO `mob_skill_lists` VALUES ('Avatar-Shiva',44,876);
INSERT INTO `mob_skill_lists` VALUES ('Avatar-Shiva',44,877);
INSERT INTO `mob_skill_lists` VALUES ('Avatar-Shiva',44,878);
INSERT INTO `mob_skill_lists` VALUES ('Avatar-Shiva',44,879);
INSERT INTO `mob_skill_lists` VALUES ('Avatar-Shiva',44,880);
INSERT INTO `mob_skill_lists` VALUES ('Avatar-Shiva',44,881);
INSERT INTO `mob_skill_lists` VALUES ('Avatar-Shiva',44,882);
INSERT INTO `mob_skill_lists` VALUES ('Avatar-Shiva',44,883);
INSERT INTO `mob_skill_lists` VALUES ('Avatar-Shiva',44,884);
INSERT INTO `mob_skill_lists` VALUES ('Avatar-Titan',45,849);
INSERT INTO `mob_skill_lists` VALUES ('Avatar-Titan',45,850);
INSERT INTO `mob_skill_lists` VALUES ('Avatar-Titan',45,851);
INSERT INTO `mob_skill_lists` VALUES ('Avatar-Titan',45,852);
INSERT INTO `mob_skill_lists` VALUES ('Avatar-Titan',45,853);
INSERT INTO `mob_skill_lists` VALUES ('Avatar-Titan',45,854);
INSERT INTO `mob_skill_lists` VALUES ('Avatar-Titan',45,855);
INSERT INTO `mob_skill_lists` VALUES ('Avatar-Titan',45,856);
INSERT INTO `mob_skill_lists` VALUES ('Avatar-Titan',45,857);
-- INSERT INTO `mob_skill_lists` VALUES ('Bat',46,256);
INSERT INTO `mob_skill_lists` VALUES ('Bat',46,392);
INSERT INTO `mob_skill_lists` VALUES ('Bat',46,394);
INSERT INTO `mob_skill_lists` VALUES ('Bat',46,1155);
INSERT INTO `mob_skill_lists` VALUES ('Bat',46,1156);
INSERT INTO `mob_skill_lists` VALUES ('Bats',47,393);
INSERT INTO `mob_skill_lists` VALUES ('Bats',47,395);
INSERT INTO `mob_skill_lists` VALUES ('Bee',48,334);
INSERT INTO `mob_skill_lists` VALUES ('Bee',48,335);
INSERT INTO `mob_skill_lists` VALUES ('Bee',48,336);
INSERT INTO `mob_skill_lists` VALUES ('Beetle',49,338);
INSERT INTO `mob_skill_lists` VALUES ('Beetle',49,339);
INSERT INTO `mob_skill_lists` VALUES ('Beetle',49,340);
INSERT INTO `mob_skill_lists` VALUES ('Beetle',49,341);
INSERT INTO `mob_skill_lists` VALUES ('Beetle',49,343);
INSERT INTO `mob_skill_lists` VALUES ('Gloom_Eye',50,548);
INSERT INTO `mob_skill_lists` VALUES ('Gloom_Eye',50,549);
INSERT INTO `mob_skill_lists` VALUES ('Behemoth',51,628);
INSERT INTO `mob_skill_lists` VALUES ('Behemoth',51,629);
INSERT INTO `mob_skill_lists` VALUES ('Behemoth',51,630);
INSERT INTO `mob_skill_lists` VALUES ('Behemoth',51,631);
INSERT INTO `mob_skill_lists` VALUES ('Behemoth',51,632);
INSERT INTO `mob_skill_lists` VALUES ('Behemoth',51,633);
-- INSERT INTO `mob_skill_lists` VALUES ('Behemoth',51,634);
INSERT INTO `mob_skill_lists` VALUES ('Bhoot',52,472);
INSERT INTO `mob_skill_lists` VALUES ('Bhoot',52,473);
INSERT INTO `mob_skill_lists` VALUES ('Bhoot',52,474);
INSERT INTO `mob_skill_lists` VALUES ('Bhoot',52,475);
INSERT INTO `mob_skill_lists` VALUES ('Bhoot',52,476);
INSERT INTO `mob_skill_lists` VALUES ('Bhoot',52,477);
INSERT INTO `mob_skill_lists` VALUES ('Bhoot',52,1794);
INSERT INTO `mob_skill_lists` VALUES ('Likho',53,551);
INSERT INTO `mob_skill_lists` VALUES ('Likho',53,555);
INSERT INTO `mob_skill_lists` VALUES ('Omega',54,1529);
INSERT INTO `mob_skill_lists` VALUES ('Omega',54,1533);
INSERT INTO `mob_skill_lists` VALUES ('Omega',54,1534);
-- INSERT INTO `mob_skill_lists` VALUES ('Omega',54,1536)
INSERT INTO `mob_skill_lists` VALUES ('Omega',54,1537);
INSERT INTO `mob_skill_lists` VALUES ('Omega',54,1538);
-- INSERT INTO `mob_skill_lists` VALUES ('Omega',54,1539)
INSERT INTO `mob_skill_lists` VALUES ('Bird',55,622);
INSERT INTO `mob_skill_lists` VALUES ('Bird',55,623);
INSERT INTO `mob_skill_lists` VALUES ('Bomb',56,510);
INSERT INTO `mob_skill_lists` VALUES ('Bomb',56,511);
INSERT INTO `mob_skill_lists` VALUES ('Buffalo',57,493);
INSERT INTO `mob_skill_lists` VALUES ('Buffalo',57,494);
INSERT INTO `mob_skill_lists` VALUES ('Buffalo',57,495);
INSERT INTO `mob_skill_lists` VALUES ('Buffalo',57,496);
INSERT INTO `mob_skill_lists` VALUES ('Buffalo',57,497);
INSERT INTO `mob_skill_lists` VALUES ('Bugard',58,382);
INSERT INTO `mob_skill_lists` VALUES ('Bugard',58,383);
INSERT INTO `mob_skill_lists` VALUES ('Bugard',58,384);
INSERT INTO `mob_skill_lists` VALUES ('Bugard',58,385);
INSERT INTO `mob_skill_lists` VALUES ('Bugard',58,386);
INSERT INTO `mob_skill_lists` VALUES ('Bugard',58,387);
INSERT INTO `mob_skill_lists` VALUES ('Bugbear',59,357);
INSERT INTO `mob_skill_lists` VALUES ('Bugbear',59,358);
-- INSERT INTO `mob_skill_lists` VALUES ('Bugbear',59,359);
INSERT INTO `mob_skill_lists` VALUES ('Bugbear',59,360);
INSERT INTO `mob_skill_lists` VALUES ('Bugbear',59,361);
INSERT INTO `mob_skill_lists` VALUES ('CaitSith',60,2448);
INSERT INTO `mob_skill_lists` VALUES ('CaitSith',60,2449);
INSERT INTO `mob_skill_lists` VALUES ('CaitSith',60,2450);
INSERT INTO `mob_skill_lists` VALUES ('CaitSith',60,2451);
INSERT INTO `mob_skill_lists` VALUES ('CaitSith',60,2452);
INSERT INTO `mob_skill_lists` VALUES ('CaitSith',60,2453);
INSERT INTO `mob_skill_lists` VALUES ('CaitSith',60,2454);
INSERT INTO `mob_skill_lists` VALUES ('CaitSith',60,2455);
INSERT INTO `mob_skill_lists` VALUES ('CaitSith',60,2456);
INSERT INTO `mob_skill_lists` VALUES ('CaitSith',60,2457);
INSERT INTO `mob_skill_lists` VALUES ('Cardian',61,330);
INSERT INTO `mob_skill_lists` VALUES ('Cardian',61,333);
INSERT INTO `mob_skill_lists` VALUES ('Cardian',61,683);
INSERT INTO `mob_skill_lists` VALUES ('Cardian',61,684);
INSERT INTO `mob_skill_lists` VALUES ('Cerberus',62,1785);
INSERT INTO `mob_skill_lists` VALUES ('Cerberus',62,1786);
INSERT INTO `mob_skill_lists` VALUES ('Cerberus',62,1787);
INSERT INTO `mob_skill_lists` VALUES ('Cerberus',62,1788);
INSERT INTO `mob_skill_lists` VALUES ('Cerberus',62,1789);
INSERT INTO `mob_skill_lists` VALUES ('Cerberus',62,1790);
INSERT INTO `mob_skill_lists` VALUES ('Chariot',63,2054);
INSERT INTO `mob_skill_lists` VALUES ('Chariot',63,2055);
INSERT INTO `mob_skill_lists` VALUES ('Chariot',63,2056);
-- 64: Chigoe
INSERT INTO `mob_skill_lists` VALUES ('Clionid',65,2562);
INSERT INTO `mob_skill_lists` VALUES ('Clionid',65,2563);
INSERT INTO `mob_skill_lists` VALUES ('Clot',66,431);
INSERT INTO `mob_skill_lists` VALUES ('Clot',66,432);
INSERT INTO `mob_skill_lists` VALUES ('Clot',66,433);
-- 67: Clot
INSERT INTO `mob_skill_lists` VALUES ('Cluster',68,567);
INSERT INTO `mob_skill_lists` VALUES ('Cluster',68,568);
INSERT INTO `mob_skill_lists` VALUES ('Cluster',68,569);
INSERT INTO `mob_skill_lists` VALUES ('Cluster',68,570);
-- INSERT INTO `mob_skill_lists` VALUES ('Cluster',68,571);
-- INSERT INTO `mob_skill_lists` VALUES ('Cluster',68,572);
-- INSERT INTO `mob_skill_lists` VALUES ('Cluster',68,573);
-- INSERT INTO `mob_skill_lists` VALUES ('Cluster',68,574);
-- INSERT INTO `mob_skill_lists` VALUES ('Cluster',68,575);
INSERT INTO `mob_skill_lists` VALUES ('Cluster',69,567);
INSERT INTO `mob_skill_lists` VALUES ('Cluster',69,568);
INSERT INTO `mob_skill_lists` VALUES ('Cluster',69,569);
INSERT INTO `mob_skill_lists` VALUES ('Cluster',69,570);
-- INSERT INTO `mob_skill_lists` VALUES ('Cluster',69,571);
-- INSERT INTO `mob_skill_lists` VALUES ('Cluster',69,572);
-- INSERT INTO `mob_skill_lists` VALUES ('Cluster',69,573);
-- INSERT INTO `mob_skill_lists` VALUES ('Cluster',69,574);
-- INSERT INTO `mob_skill_lists` VALUES ('Cluster',69,575);
INSERT INTO `mob_skill_lists` VALUES ('Cockatrice',70,406);
INSERT INTO `mob_skill_lists` VALUES ('Cockatrice',70,407);
INSERT INTO `mob_skill_lists` VALUES ('Cockatrice',70,408);
INSERT INTO `mob_skill_lists` VALUES ('Cockatrice',70,410);
INSERT INTO `mob_skill_lists` VALUES ('Cockatrice',70,411);
INSERT INTO `mob_skill_lists` VALUES ('Coeurl',71,652);
INSERT INTO `mob_skill_lists` VALUES ('Coeurl',71,653);
INSERT INTO `mob_skill_lists` VALUES ('Colibri',72,1699);
INSERT INTO `mob_skill_lists` VALUES ('Colibri',72,1700);
INSERT INTO `mob_skill_lists` VALUES ('Colibri',72,1701);
INSERT INTO `mob_skill_lists` VALUES ('Myradrosh',73,1699);
INSERT INTO `mob_skill_lists` VALUES ('Myradrosh',73,1701);
INSERT INTO `mob_skill_lists` VALUES ('Corse',74,530);
INSERT INTO `mob_skill_lists` VALUES ('Corse',74,531);
INSERT INTO `mob_skill_lists` VALUES ('Corse',74,532);
INSERT INTO `mob_skill_lists` VALUES ('Corse',74,533);
INSERT INTO `mob_skill_lists` VALUES ('Crab',75,442);
INSERT INTO `mob_skill_lists` VALUES ('Crab',75,443);
INSERT INTO `mob_skill_lists` VALUES ('Crab',75,444);
INSERT INTO `mob_skill_lists` VALUES ('Crab',75,445);
INSERT INTO `mob_skill_lists` VALUES ('Crab',75,448);
INSERT INTO `mob_skill_lists` VALUES ('Crab',76,442);
INSERT INTO `mob_skill_lists` VALUES ('Crab',76,443);
INSERT INTO `mob_skill_lists` VALUES ('Crab',76,444);
INSERT INTO `mob_skill_lists` VALUES ('Crab',76,445);
INSERT INTO `mob_skill_lists` VALUES ('Crab',76,448);
INSERT INTO `mob_skill_lists` VALUES ('Crab',77,442);
INSERT INTO `mob_skill_lists` VALUES ('Crab',77,443);
INSERT INTO `mob_skill_lists` VALUES ('Crab',77,444);
INSERT INTO `mob_skill_lists` VALUES ('Crab',77,445);
INSERT INTO `mob_skill_lists` VALUES ('Crab',77,448);
INSERT INTO `mob_skill_lists` VALUES ('Craver',78,1229);
INSERT INTO `mob_skill_lists` VALUES ('Craver',78,1230);
INSERT INTO `mob_skill_lists` VALUES ('Craver',78,1231);
INSERT INTO `mob_skill_lists` VALUES ('Craver',78,1232);
INSERT INTO `mob_skill_lists` VALUES ('Craver',78,1233);
INSERT INTO `mob_skill_lists` VALUES ('Crawler',79,344);
INSERT INTO `mob_skill_lists` VALUES ('Crawler',79,345);
INSERT INTO `mob_skill_lists` VALUES ('Crawler',79,346);
INSERT INTO `mob_skill_lists` VALUES ('Dhalmel',80,280);
INSERT INTO `mob_skill_lists` VALUES ('Dhalmel',80,281);
INSERT INTO `mob_skill_lists` VALUES ('Dhalmel',80,284);
INSERT INTO `mob_skill_lists` VALUES ('Dhalmel',80,285);
INSERT INTO `mob_skill_lists` VALUES ('Dhalmel',80,286);
INSERT INTO `mob_skill_lists` VALUES ('Dhalmel',80,287);
INSERT INTO `mob_skill_lists` VALUES ('Diremite',81,362);
INSERT INTO `mob_skill_lists` VALUES ('Diremite',81,363);
INSERT INTO `mob_skill_lists` VALUES ('Diremite',81,364);
INSERT INTO `mob_skill_lists` VALUES ('Diremite',81,365);
INSERT INTO `mob_skill_lists` VALUES ('Djinn',82,2216);
INSERT INTO `mob_skill_lists` VALUES ('Djinn',82,2217);
INSERT INTO `mob_skill_lists` VALUES ('Djinn',82,2218);
INSERT INTO `mob_skill_lists` VALUES ('Djinn',82,2219);
INSERT INTO `mob_skill_lists` VALUES ('Doll',83,534);
INSERT INTO `mob_skill_lists` VALUES ('Doll',83,535);
INSERT INTO `mob_skill_lists` VALUES ('Doll',83,536);
INSERT INTO `mob_skill_lists` VALUES ('Doll',83,537);
INSERT INTO `mob_skill_lists` VALUES ('Doll',83,538);
INSERT INTO `mob_skill_lists` VALUES ('Doll',83,539);
INSERT INTO `mob_skill_lists` VALUES ('Doll',83,541);
INSERT INTO `mob_skill_lists` VALUES ('Doll',83,543);
INSERT INTO `mob_skill_lists` VALUES ('Doll',84,534);
INSERT INTO `mob_skill_lists` VALUES ('Doll',84,535);
INSERT INTO `mob_skill_lists` VALUES ('Doll',84,536);
INSERT INTO `mob_skill_lists` VALUES ('Doll',84,537);
INSERT INTO `mob_skill_lists` VALUES ('Doll',84,538);
INSERT INTO `mob_skill_lists` VALUES ('Doll',84,539);
INSERT INTO `mob_skill_lists` VALUES ('Doll',84,541);
INSERT INTO `mob_skill_lists` VALUES ('Doll',84,543);
INSERT INTO `mob_skill_lists` VALUES ('Doll',85,534);
INSERT INTO `mob_skill_lists` VALUES ('Doll',85,535);
INSERT INTO `mob_skill_lists` VALUES ('Doll',85,536);
INSERT INTO `mob_skill_lists` VALUES ('Doll',85,537);
INSERT INTO `mob_skill_lists` VALUES ('Doll',85,538);
INSERT INTO `mob_skill_lists` VALUES ('Doll',85,539);
INSERT INTO `mob_skill_lists` VALUES ('Doll',85,541);
INSERT INTO `mob_skill_lists` VALUES ('Doll',85,543);
INSERT INTO `mob_skill_lists` VALUES ('Doomed',86,486);
INSERT INTO `mob_skill_lists` VALUES ('Doomed',86,488);
INSERT INTO `mob_skill_lists` VALUES ('Doomed',86,489);
INSERT INTO `mob_skill_lists` VALUES ('Doomed',86,490);
INSERT INTO `mob_skill_lists` VALUES ('Doomed',86,491);
INSERT INTO `mob_skill_lists` VALUES ('Doomed',86,492);
INSERT INTO `mob_skill_lists` VALUES ('Dragon',87,642);
INSERT INTO `mob_skill_lists` VALUES ('Dragon',87,643);
INSERT INTO `mob_skill_lists` VALUES ('Dragon',87,644);
INSERT INTO `mob_skill_lists` VALUES ('Dragon',87,645);
INSERT INTO `mob_skill_lists` VALUES ('Dragon',87,646);
INSERT INTO `mob_skill_lists` VALUES ('Dragon',87,647);
INSERT INTO `mob_skill_lists` VALUES ('Dragon',87,648);
INSERT INTO `mob_skill_lists` VALUES ('Dragon',87,649);
INSERT INTO `mob_skill_lists` VALUES ('Dragon',87,650);
INSERT INTO `mob_skill_lists` VALUES ('Dragon',87,651);
-- 88: Bloody Bones
-- 89: Draugar
INSERT INTO `mob_skill_lists` VALUES ('Dvergr',90,2113);
INSERT INTO `mob_skill_lists` VALUES ('Dvergr',90,2114);
INSERT INTO `mob_skill_lists` VALUES ('Dvergr',90,2115);
INSERT INTO `mob_skill_lists` VALUES ('Dvergr',90,2116);
INSERT INTO `mob_skill_lists` VALUES ('Dvergr',90,2117);
INSERT INTO `mob_skill_lists` VALUES ('Dvergr',90,2118);
INSERT INTO `mob_skill_lists` VALUES ('Dvergr',90,2119);
INSERT INTO `mob_skill_lists` VALUES ('PandemoniumLamp',91,594);
INSERT INTO `mob_skill_lists` VALUES ('PandemoniumLamp',91,596);
INSERT INTO `mob_skill_lists` VALUES ('PandemoniumLamp',91,1171);
INSERT INTO `mob_skill_lists` VALUES ('PandemoniumLamp',91,1172);
INSERT INTO `mob_skill_lists` VALUES ('PandemoniumLamp',91,1173);
INSERT INTO `mob_skill_lists` VALUES ('PandemoniumLamp',91,1174);
INSERT INTO `mob_skill_lists` VALUES ('PandemoniumLamp',91,1718);
INSERT INTO `mob_skill_lists` VALUES ('PandemoniumLamp',91,1720);
INSERT INTO `mob_skill_lists` VALUES ('PandemoniumLamp',91,1723);
INSERT INTO `mob_skill_lists` VALUES ('PandemoniumLamp',91,1743);
INSERT INTO `mob_skill_lists` VALUES ('PandemoniumLamp',91,1745);
INSERT INTO `mob_skill_lists` VALUES ('PandemoniumLamp',91,1746);
INSERT INTO `mob_skill_lists` VALUES ('PandemoniumLamp',91,1758);
INSERT INTO `mob_skill_lists` VALUES ('PandemoniumLamp',91,1759);
INSERT INTO `mob_skill_lists` VALUES ('PandemoniumLamp',91,1922);
INSERT INTO `mob_skill_lists` VALUES ('PandemoniumLamp',91,1923);
INSERT INTO `mob_skill_lists` VALUES ('PandemoniumLamp',91,1930);
INSERT INTO `mob_skill_lists` VALUES ('PandemoniumLamp',91,2041);
INSERT INTO `mob_skill_lists` VALUES ('PandemoniumLamp',91,2045);
INSERT INTO `mob_skill_lists` VALUES ('PandemoniumLamp',91,2113);
INSERT INTO `mob_skill_lists` VALUES ('PandemoniumLamp',91,2114);
INSERT INTO `mob_skill_lists` VALUES ('PandemoniumLamp',91,2116);
INSERT INTO `mob_skill_lists` VALUES ('PandemoniumLamp',91,2117);
INSERT INTO `mob_skill_lists` VALUES ('PandemoniumLamp',91,2119);
INSERT INTO `mob_skill_lists` VALUES ('DynamisStatue-Goblin',92,1114);
INSERT INTO `mob_skill_lists` VALUES ('DynamisStatue-Goblin',92,1115);
INSERT INTO `mob_skill_lists` VALUES ('DynamisStatue-Orc',93,1110);
INSERT INTO `mob_skill_lists` VALUES ('DynamisStatue-Orc',93,1111);
INSERT INTO `mob_skill_lists` VALUES ('DynamisStatue-Quadav',94,1112);
INSERT INTO `mob_skill_lists` VALUES ('DynamisStatue-Quadav',94,1113);
INSERT INTO `mob_skill_lists` VALUES ('DynamisStatue-Yagudo',95,1116);
INSERT INTO `mob_skill_lists` VALUES ('DynamisStatue-Yagudo',95,1117);
INSERT INTO `mob_skill_lists` VALUES ('Nandi',96,287);
INSERT INTO `mob_skill_lists` VALUES ('IceLizard',97,366);
INSERT INTO `mob_skill_lists` VALUES ('IceLizard',97,368);
INSERT INTO `mob_skill_lists` VALUES ('IceLizard',97,369);
INSERT INTO `mob_skill_lists` VALUES ('IceLizard',97,370);
INSERT INTO `mob_skill_lists` VALUES ('IceLizard',97,371);
INSERT INTO `mob_skill_lists` VALUES ('IceLizard',97,372);
INSERT INTO `mob_skill_lists` VALUES ('IceLizard',97,373);
INSERT INTO `mob_skill_lists` VALUES ('IceLizard',97,621);
INSERT INTO `mob_skill_lists` VALUES ('Eft',98,515);
INSERT INTO `mob_skill_lists` VALUES ('Eft',98,516);
INSERT INTO `mob_skill_lists` VALUES ('Eft',98,517);
INSERT INTO `mob_skill_lists` VALUES ('Eft',98,518);
INSERT INTO `mob_skill_lists` VALUES ('Eft',98,519);
-- 99 to 106: Elementals
INSERT INTO `mob_skill_lists` VALUES ('Eruca',107,344);
INSERT INTO `mob_skill_lists` VALUES ('Eruca',107,346);
INSERT INTO `mob_skill_lists` VALUES ('Eruca',107,1791);
INSERT INTO `mob_skill_lists` VALUES ('Eruca',108,344);
INSERT INTO `mob_skill_lists` VALUES ('Eruca',108,346);
INSERT INTO `mob_skill_lists` VALUES ('Eruca',108,1791);
INSERT INTO `mob_skill_lists` VALUES ('Euvhi',109,1447);
INSERT INTO `mob_skill_lists` VALUES ('Euvhi',109,1448);
INSERT INTO `mob_skill_lists` VALUES ('Euvhi',109,1449);
INSERT INTO `mob_skill_lists` VALUES ('Euvhi',109,1450);
INSERT INTO `mob_skill_lists` VALUES ('Euvhi',109,1451);
INSERT INTO `mob_skill_lists` VALUES ('Euvhi',109,1452);
INSERT INTO `mob_skill_lists` VALUES ('Euvhi',109,1453);
INSERT INTO `mob_skill_lists` VALUES ('EvilWeapon',110,513);
INSERT INTO `mob_skill_lists` VALUES ('EvilWeapon',110,514);
INSERT INTO `mob_skill_lists` VALUES ('Konjac',111,433); -- digest
INSERT INTO `mob_skill_lists` VALUES ('Flan',112,1821);
INSERT INTO `mob_skill_lists` VALUES ('Flan',112,1822);
INSERT INTO `mob_skill_lists` VALUES ('Flan',112,1824);
-- INSERT INTO `mob_skill_lists` VALUES ('Flan',112,1826);
-- INSERT INTO `mob_skill_lists` VALUES ('Flan',112,1827);
INSERT INTO `mob_skill_lists` VALUES ('Fly',113,659);
INSERT INTO `mob_skill_lists` VALUES ('Fly',113,660);
INSERT INTO `mob_skill_lists` VALUES ('Flytrap',114,434);
INSERT INTO `mob_skill_lists` VALUES ('Flytrap',114,435);
INSERT INTO `mob_skill_lists` VALUES ('Flytrap',114,436);
INSERT INTO `mob_skill_lists` VALUES ('Fomor',115,246);
INSERT INTO `mob_skill_lists` VALUES ('Fomor',115,247);
INSERT INTO `mob_skill_lists` VALUES ('Fomor',115,248);
INSERT INTO `mob_skill_lists` VALUES ('Fomor',115,249);
INSERT INTO `mob_skill_lists` VALUES ('Fomor',115,250);
INSERT INTO `mob_skill_lists` VALUES ('Fomor',115,251);
INSERT INTO `mob_skill_lists` VALUES ('Fomor',115,252);
INSERT INTO `mob_skill_lists` VALUES ('Fomor',115,253);
INSERT INTO `mob_skill_lists` VALUES ('Funguar',116,308);
INSERT INTO `mob_skill_lists` VALUES ('Funguar',116,309);
INSERT INTO `mob_skill_lists` VALUES ('Funguar',116,310);
INSERT INTO `mob_skill_lists` VALUES ('Funguar',116,311);
INSERT INTO `mob_skill_lists` VALUES ('Funguar',116,312);
INSERT INTO `mob_skill_lists` VALUES ('Funguar',116,314);
INSERT INTO `mob_skill_lists` VALUES ('Funguar',116,315);
-- 117: Gruesome Gargouille
INSERT INTO `mob_skill_lists` VALUES ('Gargoyle',118,2421);
INSERT INTO `mob_skill_lists` VALUES ('Gargoyle',118,2422);
INSERT INTO `mob_skill_lists` VALUES ('Gargoyle',118,2423);
INSERT INTO `mob_skill_lists` VALUES ('Gargoyle',118,2424);
INSERT INTO `mob_skill_lists` VALUES ('Gargoyle',118,2425);
INSERT INTO `mob_skill_lists` VALUES ('Magnotaur',119,498); -- triclip
INSERT INTO `mob_skill_lists` VALUES ('Magnotaur',119,499); -- back_swish
INSERT INTO `mob_skill_lists` VALUES ('Gear',120,2038);
INSERT INTO `mob_skill_lists` VALUES ('Gear',120,2039);
INSERT INTO `mob_skill_lists` VALUES ('Gear',120,2040);
INSERT INTO `mob_skill_lists` VALUES ('Gear',120,2041);
INSERT INTO `mob_skill_lists` VALUES ('Ghost',121,472);
INSERT INTO `mob_skill_lists` VALUES ('Ghost',121,473);
INSERT INTO `mob_skill_lists` VALUES ('Ghost',121,474);
INSERT INTO `mob_skill_lists` VALUES ('Ghost',121,475);
INSERT INTO `mob_skill_lists` VALUES ('Ghost',121,476);
INSERT INTO `mob_skill_lists` VALUES ('Ghost',121,477);
INSERT INTO `mob_skill_lists` VALUES ('Ghrah',122,1441);
INSERT INTO `mob_skill_lists` VALUES ('Ghrah',122,1442);
INSERT INTO `mob_skill_lists` VALUES ('Ghrah',122,1443);
INSERT INTO `mob_skill_lists` VALUES ('Ghrah',122,1444);
INSERT INTO `mob_skill_lists` VALUES ('Ghrah',122,1445);
INSERT INTO `mob_skill_lists` VALUES ('Ghrah',122,1446);
INSERT INTO `mob_skill_lists` VALUES ('Ghrah',123,1441);
INSERT INTO `mob_skill_lists` VALUES ('Ghrah',123,1443);
INSERT INTO `mob_skill_lists` VALUES ('Ghrah',123,1445);
INSERT INTO `mob_skill_lists` VALUES ('Ghrah',123,1446);
INSERT INTO `mob_skill_lists` VALUES ('Ghrah',124,1441);
INSERT INTO `mob_skill_lists` VALUES ('Ghrah',124,1444);
INSERT INTO `mob_skill_lists` VALUES ('GiantBird',125,399); -- Scratch
INSERT INTO `mob_skill_lists` VALUES ('GiantBird',125,400); -- Triple Attack
INSERT INTO `mob_skill_lists` VALUES ('GiantBird',125,401); -- Gliding Spike
INSERT INTO `mob_skill_lists` VALUES ('GiantBird',125,402); -- Feather Barrier
INSERT INTO `mob_skill_lists` VALUES ('GiantBird',125,403); -- Stormwind
INSERT INTO `mob_skill_lists` VALUES ('Gigas',126,662);
INSERT INTO `mob_skill_lists` VALUES ('Gigas',126,663);
INSERT INTO `mob_skill_lists` VALUES ('Gigas',126,664);
INSERT INTO `mob_skill_lists` VALUES ('Gigas',126,665);
INSERT INTO `mob_skill_lists` VALUES ('Gigas',126,666);
INSERT INTO `mob_skill_lists` VALUES ('Gigas',126,667);
INSERT INTO `mob_skill_lists` VALUES ('Gigas',127,662);
INSERT INTO `mob_skill_lists` VALUES ('Gigas',127,663);
INSERT INTO `mob_skill_lists` VALUES ('Gigas',127,664);
INSERT INTO `mob_skill_lists` VALUES ('Gigas',127,665);
INSERT INTO `mob_skill_lists` VALUES ('Gigas',127,666);
INSERT INTO `mob_skill_lists` VALUES ('Gigas',127,667);
INSERT INTO `mob_skill_lists` VALUES ('Gigas',128,662);
INSERT INTO `mob_skill_lists` VALUES ('Gigas',128,663);
INSERT INTO `mob_skill_lists` VALUES ('Gigas',128,664);
INSERT INTO `mob_skill_lists` VALUES ('Gigas',128,665);
INSERT INTO `mob_skill_lists` VALUES ('Gigas',128,666);
INSERT INTO `mob_skill_lists` VALUES ('Gigas',128,667);
INSERT INTO `mob_skill_lists` VALUES ('Gigas',129,662);
INSERT INTO `mob_skill_lists` VALUES ('Gigas',129,663);
INSERT INTO `mob_skill_lists` VALUES ('Gigas',129,664);
INSERT INTO `mob_skill_lists` VALUES ('Gigas',129,665);
INSERT INTO `mob_skill_lists` VALUES ('Gigas',129,666);
INSERT INTO `mob_skill_lists` VALUES ('Gigas',129,667);
INSERT INTO `mob_skill_lists` VALUES ('Gigas',130,662);
INSERT INTO `mob_skill_lists` VALUES ('Gigas',130,663);
INSERT INTO `mob_skill_lists` VALUES ('Gigas',130,664);
INSERT INTO `mob_skill_lists` VALUES ('Gigas',130,665);
INSERT INTO `mob_skill_lists` VALUES ('Gigas',130,666);
INSERT INTO `mob_skill_lists` VALUES ('Gigas',130,667);
INSERT INTO `mob_skill_lists` VALUES ('Gnat',131,2158);
INSERT INTO `mob_skill_lists` VALUES ('Gnat',131,2159);
INSERT INTO `mob_skill_lists` VALUES ('Gnat',131,2160);
INSERT INTO `mob_skill_lists` VALUES ('Gnat',131,2161);
INSERT INTO `mob_skill_lists` VALUES ('Gnole',132,2170);
INSERT INTO `mob_skill_lists` VALUES ('Gnole',132,2171);
INSERT INTO `mob_skill_lists` VALUES ('Gnole',132,2172);
INSERT INTO `mob_skill_lists` VALUES ('Gnole',132,2173);
INSERT INTO `mob_skill_lists` VALUES ('Gnole',132,2174);
INSERT INTO `mob_skill_lists` VALUES ('Gnole',132,2175);
INSERT INTO `mob_skill_lists` VALUES ('Gnole',132,2176);
INSERT INTO `mob_skill_lists` VALUES ('Goblin',133,590);
INSERT INTO `mob_skill_lists` VALUES ('Goblin',133,591);
INSERT INTO `mob_skill_lists` VALUES ('Goblin',133,592);
INSERT INTO `mob_skill_lists` VALUES ('God',134,1491);
INSERT INTO `mob_skill_lists` VALUES ('God',134,1492);
INSERT INTO `mob_skill_lists` VALUES ('God',134,1493);
INSERT INTO `mob_skill_lists` VALUES ('God',134,1494);
INSERT INTO `mob_skill_lists` VALUES ('God',134,1495);
INSERT INTO `mob_skill_lists` VALUES ('God',134,1496);
INSERT INTO `mob_skill_lists` VALUES ('God',134,1497);
INSERT INTO `mob_skill_lists` VALUES ('God',134,1498);
INSERT INTO `mob_skill_lists` VALUES ('God',134,1499);
INSERT INTO `mob_skill_lists` VALUES ('Golem',135,674);
INSERT INTO `mob_skill_lists` VALUES ('Golem',135,675);
INSERT INTO `mob_skill_lists` VALUES ('Golem',135,676);
INSERT INTO `mob_skill_lists` VALUES ('Golem',135,677);
INSERT INTO `mob_skill_lists` VALUES ('Golem',135,678);
INSERT INTO `mob_skill_lists` VALUES ('Golem',135,679);
INSERT INTO `mob_skill_lists` VALUES ('Golem',135,680);
INSERT INTO `mob_skill_lists` VALUES ('Golem',135,681);
INSERT INTO `mob_skill_lists` VALUES ('Golem',135,682);
INSERT INTO `mob_skill_lists` VALUES ('Goobbue',136,581);
INSERT INTO `mob_skill_lists` VALUES ('Goobbue',136,583);
INSERT INTO `mob_skill_lists` VALUES ('Goobbue',136,584);
INSERT INTO `mob_skill_lists` VALUES ('Goobbue',136,586);
INSERT INTO `mob_skill_lists` VALUES ('Goobbue',136,587);
INSERT INTO `mob_skill_lists` VALUES ('Gorger',137,741);
INSERT INTO `mob_skill_lists` VALUES ('Gorger',137,744);
INSERT INTO `mob_skill_lists` VALUES ('Gorger',137,747);
INSERT INTO `mob_skill_lists` VALUES ('Gorger',137,750);
INSERT INTO `mob_skill_lists` VALUES ('Gorger',137,752);
-- 138: Gorger
INSERT INTO `mob_skill_lists` VALUES ('Hecteyes',139,437);
INSERT INTO `mob_skill_lists` VALUES ('Hecteyes',139,438);
INSERT INTO `mob_skill_lists` VALUES ('Hecteyes',139,440);
INSERT INTO `mob_skill_lists` VALUES ('Hippogryph',140,576);
INSERT INTO `mob_skill_lists` VALUES ('Hippogryph',140,578);
-- INSERT INTO `mob_skill_lists` VALUES ('Hippogryph',140,579);
-- INSERT INTO `mob_skill_lists` VALUES ('Hippogryph',140,580);
INSERT INTO `mob_skill_lists` VALUES ('Hippogryph',140,2828);
INSERT INTO `mob_skill_lists` VALUES ('Hippogryph',141,576);
INSERT INTO `mob_skill_lists` VALUES ('Hippogryph',141,578);
-- INSERT INTO `mob_skill_lists` VALUES ('Hippogryph',141,579);
-- INSERT INTO `mob_skill_lists` VALUES ('Hippogryph',141,580);
-- INSERT INTO `mob_skill_lists` VALUES ('Hippogryph',141,1330);
INSERT INTO `mob_skill_lists` VALUES ('Hippogryph',141,2828);
INSERT INTO `mob_skill_lists` VALUES ('Hound',142,465);
INSERT INTO `mob_skill_lists` VALUES ('Hound',142,466);
INSERT INTO `mob_skill_lists` VALUES ('Hound',142,467);
INSERT INTO `mob_skill_lists` VALUES ('Hound',142,468);
INSERT INTO `mob_skill_lists` VALUES ('Hound',142,469);
INSERT INTO `mob_skill_lists` VALUES ('Hound',142,470);
INSERT INTO `mob_skill_lists` VALUES ('Hound',143,465);
INSERT INTO `mob_skill_lists` VALUES ('Hound',143,466);
INSERT INTO `mob_skill_lists` VALUES ('Hound',143,467);
INSERT INTO `mob_skill_lists` VALUES ('Hound',143,468);
INSERT INTO `mob_skill_lists` VALUES ('Hound',143,469);
INSERT INTO `mob_skill_lists` VALUES ('Hound',143,470);
INSERT INTO `mob_skill_lists` VALUES ('Hpemde',144,1365);
INSERT INTO `mob_skill_lists` VALUES ('Hpemde',144,1366);
INSERT INTO `mob_skill_lists` VALUES ('Hpemde',144,1367);
INSERT INTO `mob_skill_lists` VALUES ('Hpemde',144,1368);
INSERT INTO `mob_skill_lists` VALUES ('Hpemde',144,1369);
-- 145: Humanoid
INSERT INTO `mob_skill_lists` VALUES ('Gowam',146,33); -- burning blade
INSERT INTO `mob_skill_lists` VALUES ('Gowam',146,35); -- flat balde
INSERT INTO `mob_skill_lists` VALUES ('Gowam',146,36); -- shinning blade
INSERT INTO `mob_skill_lists` VALUES ('Gowam',146,37); -- sereph blade
INSERT INTO `mob_skill_lists` VALUES ('Gowam',146,38); -- circle blade
INSERT INTO `mob_skill_lists` VALUES ('Gowam',146,40); -- vorpal blade
-- 147: Humanoid-Galka
INSERT INTO `mob_skill_lists` VALUES ('Warabouc',148,383); -- tusk
INSERT INTO `mob_skill_lists` VALUES ('Warabouc',148,385); -- bone_crunch
INSERT INTO `mob_skill_lists` VALUES ('Humanoid-Hume',149,347);
INSERT INTO `mob_skill_lists` VALUES ('Humanoid-Hume',149,419);
INSERT INTO `mob_skill_lists` VALUES ('Humanoid-Hume',149,422);
INSERT INTO `mob_skill_lists` VALUES ('Humanoid-Hume',149,441);
INSERT INTO `mob_skill_lists` VALUES ('Humanoid-Hume',149,447);
INSERT INTO `mob_skill_lists` VALUES ('Humanoid-Hume',149,457);
INSERT INTO `mob_skill_lists` VALUES ('Humanoid-Hume',149,464);
INSERT INTO `mob_skill_lists` VALUES ('Humanoid-Hume',149,471);
INSERT INTO `mob_skill_lists` VALUES ('Humanoid-Hume',149,487);
INSERT INTO `mob_skill_lists` VALUES ('Humanoid-Hume',149,540);
INSERT INTO `mob_skill_lists` VALUES ('Humanoid-Hume',149,1390);
INSERT INTO `mob_skill_lists` VALUES ('Humanoid-Hume',149,1391);
INSERT INTO `mob_skill_lists` VALUES ('Humanoid-Hume',149,1392);
INSERT INTO `mob_skill_lists` VALUES ('Humanoid-Hume',149,1393);
INSERT INTO `mob_skill_lists` VALUES ('Humanoid-Hume',149,1394);
INSERT INTO `mob_skill_lists` VALUES ('Humanoid-Hume',149,1395);
INSERT INTO `mob_skill_lists` VALUES ('Humanoid-Hume',149,1397);
-- INSERT INTO `mob_skill_lists` VALUES ('Humanoid-Hume',149,1398);
INSERT INTO `mob_skill_lists` VALUES ('Humanoid-Hume',149,1399);
INSERT INTO `mob_skill_lists` VALUES ('Gears3',150,2043);
INSERT INTO `mob_skill_lists` VALUES ('Gears3',150,2044);
INSERT INTO `mob_skill_lists` VALUES ('Gears3',150,2045);
INSERT INTO `mob_skill_lists` VALUES ('Gears3',150,2052);
INSERT INTO `mob_skill_lists` VALUES ('Gears3',150,2053);
INSERT INTO `mob_skill_lists` VALUES ('Gears2',151,2046);
INSERT INTO `mob_skill_lists` VALUES ('Gears2',151,2047);
INSERT INTO `mob_skill_lists` VALUES ('Gears2',151,2048);
INSERT INTO `mob_skill_lists` VALUES ('Gears2',151,2053);
INSERT INTO `mob_skill_lists` VALUES ('Gears2',151,2061);
INSERT INTO `mob_skill_lists` VALUES ('Gears1',152,2049);
INSERT INTO `mob_skill_lists` VALUES ('Gears1',152,2050);
INSERT INTO `mob_skill_lists` VALUES ('Gears1',152,2051);
INSERT INTO `mob_skill_lists` VALUES ('Gears1',152,2053);
INSERT INTO `mob_skill_lists` VALUES ('Gears1',152,2062);
-- 153 to 154: taken by random mobs?
INSERT INTO `mob_skill_lists` VALUES ('Asterion_50',155,499); -- back_swish
INSERT INTO `mob_skill_lists` VALUES ('Asterion_50',155,501); -- frightful_roar
INSERT INTO `mob_skill_lists` VALUES ('Asterion_0',156,499); -- back_swish
INSERT INTO `mob_skill_lists` VALUES ('Asterion_0',156,500); -- mow
INSERT INTO `mob_skill_lists` VALUES ('Asterion_0',156,501); -- frightful_roar
INSERT INTO `mob_skill_lists` VALUES ('Asterion_0',156,502); -- mortal_ray
INSERT INTO `mob_skill_lists` VALUES ('Toadcushion',157,310); -- queasyshroom
INSERT INTO `mob_skill_lists` VALUES ('Toadcushion',157,311); -- numbshroom
INSERT INTO `mob_skill_lists` VALUES ('Toadcushion',157,312); -- shakeshroom
INSERT INTO `mob_skill_lists` VALUES ('Toadcushion',157,315); -- dark_spore
INSERT INTO `mob_skill_lists` VALUES ('Toadsquab',158,309); -- spore
INSERT INTO `mob_skill_lists` VALUES ('Toadsquab',158,310); -- queasyshroom
INSERT INTO `mob_skill_lists` VALUES ('Toadsquab',158,311); -- numbshroom
INSERT INTO `mob_skill_lists` VALUES ('Toadsquab',158,312); -- shakeshroom
INSERT INTO `mob_skill_lists` VALUES ('Toadpillow',159,308); -- frogkick
INSERT INTO `mob_skill_lists` VALUES ('Toadpillow',159,310); -- queasyshroom
INSERT INTO `mob_skill_lists` VALUES ('Toadpillow',159,311); -- numbshroom
INSERT INTO `mob_skill_lists` VALUES ('Toadpillow',159,312); -- shakeshroom
INSERT INTO `mob_skill_lists` VALUES ('Toadbolster',160,310); -- queasyshroom
INSERT INTO `mob_skill_lists` VALUES ('Toadbolster',160,311); -- numbshroom
INSERT INTO `mob_skill_lists` VALUES ('Toadbolster',160,312); -- shakeshroom
INSERT INTO `mob_skill_lists` VALUES ('Toadbolster',160,314); -- silence_gas
INSERT INTO `mob_skill_lists` VALUES ('Coeurl_CoP',161,480); -- petrifactive_breath
INSERT INTO `mob_skill_lists` VALUES ('Coeurl_CoP',161,482); -- pounce
INSERT INTO `mob_skill_lists` VALUES ('Coeurl_CoP',161,652); -- blaster
INSERT INTO `mob_skill_lists` VALUES ('Coeurl_CoP',161,653); -- chaotic_eye
INSERT INTO `mob_skill_lists` VALUES ('Coeurl_CoP',161,1336); -- frenzied_rage
INSERT INTO `mob_skill_lists` VALUES ('Coeurl_CoP',161,3416); -- charged_whisker
INSERT INTO `mob_skill_lists` VALUES ('Coeurl_WoTG',162,652); -- blaster
INSERT INTO `mob_skill_lists` VALUES ('Coeurl_WoTG',162,653); -- chaotic_eye
INSERT INTO `mob_skill_lists` VALUES ('Coeurl_WoTG',162,3416); -- charged_whisker
-- 163: free
INSERT INTO `mob_skill_lists` VALUES ('Hydra',164,1828);
INSERT INTO `mob_skill_lists` VALUES ('Hydra',164,1829);
INSERT INTO `mob_skill_lists` VALUES ('Hydra',164,1830);
INSERT INTO `mob_skill_lists` VALUES ('Hydra',164,1831);
INSERT INTO `mob_skill_lists` VALUES ('Hydra',164,1832);
INSERT INTO `mob_skill_lists` VALUES ('Hydra',164,1834);
INSERT INTO `mob_skill_lists` VALUES ('Hydra',164,1835);
INSERT INTO `mob_skill_lists` VALUES ('Hydra',164,1836);
INSERT INTO `mob_skill_lists` VALUES ('Imp',165,1709);
INSERT INTO `mob_skill_lists` VALUES ('Imp',165,1710);
INSERT INTO `mob_skill_lists` VALUES ('Imp',165,1711);
INSERT INTO `mob_skill_lists` VALUES ('Imp',166,1709);
INSERT INTO `mob_skill_lists` VALUES ('Imp',166,1710);
INSERT INTO `mob_skill_lists` VALUES ('Imp',166,1711);
INSERT INTO `mob_skill_lists` VALUES ('Karakul',167,260);
INSERT INTO `mob_skill_lists` VALUES ('Karakul',167,261);
INSERT INTO `mob_skill_lists` VALUES ('Karakul',167,262);
INSERT INTO `mob_skill_lists` VALUES ('Karakul',167,264);
INSERT INTO `mob_skill_lists` VALUES ('Karakul',167,1837);
INSERT INTO `mob_skill_lists` VALUES ('Khimaira',168,2022);
INSERT INTO `mob_skill_lists` VALUES ('Khimaira',168,2023);
-- INSERT INTO `mob_skill_lists` VALUES ('Khimaira',168,2024);
INSERT INTO `mob_skill_lists` VALUES ('Khimaira',168,2025);
INSERT INTO `mob_skill_lists` VALUES ('Khimaira',168,2026);
INSERT INTO `mob_skill_lists` VALUES ('Khimaira',168,2027);
INSERT INTO `mob_skill_lists` VALUES ('Khimaira',168,2028);
-- INSERT INTO `mob_skill_lists` VALUES ('Khimaira',168,2698);
INSERT INTO `mob_skill_lists` VALUES ('Kindred',169,559);
INSERT INTO `mob_skill_lists` VALUES ('Kindred',169,560);
INSERT INTO `mob_skill_lists` VALUES ('Kindred',169,563);
INSERT INTO `mob_skill_lists` VALUES ('Kindred',169,1148);
INSERT INTO `mob_skill_lists` VALUES ('Ladybug',170,2178);
INSERT INTO `mob_skill_lists` VALUES ('Ladybug',170,2179);
INSERT INTO `mob_skill_lists` VALUES ('Ladybug',170,2180);
INSERT INTO `mob_skill_lists` VALUES ('Ladybug',170,2181);
INSERT INTO `mob_skill_lists` VALUES ('Lamiae',171,1752); -- gusting_gouge
INSERT INTO `mob_skill_lists` VALUES ('Lamiae',171,1753); -- hysteric_barrage
INSERT INTO `mob_skill_lists` VALUES ('Lamiae',171,1754); -- dukkeripen_heal
INSERT INTO `mob_skill_lists` VALUES ('Lamiae',171,1755); -- dukkeripen_shadow
-- INSERT INTO `mob_skill_lists` VALUES ('Lamiae',171,1756); -- dukkeripen
-- INSERT INTO `mob_skill_lists` VALUES ('Lamiae',171,1757); -- dukkeripen
INSERT INTO `mob_skill_lists` VALUES ('Lamiae',171,1758); -- tail_slap
INSERT INTO `mob_skill_lists` VALUES ('Lamiae',171,1759); -- hypnotic_sway
-- INSERT INTO `mob_skill_lists` VALUES ('Lamiae',171,1761); -- arrow_deluge
-- INSERT INTO `mob_skill_lists` VALUES ('Lamiae',171,1809); -- pw_shadow_thrust
-- INSERT INTO `mob_skill_lists` VALUES ('Lamiae',171,1811); -- ?
-- INSERT INTO `mob_skill_lists` VALUES ('Lamiae',171,1812); -- pw_pinning_shot
-- INSERT INTO `mob_skill_lists` VALUES ('Lamiae',171,1813); -- pw_calcifying_deluge
-- INSERT INTO `mob_skill_lists` VALUES ('Lamiae',171,1814); -- pw_gorgon_dance
-- INSERT INTO `mob_skill_lists` VALUES ('Lamiae',171,1929); -- pole_swing
-- INSERT INTO `mob_skill_lists` VALUES ('Lamiae',171,1930); -- tidal_slash
INSERT INTO `mob_skill_lists` VALUES ('Leech',172,414);
INSERT INTO `mob_skill_lists` VALUES ('Leech',172,415);
INSERT INTO `mob_skill_lists` VALUES ('Leech',172,416);
INSERT INTO `mob_skill_lists` VALUES ('Leech',172,417);
INSERT INTO `mob_skill_lists` VALUES ('Leech',172,418);
INSERT INTO `mob_skill_lists` VALUES ('Leech',172,420);
INSERT INTO `mob_skill_lists` VALUES ('Leech',172,421);
INSERT INTO `mob_skill_lists` VALUES ('Leech',172,423);
INSERT INTO `mob_skill_lists` VALUES ('Limule',173,2564);
INSERT INTO `mob_skill_lists` VALUES ('Limule',173,2565);
INSERT INTO `mob_skill_lists` VALUES ('Lizard',174,366);
INSERT INTO `mob_skill_lists` VALUES ('Lizard',174,367);
INSERT INTO `mob_skill_lists` VALUES ('Lizard',174,368);
INSERT INTO `mob_skill_lists` VALUES ('Lizard',174,369);
INSERT INTO `mob_skill_lists` VALUES ('Lizard',174,370);
INSERT INTO `mob_skill_lists` VALUES ('Lizard',174,371);
INSERT INTO `mob_skill_lists` VALUES ('Lizard',174,372);
INSERT INTO `mob_skill_lists` VALUES ('Lizard',174,373);
INSERT INTO `mob_skill_lists` VALUES ('MagicPot',175,520);
INSERT INTO `mob_skill_lists` VALUES ('MagicPot',175,521);
INSERT INTO `mob_skill_lists` VALUES ('MagicPot',175,522);
INSERT INTO `mob_skill_lists` VALUES ('MagicPot',175,523);
INSERT INTO `mob_skill_lists` VALUES ('MagicPot',175,524);
INSERT INTO `mob_skill_lists` VALUES ('MagicPot',175,525);
INSERT INTO `mob_skill_lists` VALUES ('MamoolJa',176,1731);
INSERT INTO `mob_skill_lists` VALUES ('MamoolJa',176,1732);
INSERT INTO `mob_skill_lists` VALUES ('MamoolJa',176,1733);
INSERT INTO `mob_skill_lists` VALUES ('MamoolJa',176,1734);
-- INSERT INTO `mob_skill_lists` VALUES ('MamoolJa',176,1735);
-- INSERT INTO `mob_skill_lists` VALUES ('MamoolJa',176,1736);
-- INSERT INTO `mob_skill_lists` VALUES ('MamoolJa',176,1737);
-- INSERT INTO `mob_skill_lists` VALUES ('MamoolJa',176,1738);
-- INSERT INTO `mob_skill_lists` VALUES ('MamoolJa',176,1839);
-- INSERT INTO `mob_skill_lists` VALUES ('MamoolJa',176,1840);
-- 177: MamoolJa Knight?
INSERT INTO `mob_skill_lists` VALUES ('Mandragora',178,300);
INSERT INTO `mob_skill_lists` VALUES ('Mandragora',178,301);
INSERT INTO `mob_skill_lists` VALUES ('Mandragora',178,302);
INSERT INTO `mob_skill_lists` VALUES ('Mandragora',178,304);
INSERT INTO `mob_skill_lists` VALUES ('Mandragora',178,305);
INSERT INTO `mob_skill_lists` VALUES ('Mandragora',178,306);
INSERT INTO `mob_skill_lists` VALUES ('Manticore',179,797);
INSERT INTO `mob_skill_lists` VALUES ('Manticore',179,798);
INSERT INTO `mob_skill_lists` VALUES ('Manticore',179,799);
INSERT INTO `mob_skill_lists` VALUES ('Manticore',179,800);
INSERT INTO `mob_skill_lists` VALUES ('Manticore',179,801);
INSERT INTO `mob_skill_lists` VALUES ('Manticore',179,802);
INSERT INTO `mob_skill_lists` VALUES ('Manticore',179,803);
INSERT INTO `mob_skill_lists` VALUES ('Marid',180,1703);
INSERT INTO `mob_skill_lists` VALUES ('Marid',180,1704);
INSERT INTO `mob_skill_lists` VALUES ('Marid',180,1705);
INSERT INTO `mob_skill_lists` VALUES ('Marid',180,1706);
INSERT INTO `mob_skill_lists` VALUES ('Marid',180,1707);
-- INSERT INTO `mob_skill_lists` VALUES ('Marid',180,1708);
INSERT INTO `mob_skill_lists` VALUES ('MemoryReceptacle',181,542);
INSERT INTO `mob_skill_lists` VALUES ('Merrow',182,1765); -- Gusting Gouge
INSERT INTO `mob_skill_lists` VALUES ('Merrow',182,1766); -- Hysteric Barrage
INSERT INTO `mob_skill_lists` VALUES ('Merrow',182,1768); -- Dukkeripen Shadows
INSERT INTO `mob_skill_lists` VALUES ('Merrow',182,1769); -- Dukkeripen Paralyze
INSERT INTO `mob_skill_lists` VALUES ('Merrow',182,1770); -- Dukkeripen Heal
INSERT INTO `mob_skill_lists` VALUES ('Merrow',182,1771); -- Tail Slap
INSERT INTO `mob_skill_lists` VALUES ('Merrow',182,1772); -- Torrent
INSERT INTO `mob_skill_lists` VALUES ('Merrow',182,1930); -- Tidal Slash
INSERT INTO `mob_skill_lists` VALUES ('Mimic',183,588);
INSERT INTO `mob_skill_lists` VALUES ('Moblin',184,1081);
INSERT INTO `mob_skill_lists` VALUES ('Moblin',184,1082);
INSERT INTO `mob_skill_lists` VALUES ('Moblin',184,1083);
INSERT INTO `mob_skill_lists` VALUES ('Moblin',184,1084);
INSERT INTO `mob_skill_lists` VALUES ('Moblin',184,1085);
INSERT INTO `mob_skill_lists` VALUES ('Moblin',184,1086);
INSERT INTO `mob_skill_lists` VALUES ('Moblin',184,1087);
INSERT INTO `mob_skill_lists` VALUES ('Moblin',184,1088);
-- 185: Moogle
INSERT INTO `mob_skill_lists` VALUES ('Morbol',186,316);
INSERT INTO `mob_skill_lists` VALUES ('Morbol',186,317);
INSERT INTO `mob_skill_lists` VALUES ('Morbol',186,319);
INSERT INTO `mob_skill_lists` VALUES ('Morbol',186,320);
-- INSERT INTO `mob_skill_lists` VALUES ('Morbol',186,726);
INSERT INTO `mob_skill_lists` VALUES ('Murex',187,2629);
-- INSERT INTO `mob_skill_lists` VALUES ('Murex',187,2630);
INSERT INTO `mob_skill_lists` VALUES ('Opo-opo',188,288);
INSERT INTO `mob_skill_lists` VALUES ('Opo-opo',188,290);
INSERT INTO `mob_skill_lists` VALUES ('Opo-opo',188,291);
INSERT INTO `mob_skill_lists` VALUES ('Opo-opo',188,289);
INSERT INTO `mob_skill_lists` VALUES ('Opo-opo',188,292);
INSERT INTO `mob_skill_lists` VALUES ('Opo-opo',188,294);
INSERT INTO `mob_skill_lists` VALUES ('Opo-opo',188,295);
INSERT INTO `mob_skill_lists` VALUES ('Orc',189,605);
INSERT INTO `mob_skill_lists` VALUES ('Orc',189,606);
INSERT INTO `mob_skill_lists` VALUES ('Orc',189,607);
INSERT INTO `mob_skill_lists` VALUES ('Orc',189,608);
INSERT INTO `mob_skill_lists` VALUES ('Orc',189,609);
INSERT INTO `mob_skill_lists` VALUES ('Orc',189,633);
INSERT INTO `mob_skill_lists` VALUES ('OrcishWarmachine',190,635);
INSERT INTO `mob_skill_lists` VALUES ('OrcishWarmachine',190,636);
INSERT INTO `mob_skill_lists` VALUES ('OrcishWarmachine',190,637);
INSERT INTO `mob_skill_lists` VALUES ('OrcishWarmachine',190,638);
INSERT INTO `mob_skill_lists` VALUES ('OrcishWarmachine',190,639);
INSERT INTO `mob_skill_lists` VALUES ('Orobon',191,1693);
INSERT INTO `mob_skill_lists` VALUES ('Orobon',191,1694);
INSERT INTO `mob_skill_lists` VALUES ('Orobon',191,1695);
INSERT INTO `mob_skill_lists` VALUES ('Orobon',191,1696);
INSERT INTO `mob_skill_lists` VALUES ('Orobon',191,1697);
INSERT INTO `mob_skill_lists` VALUES ('Peiste',192,2152);
INSERT INTO `mob_skill_lists` VALUES ('Peiste',192,2153);
INSERT INTO `mob_skill_lists` VALUES ('Peiste',192,2154);
INSERT INTO `mob_skill_lists` VALUES ('Peiste',192,2155);
INSERT INTO `mob_skill_lists` VALUES ('Peiste',192,2156);
INSERT INTO `mob_skill_lists` VALUES ('PetWyvern',193,894);
INSERT INTO `mob_skill_lists` VALUES ('PetWyvern',193,895);
INSERT INTO `mob_skill_lists` VALUES ('PetWyvern',193,896);
INSERT INTO `mob_skill_lists` VALUES ('PetWyvern',193,897);
INSERT INTO `mob_skill_lists` VALUES ('PetWyvern',193,898);
INSERT INTO `mob_skill_lists` VALUES ('PetWyvern',193,899);
INSERT INTO `mob_skill_lists` VALUES ('PetWyvern',193,900);
INSERT INTO `mob_skill_lists` VALUES ('PetWyvern',193,901);
INSERT INTO `mob_skill_lists` VALUES ('PetWyvern',193,902);
INSERT INTO `mob_skill_lists` VALUES ('PetWyvern',193,903);
INSERT INTO `mob_skill_lists` VALUES ('PetWyvern',193,904);
INSERT INTO `mob_skill_lists` VALUES ('PetWyvern',193,905);
INSERT INTO `mob_skill_lists` VALUES ('Phuabo',194,1353);
INSERT INTO `mob_skill_lists` VALUES ('Phuabo',194,1354);
INSERT INTO `mob_skill_lists` VALUES ('Phuabo',194,1355);
INSERT INTO `mob_skill_lists` VALUES ('Phuabo',194,1356);
INSERT INTO `mob_skill_lists` VALUES ('Phuabo',194,1357);
INSERT INTO `mob_skill_lists` VALUES ('Phuabo',194,1358);
INSERT INTO `mob_skill_lists` VALUES ('Pixie',195,2193);
INSERT INTO `mob_skill_lists` VALUES ('Pixie',195,2194);
INSERT INTO `mob_skill_lists` VALUES ('Pixie',195,2195);
INSERT INTO `mob_skill_lists` VALUES ('Pixie',195,2196);
INSERT INTO `mob_skill_lists` VALUES ('Pixie',195,2197);
INSERT INTO `mob_skill_lists` VALUES ('Pixie',195,2198);
INSERT INTO `mob_skill_lists` VALUES ('Pixie',195,2199);
INSERT INTO `mob_skill_lists` VALUES ('Pixie',195,2200);
-- INSERT INTO `mob_skill_lists` VALUES ('Poroggo',196,1957);
INSERT INTO `mob_skill_lists` VALUES ('Poroggo',196,1958);
INSERT INTO `mob_skill_lists` VALUES ('Poroggo',196,1959);
INSERT INTO `mob_skill_lists` VALUES ('Poroggo',196,1960);
-- INSERT INTO `mob_skill_lists` VALUES ('Poroggo',196,1961);
-- INSERT INTO `mob_skill_lists` VALUES ('Poroggo',196,1962);
INSERT INTO `mob_skill_lists` VALUES ('Pugil',197,449);
INSERT INTO `mob_skill_lists` VALUES ('Pugil',197,450);
INSERT INTO `mob_skill_lists` VALUES ('Pugil',197,451);
INSERT INTO `mob_skill_lists` VALUES ('Pugil',197,452);
INSERT INTO `mob_skill_lists` VALUES ('Pugil',197,453);
INSERT INTO `mob_skill_lists` VALUES ('Pugil',197,454);
INSERT INTO `mob_skill_lists` VALUES ('Puk',198,1718);
INSERT INTO `mob_skill_lists` VALUES ('Puk',198,1720);
INSERT INTO `mob_skill_lists` VALUES ('Puk',198,1721);
INSERT INTO `mob_skill_lists` VALUES ('Puk',198,1722);
INSERT INTO `mob_skill_lists` VALUES ('Puk',198,1723);
INSERT INTO `mob_skill_lists` VALUES ('Qiqirn',199,1725);
-- INSERT INTO `mob_skill_lists` VALUES ('Qiqirn',199,1726);
INSERT INTO `mob_skill_lists` VALUES ('Qiqirn',199,1727);
INSERT INTO `mob_skill_lists` VALUES ('Qiqirn',199,1728);
INSERT INTO `mob_skill_lists` VALUES ('Quadav',200,611);
INSERT INTO `mob_skill_lists` VALUES ('Quadav',200,612);
INSERT INTO `mob_skill_lists` VALUES ('Quadav',200,613);
INSERT INTO `mob_skill_lists` VALUES ('Quadav',200,614);
INSERT INTO `mob_skill_lists` VALUES ('Quadav',200,633);
INSERT INTO `mob_skill_lists` VALUES ('Quadav',201,611);
INSERT INTO `mob_skill_lists` VALUES ('Quadav',201,612);
INSERT INTO `mob_skill_lists` VALUES ('Quadav',201,613);
INSERT INTO `mob_skill_lists` VALUES ('Quadav',201,614);
INSERT INTO `mob_skill_lists` VALUES ('Quadav',201,633);
INSERT INTO `mob_skill_lists` VALUES ('Quadav',202,611);
INSERT INTO `mob_skill_lists` VALUES ('Quadav',202,612);
INSERT INTO `mob_skill_lists` VALUES ('Quadav',202,613);
INSERT INTO `mob_skill_lists` VALUES ('Quadav',202,614);
INSERT INTO `mob_skill_lists` VALUES ('Quadav',202,633);
INSERT INTO `mob_skill_lists` VALUES ('Qutrub',203,1778);
INSERT INTO `mob_skill_lists` VALUES ('Qutrub',203,1779);
INSERT INTO `mob_skill_lists` VALUES ('Qutrub',203,1780);
INSERT INTO `mob_skill_lists` VALUES ('Qutrub',203,1781);
INSERT INTO `mob_skill_lists` VALUES ('Qutrub',203,1782);
INSERT INTO `mob_skill_lists` VALUES ('Qutrub',203,1783);
INSERT INTO `mob_skill_lists` VALUES ('Qutrub',204,1778);
INSERT INTO `mob_skill_lists` VALUES ('Qutrub',204,1779);
INSERT INTO `mob_skill_lists` VALUES ('Qutrub',204,1780);
INSERT INTO `mob_skill_lists` VALUES ('Qutrub',204,1781);
INSERT INTO `mob_skill_lists` VALUES ('Qutrub',204,1782);
INSERT INTO `mob_skill_lists` VALUES ('Qutrub',204,1783);
INSERT INTO `mob_skill_lists` VALUES ('Qutrub',205,1778);
INSERT INTO `mob_skill_lists` VALUES ('Qutrub',205,1779);
INSERT INTO `mob_skill_lists` VALUES ('Qutrub',205,1780);
INSERT INTO `mob_skill_lists` VALUES ('Qutrub',205,1781);
INSERT INTO `mob_skill_lists` VALUES ('Qutrub',205,1782);
INSERT INTO `mob_skill_lists` VALUES ('Qutrub',205,1783);
INSERT INTO `mob_skill_lists` VALUES ('Rabbit',206,257);
INSERT INTO `mob_skill_lists` VALUES ('Rabbit',206,258);
INSERT INTO `mob_skill_lists` VALUES ('Rabbit',206,259);
INSERT INTO `mob_skill_lists` VALUES ('Rafflesia',207,2163); -- Seedspray
INSERT INTO `mob_skill_lists` VALUES ('Rafflesia',207,2164); -- Viscid Emission
INSERT INTO `mob_skill_lists` VALUES ('Rafflesia',207,2165); -- Rotten Stench
INSERT INTO `mob_skill_lists` VALUES ('Rafflesia',207,2166); -- Floral Bouquet
-- INSERT INTO `mob_skill_lists` VALUES ('Rafflesia',207,2167); -- Bloody Caress
INSERT INTO `mob_skill_lists` VALUES ('Ram',208,265);
INSERT INTO `mob_skill_lists` VALUES ('Ram',208,266);
INSERT INTO `mob_skill_lists` VALUES ('Ram',208,267);
INSERT INTO `mob_skill_lists` VALUES ('Ram',208,268);
INSERT INTO `mob_skill_lists` VALUES ('Ram',208,269);
-- INSERT INTO `mob_skill_lists` VALUES ('Rampart',209,2032);
-- INSERT INTO `mob_skill_lists` VALUES ('Rampart',209,2033);
-- INSERT INTO `mob_skill_lists` VALUES ('Rampart',209,2034);
-- INSERT INTO `mob_skill_lists` VALUES ('Rampart',209,2035);
-- INSERT INTO `mob_skill_lists` VALUES ('Rampart',209,2036);
INSERT INTO `mob_skill_lists` VALUES ('Raptor',210,374);
INSERT INTO `mob_skill_lists` VALUES ('Raptor',210,376);
INSERT INTO `mob_skill_lists` VALUES ('Raptor',210,379);
INSERT INTO `mob_skill_lists` VALUES ('Raptor',210,380);
INSERT INTO `mob_skill_lists` VALUES ('Ruszor',211,2435);
INSERT INTO `mob_skill_lists` VALUES ('Ruszor',211,2436);
INSERT INTO `mob_skill_lists` VALUES ('Ruszor',211,2437);
INSERT INTO `mob_skill_lists` VALUES ('Ruszor',211,2438);
INSERT INTO `mob_skill_lists` VALUES ('Ruszor',211,2439);
INSERT INTO `mob_skill_lists` VALUES ('Sabotender',212,321);
INSERT INTO `mob_skill_lists` VALUES ('Sabotender',212,322);
INSERT INTO `mob_skill_lists` VALUES ('Sabotender',212,324);
INSERT INTO `mob_skill_lists` VALUES ('Sahagin',213,771);
INSERT INTO `mob_skill_lists` VALUES ('Sahagin',213,774);
INSERT INTO `mob_skill_lists` VALUES ('Sahagin',213,777);
INSERT INTO `mob_skill_lists` VALUES ('Sahagin',213,780);
INSERT INTO `mob_skill_lists` VALUES ('Sandworm',214,2190);
INSERT INTO `mob_skill_lists` VALUES ('Sandworm',214,2191);
INSERT INTO `mob_skill_lists` VALUES ('Sandworm',214,2192);
INSERT INTO `mob_skill_lists` VALUES ('Sandworm',215,2187);
INSERT INTO `mob_skill_lists` VALUES ('Sandworm',215,2188);
INSERT INTO `mob_skill_lists` VALUES ('Sandworm',215,2189);
INSERT INTO `mob_skill_lists` VALUES ('Sapling',216,685);
INSERT INTO `mob_skill_lists` VALUES ('Sapling',216,686);
INSERT INTO `mob_skill_lists` VALUES ('Sapling',216,687);
INSERT INTO `mob_skill_lists` VALUES ('Scorpion',217,348);
INSERT INTO `mob_skill_lists` VALUES ('Scorpion',217,349);
INSERT INTO `mob_skill_lists` VALUES ('Scorpion',217,350);
INSERT INTO `mob_skill_lists` VALUES ('Scorpion',217,351);
INSERT INTO `mob_skill_lists` VALUES ('Scorpion',217,353);
INSERT INTO `mob_skill_lists` VALUES ('Scorpion',217,354);
INSERT INTO `mob_skill_lists` VALUES ('Scorpion',217,355);
INSERT INTO `mob_skill_lists` VALUES ('Scorpion',217,356);
INSERT INTO `mob_skill_lists` VALUES ('SeaMonk',218,456);
INSERT INTO `mob_skill_lists` VALUES ('SeaMonk',218,458);
INSERT INTO `mob_skill_lists` VALUES ('SeaMonk',218,459);
INSERT INTO `mob_skill_lists` VALUES ('SeaMonk',218,460);
INSERT INTO `mob_skill_lists` VALUES ('SeaMonk',218,461);
INSERT INTO `mob_skill_lists` VALUES ('SeaMonk',218,462);
INSERT INTO `mob_skill_lists` VALUES ('SeaMonk',218,463);
INSERT INTO `mob_skill_lists` VALUES ('SeaMonk',219,456);
INSERT INTO `mob_skill_lists` VALUES ('SeaMonk',219,458);
INSERT INTO `mob_skill_lists` VALUES ('SeaMonk',219,459);
INSERT INTO `mob_skill_lists` VALUES ('SeaMonk',219,460);
INSERT INTO `mob_skill_lists` VALUES ('SeaMonk',219,461);
INSERT INTO `mob_skill_lists` VALUES ('SeaMonk',219,462);
INSERT INTO `mob_skill_lists` VALUES ('SeaMonk',219,463);
INSERT INTO `mob_skill_lists` VALUES ('Seether',220,1253);
INSERT INTO `mob_skill_lists` VALUES ('Seether',220,1254);
INSERT INTO `mob_skill_lists` VALUES ('Seether',220,1255);
INSERT INTO `mob_skill_lists` VALUES ('Seether',220,1256);
INSERT INTO `mob_skill_lists` VALUES ('Seether',220,1258);
INSERT INTO `mob_skill_lists` VALUES ('Shadow',221,255);
INSERT INTO `mob_skill_lists` VALUES ('Shadow',222,255);
INSERT INTO `mob_skill_lists` VALUES ('Shadow',223,255);
INSERT INTO `mob_skill_lists` VALUES ('ShadowLord',224,668);
INSERT INTO `mob_skill_lists` VALUES ('ShadowLord',224,671);
INSERT INTO `mob_skill_lists` VALUES ('ShadowLord',224,672);
INSERT INTO `mob_skill_lists` VALUES ('ShadowLord',224,673);
INSERT INTO `mob_skill_lists` VALUES ('ShadowLord',225,669);
INSERT INTO `mob_skill_lists` VALUES ('Sheep',226,260);
INSERT INTO `mob_skill_lists` VALUES ('Sheep',226,261);
INSERT INTO `mob_skill_lists` VALUES ('Sheep',226,262);
INSERT INTO `mob_skill_lists` VALUES ('Sheep',226,264);
INSERT INTO `mob_skill_lists` VALUES ('Skeleton',227,478);
INSERT INTO `mob_skill_lists` VALUES ('Skeleton',227,479);
INSERT INTO `mob_skill_lists` VALUES ('Skeleton',227,484);
INSERT INTO `mob_skill_lists` VALUES ('Skeleton',227,485);
INSERT INTO `mob_skill_lists` VALUES ('Slime',228,431);
INSERT INTO `mob_skill_lists` VALUES ('Slime',228,432);
INSERT INTO `mob_skill_lists` VALUES ('Slime',228,433);
INSERT INTO `mob_skill_lists` VALUES ('Slime',229,431);
INSERT INTO `mob_skill_lists` VALUES ('Slime',229,432);
INSERT INTO `mob_skill_lists` VALUES ('Slime',229,433);
INSERT INTO `mob_skill_lists` VALUES ('Slime',230,431);
INSERT INTO `mob_skill_lists` VALUES ('Slime',230,432);
INSERT INTO `mob_skill_lists` VALUES ('Slime',230,433);
INSERT INTO `mob_skill_lists` VALUES ('Slug',231,2183);
INSERT INTO `mob_skill_lists` VALUES ('Slug',231,2184);
INSERT INTO `mob_skill_lists` VALUES ('Slug',231,2185);
INSERT INTO `mob_skill_lists` VALUES ('Snoll',232,1644);
INSERT INTO `mob_skill_lists` VALUES ('Snoll',232,1645);
INSERT INTO `mob_skill_lists` VALUES ('Snoll',232,1646);
INSERT INTO `mob_skill_lists` VALUES ('Snoll',232,1647);
INSERT INTO `mob_skill_lists` VALUES ('Soulflayer',233,1963);
-- INSERT INTO `mob_skill_lists` VALUES ('Soulflayer',233,1964);
-- INSERT INTO `mob_skill_lists` VALUES ('Soulflayer',233,1965);
INSERT INTO `mob_skill_lists` VALUES ('Soulflayer',233,1966);
INSERT INTO `mob_skill_lists` VALUES ('Soulflayer',233,1967);
INSERT INTO `mob_skill_lists` VALUES ('Soulflayer',233,1968);
INSERT INTO `mob_skill_lists` VALUES ('Spheroid',234,561);
INSERT INTO `mob_skill_lists` VALUES ('Spheroid',234,984);
INSERT INTO `mob_skill_lists` VALUES ('Spider',235,810);
INSERT INTO `mob_skill_lists` VALUES ('Spider',235,811);
INSERT INTO `mob_skill_lists` VALUES ('Spider',235,812);
INSERT INTO `mob_skill_lists` VALUES ('Structure',236,990);
INSERT INTO `mob_skill_lists` VALUES ('Structure',236,991);
INSERT INTO `mob_skill_lists` VALUES ('Structure',236,992);
INSERT INTO `mob_skill_lists` VALUES ('Structure',236,993);
INSERT INTO `mob_skill_lists` VALUES ('Structure',236,994);
INSERT INTO `mob_skill_lists` VALUES ('Structure',236,995);
INSERT INTO `mob_skill_lists` VALUES ('Structure',236,996);
INSERT INTO `mob_skill_lists` VALUES ('Structure',236,997);
INSERT INTO `mob_skill_lists` VALUES ('Structure',236,998);
INSERT INTO `mob_skill_lists` VALUES ('Structure',236,999);
INSERT INTO `mob_skill_lists` VALUES ('Structure',236,1000);
INSERT INTO `mob_skill_lists` VALUES ('Structure',236,1001);
-- 235 to 238: assigned to many random mobs
INSERT INTO `mob_skill_lists` VALUES ('Thunderclaw_Thuban',239,629); -- thunderbolt
INSERT INTO `mob_skill_lists` VALUES ('Tauri',240,498);
INSERT INTO `mob_skill_lists` VALUES ('Tauri',240,499);
INSERT INTO `mob_skill_lists` VALUES ('Tauri',240,500);
INSERT INTO `mob_skill_lists` VALUES ('Tauri',240,501);
INSERT INTO `mob_skill_lists` VALUES ('Tauri',240,502);
INSERT INTO `mob_skill_lists` VALUES ('Tauri',240,503);
INSERT INTO `mob_skill_lists` VALUES ('Thinker',241,1242);
INSERT INTO `mob_skill_lists` VALUES ('Thinker',241,1243);
INSERT INTO `mob_skill_lists` VALUES ('Thinker',241,1244);
INSERT INTO `mob_skill_lists` VALUES ('Thinker',241,1245);
INSERT INTO `mob_skill_lists` VALUES ('Thinker',241,1246);
INSERT INTO `mob_skill_lists` VALUES ('Thinker',241,1247);
INSERT INTO `mob_skill_lists` VALUES ('Thinker',241,1248);
INSERT INTO `mob_skill_lists` VALUES ('Thinker',241,1249);
INSERT INTO `mob_skill_lists` VALUES ('Thinker',241,1250);
INSERT INTO `mob_skill_lists` VALUES ('Tiger',242,270);
INSERT INTO `mob_skill_lists` VALUES ('Tiger',242,271);
INSERT INTO `mob_skill_lists` VALUES ('Tiger',242,273);
-- INSERT INTO `mob_skill_lists` VALUES ('Tiger',242,2207);
INSERT INTO `mob_skill_lists` VALUES ('Tonberry',243,783);
INSERT INTO `mob_skill_lists` VALUES ('Tonberry',243,784);
INSERT INTO `mob_skill_lists` VALUES ('Tonberry',243,785);
INSERT INTO `mob_skill_lists` VALUES ('Tonberry',243,786);
INSERT INTO `mob_skill_lists` VALUES ('Tonberry',243,787);
INSERT INTO `mob_skill_lists` VALUES ('Tonberry',243,788);
INSERT INTO `mob_skill_lists` VALUES ('Tonberry',243,920);
INSERT INTO `mob_skill_lists` VALUES ('Tonberry',243,921);
INSERT INTO `mob_skill_lists` VALUES ('Tonberry_no_rancor',244,783);
INSERT INTO `mob_skill_lists` VALUES ('Tonberry_no_rancor',244,784);
INSERT INTO `mob_skill_lists` VALUES ('Tonberry_no_rancor',244,785);
INSERT INTO `mob_skill_lists` VALUES ('Tonberry_no_rancor',244,786);
INSERT INTO `mob_skill_lists` VALUES ('Tonberry_no_rancor',244,787);
INSERT INTO `mob_skill_lists` VALUES ('Tonberry_no_rancor',244,788);
INSERT INTO `mob_skill_lists` VALUES ('Tonberry_no_rancor',244,920);
INSERT INTO `mob_skill_lists` VALUES ('Treant',245,328);
INSERT INTO `mob_skill_lists` VALUES ('Treant',245,329);
INSERT INTO `mob_skill_lists` VALUES ('Treant',245,331);
INSERT INTO `mob_skill_lists` VALUES ('Treant',245,332);
-- INSERT INTO `mob_skill_lists` VALUES ('Troll',246,1741);
-- INSERT INTO `mob_skill_lists` VALUES ('Troll',246,1742);
INSERT INTO `mob_skill_lists` VALUES ('Troll',246,1743);
INSERT INTO `mob_skill_lists` VALUES ('Troll',246,1744);
INSERT INTO `mob_skill_lists` VALUES ('Troll',246,1745);
INSERT INTO `mob_skill_lists` VALUES ('Troll',246,1746);
-- INSERT INTO `mob_skill_lists` VALUES ('Troll',246,1748);
-- INSERT INTO `mob_skill_lists` VALUES ('Troll',246,1749);
-- 247: Tube
-- 248 to 250: free
INSERT INTO `mob_skill_lists` VALUES ('Uragnite',251,1571);
INSERT INTO `mob_skill_lists` VALUES ('Uragnite',251,1572);
INSERT INTO `mob_skill_lists` VALUES ('Uragnite',251,1573);
INSERT INTO `mob_skill_lists` VALUES ('Uragnite',251,1574);
INSERT INTO `mob_skill_lists` VALUES ('Uragnite',251,1575);
INSERT INTO `mob_skill_lists` VALUES ('Vampyr',252,2106);
INSERT INTO `mob_skill_lists` VALUES ('Vampyr',252,2107);
INSERT INTO `mob_skill_lists` VALUES ('Vampyr',252,2108);
INSERT INTO `mob_skill_lists` VALUES ('Vampyr',252,2109);
INSERT INTO `mob_skill_lists` VALUES ('Vampyr',252,2110);
INSERT INTO `mob_skill_lists` VALUES ('Vampyr',252,2111);
-- INSERT INTO `mob_skill_lists` VALUES ('Vampyr',252,2112);
-- INSERT INTO `mob_skill_lists` VALUES ('Vampyr',252,2388);
-- INSERT INTO `mob_skill_lists` VALUES ('Vampyr',252,2534);
INSERT INTO `mob_skill_lists` VALUES ('Wamoura',253,1951);
INSERT INTO `mob_skill_lists` VALUES ('Wamoura',253,1952);
INSERT INTO `mob_skill_lists` VALUES ('Wamoura',253,1953);
INSERT INTO `mob_skill_lists` VALUES ('Wamoura',253,1954);
INSERT INTO `mob_skill_lists` VALUES ('Wamoura',253,1955);
-- INSERT INTO `mob_skill_lists` VALUES ('Wamoura',253,1956);
INSERT INTO `mob_skill_lists` VALUES ('Wamouracampa',254,1815);
INSERT INTO `mob_skill_lists` VALUES ('Wamouracampa',254,1816);
INSERT INTO `mob_skill_lists` VALUES ('Wamouracampa',254,1817);
INSERT INTO `mob_skill_lists` VALUES ('Wamouracampa',254,1818);
INSERT INTO `mob_skill_lists` VALUES ('Wamouracampa',254,1819);
-- INSERT INTO `mob_skill_lists` VALUES ('Wamouracampa',254,1820);
INSERT INTO `mob_skill_lists` VALUES ('Wanderer',255,388);
INSERT INTO `mob_skill_lists` VALUES ('Wanderer',255,389);
INSERT INTO `mob_skill_lists` VALUES ('Wanderer',255,390);
INSERT INTO `mob_skill_lists` VALUES ('Wanderer',255,391);
INSERT INTO `mob_skill_lists` VALUES ('Weeper',256,1217);
INSERT INTO `mob_skill_lists` VALUES ('Weeper',256,1218);
INSERT INTO `mob_skill_lists` VALUES ('Weeper',256,1219);
INSERT INTO `mob_skill_lists` VALUES ('Weeper',256,1220);
-- INSERT INTO `mob_skill_lists` VALUES ('Weeper',256,1221);
-- INSERT INTO `mob_skill_lists` VALUES ('Weeper',256,1222);
-- INSERT INTO `mob_skill_lists` VALUES ('Weeper',256,1223);
-- INSERT INTO `mob_skill_lists` VALUES ('Weeper',256,1224);
-- INSERT INTO `mob_skill_lists` VALUES ('Weeper',256,1225);
-- INSERT INTO `mob_skill_lists` VALUES ('Weeper',256,1226);
-- INSERT INTO `mob_skill_lists` VALUES ('Weeper',256,1227);
INSERT INTO `mob_skill_lists` VALUES ('Weeper',256,1228);
INSERT INTO `mob_skill_lists` VALUES ('Wivre',257,2099);
INSERT INTO `mob_skill_lists` VALUES ('Wivre',257,2100);
INSERT INTO `mob_skill_lists` VALUES ('Wivre',257,2101);
INSERT INTO `mob_skill_lists` VALUES ('Wivre',257,2102);
INSERT INTO `mob_skill_lists` VALUES ('Wivre',257,2103);
INSERT INTO `mob_skill_lists` VALUES ('Worm',258,424);
INSERT INTO `mob_skill_lists` VALUES ('Worm',258,425);
INSERT INTO `mob_skill_lists` VALUES ('Worm',258,426);
INSERT INTO `mob_skill_lists` VALUES ('Worm',258,427);
INSERT INTO `mob_skill_lists` VALUES ('Worm',258,428);
INSERT INTO `mob_skill_lists` VALUES ('Worm',258,429);
-- INSERT INTO `mob_skill_lists` VALUES ('Worm',258,1889);
-- INSERT INTO `mob_skill_lists` VALUES ('OuryuWyrm',259,1297);
INSERT INTO `mob_skill_lists` VALUES ('OuryuWyrm',259,1299);
INSERT INTO `mob_skill_lists` VALUES ('OuryuWyrm',259,1300);
INSERT INTO `mob_skill_lists` VALUES ('OuryuWyrm',259,1301);
INSERT INTO `mob_skill_lists` VALUES ('OuryuWyrm',259,1302);
INSERT INTO `mob_skill_lists` VALUES ('OuryuWyrm',259,1303);
INSERT INTO `mob_skill_lists` VALUES ('OuryuWyrm',259,1304);
INSERT INTO `mob_skill_lists` VALUES ('OuryuWyrm',259,1305);
INSERT INTO `mob_skill_lists` VALUES ('OuryuWyrm',259,1306);
INSERT INTO `mob_skill_lists` VALUES ('FafnirWyrm',260,951);
INSERT INTO `mob_skill_lists` VALUES ('FafnirWyrm',260,952); -- Alliance only targeting version of Spike Flail
INSERT INTO `mob_skill_lists` VALUES ('FafnirWyrm',260,953);
INSERT INTO `mob_skill_lists` VALUES ('FafnirWyrm',260,957);
INSERT INTO `mob_skill_lists` VALUES ('FafnirWyrm',260,958);
INSERT INTO `mob_skill_lists` VALUES ('CynoprosopiWyrm',261,951);
INSERT INTO `mob_skill_lists` VALUES ('CynoprosopiWyrm',261,952);
INSERT INTO `mob_skill_lists` VALUES ('CynoprosopiWyrm',261,953);
INSERT INTO `mob_skill_lists` VALUES ('CynoprosopiWyrm',261,958);
INSERT INTO `mob_skill_lists` VALUES ('Wyrm',262,951);
INSERT INTO `mob_skill_lists` VALUES ('Wyrm',262,952);
INSERT INTO `mob_skill_lists` VALUES ('Wyrm',262,953);
INSERT INTO `mob_skill_lists` VALUES ('NidhoggWyrm',263,1039); -- Outside alliance targeting version of Hurricane Wing
INSERT INTO `mob_skill_lists` VALUES ('NidhoggWyrm',263,1040); -- Outside alliance targeting version of Spike Flail
INSERT INTO `mob_skill_lists` VALUES ('NidhoggWyrm',263,1041); -- Outside alliance targeting version of Dragon Breath
INSERT INTO `mob_skill_lists` VALUES ('NidhoggWyrm',263,957);
INSERT INTO `mob_skill_lists` VALUES ('NidhoggWyrm',263,1046);
INSERT INTO `mob_skill_lists` VALUES ('Shankha',264,1574); -- painful_whip
INSERT INTO `mob_skill_lists` VALUES ('SimorgWyvern',265,813);
INSERT INTO `mob_skill_lists` VALUES ('SimorgWyvern',265,814);
INSERT INTO `mob_skill_lists` VALUES ('SimorgWyvern',265,815);
INSERT INTO `mob_skill_lists` VALUES ('SimorgWyvern',265,816);
INSERT INTO `mob_skill_lists` VALUES ('SimorgWyvern',265,817);
INSERT INTO `mob_skill_lists` VALUES ('SimorgWyvern',265,818);
INSERT INTO `mob_skill_lists` VALUES ('SimorgWyvern',265,821);
INSERT INTO `mob_skill_lists` VALUES ('Wyvern',266,813);
INSERT INTO `mob_skill_lists` VALUES ('Wyvern',266,814);
INSERT INTO `mob_skill_lists` VALUES ('Wyvern',266,815);
INSERT INTO `mob_skill_lists` VALUES ('Wyvern',266,816);
INSERT INTO `mob_skill_lists` VALUES ('Wyvern',266,817);
INSERT INTO `mob_skill_lists` VALUES ('Wyvern',266,818);
INSERT INTO `mob_skill_lists` VALUES ('Wyvern',266,821);
INSERT INTO `mob_skill_lists` VALUES ('GuivreWyvern',267,813);
INSERT INTO `mob_skill_lists` VALUES ('GuivreWyvern',267,814);
INSERT INTO `mob_skill_lists` VALUES ('GuivreWyvern',267,815);
INSERT INTO `mob_skill_lists` VALUES ('GuivreWyvern',267,816);
INSERT INTO `mob_skill_lists` VALUES ('GuivreWyvern',267,817);
INSERT INTO `mob_skill_lists` VALUES ('GuivreWyvern',267,818);
INSERT INTO `mob_skill_lists` VALUES ('GuivreWyvern',267,821);
-- 268: Wyvern
INSERT INTO `mob_skill_lists` VALUES ('Xzomit',269,1347);
INSERT INTO `mob_skill_lists` VALUES ('Xzomit',269,1348);
INSERT INTO `mob_skill_lists` VALUES ('Xzomit',269,1349);
INSERT INTO `mob_skill_lists` VALUES ('Xzomit',269,1350);
INSERT INTO `mob_skill_lists` VALUES ('Xzomit',269,1351);
INSERT INTO `mob_skill_lists` VALUES ('Xzomit',269,1352);
INSERT INTO `mob_skill_lists` VALUES ('Yagudo',270,617);
INSERT INTO `mob_skill_lists` VALUES ('Yagudo',270,618);
INSERT INTO `mob_skill_lists` VALUES ('Yagudo',270,619);
INSERT INTO `mob_skill_lists` VALUES ('Yagudo',270,620);
INSERT INTO `mob_skill_lists` VALUES ('Yagudo',270,633);
INSERT INTO `mob_skill_lists` VALUES ('Yovra',271,1370);
INSERT INTO `mob_skill_lists` VALUES ('Yovra',271,1371);
INSERT INTO `mob_skill_lists` VALUES ('Yovra',271,1372);
INSERT INTO `mob_skill_lists` VALUES ('Yovra',271,1373);
-- INSERT INTO `mob_skill_lists` VALUES ('Yovra',271,1374);
INSERT INTO `mob_skill_lists` VALUES ('Yovra',271,1375);
INSERT INTO `mob_skill_lists` VALUES ('Yovra',271,1376);
-- INSERT INTO `mob_skill_lists` VALUES ('Yovra',271,1377);
INSERT INTO `mob_skill_lists` VALUES ('Zdei',272,1463);
INSERT INTO `mob_skill_lists` VALUES ('Zdei',272,1465);
INSERT INTO `mob_skill_lists` VALUES ('Zdei',272,1466);
INSERT INTO `mob_skill_lists` VALUES ('Zdei',272,1467);
INSERT INTO `mob_skill_lists` VALUES ('Zdei',272,1468);
INSERT INTO `mob_skill_lists` VALUES ('Zdei',272,1469);
INSERT INTO `mob_skill_lists` VALUES ('Serket',273,717);
INSERT INTO `mob_skill_lists` VALUES ('Serket',273,719);
INSERT INTO `mob_skill_lists` VALUES ('Serket',273,720);
INSERT INTO `mob_skill_lists` VALUES ('Serket',273,721);
INSERT INTO `mob_skill_lists` VALUES ('Serket',273,722);
INSERT INTO `mob_skill_lists` VALUES ('Serket',273,723);
INSERT INTO `mob_skill_lists` VALUES ('Serket',273,724);
INSERT INTO `mob_skill_lists` VALUES ('KingV',274,353);
INSERT INTO `mob_skill_lists` VALUES ('KingV',274,354);
INSERT INTO `mob_skill_lists` VALUES ('KingV',274,355);
INSERT INTO `mob_skill_lists` VALUES ('KingV',274,719);
INSERT INTO `mob_skill_lists` VALUES ('KingV',274,720);
INSERT INTO `mob_skill_lists` VALUES ('KingV',274,722);
INSERT INTO `mob_skill_lists` VALUES ('KingV',274,723);
-- 275: Matamata
-- 276: Crepuscular Worm
INSERT INTO `mob_skill_lists` VALUES ('Genbu',277,805);
INSERT INTO `mob_skill_lists` VALUES ('Genbu',277,806);
INSERT INTO `mob_skill_lists` VALUES ('Genbu',277,807);
INSERT INTO `mob_skill_lists` VALUES ('Genbu',277,808);
INSERT INTO `mob_skill_lists` VALUES ('Genbu',277,809);
INSERT INTO `mob_skill_lists` VALUES ('Seiryu',278,814);
INSERT INTO `mob_skill_lists` VALUES ('Seiryu',278,815);
INSERT INTO `mob_skill_lists` VALUES ('Seiryu',278,816);
INSERT INTO `mob_skill_lists` VALUES ('Seiryu',278,817);
INSERT INTO `mob_skill_lists` VALUES ('Seiryu',278,818);
INSERT INTO `mob_skill_lists` VALUES ('Seiryu',278,821);
INSERT INTO `mob_skill_lists` VALUES ('Byakko',279,270);
INSERT INTO `mob_skill_lists` VALUES ('Byakko',279,271);
INSERT INTO `mob_skill_lists` VALUES ('Byakko',279,273);
INSERT INTO `mob_skill_lists` VALUES ('Suzaku',280,399);
INSERT INTO `mob_skill_lists` VALUES ('Suzaku',280,400);
INSERT INTO `mob_skill_lists` VALUES ('Suzaku',280,401);
INSERT INTO `mob_skill_lists` VALUES ('Suzaku',280,402);
INSERT INTO `mob_skill_lists` VALUES ('Suzaku',280,403);
INSERT INTO `mob_skill_lists` VALUES ('Kirin',281,797);
INSERT INTO `mob_skill_lists` VALUES ('Kirin',281,798);
INSERT INTO `mob_skill_lists` VALUES ('Kirin',281,799);
INSERT INTO `mob_skill_lists` VALUES ('Kirin',281,800);
INSERT INTO `mob_skill_lists` VALUES ('Kirin',281,802);
INSERT INTO `mob_skill_lists` VALUES ('Kirin',281,803);
INSERT INTO `mob_skill_lists` VALUES ('Grav_iton',282,783);
INSERT INTO `mob_skill_lists` VALUES ('Grav_iton',282,784);
INSERT INTO `mob_skill_lists` VALUES ('Grav_iton',282,785);
INSERT INTO `mob_skill_lists` VALUES ('Grav_iton',282,786);
INSERT INTO `mob_skill_lists` VALUES ('Grav_iton',282,787);
INSERT INTO `mob_skill_lists` VALUES ('Grav_iton',282,788);
INSERT INTO `mob_skill_lists` VALUES ('Grav_iton',282,920);
INSERT INTO `mob_skill_lists` VALUES ('Grav_iton',282,921);
INSERT INTO `mob_skill_lists` VALUES ('Melusine',283,2198); -- winter_breeze
-- 284: Oupire
INSERT INTO `mob_skill_lists` VALUES ('Gulool',285,1731);
INSERT INTO `mob_skill_lists` VALUES ('Gulool',285,1732);
INSERT INTO `mob_skill_lists` VALUES ('Gulool',285,1733);
INSERT INTO `mob_skill_lists` VALUES ('Gulool',285,1734);
INSERT INTO `mob_skill_lists` VALUES ('Gulool',285,1738);
INSERT INTO `mob_skill_lists` VALUES ('Gulool',285,1797);
INSERT INTO `mob_skill_lists` VALUES ('Gulool',285,1798);
INSERT INTO `mob_skill_lists` VALUES ('Gulool',285,1799);
INSERT INTO `mob_skill_lists` VALUES ('Gulool',285,1800);
INSERT INTO `mob_skill_lists` VALUES ('Gulool',285,1801);
INSERT INTO `mob_skill_lists` VALUES ('Vulpangue',286,1718);
INSERT INTO `mob_skill_lists` VALUES ('Vulpangue',286,1721);
INSERT INTO `mob_skill_lists` VALUES ('Vulpangue',286,1722);
INSERT INTO `mob_skill_lists` VALUES ('Vulpangue',286,1724);
INSERT INTO `mob_skill_lists` VALUES ('Vulpangue',286,2360);
INSERT INTO `mob_skill_lists` VALUES ('Chamrosh',287,1699);
INSERT INTO `mob_skill_lists` VALUES ('Chamrosh',287,1700);
INSERT INTO `mob_skill_lists` VALUES ('Chamrosh',287,1701);
INSERT INTO `mob_skill_lists` VALUES ('CheeseHoarder',288,1725);
INSERT INTO `mob_skill_lists` VALUES ('CheeseHoarder',288,1727);
INSERT INTO `mob_skill_lists` VALUES ('CheeseHoarder',288,1728);
INSERT INTO `mob_skill_lists` VALUES ('CheeseHoarder',288,1730);
INSERT INTO `mob_skill_lists` VALUES ('CheeseHoarder',288,2359);
INSERT INTO `mob_skill_lists` VALUES ('BrassBorer',289,1815);
INSERT INTO `mob_skill_lists` VALUES ('BrassBorer',289,1816);
INSERT INTO `mob_skill_lists` VALUES ('BrassBorer',289,1817);
INSERT INTO `mob_skill_lists` VALUES ('BrassBorer',289,1818);
INSERT INTO `mob_skill_lists` VALUES ('BrassBorer',289,1819);
INSERT INTO `mob_skill_lists` VALUES ('BrassBorer',289,1820);
INSERT INTO `mob_skill_lists` VALUES ('Claret',290,431);  -- Fluid_Spread
INSERT INTO `mob_skill_lists` VALUES ('Claret',290,433);  -- Digest
INSERT INTO `mob_skill_lists` VALUES ('Claret',290,1317); -- Mucous_Spread
INSERT INTO `mob_skill_lists` VALUES ('Claret',290,1319); -- Epoxy_Spread
INSERT INTO `mob_skill_lists` VALUES ('Claret',290,2549); -- Fluid_Toss_Claret
-- 291: Ob
INSERT INTO `mob_skill_lists` VALUES ('Velionis',292,478); -- Hell Slash
INSERT INTO `mob_skill_lists` VALUES ('Velionis',292,479); -- Horror Cloud
INSERT INTO `mob_skill_lists` VALUES ('Velionis',292,484); -- Black Cloud
INSERT INTO `mob_skill_lists` VALUES ('Velionis',292,485); -- Blood Saber
INSERT INTO `mob_skill_lists` VALUES ('Velionis',292,1795); -- Malediction
-- 293: Chigre
INSERT INTO `mob_skill_lists` VALUES ('LilApkallu',294,1713);
INSERT INTO `mob_skill_lists` VALUES ('LilApkallu',294,1714);
INSERT INTO `mob_skill_lists` VALUES ('LilApkallu',294,1715);
-- INSERT INTO `mob_skill_lists` VALUES ('LilApkallu',294,1716);
INSERT INTO `mob_skill_lists` VALUES ('IrizIma',295,1703);
INSERT INTO `mob_skill_lists` VALUES ('IrizIma',295,1704);
INSERT INTO `mob_skill_lists` VALUES ('IrizIma',295,1705);
INSERT INTO `mob_skill_lists` VALUES ('IrizIma',295,1706);
INSERT INTO `mob_skill_lists` VALUES ('IrizIma',295,1707);
INSERT INTO `mob_skill_lists` VALUES ('IrizIma',295,1708);
INSERT INTO `mob_skill_lists` VALUES ('LividrootAmoo',296,316);
INSERT INTO `mob_skill_lists` VALUES ('LividrootAmoo',296,317);
-- INSERT INTO `mob_skill_lists` VALUES ('LividrootAmoo',296,318);
INSERT INTO `mob_skill_lists` VALUES ('LividrootAmoo',296,319);
INSERT INTO `mob_skill_lists` VALUES ('LividrootAmoo',296,320);
-- INSERT INTO `mob_skill_lists` VALUES ('LividrootAmoo',296,1332);
INSERT INTO `mob_skill_lists` VALUES ('IririSamariri',297,1958);
INSERT INTO `mob_skill_lists` VALUES ('IririSamariri',297,1959);
-- INSERT INTO `mob_skill_lists` VALUES ('IririSamariri',297,1960);
-- INSERT INTO `mob_skill_lists` VALUES ('IririSamariri',297,1962);
INSERT INTO `mob_skill_lists` VALUES ('Anantaboga',298,644);
INSERT INTO `mob_skill_lists` VALUES ('Anantaboga',298,645);
INSERT INTO `mob_skill_lists` VALUES ('Anantaboga',298,646);
-- INSERT INTO `mob_skill_lists` VALUES ('Anantaboga',298,256);
INSERT INTO `mob_skill_lists` VALUES ('Dextrose',299,1821);
INSERT INTO `mob_skill_lists` VALUES ('Dextrose',299,1822);
-- INSERT INTO `mob_skill_lists` VALUES ('Dextrose',299,1823);
-- INSERT INTO `mob_skill_lists` VALUES ('Dextrose',299,1824);
-- INSERT INTO `mob_skill_lists` VALUES ('Dextrose',299,1826);
INSERT INTO `mob_skill_lists` VALUES ('Reacton',300,510);
INSERT INTO `mob_skill_lists` VALUES ('Reacton',300,511);
INSERT INTO `mob_skill_lists` VALUES ('Verdelet',301,1709);
INSERT INTO `mob_skill_lists` VALUES ('Verdelet',301,1710);
INSERT INTO `mob_skill_lists` VALUES ('Verdelet',301,1711);
INSERT INTO `mob_skill_lists` VALUES ('Wulgaru',302,2070);
INSERT INTO `mob_skill_lists` VALUES ('Wulgaru',302,2071);
INSERT INTO `mob_skill_lists` VALUES ('Wulgaru',302,2072);
INSERT INTO `mob_skill_lists` VALUES ('Wulgaru',302,2073);
INSERT INTO `mob_skill_lists` VALUES ('Wulgaru',302,2074);
INSERT INTO `mob_skill_lists` VALUES ('ZareehklTheJu',303,1778);
INSERT INTO `mob_skill_lists` VALUES ('ZareehklTheJu',303,1779);
INSERT INTO `mob_skill_lists` VALUES ('ZareehklTheJu',303,1780);
INSERT INTO `mob_skill_lists` VALUES ('ZareehklTheJu',303,1781);
INSERT INTO `mob_skill_lists` VALUES ('ZareehklTheJu',303,1782);
INSERT INTO `mob_skill_lists` VALUES ('ZareehklTheJu',303,1783);
INSERT INTO `mob_skill_lists` VALUES ('ZareehklTheJu',303,1784);
INSERT INTO `mob_skill_lists` VALUES ('Big_Bang',304,2218); -- penumbral_impact
INSERT INTO `mob_skill_lists` VALUES ('Gotoh_Zha_the_Redolent',305,1920);
INSERT INTO `mob_skill_lists` VALUES ('Gotoh_Zha_the_Redolent',305,1921);
INSERT INTO `mob_skill_lists` VALUES ('Gotoh_Zha_the_Redolent',305,1922);
INSERT INTO `mob_skill_lists` VALUES ('Gotoh_Zha_the_Redolent',305,1923);
INSERT INTO `mob_skill_lists` VALUES ('Gotoh_Zha_the_Redolent',305,1924);
-- INSERT INTO `mob_skill_lists` VALUES ('Gotoh_Zha_the_Redolent',305,1925);
-- INSERT INTO `mob_skill_lists` VALUES ('Gotoh_Zha_the_Redolent',305,1926);
INSERT INTO `mob_skill_lists` VALUES ('Gotoh_Zha_the_Redolent',305,2361);
-- 306: Dea
-- 307: Kalos_Eunomia
INSERT INTO `mob_skill_lists` VALUES ('Khromasoul',308,1743);
INSERT INTO `mob_skill_lists` VALUES ('Khromasoul',308,1744);
INSERT INTO `mob_skill_lists` VALUES ('Khromasoul',308,1745);
INSERT INTO `mob_skill_lists` VALUES ('Khromasoul',308,1746);
INSERT INTO `mob_skill_lists` VALUES ('Nosferatu',309,2106);
-- INSERT INTO `mob_skill_lists` VALUES ('Nosferatu',309,2107);
-- INSERT INTO `mob_skill_lists` VALUES ('Nosferatu',309,2108);
-- INSERT INTO `mob_skill_lists` VALUES ('Nosferatu',309,2109);
INSERT INTO `mob_skill_lists` VALUES ('Nosferatu',309,2110);
INSERT INTO `mob_skill_lists` VALUES ('Nosferatu',309,2111);
-- INSERT INTO `mob_skill_lists` VALUES ('Nosferatu',309,2112);
INSERT INTO `mob_skill_lists` VALUES ('ExperimentalLa',310,1753);
INSERT INTO `mob_skill_lists` VALUES ('ExperimentalLa',310,1758);
INSERT INTO `mob_skill_lists` VALUES ('MahjlaefThePai',311,1963);
-- INSERT INTO `mob_skill_lists` VALUES ('MahjlaefThePai',311,1964);
-- INSERT INTO `mob_skill_lists` VALUES ('MahjlaefThePai',311,1965);
INSERT INTO `mob_skill_lists` VALUES ('MahjlaefThePai',311,1966);
INSERT INTO `mob_skill_lists` VALUES ('MahjlaefThePai',311,1967);
INSERT INTO `mob_skill_lists` VALUES ('MahjlaefThePai',311,1968);
-- INSERT INTO `mob_skill_lists` VALUES ('MahjlaefThePai',311,256);
-- INSERT INTO `mob_skill_lists` VALUES ('Nuhn',312,1977);
-- INSERT INTO `mob_skill_lists` VALUES ('Nuhn',312,1978);
-- INSERT INTO `mob_skill_lists` VALUES ('Nuhn',312,1693);
-- INSERT INTO `mob_skill_lists` VALUES ('Nuhn',312,1694);
-- INSERT INTO `mob_skill_lists` VALUES ('Nuhn',312,1695);
-- INSERT INTO `mob_skill_lists` VALUES ('Nuhn',312,1696);
-- INSERT INTO `mob_skill_lists` VALUES ('Nuhn',312,1697);
-- INSERT INTO `mob_skill_lists` VALUES ('Nuhn',312,1698);
INSERT INTO `mob_skill_lists` VALUES ('Tinnin',313,1828);
INSERT INTO `mob_skill_lists` VALUES ('Tinnin',313,1829);
INSERT INTO `mob_skill_lists` VALUES ('Tinnin',313,1830);
INSERT INTO `mob_skill_lists` VALUES ('Tinnin',313,1831);
INSERT INTO `mob_skill_lists` VALUES ('Tinnin',313,1832);
INSERT INTO `mob_skill_lists` VALUES ('Tinnin',313,1834);
INSERT INTO `mob_skill_lists` VALUES ('Tinnin',313,1835);
INSERT INTO `mob_skill_lists` VALUES ('Tinnin',313,1836);
INSERT INTO `mob_skill_lists` VALUES ('Sarameya',314,1785);
INSERT INTO `mob_skill_lists` VALUES ('Sarameya',314,1786);
INSERT INTO `mob_skill_lists` VALUES ('Sarameya',314,1787);
INSERT INTO `mob_skill_lists` VALUES ('Sarameya',314,1788);
INSERT INTO `mob_skill_lists` VALUES ('Sarameya',314,1789);
INSERT INTO `mob_skill_lists` VALUES ('Sarameya',314,1790);
-- INSERT INTO `mob_skill_lists` VALUES ('Tyger',315,688);
INSERT INTO `mob_skill_lists` VALUES ('Tyger',315,2022);
INSERT INTO `mob_skill_lists` VALUES ('Tyger',315,2023);
INSERT INTO `mob_skill_lists` VALUES ('Tyger',315,2024);
INSERT INTO `mob_skill_lists` VALUES ('Tyger',315,2025);
INSERT INTO `mob_skill_lists` VALUES ('Tyger',315,2026);
INSERT INTO `mob_skill_lists` VALUES ('Tyger',315,2027);
INSERT INTO `mob_skill_lists` VALUES ('Tyger',315,2028);
INSERT INTO `mob_skill_lists` VALUES ('Pandemonium',316,2113);
INSERT INTO `mob_skill_lists` VALUES ('Pandemonium',316,2114);
INSERT INTO `mob_skill_lists` VALUES ('Pandemonium',316,2116);
INSERT INTO `mob_skill_lists` VALUES ('Pandemonium',316,2117);
INSERT INTO `mob_skill_lists` VALUES ('Pandemonium',316,2118);
INSERT INTO `mob_skill_lists` VALUES ('Pandemonium',316,2119);
INSERT INTO `mob_skill_lists` VALUES ('Eldertaur',317,498); -- triclip
INSERT INTO `mob_skill_lists` VALUES ('Eldertaur',317,499); -- back_swish
INSERT INTO `mob_skill_lists` VALUES ('Eldertaur',317,500); -- mow
INSERT INTO `mob_skill_lists` VALUES ('Eldertaur',317,501); -- frightful_roar
INSERT INTO `mob_skill_lists` VALUES ('Eldertaur',317,503); -- unblessed_armor
INSERT INTO `mob_skill_lists` VALUES ('Eldertaur',317,1360); -- apocalyptic_ray
INSERT INTO `mob_skill_lists` VALUES ('Mindertaur',318,498); -- triclip
INSERT INTO `mob_skill_lists` VALUES ('Mindertaur',318,499); -- back_swish
INSERT INTO `mob_skill_lists` VALUES ('Mindertaur',318,500); -- mow
INSERT INTO `mob_skill_lists` VALUES ('Mindertaur',318,501); -- frightful_roar
INSERT INTO `mob_skill_lists` VALUES ('Mindertaur',318,502); -- mortal_ray (TODO: change to Chthonian Ray when it is coded)
INSERT INTO `mob_skill_lists` VALUES ('Mindertaur',318,503); -- unblessed_armor
INSERT INTO `mob_skill_lists` VALUES ('Avatar-Shiva',319,881);
INSERT INTO `mob_skill_lists` VALUES ('Avatar-Shiva',319,882);
INSERT INTO `mob_skill_lists` VALUES ('Avatar-Shiva',319,883);
INSERT INTO `mob_skill_lists` VALUES ('Avatar-Shiva',319,884);
INSERT INTO `mob_skill_lists` VALUES ('Avatar-Ramuh',320,890);
INSERT INTO `mob_skill_lists` VALUES ('Avatar-Ramuh',320,891);
INSERT INTO `mob_skill_lists` VALUES ('Avatar-Ramuh',320,892);
INSERT INTO `mob_skill_lists` VALUES ('Avatar-Ramuh',320,893);
INSERT INTO `mob_skill_lists` VALUES ('Avatar-Titan',321,853);
INSERT INTO `mob_skill_lists` VALUES ('Avatar-Titan',321,854);
INSERT INTO `mob_skill_lists` VALUES ('Avatar-Titan',321,855);
INSERT INTO `mob_skill_lists` VALUES ('Avatar-Titan',321,856);
INSERT INTO `mob_skill_lists` VALUES ('Avatar-Titan',321,857);
INSERT INTO `mob_skill_lists` VALUES ('Avatar-Ifrit',322,845);
INSERT INTO `mob_skill_lists` VALUES ('Avatar-Ifrit',322,846);
INSERT INTO `mob_skill_lists` VALUES ('Avatar-Ifrit',322,847);
INSERT INTO `mob_skill_lists` VALUES ('Avatar-Ifrit',322,848);
INSERT INTO `mob_skill_lists` VALUES ('Avatar-Leviathan',323,861);
INSERT INTO `mob_skill_lists` VALUES ('Avatar-Leviathan',323,863);
INSERT INTO `mob_skill_lists` VALUES ('Avatar-Leviathan',323,864);
INSERT INTO `mob_skill_lists` VALUES ('Avatar-Leviathan',323,865);
INSERT INTO `mob_skill_lists` VALUES ('Avatar-Leviathan',323,866);
INSERT INTO `mob_skill_lists` VALUES ('Avatar-Garuda',324,872);
INSERT INTO `mob_skill_lists` VALUES ('Avatar-Garuda',324,873);
INSERT INTO `mob_skill_lists` VALUES ('Avatar-Garuda',324,874);
INSERT INTO `mob_skill_lists` VALUES ('Avatar-Garuda',324,875);
INSERT INTO `mob_skill_lists` VALUES ('Avatar-Fenrir',325,833);
INSERT INTO `mob_skill_lists` VALUES ('Avatar-Fenrir',325,835);
INSERT INTO `mob_skill_lists` VALUES ('Avatar-Fenrir',325,836);
INSERT INTO `mob_skill_lists` VALUES ('Avatar-Fenrir',325,838);
INSERT INTO `mob_skill_lists` VALUES ('TrollGurfurlur',326,1802);
INSERT INTO `mob_skill_lists` VALUES ('TrollGurfurlur',326,1803);
INSERT INTO `mob_skill_lists` VALUES ('TrollGurfurlur',326,1804);
INSERT INTO `mob_skill_lists` VALUES ('TrollGurfurlur',326,1805);
INSERT INTO `mob_skill_lists` VALUES ('TrollGurfurlur',326,1806);
INSERT INTO `mob_skill_lists` VALUES ('TrollGurfurlur',326,1807);
INSERT INTO `mob_skill_lists` VALUES ('Goblin',327,590);
INSERT INTO `mob_skill_lists` VALUES ('Goblin',327,591);
INSERT INTO `mob_skill_lists` VALUES ('Goblin',327,1082);
INSERT INTO `mob_skill_lists` VALUES ('Goblin',327,1084);
INSERT INTO `mob_skill_lists` VALUES ('Goblin',327,1086);
-- 328: Cottus
INSERT INTO `mob_skill_lists` VALUES ('AbsoluteVirtue',329,1378);
INSERT INTO `mob_skill_lists` VALUES ('AbsoluteVirtue',329,1379);
INSERT INTO `mob_skill_lists` VALUES ('AbsoluteVirtue',329,1380);
INSERT INTO `mob_skill_lists` VALUES ('AbsoluteVirtue',329,1381);
INSERT INTO `mob_skill_lists` VALUES ('AbsoluteVirtue',329,1382);
INSERT INTO `mob_skill_lists` VALUES ('AbsoluteVirtue',329,1383);
INSERT INTO `mob_skill_lists` VALUES ('AbsoluteVirtue',329,1384);
INSERT INTO `mob_skill_lists` VALUES ('AbsoluteVirtue',329,1386);
INSERT INTO `mob_skill_lists` VALUES ('PetGenbu',330,805);
INSERT INTO `mob_skill_lists` VALUES ('PetGenbu',330,806);
INSERT INTO `mob_skill_lists` VALUES ('PetGenbu',330,807);
INSERT INTO `mob_skill_lists` VALUES ('PetGenbu',330,808);
INSERT INTO `mob_skill_lists` VALUES ('PetGenbu',330,809);
INSERT INTO `mob_skill_lists` VALUES ('PetSeiryu',331,814);
INSERT INTO `mob_skill_lists` VALUES ('PetSeiryu',331,815);
INSERT INTO `mob_skill_lists` VALUES ('PetSeiryu',331,816);
INSERT INTO `mob_skill_lists` VALUES ('PetSeiryu',331,817);
INSERT INTO `mob_skill_lists` VALUES ('PetSeiryu',331,818);
INSERT INTO `mob_skill_lists` VALUES ('PetSeiryu',331,821);
INSERT INTO `mob_skill_lists` VALUES ('PetByakko',332,270);
INSERT INTO `mob_skill_lists` VALUES ('PetByakko',332,271);
INSERT INTO `mob_skill_lists` VALUES ('PetByakko',332,273);
INSERT INTO `mob_skill_lists` VALUES ('PetSuzaku',333,399);
INSERT INTO `mob_skill_lists` VALUES ('PetSuzaku',333,400);
INSERT INTO `mob_skill_lists` VALUES ('PetSuzaku',333,401);
INSERT INTO `mob_skill_lists` VALUES ('PetSuzaku',333,402);
INSERT INTO `mob_skill_lists` VALUES ('PetSuzaku',333,403);
-- INSERT INTO `mob_skill_lists` VALUES ('WarlordRojgnojOrc',334,2201);
INSERT INTO `mob_skill_lists` VALUES ('WarlordRojgnojOrc',334,605);
INSERT INTO `mob_skill_lists` VALUES ('WarlordRojgnojOrc',334,606);
INSERT INTO `mob_skill_lists` VALUES ('WarlordRojgnojOrc',334,607);
INSERT INTO `mob_skill_lists` VALUES ('WarlordRojgnojOrc',334,608);
INSERT INTO `mob_skill_lists` VALUES ('WarlordRojgnojOrc',334,609);
INSERT INTO `mob_skill_lists` VALUES ('WarlordRojgnojOrc',334,1066);
INSERT INTO `mob_skill_lists` VALUES ('Maat',335,1028);
INSERT INTO `mob_skill_lists` VALUES ('Maat',335,1033);
INSERT INTO `mob_skill_lists` VALUES ('Maat',335,1034);
INSERT INTO `mob_skill_lists` VALUES ('ZM4-Tonberry',336,783);
INSERT INTO `mob_skill_lists` VALUES ('ZM4-Tonberry',336,784);
INSERT INTO `mob_skill_lists` VALUES ('ZM4-Tonberry',336,785);
INSERT INTO `mob_skill_lists` VALUES ('ZM4-Tonberry',336,786);
INSERT INTO `mob_skill_lists` VALUES ('ZM4-Tonberry',336,787);
INSERT INTO `mob_skill_lists` VALUES ('ZM4-Tonberry',336,788);
INSERT INTO `mob_skill_lists` VALUES ('ZM4-Tonberry',336,920);
INSERT INTO `mob_skill_lists` VALUES ('QuadavNM',337,611);
INSERT INTO `mob_skill_lists` VALUES ('QuadavNM',337,612);
INSERT INTO `mob_skill_lists` VALUES ('QuadavNM',337,613);
INSERT INTO `mob_skill_lists` VALUES ('QuadavNM',337,614);
INSERT INTO `mob_skill_lists` VALUES ('QuadavNM',337,633);
INSERT INTO `mob_skill_lists` VALUES ('Twitherym',338,2950);
INSERT INTO `mob_skill_lists` VALUES ('Twitherym',338,2951);
INSERT INTO `mob_skill_lists` VALUES ('Twitherym',338,2952);
INSERT INTO `mob_skill_lists` VALUES ('Chapuli',339,2945);
INSERT INTO `mob_skill_lists` VALUES ('Chapuli',339,2946);
INSERT INTO `mob_skill_lists` VALUES ('Chapuli',339,2947);
INSERT INTO `mob_skill_lists` VALUES ('Chapuli',339,2948);
INSERT INTO `mob_skill_lists` VALUES ('Chapuli',339,2949);
INSERT INTO `mob_skill_lists` VALUES ('Mantis',340,2751);
INSERT INTO `mob_skill_lists` VALUES ('Mantis',340,2752);
INSERT INTO `mob_skill_lists` VALUES ('Mantis',340,2753);
INSERT INTO `mob_skill_lists` VALUES ('Mantis',340,2754);
INSERT INTO `mob_skill_lists` VALUES ('Mantis',340,2755);
INSERT INTO `mob_skill_lists` VALUES ('Mantis',340,2756);
-- 341: Numbing_Blossom
INSERT INTO `mob_skill_lists` VALUES ('Velkk',342,2988);
INSERT INTO `mob_skill_lists` VALUES ('Velkk',342,2989);
INSERT INTO `mob_skill_lists` VALUES ('Velkk',342,2990);
INSERT INTO `mob_skill_lists` VALUES ('Velkk',342,2991);
INSERT INTO `mob_skill_lists` VALUES ('Velkk',342,2992);
INSERT INTO `mob_skill_lists` VALUES ('Heartwing',343,2983);
INSERT INTO `mob_skill_lists` VALUES ('Heartwing',343,2984);
INSERT INTO `mob_skill_lists` VALUES ('Heartwing',343,2985);
INSERT INTO `mob_skill_lists` VALUES ('Heartwing',343,2986);
INSERT INTO `mob_skill_lists` VALUES ('Cracklaw',344,2957);
INSERT INTO `mob_skill_lists` VALUES ('Cracklaw',344,2958);
INSERT INTO `mob_skill_lists` VALUES ('Cracklaw',344,2959);
INSERT INTO `mob_skill_lists` VALUES ('Cracklaw',344,2960);
INSERT INTO `mob_skill_lists` VALUES ('Cracklaw',344,2961);
INSERT INTO `mob_skill_lists` VALUES ('Bloated_Acuex',345,2974);
INSERT INTO `mob_skill_lists` VALUES ('Bloated_Acuex',345,2975);
INSERT INTO `mob_skill_lists` VALUES ('Bloated_Acuex',345,2976);
INSERT INTO `mob_skill_lists` VALUES ('Goaftrap',346,436);
INSERT INTO `mob_skill_lists` VALUES ('Marolith',347,2927);
INSERT INTO `mob_skill_lists` VALUES ('Marolith',347,2928);
INSERT INTO `mob_skill_lists` VALUES ('Marolith',347,2929);
INSERT INTO `mob_skill_lists` VALUES ('Marolith',347,2930);
INSERT INTO `mob_skill_lists` VALUES ('Matamata',348,2965);
INSERT INTO `mob_skill_lists` VALUES ('Matamata',348,2966);
INSERT INTO `mob_skill_lists` VALUES ('Matamata',348,2967);
INSERT INTO `mob_skill_lists` VALUES ('Matamata',348,2968);
INSERT INTO `mob_skill_lists` VALUES ('Matamata',348,2969);
INSERT INTO `mob_skill_lists` VALUES ('Geyser',349,3256);
INSERT INTO `mob_skill_lists` VALUES ('Iron_Giant',350,2619);
INSERT INTO `mob_skill_lists` VALUES ('Iron_Giant',350,2620);
INSERT INTO `mob_skill_lists` VALUES ('Iron_Giant',350,2621);
INSERT INTO `mob_skill_lists` VALUES ('Iron_Giant',350,2622);
INSERT INTO `mob_skill_lists` VALUES ('Iron_Giant',350,2623);
INSERT INTO `mob_skill_lists` VALUES ('Iron_Giant',350,2624);
INSERT INTO `mob_skill_lists` VALUES ('Iron_Giant',350,2625);
INSERT INTO `mob_skill_lists` VALUES ('Iron_Giant',350,2626);
INSERT INTO `mob_skill_lists` VALUES ('Iron_Giant',350,2627);
INSERT INTO `mob_skill_lists` VALUES ('Kam_lanaut',351,823);
INSERT INTO `mob_skill_lists` VALUES ('Kam_lanaut',351,824);
INSERT INTO `mob_skill_lists` VALUES ('Kam_lanaut',351,825);
INSERT INTO `mob_skill_lists` VALUES ('Kam_lanaut',351,826);
INSERT INTO `mob_skill_lists` VALUES ('Kam_lanaut',351,827);
INSERT INTO `mob_skill_lists` VALUES ('Kam_lanaut',351,828);
INSERT INTO `mob_skill_lists` VALUES ('Kam_lanaut',351,829);
INSERT INTO `mob_skill_lists` VALUES ('Kam_lanaut',351,830);
INSERT INTO `mob_skill_lists` VALUES ('ArkAngel-EV',352,933);
INSERT INTO `mob_skill_lists` VALUES ('ArkAngel-EV',352,934);
INSERT INTO `mob_skill_lists` VALUES ('ArkAngel-EV',352,942);
INSERT INTO `mob_skill_lists` VALUES ('ArkAngel-EV',352,943);
INSERT INTO `mob_skill_lists` VALUES ('ArkAngel-GK',353,937);
INSERT INTO `mob_skill_lists` VALUES ('ArkAngel-GK',353,946);
INSERT INTO `mob_skill_lists` VALUES ('ArkAngel-GK',353,947);
INSERT INTO `mob_skill_lists` VALUES ('ArkAngel-GK',353,948);
INSERT INTO `mob_skill_lists` VALUES ('ArkAngel-HM',354,931);
INSERT INTO `mob_skill_lists` VALUES ('ArkAngel-HM',354,938);
INSERT INTO `mob_skill_lists` VALUES ('ArkAngel-HM',354,939);
INSERT INTO `mob_skill_lists` VALUES ('ArkAngel-MR',355,932);
INSERT INTO `mob_skill_lists` VALUES ('ArkAngel-MR',355,940);
INSERT INTO `mob_skill_lists` VALUES ('ArkAngel-MR',355,941);
INSERT INTO `mob_skill_lists` VALUES ('ArkAngel-TT',356,935);
INSERT INTO `mob_skill_lists` VALUES ('ArkAngel-TT',356,944);
INSERT INTO `mob_skill_lists` VALUES ('ArkAngel-TT',356,945);
-- INSERT INTO `mob_skill_lists` VALUES ('Ambush_Antlion',357,2141);
-- INSERT INTO `mob_skill_lists` VALUES ('Ambush_Antlion',357,2142);
-- INSERT INTO `mob_skill_lists` VALUES ('Ambush_Antlion',357,2143);
-- INSERT INTO `mob_skill_lists` VALUES ('Ambush_Antlion',357,2144);
-- INSERT INTO `mob_skill_lists` VALUES ('Ambush_Antlion',357,2145);
-- INSERT INTO `mob_skill_lists` VALUES ('Ambush_Antlion',357,2146);
-- INSERT INTO `mob_skill_lists` VALUES ('Ambush_Antlion',357,2147);
-- INSERT INTO `mob_skill_lists` VALUES ('Ambush_Antlion',357,2348);
-- INSERT INTO `mob_skill_lists` VALUES ('Ambush_Antlion',357,2349);
INSERT INTO `mob_skill_lists` VALUES ('Ambush_Antlion',357,275);
INSERT INTO `mob_skill_lists` VALUES ('Ambush_Antlion',357,276);
INSERT INTO `mob_skill_lists` VALUES ('Ambush_Antlion',357,277);
INSERT INTO `mob_skill_lists` VALUES ('Ambush_Antlion',357,279);
INSERT INTO `mob_skill_lists` VALUES ('Kindred',358,559);
INSERT INTO `mob_skill_lists` VALUES ('Kindred',358,560);
INSERT INTO `mob_skill_lists` VALUES ('Kindred',358,563);
INSERT INTO `mob_skill_lists` VALUES ('Kindred',358,1148);
INSERT INTO `mob_skill_lists` VALUES ('Kindred',358,1149);
INSERT INTO `mob_skill_lists` VALUES ('Fomor',359,246);
INSERT INTO `mob_skill_lists` VALUES ('Fomor',359,247);
INSERT INTO `mob_skill_lists` VALUES ('Fomor',359,248);
INSERT INTO `mob_skill_lists` VALUES ('Fomor',359,249);
INSERT INTO `mob_skill_lists` VALUES ('Fomor',359,250);
INSERT INTO `mob_skill_lists` VALUES ('Fomor',359,251);
INSERT INTO `mob_skill_lists` VALUES ('Fomor',359,252);
INSERT INTO `mob_skill_lists` VALUES ('Fomor',359,253);
INSERT INTO `mob_skill_lists` VALUES ('YagudoNM',360,617);
INSERT INTO `mob_skill_lists` VALUES ('YagudoNM',360,618);
INSERT INTO `mob_skill_lists` VALUES ('YagudoNM',360,619);
INSERT INTO `mob_skill_lists` VALUES ('YagudoNM',360,620);
INSERT INTO `mob_skill_lists` VALUES ('YagudoNM',360,633);
INSERT INTO `mob_skill_lists` VALUES ('DynamisLord',361,1127);
INSERT INTO `mob_skill_lists` VALUES ('DynamisLord',361,1128);
INSERT INTO `mob_skill_lists` VALUES ('DynamisLord',361,1129);
INSERT INTO `mob_skill_lists` VALUES ('DynamisLord',361,1130);
INSERT INTO `mob_skill_lists` VALUES ('DynamisLord',361,1131);
INSERT INTO `mob_skill_lists` VALUES ('DynamisLord',361,1133);
INSERT INTO `mob_skill_lists` VALUES ('DynamisLord',361,1134);
INSERT INTO `mob_skill_lists` VALUES ('Killer_Jonny',362,408); -- sound_vacuum
INSERT INTO `mob_skill_lists` VALUES ('Automaton_Harlequin',363,1943);
INSERT INTO `mob_skill_lists` VALUES ('Automaton_Harlequin',363,2067);
INSERT INTO `mob_skill_lists` VALUES ('Automaton_Harlequin',363,2301);
-- INSERT INTO `mob_skill_lists` VALUES ('Automaton_Harlequin',363,1945);
-- INSERT INTO `mob_skill_lists` VALUES ('Automaton_Harlequin',363,1947);
-- INSERT INTO `mob_skill_lists` VALUES ('Automaton_Harlequin',363,1948);
-- INSERT INTO `mob_skill_lists` VALUES ('Automaton_Harlequin',363,2021);
-- INSERT INTO `mob_skill_lists` VALUES ('Automaton_Harlequin',363,2068);
-- INSERT INTO `mob_skill_lists` VALUES ('Automaton_Harlequin',363,2745);
-- INSERT INTO `mob_skill_lists` VALUES ('Automaton_Harlequin',363,2747);
-- INSERT INTO `mob_skill_lists` VALUES ('Automaton_Harlequin',363,2778);
-- INSERT INTO `mob_skill_lists` VALUES ('Automaton_Harlequin',363,2779);
-- INSERT INTO `mob_skill_lists` VALUES ('Automaton_Harlequin',363,2780);
-- INSERT INTO `mob_skill_lists` VALUES ('Automaton_Harlequin',363,2939);
-- INSERT INTO `mob_skill_lists` VALUES ('Automaton_Harlequin',363,2940);
-- INSERT INTO `mob_skill_lists` VALUES ('Automaton_Harlequin',363,2941);
-- INSERT INTO `mob_skill_lists` VALUES ('Automaton_Harlequin',363,2942);
-- INSERT INTO `mob_skill_lists` VALUES ('Automaton_Harlequin',363,2943);
-- INSERT INTO `mob_skill_lists` VALUES ('Automaton_Harlequin',363,2944);
-- INSERT INTO `mob_skill_lists` VALUES ('Automaton_Valoredge',364,1944);
INSERT INTO `mob_skill_lists` VALUES ('Automaton_Valoredge',364,1940);
INSERT INTO `mob_skill_lists` VALUES ('Automaton_Valoredge',364,1941);
INSERT INTO `mob_skill_lists` VALUES ('Automaton_Valoredge',364,2065);
INSERT INTO `mob_skill_lists` VALUES ('Automaton_Valoredge',364,2299);
INSERT INTO `mob_skill_lists` VALUES ('Automaton_Valoredge',364,2743);
-- INSERT INTO `mob_skill_lists` VALUES ('Automaton_Valoredge',364,1945);
-- INSERT INTO `mob_skill_lists` VALUES ('Automaton_Valoredge',364,1947);
-- INSERT INTO `mob_skill_lists` VALUES ('Automaton_Valoredge',364,1948);
-- INSERT INTO `mob_skill_lists` VALUES ('Automaton_Valoredge',364,2021);
-- INSERT INTO `mob_skill_lists` VALUES ('Automaton_Valoredge',364,2068);
-- INSERT INTO `mob_skill_lists` VALUES ('Automaton_Valoredge',364,2745);
-- INSERT INTO `mob_skill_lists` VALUES ('Automaton_Valoredge',364,2747);
-- INSERT INTO `mob_skill_lists` VALUES ('Automaton_Valoredge',364,2778);
-- INSERT INTO `mob_skill_lists` VALUES ('Automaton_Valoredge',364,2779);
-- INSERT INTO `mob_skill_lists` VALUES ('Automaton_Valoredge',364,2780);
-- INSERT INTO `mob_skill_lists` VALUES ('Automaton_Valoredge',364,2939);
-- INSERT INTO `mob_skill_lists` VALUES ('Automaton_Valoredge',364,2940);
-- INSERT INTO `mob_skill_lists` VALUES ('Automaton_Valoredge',364,2941);
-- INSERT INTO `mob_skill_lists` VALUES ('Automaton_Valoredge',364,2942);
-- INSERT INTO `mob_skill_lists` VALUES ('Automaton_Valoredge',364,2943);
-- INSERT INTO `mob_skill_lists` VALUES ('Automaton_Valoredge',364,2944);
INSERT INTO `mob_skill_lists` VALUES ('Automaton_Sharpshot',365,1942);
INSERT INTO `mob_skill_lists` VALUES ('Automaton_Sharpshot',365,2066);
INSERT INTO `mob_skill_lists` VALUES ('Automaton_Sharpshot',365,2300);
INSERT INTO `mob_skill_lists` VALUES ('Automaton_Sharpshot',365,2744);
-- INSERT INTO `mob_skill_lists` VALUES ('Automaton_Sharpshot',365,1945);
-- INSERT INTO `mob_skill_lists` VALUES ('Automaton_Sharpshot',365,1947);
-- INSERT INTO `mob_skill_lists` VALUES ('Automaton_Sharpshot',365,1948);
-- INSERT INTO `mob_skill_lists` VALUES ('Automaton_Sharpshot',365,2021);
-- INSERT INTO `mob_skill_lists` VALUES ('Automaton_Sharpshot',365,2068);
-- INSERT INTO `mob_skill_lists` VALUES ('Automaton_Sharpshot',365,2745);
-- INSERT INTO `mob_skill_lists` VALUES ('Automaton_Sharpshot',365,2746);
-- INSERT INTO `mob_skill_lists` VALUES ('Automaton_Sharpshot',365,2747);
-- INSERT INTO `mob_skill_lists` VALUES ('Automaton_Sharpshot',365,2778);
-- INSERT INTO `mob_skill_lists` VALUES ('Automaton_Sharpshot',365,2779);
-- INSERT INTO `mob_skill_lists` VALUES ('Automaton_Sharpshot',365,2780);
-- INSERT INTO `mob_skill_lists` VALUES ('Automaton_Sharpshot',365,2939);
-- INSERT INTO `mob_skill_lists` VALUES ('Automaton_Sharpshot',365,2940);
-- INSERT INTO `mob_skill_lists` VALUES ('Automaton_Sharpshot',365,2941);
-- INSERT INTO `mob_skill_lists` VALUES ('Automaton_Sharpshot',365,2942);
-- INSERT INTO `mob_skill_lists` VALUES ('Automaton_Sharpshot',365,2943);
-- INSERT INTO `mob_skill_lists` VALUES ('Automaton_Sharpshot',365,2944);
INSERT INTO `mob_skill_lists` VALUES ('Automaton_Stormwaker',366,1943);
INSERT INTO `mob_skill_lists` VALUES ('Automaton_Stormwaker',366,2067);
INSERT INTO `mob_skill_lists` VALUES ('Automaton_Stormwaker',366,2301);
-- INSERT INTO `mob_skill_lists` VALUES ('Automaton_Stormwaker',366,1945);
-- INSERT INTO `mob_skill_lists` VALUES ('Automaton_Stormwaker',366,1947);
-- INSERT INTO `mob_skill_lists` VALUES ('Automaton_Stormwaker',366,1948);
-- INSERT INTO `mob_skill_lists` VALUES ('Automaton_Stormwaker',366,2021);
-- INSERT INTO `mob_skill_lists` VALUES ('Automaton_Stormwaker',366,2068);
-- INSERT INTO `mob_skill_lists` VALUES ('Automaton_Stormwaker',366,2745);
-- INSERT INTO `mob_skill_lists` VALUES ('Automaton_Stormwaker',366,2747);
-- INSERT INTO `mob_skill_lists` VALUES ('Automaton_Stormwaker',366,2778);
-- INSERT INTO `mob_skill_lists` VALUES ('Automaton_Stormwaker',366,2779);
-- INSERT INTO `mob_skill_lists` VALUES ('Automaton_Stormwaker',366,2780);
-- INSERT INTO `mob_skill_lists` VALUES ('Automaton_Stormwaker',366,2939);
-- INSERT INTO `mob_skill_lists` VALUES ('Automaton_Stormwaker',366,2940);
-- INSERT INTO `mob_skill_lists` VALUES ('Automaton_Stormwaker',366,2941);
-- INSERT INTO `mob_skill_lists` VALUES ('Automaton_Stormwaker',366,2942);
-- INSERT INTO `mob_skill_lists` VALUES ('Automaton_Stormwaker',366,2943);
-- INSERT INTO `mob_skill_lists` VALUES ('Automaton_Stormwaker',366,2944);
INSERT INTO `mob_skill_lists` VALUES ('Doll',367,536);
INSERT INTO `mob_skill_lists` VALUES ('Doll',368,539);
INSERT INTO `mob_skill_lists` VALUES ('Leech',369,414);
INSERT INTO `mob_skill_lists` VALUES ('Leech',369,415);
INSERT INTO `mob_skill_lists` VALUES ('Leech',369,416);
INSERT INTO `mob_skill_lists` VALUES ('Leech',369,417);
INSERT INTO `mob_skill_lists` VALUES ('Leech',369,418);
INSERT INTO `mob_skill_lists` VALUES ('Leech',369,420);
INSERT INTO `mob_skill_lists` VALUES ('Leech',369,421);
INSERT INTO `mob_skill_lists` VALUES ('Leech',369,423);
INSERT INTO `mob_skill_lists` VALUES ('Lesath',370,354); -- wild_rage
INSERT INTO `mob_skill_lists` VALUES ('Marid',371,1705);
INSERT INTO `mob_skill_lists` VALUES ('Crab',372,442);
INSERT INTO `mob_skill_lists` VALUES ('Crab',372,443);
INSERT INTO `mob_skill_lists` VALUES ('Crab',372,444);
INSERT INTO `mob_skill_lists` VALUES ('Crab',372,445);
INSERT INTO `mob_skill_lists` VALUES ('Crab',372,448);
INSERT INTO `mob_skill_lists` VALUES ('Goblin',373,590);
INSERT INTO `mob_skill_lists` VALUES ('Goblin',373,591);
INSERT INTO `mob_skill_lists` VALUES ('Goblin',373,1082);
INSERT INTO `mob_skill_lists` VALUES ('Goblin',373,1084);
INSERT INTO `mob_skill_lists` VALUES ('Goblin',373,1086);
INSERT INTO `mob_skill_lists` VALUES ('Goblin',373,1099);
INSERT INTO `mob_skill_lists` VALUES ('Goblin',373,1100);
INSERT INTO `mob_skill_lists` VALUES ('Goblin',373,1101);
INSERT INTO `mob_skill_lists` VALUES ('Goblin',373,1102);
INSERT INTO `mob_skill_lists` VALUES ('Goblin',373,1103);
INSERT INTO `mob_skill_lists` VALUES ('Goblin',373,1104);
INSERT INTO `mob_skill_lists` VALUES ('Goblin',373,1105);
INSERT INTO `mob_skill_lists` VALUES ('Goblin',373,1106);
INSERT INTO `mob_skill_lists` VALUES ('Goblin',373,1107);
INSERT INTO `mob_skill_lists` VALUES ('Goblin',373,1108);
INSERT INTO `mob_skill_lists` VALUES ('Goblin',373,1109);
INSERT INTO `mob_skill_lists` VALUES ('Fly',374,660);
INSERT INTO `mob_skill_lists` VALUES ('FlyDark',375,318);
INSERT INTO `mob_skill_lists` VALUES ('FlyDark',375,659);
INSERT INTO `mob_skill_lists` VALUES ('FlyDark',375,660);
INSERT INTO `mob_skill_lists` VALUES ('Raptor',376,374);
INSERT INTO `mob_skill_lists` VALUES ('Raptor',376,378);
INSERT INTO `mob_skill_lists` VALUES ('Raptor',376,379);
INSERT INTO `mob_skill_lists` VALUES ('Raptor',376,380);
INSERT INTO `mob_skill_lists` VALUES ('Raptor',377,374);
INSERT INTO `mob_skill_lists` VALUES ('Raptor',377,377);
INSERT INTO `mob_skill_lists` VALUES ('Raptor',377,379);
INSERT INTO `mob_skill_lists` VALUES ('Raptor',377,380);
-- INSERT INTO `mob_skill_lists` VALUES ('Avatar-Diabolos',378,1903);
-- INSERT INTO `mob_skill_lists` VALUES ('Avatar-Diabolos',378,1904);
-- INSERT INTO `mob_skill_lists` VALUES ('Avatar-Diabolos',378,1905);
-- INSERT INTO `mob_skill_lists` VALUES ('Avatar-Diabolos',378,1906);
-- INSERT INTO `mob_skill_lists` VALUES ('Avatar-Diabolos',378,1907);
-- INSERT INTO `mob_skill_lists` VALUES ('Avatar-Diabolos',378,1908);
-- INSERT INTO `mob_skill_lists` VALUES ('Avatar-Diabolos',378,1909);
-- INSERT INTO `mob_skill_lists` VALUES ('Avatar-Diabolos',378,1910);
-- INSERT INTO `mob_skill_lists` VALUES ('Avatar-Diabolos',378,1911);
INSERT INTO `mob_skill_lists` VALUES ('Pet-Carbuncle',379,906);
INSERT INTO `mob_skill_lists` VALUES ('Pet-Carbuncle',379,907);
INSERT INTO `mob_skill_lists` VALUES ('Pet-Carbuncle',379,908);
INSERT INTO `mob_skill_lists` VALUES ('Pet-Carbuncle',379,909);
INSERT INTO `mob_skill_lists` VALUES ('Pet-Carbuncle',379,910);
INSERT INTO `mob_skill_lists` VALUES ('Pet-Carbuncle',379,911);
INSERT INTO `mob_skill_lists` VALUES ('Pet-Carbuncle',379,912);
INSERT INTO `mob_skill_lists` VALUES ('Pet-Diabolos',380,1903);
INSERT INTO `mob_skill_lists` VALUES ('Pet-Diabolos',380,1904);
INSERT INTO `mob_skill_lists` VALUES ('Pet-Diabolos',380,1905);
INSERT INTO `mob_skill_lists` VALUES ('Pet-Diabolos',380,1906);
INSERT INTO `mob_skill_lists` VALUES ('Pet-Diabolos',380,1907);
INSERT INTO `mob_skill_lists` VALUES ('Pet-Diabolos',380,1908);
INSERT INTO `mob_skill_lists` VALUES ('Pet-Diabolos',380,1910);
INSERT INTO `mob_skill_lists` VALUES ('Pet-Diabolos',380,1911);
INSERT INTO `mob_skill_lists` VALUES ('Pet-Fenrir',381,831);
INSERT INTO `mob_skill_lists` VALUES ('Pet-Fenrir',381,832);
INSERT INTO `mob_skill_lists` VALUES ('Pet-Fenrir',381,833);
INSERT INTO `mob_skill_lists` VALUES ('Pet-Fenrir',381,834);
INSERT INTO `mob_skill_lists` VALUES ('Pet-Fenrir',381,835);
INSERT INTO `mob_skill_lists` VALUES ('Pet-Fenrir',381,836);
INSERT INTO `mob_skill_lists` VALUES ('Pet-Fenrir',381,837);
INSERT INTO `mob_skill_lists` VALUES ('Pet-Fenrir',381,838);
INSERT INTO `mob_skill_lists` VALUES ('Pet-Garuda',382,867);
INSERT INTO `mob_skill_lists` VALUES ('Pet-Garuda',382,868);
INSERT INTO `mob_skill_lists` VALUES ('Pet-Garuda',382,869);
INSERT INTO `mob_skill_lists` VALUES ('Pet-Garuda',382,870);
INSERT INTO `mob_skill_lists` VALUES ('Pet-Garuda',382,871);
INSERT INTO `mob_skill_lists` VALUES ('Pet-Garuda',382,872);
INSERT INTO `mob_skill_lists` VALUES ('Pet-Garuda',382,873);
INSERT INTO `mob_skill_lists` VALUES ('Pet-Garuda',382,874);
INSERT INTO `mob_skill_lists` VALUES ('Pet-Garuda',382,875);
INSERT INTO `mob_skill_lists` VALUES ('Pet-Ifrit',383,840);
INSERT INTO `mob_skill_lists` VALUES ('Pet-Ifrit',383,841);
INSERT INTO `mob_skill_lists` VALUES ('Pet-Ifrit',383,842);
INSERT INTO `mob_skill_lists` VALUES ('Pet-Ifrit',383,843);
INSERT INTO `mob_skill_lists` VALUES ('Pet-Ifrit',383,844);
INSERT INTO `mob_skill_lists` VALUES ('Pet-Ifrit',383,845);
INSERT INTO `mob_skill_lists` VALUES ('Pet-Ifrit',383,846);
INSERT INTO `mob_skill_lists` VALUES ('Pet-Ifrit',383,847);
INSERT INTO `mob_skill_lists` VALUES ('Pet-Ifrit',383,848);
INSERT INTO `mob_skill_lists` VALUES ('Pet-Leviathan',384,858);
INSERT INTO `mob_skill_lists` VALUES ('Pet-Leviathan',384,859);
INSERT INTO `mob_skill_lists` VALUES ('Pet-Leviathan',384,860);
INSERT INTO `mob_skill_lists` VALUES ('Pet-Leviathan',384,861);
INSERT INTO `mob_skill_lists` VALUES ('Pet-Leviathan',384,862);
INSERT INTO `mob_skill_lists` VALUES ('Pet-Leviathan',384,863);
INSERT INTO `mob_skill_lists` VALUES ('Pet-Leviathan',384,864);
INSERT INTO `mob_skill_lists` VALUES ('Pet-Leviathan',384,865);
INSERT INTO `mob_skill_lists` VALUES ('Pet-Leviathan',384,866);
INSERT INTO `mob_skill_lists` VALUES ('Pet-Odin',385,2126);
INSERT INTO `mob_skill_lists` VALUES ('Pet-Ramuh',386,885);
INSERT INTO `mob_skill_lists` VALUES ('Pet-Ramuh',386,886);
INSERT INTO `mob_skill_lists` VALUES ('Pet-Ramuh',386,887);
INSERT INTO `mob_skill_lists` VALUES ('Pet-Ramuh',386,888);
INSERT INTO `mob_skill_lists` VALUES ('Pet-Ramuh',386,889);
INSERT INTO `mob_skill_lists` VALUES ('Pet-Ramuh',386,890);
INSERT INTO `mob_skill_lists` VALUES ('Pet-Ramuh',386,891);
INSERT INTO `mob_skill_lists` VALUES ('Pet-Ramuh',386,892);
INSERT INTO `mob_skill_lists` VALUES ('Pet-Ramuh',386,893);
INSERT INTO `mob_skill_lists` VALUES ('Pet-Shiva',387,876);
INSERT INTO `mob_skill_lists` VALUES ('Pet-Shiva',387,877);
INSERT INTO `mob_skill_lists` VALUES ('Pet-Shiva',387,878);
INSERT INTO `mob_skill_lists` VALUES ('Pet-Shiva',387,879);
INSERT INTO `mob_skill_lists` VALUES ('Pet-Shiva',387,880);
INSERT INTO `mob_skill_lists` VALUES ('Pet-Shiva',387,881);
INSERT INTO `mob_skill_lists` VALUES ('Pet-Shiva',387,882);
INSERT INTO `mob_skill_lists` VALUES ('Pet-Shiva',387,883);
INSERT INTO `mob_skill_lists` VALUES ('Pet-Shiva',387,884);
INSERT INTO `mob_skill_lists` VALUES ('Pet-Titan',388,849);
INSERT INTO `mob_skill_lists` VALUES ('Pet-Titan',388,850);
INSERT INTO `mob_skill_lists` VALUES ('Pet-Titan',388,851);
INSERT INTO `mob_skill_lists` VALUES ('Pet-Titan',388,852);
INSERT INTO `mob_skill_lists` VALUES ('Pet-Titan',388,853);
INSERT INTO `mob_skill_lists` VALUES ('Pet-Titan',388,854);
INSERT INTO `mob_skill_lists` VALUES ('Pet-Titan',388,855);
INSERT INTO `mob_skill_lists` VALUES ('Pet-Titan',388,856);
INSERT INTO `mob_skill_lists` VALUES ('Pet-Titan',388,857);
INSERT INTO `mob_skill_lists` VALUES ('Pet-Alexander',389,2143);
INSERT INTO `mob_skill_lists` VALUES ('Ladybug',390,2178);
INSERT INTO `mob_skill_lists` VALUES ('Ladybug',390,2179);
INSERT INTO `mob_skill_lists` VALUES ('Ladybug',390,2180);
INSERT INTO `mob_skill_lists` VALUES ('Ladybug',390,2181);
INSERT INTO `mob_skill_lists` VALUES ('Ladybug',390,2182);
INSERT INTO `mob_skill_lists` VALUES ('VrtraWyrm',391,1309);
INSERT INTO `mob_skill_lists` VALUES ('VrtraWyrm',391,1310);
INSERT INTO `mob_skill_lists` VALUES ('VrtraWyrm',391,1311);
INSERT INTO `mob_skill_lists` VALUES ('VrtraWyrm',391,1315);
INSERT INTO `mob_skill_lists` VALUES ('VrtraWyrm',391,1316);
-- INSERT INTO `mob_skill_lists` VALUES ('JormungandWyrm',392,1031);
INSERT INTO `mob_skill_lists` VALUES ('JormungandWyrm',392,1289);
INSERT INTO `mob_skill_lists` VALUES ('JormungandWyrm',392,1290);
INSERT INTO `mob_skill_lists` VALUES ('JormungandWyrm',392,1291);
INSERT INTO `mob_skill_lists` VALUES ('JormungandWyrm',392,1292);
INSERT INTO `mob_skill_lists` VALUES ('JormungandWyrm',392,1293);
INSERT INTO `mob_skill_lists` VALUES ('JormungandWyrm',392,1294);
INSERT INTO `mob_skill_lists` VALUES ('JormungandWyrm',392,1295);
INSERT INTO `mob_skill_lists` VALUES ('JormungandWyrm',392,1296);
-- INSERT INTO `mob_skill_lists` VALUES ('TiamatWyrm',393,1277);
INSERT INTO `mob_skill_lists` VALUES ('TiamatWyrm',393,1279);
INSERT INTO `mob_skill_lists` VALUES ('TiamatWyrm',393,1280);
INSERT INTO `mob_skill_lists` VALUES ('TiamatWyrm',393,1281);
INSERT INTO `mob_skill_lists` VALUES ('TiamatWyrm',393,1282);
INSERT INTO `mob_skill_lists` VALUES ('TiamatWyrm',393,1283);
INSERT INTO `mob_skill_lists` VALUES ('TiamatWyrm',393,1284);
INSERT INTO `mob_skill_lists` VALUES ('TiamatWyrm',393,1285);
INSERT INTO `mob_skill_lists` VALUES ('TiamatWyrm',393,1286);
INSERT INTO `mob_skill_lists` VALUES ('Humanoid-Hume',394,936);
INSERT INTO `mob_skill_lists` VALUES ('Humanoid-Hume',394,962);
INSERT INTO `mob_skill_lists` VALUES ('Humanoid-Hume',394,985);
INSERT INTO `mob_skill_lists` VALUES ('Humanoid-Hume',394,986);
INSERT INTO `mob_skill_lists` VALUES ('Humanoid-Hume',394,988);
INSERT INTO `mob_skill_lists` VALUES ('Humanoid-Hume',394,989);
INSERT INTO `mob_skill_lists` VALUES ('Humanoid-Hume',394,1006);
INSERT INTO `mob_skill_lists` VALUES ('Calcabrina',395,537);
-- 396: Bedrock_Barry
INSERT INTO `mob_skill_lists` VALUES ('Qu_Vho_Deathhurler',397,611);
INSERT INTO `mob_skill_lists` VALUES ('Slumbering_Samwell',398,264);
INSERT INTO `mob_skill_lists` VALUES ('Duke_Focalor',399,559);
INSERT INTO `mob_skill_lists` VALUES ('Tegmine',400,442);
INSERT INTO `mob_skill_lists` VALUES ('Tegmine',400,443);
INSERT INTO `mob_skill_lists` VALUES ('Martinet',401,535);
INSERT INTO `mob_skill_lists` VALUES ('Aqrabuamelu',402,349);
-- 403: Autarch
INSERT INTO `mob_skill_lists` VALUES ('CureRabbit',404,257);
INSERT INTO `mob_skill_lists` VALUES ('CureRabbit',404,258);
INSERT INTO `mob_skill_lists` VALUES ('CureRabbit',404,259);
INSERT INTO `mob_skill_lists` VALUES ('CureRabbit',404,323);
INSERT INTO `mob_skill_lists` VALUES ('SnowRabbit',405,257);
INSERT INTO `mob_skill_lists` VALUES ('SnowRabbit',405,259);
INSERT INTO `mob_skill_lists` VALUES ('SnowRabbit',405,323);
INSERT INTO `mob_skill_lists` VALUES ('SnowRabbit',405,661);
INSERT INTO `mob_skill_lists` VALUES ('Seed_Mandragora',406,2410);
INSERT INTO `mob_skill_lists` VALUES ('Seed_Orc',407,605);
INSERT INTO `mob_skill_lists` VALUES ('Seed_Orc',407,606);
INSERT INTO `mob_skill_lists` VALUES ('Seed_Orc',407,607);
INSERT INTO `mob_skill_lists` VALUES ('Seed_Orc',407,608);
INSERT INTO `mob_skill_lists` VALUES ('Seed_Orc',407,609);
INSERT INTO `mob_skill_lists` VALUES ('Seed_Orc',407,633);
INSERT INTO `mob_skill_lists` VALUES ('Seed_Orc',407,2411);
INSERT INTO `mob_skill_lists` VALUES ('Seed_Quadav',408,611);
INSERT INTO `mob_skill_lists` VALUES ('Seed_Quadav',408,612);
INSERT INTO `mob_skill_lists` VALUES ('Seed_Quadav',408,613);
INSERT INTO `mob_skill_lists` VALUES ('Seed_Quadav',408,614);
INSERT INTO `mob_skill_lists` VALUES ('Seed_Quadav',408,633);
INSERT INTO `mob_skill_lists` VALUES ('Seed_Quadav',408,2412);
INSERT INTO `mob_skill_lists` VALUES ('Seed_Yagudo',409,617);
INSERT INTO `mob_skill_lists` VALUES ('Seed_Yagudo',409,618);
INSERT INTO `mob_skill_lists` VALUES ('Seed_Yagudo',409,619);
INSERT INTO `mob_skill_lists` VALUES ('Seed_Yagudo',409,620);
INSERT INTO `mob_skill_lists` VALUES ('Seed_Yagudo',409,633);
INSERT INTO `mob_skill_lists` VALUES ('Seed_Yagudo',409,2413);
INSERT INTO `mob_skill_lists` VALUES ('Seed_Goblin',410,590);
INSERT INTO `mob_skill_lists` VALUES ('Seed_Goblin',410,591);
INSERT INTO `mob_skill_lists` VALUES ('Seed_Goblin',410,2414);
INSERT INTO `mob_skill_lists` VALUES ('Capricious_Cassie',411,725);
INSERT INTO `mob_skill_lists` VALUES ('Capricious_Cassie',411,726);
INSERT INTO `mob_skill_lists` VALUES ('Capricious_Cassie',411,727);
INSERT INTO `mob_skill_lists` VALUES ('Capricious_Cassie',411,728);
-- 412 to 435: free
INSERT INTO `mob_skill_lists` VALUES ('Bloodlapper',436,2162);
INSERT INTO `mob_skill_lists` VALUES ('Ghillie_Dhu',437,685);
INSERT INTO `mob_skill_lists` VALUES ('Highlander_Lizard',438,371);
INSERT INTO `mob_skill_lists` VALUES ('Aern_staff',439,1378);
INSERT INTO `mob_skill_lists` VALUES ('Aern_staff',439,1379);
INSERT INTO `mob_skill_lists` VALUES ('Aern_staff',439,1380);
INSERT INTO `mob_skill_lists` VALUES ('Aern_staff',439,1381);
INSERT INTO `mob_skill_lists` VALUES ('Aern_staff',439,1382);
INSERT INTO `mob_skill_lists` VALUES ('Aern_polearm',440,1378);
INSERT INTO `mob_skill_lists` VALUES ('Aern_polearm',440,1379);
INSERT INTO `mob_skill_lists` VALUES ('Aern_polearm',440,1380);
INSERT INTO `mob_skill_lists` VALUES ('Aern_polearm',440,1381);
INSERT INTO `mob_skill_lists` VALUES ('Aern_polearm',440,1382);
INSERT INTO `mob_skill_lists` VALUES ('Aern_polearm',440,1386);
INSERT INTO `mob_skill_lists` VALUES ('Aern_sword',441,1378);
INSERT INTO `mob_skill_lists` VALUES ('Aern_sword',441,1379);
INSERT INTO `mob_skill_lists` VALUES ('Aern_sword',441,1380);
INSERT INTO `mob_skill_lists` VALUES ('Aern_sword',441,1381);
INSERT INTO `mob_skill_lists` VALUES ('Aern_sword',441,1382);
INSERT INTO `mob_skill_lists` VALUES ('Aern_sword',441,1383);
INSERT INTO `mob_skill_lists` VALUES ('Aern_dagger',442,1378);
INSERT INTO `mob_skill_lists` VALUES ('Aern_dagger',442,1379);
INSERT INTO `mob_skill_lists` VALUES ('Aern_dagger',442,1380);
INSERT INTO `mob_skill_lists` VALUES ('Aern_dagger',442,1381);
INSERT INTO `mob_skill_lists` VALUES ('Aern_dagger',442,1382);
INSERT INTO `mob_skill_lists` VALUES ('Aern_dagger',442,1384);
INSERT INTO `mob_skill_lists` VALUES ('Aern_axe',443,1378);
INSERT INTO `mob_skill_lists` VALUES ('Aern_axe',443,1379);
INSERT INTO `mob_skill_lists` VALUES ('Aern_axe',443,1380);
INSERT INTO `mob_skill_lists` VALUES ('Aern_axe',443,1381);
INSERT INTO `mob_skill_lists` VALUES ('Aern_axe',443,1382);
INSERT INTO `mob_skill_lists` VALUES ('Aern_axe',443,1385);
-- 444: Larzos
-- 445: Portia
-- 446: Ragelise
INSERT INTO `mob_skill_lists` VALUES ('Dullahan',447,3218);
INSERT INTO `mob_skill_lists` VALUES ('Dullahan',447,3219);
INSERT INTO `mob_skill_lists` VALUES ('Dullahan',447,3220);
INSERT INTO `mob_skill_lists` VALUES ('Dullahan',447,3221);
INSERT INTO `mob_skill_lists` VALUES ('Fluturini',448,3152);
INSERT INTO `mob_skill_lists` VALUES ('Fluturini',448,3153);
INSERT INTO `mob_skill_lists` VALUES ('Fluturini',448,3154);
INSERT INTO `mob_skill_lists` VALUES ('Fluturini',448,3155);
INSERT INTO `mob_skill_lists` VALUES ('Fluturini',448,3156);
INSERT INTO `mob_skill_lists` VALUES ('Bahamut',449,1542);
INSERT INTO `mob_skill_lists` VALUES ('Bahamut',449,1543);
INSERT INTO `mob_skill_lists` VALUES ('Bahamut',449,1544);
INSERT INTO `mob_skill_lists` VALUES ('Bahamut',449,1545);
INSERT INTO `mob_skill_lists` VALUES ('Bahamut',449,1546);
INSERT INTO `mob_skill_lists` VALUES ('Bahamut',449,1547);
INSERT INTO `mob_skill_lists` VALUES ('Bahamut',449,1548);
INSERT INTO `mob_skill_lists` VALUES ('Bahamut',449,1549);
INSERT INTO `mob_skill_lists` VALUES ('Bahamut',449,1551);
INSERT INTO `mob_skill_lists` VALUES ('Bahamut',449,1552);
INSERT INTO `mob_skill_lists` VALUES ('Bahamut',449,1553);
INSERT INTO `mob_skill_lists` VALUES ('Caturae',450,2566);
INSERT INTO `mob_skill_lists` VALUES ('Caturae',450,2567);
INSERT INTO `mob_skill_lists` VALUES ('Caturae',450,2568);
INSERT INTO `mob_skill_lists` VALUES ('Caturae',450,2569);
INSERT INTO `mob_skill_lists` VALUES ('Caturae',450,2570);
INSERT INTO `mob_skill_lists` VALUES ('Caturae',450,2571);
INSERT INTO `mob_skill_lists` VALUES ('Caturae',450,2572);
INSERT INTO `mob_skill_lists` VALUES ('Caturae',450,2573);
INSERT INTO `mob_skill_lists` VALUES ('Caturae',450,2634);
INSERT INTO `mob_skill_lists` VALUES ('Caturae',450,2635);
-- INSERT INTO `mob_skill_lists` VALUES ('Caturae',450,2636);
INSERT INTO `mob_skill_lists` VALUES ('Caturae',450,2637);
INSERT INTO `mob_skill_lists` VALUES ('Caturae',450,2692);
-- INSERT INTO `mob_skill_lists` VALUES ('Caturae',450,2700);
INSERT INTO `mob_skill_lists` VALUES ('Pteraketos',451,2868);
INSERT INTO `mob_skill_lists` VALUES ('Pteraketos',451,2869);
INSERT INTO `mob_skill_lists` VALUES ('Pteraketos',451,2870);
INSERT INTO `mob_skill_lists` VALUES ('Pteraketos',451,2871);
INSERT INTO `mob_skill_lists` VALUES ('Pteraketos',451,2872);
INSERT INTO `mob_skill_lists` VALUES ('Pteraketos',451,2873);
INSERT INTO `mob_skill_lists` VALUES ('Pteraketos',451,2874);
INSERT INTO `mob_skill_lists` VALUES ('Pteraketos',451,2875);
INSERT INTO `mob_skill_lists` VALUES ('Pteraketos',451,2876);
INSERT INTO `mob_skill_lists` VALUES ('Rockfin',452,3011);
INSERT INTO `mob_skill_lists` VALUES ('Rockfin',452,3012);
INSERT INTO `mob_skill_lists` VALUES ('Rockfin',452,3013);
INSERT INTO `mob_skill_lists` VALUES ('Rockfin',452,3014);
INSERT INTO `mob_skill_lists` VALUES ('Rockfin',452,3015);
INSERT INTO `mob_skill_lists` VALUES ('Rockfin',452,3016);
INSERT INTO `mob_skill_lists` VALUES ('Belladona',453,2880);
INSERT INTO `mob_skill_lists` VALUES ('Belladona',453,2881);
INSERT INTO `mob_skill_lists` VALUES ('Belladona',453,2882);
INSERT INTO `mob_skill_lists` VALUES ('Belladona',453,2883);
INSERT INTO `mob_skill_lists` VALUES ('Belladona',453,2884);
INSERT INTO `mob_skill_lists` VALUES ('Belladona',453,2885);
INSERT INTO `mob_skill_lists` VALUES ('Tulfaire',454,3063);
INSERT INTO `mob_skill_lists` VALUES ('Tulfaire',454,3064);
INSERT INTO `mob_skill_lists` VALUES ('Tulfaire',454,3065);
INSERT INTO `mob_skill_lists` VALUES ('Tulfaire',454,3066);
INSERT INTO `mob_skill_lists` VALUES ('Leafkin',455,2978);
INSERT INTO `mob_skill_lists` VALUES ('Leafkin',455,2979);
INSERT INTO `mob_skill_lists` VALUES ('Leafkin',455,2980);
INSERT INTO `mob_skill_lists` VALUES ('Leafkin',455,2981);
INSERT INTO `mob_skill_lists` VALUES ('Leafkin',455,2982);
INSERT INTO `mob_skill_lists` VALUES ('Colkhab',456,3002);
INSERT INTO `mob_skill_lists` VALUES ('Colkhab',456,3003);
INSERT INTO `mob_skill_lists` VALUES ('Colkhab',456,3004);
INSERT INTO `mob_skill_lists` VALUES ('Colkhab',456,3005);
INSERT INTO `mob_skill_lists` VALUES ('Colkhab',456,3006);
INSERT INTO `mob_skill_lists` VALUES ('Colkhab',456,3007);
INSERT INTO `mob_skill_lists` VALUES ('Kumhau',457,3137);
INSERT INTO `mob_skill_lists` VALUES ('Kumhau',457,3138);
INSERT INTO `mob_skill_lists` VALUES ('Kumhau',457,3139);
INSERT INTO `mob_skill_lists` VALUES ('Kumhau',457,3140);
INSERT INTO `mob_skill_lists` VALUES ('Kumhau',457,3141);
INSERT INTO `mob_skill_lists` VALUES ('Kumhau',457,3142);
INSERT INTO `mob_skill_lists` VALUES ('Raaz',458,3148);
INSERT INTO `mob_skill_lists` VALUES ('Raaz',458,3149);
INSERT INTO `mob_skill_lists` VALUES ('Raaz',458,3150);
INSERT INTO `mob_skill_lists` VALUES ('Raaz',458,3151);
INSERT INTO `mob_skill_lists` VALUES ('Yztarg',459,2922);
INSERT INTO `mob_skill_lists` VALUES ('Yztarg',459,2923);
INSERT INTO `mob_skill_lists` VALUES ('Yztarg',459,2924);
INSERT INTO `mob_skill_lists` VALUES ('Yztarg',459,2925);
INSERT INTO `mob_skill_lists` VALUES ('Yztarg',459,2926);
INSERT INTO `mob_skill_lists` VALUES ('Hurkan',460,3073);
INSERT INTO `mob_skill_lists` VALUES ('Hurkan',460,3074);
INSERT INTO `mob_skill_lists` VALUES ('Hurkan',460,3075);
INSERT INTO `mob_skill_lists` VALUES ('Hurkan',460,3076);
INSERT INTO `mob_skill_lists` VALUES ('Hurkan',460,3077);
INSERT INTO `mob_skill_lists` VALUES ('Hurkan',460,3078);
INSERT INTO `mob_skill_lists` VALUES ('Achuka',461,3020);
INSERT INTO `mob_skill_lists` VALUES ('Achuka',461,3021);
INSERT INTO `mob_skill_lists` VALUES ('Achuka',461,3022);
INSERT INTO `mob_skill_lists` VALUES ('Achuka',461,3023);
INSERT INTO `mob_skill_lists` VALUES ('Achuka',461,3024);
INSERT INTO `mob_skill_lists` VALUES ('Achuka',461,3025);
INSERT INTO `mob_skill_lists` VALUES ('Achuka',461,3026);
INSERT INTO `mob_skill_lists` VALUES ('Provenance_watcher',462,2515);
INSERT INTO `mob_skill_lists` VALUES ('Provenance_watcher',462,2839);
INSERT INTO `mob_skill_lists` VALUES ('Provenance_watcher',462,2840);
INSERT INTO `mob_skill_lists` VALUES ('Provenance_watcher',462,2841);
INSERT INTO `mob_skill_lists` VALUES ('Provenance_watcher',462,2842);
INSERT INTO `mob_skill_lists` VALUES ('Provenance_watcher',462,2843);
INSERT INTO `mob_skill_lists` VALUES ('Provenance_watcher',462,2844);
INSERT INTO `mob_skill_lists` VALUES ('Provenance_watcher',462,2852);
INSERT INTO `mob_skill_lists` VALUES ('Provenance_watcher',462,2853);
INSERT INTO `mob_skill_lists` VALUES ('Provenance_watcher',462,2854);
INSERT INTO `mob_skill_lists` VALUES ('Provenance_watcher',462,2856);
INSERT INTO `mob_skill_lists` VALUES ('Provenance_watcher',462,2857);
INSERT INTO `mob_skill_lists` VALUES ('Provenance_watcher',462,2858);
INSERT INTO `mob_skill_lists` VALUES ('Provenance_watcher',462,2859);
INSERT INTO `mob_skill_lists` VALUES ('Provenance_watcher',462,2860);
INSERT INTO `mob_skill_lists` VALUES ('Provenance_watcher',462,2861);
INSERT INTO `mob_skill_lists` VALUES ('Panopt',463,3030);
INSERT INTO `mob_skill_lists` VALUES ('Panopt',463,3031);
INSERT INTO `mob_skill_lists` VALUES ('Panopt',463,3032);
INSERT INTO `mob_skill_lists` VALUES ('Panopt',463,3033);
INSERT INTO `mob_skill_lists` VALUES ('Snapweed',464,3097);
INSERT INTO `mob_skill_lists` VALUES ('Snapweed',464,3098);
INSERT INTO `mob_skill_lists` VALUES ('Snapweed',464,3099);
INSERT INTO `mob_skill_lists` VALUES ('Snapweed',464,3101);
INSERT INTO `mob_skill_lists` VALUES ('Snapweed',464,3102);
INSERT INTO `mob_skill_lists` VALUES ('Yumcax',465,3057);
INSERT INTO `mob_skill_lists` VALUES ('Yumcax',465,3058);
INSERT INTO `mob_skill_lists` VALUES ('Yumcax',465,3059);
INSERT INTO `mob_skill_lists` VALUES ('Yumcax',465,3060);
INSERT INTO `mob_skill_lists` VALUES ('Yumcax',465,3061);
INSERT INTO `mob_skill_lists` VALUES ('Yumcax',465,3062);
INSERT INTO `mob_skill_lists` VALUES ('Muq_Shabeel',466,480); -- petrifactive_breath
INSERT INTO `mob_skill_lists` VALUES ('Gallu',467,2784);
INSERT INTO `mob_skill_lists` VALUES ('Gallu',467,2785);
INSERT INTO `mob_skill_lists` VALUES ('Gallu',467,2786);
INSERT INTO `mob_skill_lists` VALUES ('Gallu',467,2787);
INSERT INTO `mob_skill_lists` VALUES ('Gallu',467,2788);
INSERT INTO `mob_skill_lists` VALUES ('Gallu',467,2789);
INSERT INTO `mob_skill_lists` VALUES ('Gallu',467,2790);
INSERT INTO `mob_skill_lists` VALUES ('Umbril',468,2970);
INSERT INTO `mob_skill_lists` VALUES ('Umbril',468,2971);
INSERT INTO `mob_skill_lists` VALUES ('Umbril',468,2972);
INSERT INTO `mob_skill_lists` VALUES ('Macan_Gadangan',469,480); -- petrifactive_breath
INSERT INTO `mob_skill_lists` VALUES ('Macan_Gadangan',469,483); -- charged_whisker
INSERT INTO `mob_skill_lists` VALUES ('Yilbegan',470,2519);
INSERT INTO `mob_skill_lists` VALUES ('Yilbegan',470,2520);
INSERT INTO `mob_skill_lists` VALUES ('Yilbegan',470,2521);
INSERT INTO `mob_skill_lists` VALUES ('Yilbegan',470,2522);
INSERT INTO `mob_skill_lists` VALUES ('Yilbegan',470,2523);
INSERT INTO `mob_skill_lists` VALUES ('Yilbegan',470,2524);
INSERT INTO `mob_skill_lists` VALUES ('Yilbegan',470,2525);
INSERT INTO `mob_skill_lists` VALUES ('Yilbegan',470,2526);
INSERT INTO `mob_skill_lists` VALUES ('Yilbegan',470,2527);
INSERT INTO `mob_skill_lists` VALUES ('Yilbegan',470,2528);
INSERT INTO `mob_skill_lists` VALUES ('Yilbegan',470,2529);
INSERT INTO `mob_skill_lists` VALUES ('Yilbegan',470,2530);
INSERT INTO `mob_skill_lists` VALUES ('Harpeia',471,2725);
INSERT INTO `mob_skill_lists` VALUES ('Harpeia',471,2726);
INSERT INTO `mob_skill_lists` VALUES ('Harpeia',471,2727);
INSERT INTO `mob_skill_lists` VALUES ('Harpeia',471,2728);
INSERT INTO `mob_skill_lists` VALUES ('Harpeia',471,2729);
INSERT INTO `mob_skill_lists` VALUES ('Harpeia',471,2730);
-- INSERT INTO `mob_skill_lists` VALUES ('Harpeia',471,2758);
-- INSERT INTO `mob_skill_lists` VALUES ('Naraka',472,2501);
-- INSERT INTO `mob_skill_lists` VALUES ('Naraka',472,2555);
INSERT INTO `mob_skill_lists` VALUES ('Naraka',472,2684);
INSERT INTO `mob_skill_lists` VALUES ('Naraka',472,2685);
INSERT INTO `mob_skill_lists` VALUES ('Naraka',472,2686);
INSERT INTO `mob_skill_lists` VALUES ('Naraka',472,2687);
INSERT INTO `mob_skill_lists` VALUES ('Naraka',472,2688);
INSERT INTO `mob_skill_lists` VALUES ('Naraka',472,2689);
INSERT INTO `mob_skill_lists` VALUES ('Naraka',472,2690);
INSERT INTO `mob_skill_lists` VALUES ('Naraka',472,2691);
INSERT INTO `mob_skill_lists` VALUES ('Naraka',472,2714);
INSERT INTO `mob_skill_lists` VALUES ('Naraka',472,2715);
INSERT INTO `mob_skill_lists` VALUES ('Naraka',472,2716);
INSERT INTO `mob_skill_lists` VALUES ('Naraka',472,2717);
INSERT INTO `mob_skill_lists` VALUES ('Naraka',472,2718);
INSERT INTO `mob_skill_lists` VALUES ('Naraka',472,2719);
INSERT INTO `mob_skill_lists` VALUES ('Naraka',472,2720);
INSERT INTO `mob_skill_lists` VALUES ('Naraka',472,2721);
INSERT INTO `mob_skill_lists` VALUES ('Lady_Lilith',473,2675);
INSERT INTO `mob_skill_lists` VALUES ('Lady_Lilith',473,2676);
INSERT INTO `mob_skill_lists` VALUES ('Lady_Lilith',473,2677);
INSERT INTO `mob_skill_lists` VALUES ('Lady_Lilith',473,2678);
INSERT INTO `mob_skill_lists` VALUES ('Lady_Lilith',473,2679);
INSERT INTO `mob_skill_lists` VALUES ('Lady_Lilith',473,2680);
-- 474: Lilith_Ascendant
INSERT INTO `mob_skill_lists` VALUES ('Shinryu',475,2650);
INSERT INTO `mob_skill_lists` VALUES ('Shinryu',475,2651);
INSERT INTO `mob_skill_lists` VALUES ('Shinryu',475,2652);
INSERT INTO `mob_skill_lists` VALUES ('Shinryu',475,2653);
INSERT INTO `mob_skill_lists` VALUES ('Shinryu',475,2654);
INSERT INTO `mob_skill_lists` VALUES ('Shinryu',475,2655);
INSERT INTO `mob_skill_lists` VALUES ('Shinryu',475,2656);
INSERT INTO `mob_skill_lists` VALUES ('Shinryu',475,2657);
INSERT INTO `mob_skill_lists` VALUES ('Shinryu',475,2658);
INSERT INTO `mob_skill_lists` VALUES ('Shinryu',475,2659);
INSERT INTO `mob_skill_lists` VALUES ('Shinryu',475,2660);
INSERT INTO `mob_skill_lists` VALUES ('Shinryu',475,2661);
INSERT INTO `mob_skill_lists` VALUES ('Shinryu',475,2662);
INSERT INTO `mob_skill_lists` VALUES ('Shinryu',475,2663);
INSERT INTO `mob_skill_lists` VALUES ('Shinryu',475,2664);
INSERT INTO `mob_skill_lists` VALUES ('Shinryu',475,2665);
INSERT INTO `mob_skill_lists` VALUES ('Shinryu',475,2666);
INSERT INTO `mob_skill_lists` VALUES ('Shinryu',475,2667);
INSERT INTO `mob_skill_lists` VALUES ('Shinryu',475,2668);
INSERT INTO `mob_skill_lists` VALUES ('Shinryu',475,2669);
INSERT INTO `mob_skill_lists` VALUES ('Shinryu',475,2670);
INSERT INTO `mob_skill_lists` VALUES ('Shinryu',475,2671);
INSERT INTO `mob_skill_lists` VALUES ('Shinryu',475,2708);
INSERT INTO `mob_skill_lists` VALUES ('Shinryu',475,2709);
INSERT INTO `mob_skill_lists` VALUES ('Prishe',476,1487);
INSERT INTO `mob_skill_lists` VALUES ('Prishe',476,1488);
INSERT INTO `mob_skill_lists` VALUES ('Prishe',476,1489);
INSERT INTO `mob_skill_lists` VALUES ('Prishe',476,1490);
INSERT INTO `mob_skill_lists` VALUES ('Selhteus',477,1508);
INSERT INTO `mob_skill_lists` VALUES ('Selhteus',477,1509);
INSERT INTO `mob_skill_lists` VALUES ('Selhteus',477,1510);
INSERT INTO `mob_skill_lists` VALUES ('God',478,1500);
INSERT INTO `mob_skill_lists` VALUES ('God',478,1501);
INSERT INTO `mob_skill_lists` VALUES ('God',478,1502);
INSERT INTO `mob_skill_lists` VALUES ('God',478,1503);
INSERT INTO `mob_skill_lists` VALUES ('God',478,1504);
INSERT INTO `mob_skill_lists` VALUES ('God',478,1505);
INSERT INTO `mob_skill_lists` VALUES ('God',478,1506);
INSERT INTO `mob_skill_lists` VALUES ('God',478,1507);
INSERT INTO `mob_skill_lists` VALUES ('King_Behemoth',479,628);
INSERT INTO `mob_skill_lists` VALUES ('King_Behemoth',479,629);
INSERT INTO `mob_skill_lists` VALUES ('King_Behemoth',479,630);
INSERT INTO `mob_skill_lists` VALUES ('King_Behemoth',479,631);
INSERT INTO `mob_skill_lists` VALUES ('King_Behemoth',479,632);
INSERT INTO `mob_skill_lists` VALUES ('King_Behemoth',479,633);
INSERT INTO `mob_skill_lists` VALUES ('Zeid',480,979); -- Power Slash
INSERT INTO `mob_skill_lists` VALUES ('Zeid',480,980); -- Freeze Bite
INSERT INTO `mob_skill_lists` VALUES ('Zeid',480,981); -- GroundStrike
INSERT INTO `mob_skill_lists` VALUES ('Zeid',480,982); -- Abyssal Drain
INSERT INTO `mob_skill_lists` VALUES ('Zeid',480,983); -- Abyssal strike
INSERT INTO `mob_skill_lists` VALUES ('Zeid',480,1002); -- Summonshadows
INSERT INTO `mob_skill_lists` VALUES ('Ajido-Marujido',481,988); -- Warp In (Works the same as Ealdnarche's)
INSERT INTO `mob_skill_lists` VALUES ('Ajido-Marujido',481,989); -- Warp Out (Works the same as Ealdnarche's)
INSERT INTO `mob_skill_lists` VALUES ('Volker',482,973); -- Red Lotus Blade
INSERT INTO `mob_skill_lists` VALUES ('Volker',482,974); -- Spirits Within
INSERT INTO `mob_skill_lists` VALUES ('Volker',482,975); -- Vorpal Blade
INSERT INTO `mob_skill_lists` VALUES ('Volker',482,976); -- Berserk-Ruf
INSERT INTO `mob_skill_lists` VALUES ('Trion',483,968); -- Red Lotus Blade
INSERT INTO `mob_skill_lists` VALUES ('Trion',483,969); -- Flat blade
INSERT INTO `mob_skill_lists` VALUES ('Trion',483,970); -- Savage blade
INSERT INTO `mob_skill_lists` VALUES ('Trion',483,971); -- Royal Bash
INSERT INTO `mob_skill_lists` VALUES ('Trion',483,972); -- Royal Savior
INSERT INTO `mob_skill_lists` VALUES ('Lilisette',484,2442);
INSERT INTO `mob_skill_lists` VALUES ('Lilisette',484,2443);
INSERT INTO `mob_skill_lists` VALUES ('Lilisette',484,2444);
INSERT INTO `mob_skill_lists` VALUES ('Lilisette',484,2445);
INSERT INTO `mob_skill_lists` VALUES ('Lilisette',484,2446);
INSERT INTO `mob_skill_lists` VALUES ('Lilisette',484,2447);
INSERT INTO `mob_skill_lists` VALUES ('Hadesv1',485,3389);
INSERT INTO `mob_skill_lists` VALUES ('Hadesv1',485,3390);
INSERT INTO `mob_skill_lists` VALUES ('Hadesv1',485,3391);
INSERT INTO `mob_skill_lists` VALUES ('Hadesv1',485,3392);
INSERT INTO `mob_skill_lists` VALUES ('Hadesv1',485,3393);
INSERT INTO `mob_skill_lists` VALUES ('Hadesv1',485,3394);
-- INSERT INTO `mob_skill_lists` VALUES ('Arciela',486,3081);
INSERT INTO `mob_skill_lists` VALUES ('Hadesv2',487,3399);
INSERT INTO `mob_skill_lists` VALUES ('Hadesv2',487,3400);
INSERT INTO `mob_skill_lists` VALUES ('Hadesv2',487,3401);
INSERT INTO `mob_skill_lists` VALUES ('Hadesv2',487,3402);
INSERT INTO `mob_skill_lists` VALUES ('Hadesv2',487,3403);
INSERT INTO `mob_skill_lists` VALUES ('Hadesv2',487,3404);
INSERT INTO `mob_skill_lists` VALUES ('Hadesv2',487,3405);
INSERT INTO `mob_skill_lists` VALUES ('Hadesv2',487,3406);
INSERT INTO `mob_skill_lists` VALUES ('Hadesv2',487,3407);
INSERT INTO `mob_skill_lists` VALUES ('Hadesv2',487,3408);
INSERT INTO `mob_skill_lists` VALUES ('Hadesv2',487,3409);
INSERT INTO `mob_skill_lists` VALUES ('Hadesv2',487,3410);
INSERT INTO `mob_skill_lists` VALUES ('Theodor',488,3380);
INSERT INTO `mob_skill_lists` VALUES ('Theodor',488,3381);
INSERT INTO `mob_skill_lists` VALUES ('Theodor',488,3382);
INSERT INTO `mob_skill_lists` VALUES ('Theodor',488,3383);
INSERT INTO `mob_skill_lists` VALUES ('Theodor',488,3384);
INSERT INTO `mob_skill_lists` VALUES ('Theodor',488,3385);
INSERT INTO `mob_skill_lists` VALUES ('Darrcuiln',489,3168);
INSERT INTO `mob_skill_lists` VALUES ('Darrcuiln',489,3169);
INSERT INTO `mob_skill_lists` VALUES ('Darrcuiln',489,3170);
INSERT INTO `mob_skill_lists` VALUES ('Darrcuiln',489,3171);
INSERT INTO `mob_skill_lists` VALUES ('Darrcuiln',489,3172);
INSERT INTO `mob_skill_lists` VALUES ('Dhokmak',490,3303);
INSERT INTO `mob_skill_lists` VALUES ('Dhokmak',490,3304);
INSERT INTO `mob_skill_lists` VALUES ('Dhokmak',490,3305);
INSERT INTO `mob_skill_lists` VALUES ('Dhokmak',490,3306);
INSERT INTO `mob_skill_lists` VALUES ('Dhokmak',490,3307);
INSERT INTO `mob_skill_lists` VALUES ('Dhokmak',490,3372);
INSERT INTO `mob_skill_lists` VALUES ('Dhokmak',490,3373);
INSERT INTO `mob_skill_lists` VALUES ('Dhokmak',490,3374);
INSERT INTO `mob_skill_lists` VALUES ('Dhokmak',490,3375);
INSERT INTO `mob_skill_lists` VALUES ('Dhokmak',490,3376);
INSERT INTO `mob_skill_lists` VALUES ('Morimar',491,3160);
INSERT INTO `mob_skill_lists` VALUES ('Morimar',491,3161);
INSERT INTO `mob_skill_lists` VALUES ('Morimar',491,3162);
INSERT INTO `mob_skill_lists` VALUES ('Morimar',491,3163);
INSERT INTO `mob_skill_lists` VALUES ('Morimar',491,3164);
INSERT INTO `mob_skill_lists` VALUES ('Sobbing_Eyes',492,437); -- death_ray
INSERT INTO `mob_skill_lists` VALUES ('Sobbing_Eyes',492,438); -- hex_eye
INSERT INTO `mob_skill_lists` VALUES ('Sobbing_Eyes',492,439); -- petro_gaze
INSERT INTO `mob_skill_lists` VALUES ('Sobbing_Eyes',492,440); -- catharsis
INSERT INTO `mob_skill_lists` VALUES ('Ashrakk',493,3363);
INSERT INTO `mob_skill_lists` VALUES ('Ashrakk',493,3364);
INSERT INTO `mob_skill_lists` VALUES ('Ashrakk',493,3365);
INSERT INTO `mob_skill_lists` VALUES ('Ashrakk',493,3366);
INSERT INTO `mob_skill_lists` VALUES ('Ashrakk',493,3367);
INSERT INTO `mob_skill_lists` VALUES ('Ashrakk',493,3368);
INSERT INTO `mob_skill_lists` VALUES ('Sekhmet',494,3414);
INSERT INTO `mob_skill_lists` VALUES ('Sekhmet',494,3415);
INSERT INTO `mob_skill_lists` VALUES ('Sekhmet',494,3416);
INSERT INTO `mob_skill_lists` VALUES ('Astral_Flow_Pet',495,839);
INSERT INTO `mob_skill_lists` VALUES ('Astral_Flow_Pet',495,912);
INSERT INTO `mob_skill_lists` VALUES ('Astral_Flow_Pet',495,913);
INSERT INTO `mob_skill_lists` VALUES ('Astral_Flow_Pet',495,914);
INSERT INTO `mob_skill_lists` VALUES ('Astral_Flow_Pet',495,915);
INSERT INTO `mob_skill_lists` VALUES ('Astral_Flow_Pet',495,916);
INSERT INTO `mob_skill_lists` VALUES ('Astral_Flow_Pet',495,917);
INSERT INTO `mob_skill_lists` VALUES ('Astral_Flow_Pet',495,918);
INSERT INTO `mob_skill_lists` VALUES ('ChanequeMandragora',496,2210);
INSERT INTO `mob_skill_lists` VALUES ('Gerjis',497,270); -- roar
INSERT INTO `mob_skill_lists` VALUES ('Gerjis',497,271); -- razor_fang
INSERT INTO `mob_skill_lists` VALUES ('Gerjis',497,273); -- claw_cyclone
INSERT INTO `mob_skill_lists` VALUES ('Gerjis',497,1322); -- gerjis_grip
-- INSERT INTO `mob_skill_lists` VALUES ('Gerjis',497,1681); -- crossthrash
-- 498: Cyranuce_M_Cutauleon
-- 499 to 699: free
INSERT INTO `mob_skill_lists` VALUES ('Demonic_Tiphia',700,334);
INSERT INTO `mob_skill_lists` VALUES ('Demonic_Tiphia',700,335);
INSERT INTO `mob_skill_lists` VALUES ('Demonic_Tiphia',700,336);
-- 701 to 702: free
INSERT INTO `mob_skill_lists` VALUES ('Cactrot_Rapido',703,321);
INSERT INTO `mob_skill_lists` VALUES ('Cactrot_Rapido',703,322);
INSERT INTO `mob_skill_lists` VALUES ('Cactrot_Rapido',703,324);
INSERT INTO `mob_skill_lists` VALUES ('Cactrot_Rapido',703,1120);
INSERT INTO `mob_skill_lists` VALUES ('Fee_special_attack',704,1671); -- ink_jet_alt
INSERT INTO `mob_skill_lists` VALUES ('Effigy_Shield',705,1075);
INSERT INTO `mob_skill_lists` VALUES ('Effigy_Shield',705,1076);
INSERT INTO `mob_skill_lists` VALUES ('Effigy_Shield',705,1077);
INSERT INTO `mob_skill_lists` VALUES ('Effigy_Shield',705,1078);
INSERT INTO `mob_skill_lists` VALUES ('Effigy_Shield',705,1079);
INSERT INTO `mob_skill_lists` VALUES ('Effigy_Shield',705,1080);
INSERT INTO `mob_skill_lists` VALUES ('Cerebrator',706,1243);
INSERT INTO `mob_skill_lists` VALUES ('Cerebrator',706,1244);
INSERT INTO `mob_skill_lists` VALUES ('Cerebrator',706,1245);
INSERT INTO `mob_skill_lists` VALUES ('Cerebrator',706,1248);
INSERT INTO `mob_skill_lists` VALUES ('Cerebrator',706,1251);
INSERT INTO `mob_skill_lists` VALUES ('Cerebrator',706,1252);
INSERT INTO `mob_skill_lists` VALUES ('Delver',707,1231);
INSERT INTO `mob_skill_lists` VALUES ('Delver',707,1232);
INSERT INTO `mob_skill_lists` VALUES ('Delver',707,1233);
INSERT INTO `mob_skill_lists` VALUES ('Delver',707,1234);
INSERT INTO `mob_skill_lists` VALUES ('Delver',707,1274);
INSERT INTO `mob_skill_lists` VALUES ('Propagator',708,741);
INSERT INTO `mob_skill_lists` VALUES ('Propagator',708,744);
INSERT INTO `mob_skill_lists` VALUES ('Propagator',708,747);
INSERT INTO `mob_skill_lists` VALUES ('Propagator',708,750);
INSERT INTO `mob_skill_lists` VALUES ('Propagator',708,752);
-- INSERT INTO `mob_skill_lists` VALUES ('Propagator',708,755);
INSERT INTO `mob_skill_lists` VALUES ('Jagil',709,449);
INSERT INTO `mob_skill_lists` VALUES ('Jagil',709,450);
INSERT INTO `mob_skill_lists` VALUES ('Jagil',709,451);
INSERT INTO `mob_skill_lists` VALUES ('Jagil',709,453);
INSERT INTO `mob_skill_lists` VALUES ('Jagil',709,454);
INSERT INTO `mob_skill_lists` VALUES ('Jagil',709,641);
INSERT INTO `mob_skill_lists` VALUES ('DynamisYagudoNM',710,617);
INSERT INTO `mob_skill_lists` VALUES ('DynamisYagudoNM',710,618);
INSERT INTO `mob_skill_lists` VALUES ('DynamisYagudoNM',710,619);
INSERT INTO `mob_skill_lists` VALUES ('DynamisYagudoNM',710,620);
INSERT INTO `mob_skill_lists` VALUES ('DynamisYagudoNM',710,633);
INSERT INTO `mob_skill_lists` VALUES ('DynamisYagudoNM',710,1067);
INSERT INTO `mob_skill_lists` VALUES ('Petrifying_Pair',711,370); -- baleful_gaze
INSERT INTO `mob_skill_lists` VALUES ('Petrifying_Pair',711,373); -- secretion
INSERT INTO `mob_skill_lists` VALUES ('Sahagin DRG',712,770);
INSERT INTO `mob_skill_lists` VALUES ('Sahagin DRG',712,771);
INSERT INTO `mob_skill_lists` VALUES ('Sahagin DRG',712,774);
INSERT INTO `mob_skill_lists` VALUES ('Sahagin DRG',712,777);
INSERT INTO `mob_skill_lists` VALUES ('Sahagin DRG',712,780);
INSERT INTO `mob_skill_lists` VALUES ('Orc DRG',713,605);
INSERT INTO `mob_skill_lists` VALUES ('Orc DRG',713,606);
INSERT INTO `mob_skill_lists` VALUES ('Orc DRG',713,607);
INSERT INTO `mob_skill_lists` VALUES ('Orc DRG',713,608);
INSERT INTO `mob_skill_lists` VALUES ('Orc DRG',713,609);
INSERT INTO `mob_skill_lists` VALUES ('Orc DRG',713,633);
INSERT INTO `mob_skill_lists` VALUES ('Orc DRG',713,1064);
INSERT INTO `mob_skill_lists` VALUES ('MobWyvern',714,900);
INSERT INTO `mob_skill_lists` VALUES ('MobWyvern',714,901);
INSERT INTO `mob_skill_lists` VALUES ('MobWyvern',714,902);
INSERT INTO `mob_skill_lists` VALUES ('MobWyvern',714,903);
INSERT INTO `mob_skill_lists` VALUES ('MobWyvern',714,904);
INSERT INTO `mob_skill_lists` VALUES ('MobWyvern',714,905);
INSERT INTO `mob_skill_lists` VALUES ('Mob_Avatar_Ifrit',715,843);
INSERT INTO `mob_skill_lists` VALUES ('Mob_Avatar_Ifrit',715,844);
INSERT INTO `mob_skill_lists` VALUES ('Mob_Avatar_Ifrit',715,846);
INSERT INTO `mob_skill_lists` VALUES ('Mob_Avatar_Titan',716,852);
INSERT INTO `mob_skill_lists` VALUES ('Mob_Avatar_Titan',716,853);
INSERT INTO `mob_skill_lists` VALUES ('Mob_Avatar_Titan',716,855);
INSERT INTO `mob_skill_lists` VALUES ('Mob_Avatar_Levi',717,860);
INSERT INTO `mob_skill_lists` VALUES ('Mob_Avatar_Levi',717,861);
INSERT INTO `mob_skill_lists` VALUES ('Mob_Avatar_Levi',717,864);
INSERT INTO `mob_skill_lists` VALUES ('Mob_Avatar_Garuda',718,869);
INSERT INTO `mob_skill_lists` VALUES ('Mob_Avatar_Garuda',718,871);
INSERT INTO `mob_skill_lists` VALUES ('Mob_Avatar_Garuda',718,873);
INSERT INTO `mob_skill_lists` VALUES ('Mob_Avatar_Shiva',719,878);
INSERT INTO `mob_skill_lists` VALUES ('Mob_Avatar_Shiva',719,880);
INSERT INTO `mob_skill_lists` VALUES ('Mob_Avatar_Shiva',719,882);
INSERT INTO `mob_skill_lists` VALUES ('Mob_Avatar_Ramuh',720,888);
INSERT INTO `mob_skill_lists` VALUES ('Mob_Avatar_Ramuh',720,889);
INSERT INTO `mob_skill_lists` VALUES ('Mob_Avatar_Ramuh',720,891);
INSERT INTO `mob_skill_lists` VALUES ('Mob_Avatar_Carbuncle',721,909);
INSERT INTO `mob_skill_lists` VALUES ('Mob_Avatar_Carbuncle',721,910);
INSERT INTO `mob_skill_lists` VALUES ('Mob_Avatar_Carbuncle',721,911);
INSERT INTO `mob_skill_lists` VALUES ('Prune',722,325);
INSERT INTO `mob_skill_lists` VALUES ('Prune',722,414);
INSERT INTO `mob_skill_lists` VALUES ('Prune',722,415);
INSERT INTO `mob_skill_lists` VALUES ('Prune',722,416);
INSERT INTO `mob_skill_lists` VALUES ('Prune',722,417);
INSERT INTO `mob_skill_lists` VALUES ('Prune',722,418);
INSERT INTO `mob_skill_lists` VALUES ('Prune',722,420);
INSERT INTO `mob_skill_lists` VALUES ('Prune',722,421);
INSERT INTO `mob_skill_lists` VALUES ('Prune',722,423);
INSERT INTO `mob_skill_lists` VALUES ('Phoedme',723,327);
INSERT INTO `mob_skill_lists` VALUES ('Phoedme',723,414);
INSERT INTO `mob_skill_lists` VALUES ('Phoedme',723,415);
INSERT INTO `mob_skill_lists` VALUES ('Phoedme',723,416);
INSERT INTO `mob_skill_lists` VALUES ('Phoedme',723,417);
INSERT INTO `mob_skill_lists` VALUES ('Phoedme',723,418);
INSERT INTO `mob_skill_lists` VALUES ('Phoedme',723,421);
INSERT INTO `mob_skill_lists` VALUES ('Phoedme',723,420);
INSERT INTO `mob_skill_lists` VALUES ('Phoedme',723,423);
INSERT INTO `mob_skill_lists` VALUES ('Pepper',724,326);
INSERT INTO `mob_skill_lists` VALUES ('Pepper',724,414);
INSERT INTO `mob_skill_lists` VALUES ('Pepper',724,415);
INSERT INTO `mob_skill_lists` VALUES ('Pepper',724,416);
INSERT INTO `mob_skill_lists` VALUES ('Pepper',724,417);
INSERT INTO `mob_skill_lists` VALUES ('Pepper',724,418);
INSERT INTO `mob_skill_lists` VALUES ('Pepper',724,420);
INSERT INTO `mob_skill_lists` VALUES ('Pepper',724,421);
INSERT INTO `mob_skill_lists` VALUES ('Pepper',724,423);
INSERT INTO `mob_skill_lists` VALUES ('Medusa',725,1808);
INSERT INTO `mob_skill_lists` VALUES ('Medusa',725,1809);
INSERT INTO `mob_skill_lists` VALUES ('Medusa',725,1810);
INSERT INTO `mob_skill_lists` VALUES ('Medusa',725,1812);
INSERT INTO `mob_skill_lists` VALUES ('Medusa',725,1813);
INSERT INTO `mob_skill_lists` VALUES ('Medusa',725,1814);
INSERT INTO `mob_skill_lists` VALUES ('Bahamut',726,1542);
INSERT INTO `mob_skill_lists` VALUES ('Bahamut',726,1543);
INSERT INTO `mob_skill_lists` VALUES ('Bahamut',726,1544);
INSERT INTO `mob_skill_lists` VALUES ('Bahamut',726,1545);
INSERT INTO `mob_skill_lists` VALUES ('Bahamut',726,1546);
INSERT INTO `mob_skill_lists` VALUES ('Bahamut',726,1547);
INSERT INTO `mob_skill_lists` VALUES ('Bahamut',726,1548);
INSERT INTO `mob_skill_lists` VALUES ('Bahamut',726,1549);
INSERT INTO `mob_skill_lists` VALUES ('Bahamut',726,1551);
INSERT INTO `mob_skill_lists` VALUES ('Bahamut',726,1552);
INSERT INTO `mob_skill_lists` VALUES ('Bahamut',726,1553);
INSERT INTO `mob_skill_lists` VALUES ('Proto-Omega',727,1525);
INSERT INTO `mob_skill_lists` VALUES ('Proto-Omega',727,1526);
INSERT INTO `mob_skill_lists` VALUES ('Proto-Omega',727,1527);
INSERT INTO `mob_skill_lists` VALUES ('Proto-Omega',727,1528);
INSERT INTO `mob_skill_lists` VALUES ('Proto-Omega',727,1529);
INSERT INTO `mob_skill_lists` VALUES ('Proto-Omega',727,1530);
-- INSERT INTO `mob_skill_lists` VALUES ('Proto-Omega',727,1532);
INSERT INTO `mob_skill_lists` VALUES ('Proto-Omega',727,1533);
INSERT INTO `mob_skill_lists` VALUES ('Proto-Omega',727,1534);
-- INSERT INTO `mob_skill_lists` VALUES ('Proto-Omega',727,1536);
INSERT INTO `mob_skill_lists` VALUES ('Proto-Omega',727,1538);
-- INSERT INTO `mob_skill_lists` VALUES ('Proto-Omega',727,1539);
INSERT INTO `mob_skill_lists` VALUES ('Ultima',728,1259);
INSERT INTO `mob_skill_lists` VALUES ('Ultima',728,1260);
INSERT INTO `mob_skill_lists` VALUES ('Ultima',728,1261);
INSERT INTO `mob_skill_lists` VALUES ('Ultima',728,1262);
INSERT INTO `mob_skill_lists` VALUES ('Ultima',728,1263);
INSERT INTO `mob_skill_lists` VALUES ('Ultima',728,1264);
INSERT INTO `mob_skill_lists` VALUES ('Ultima',728,1265);
INSERT INTO `mob_skill_lists` VALUES ('Ultima',728,1266);
INSERT INTO `mob_skill_lists` VALUES ('Ultima',728,1267);
-- INSERT INTO `mob_skill_lists` VALUES ('Ultima',728,1268);
INSERT INTO `mob_skill_lists` VALUES ('Ultima',728,1269);
INSERT INTO `mob_skill_lists` VALUES ('Ultima',728,1270);
INSERT INTO `mob_skill_lists` VALUES ('Proto-Ultima',729,1259);
INSERT INTO `mob_skill_lists` VALUES ('Proto-Ultima',729,1260);
INSERT INTO `mob_skill_lists` VALUES ('Proto-Ultima',729,1261);
INSERT INTO `mob_skill_lists` VALUES ('Proto-Ultima',729,1262);
INSERT INTO `mob_skill_lists` VALUES ('Proto-Ultima',729,1263);
INSERT INTO `mob_skill_lists` VALUES ('Proto-Ultima',729,1264);
INSERT INTO `mob_skill_lists` VALUES ('Proto-Ultima',729,1265);
INSERT INTO `mob_skill_lists` VALUES ('Proto-Ultima',729,1266);
INSERT INTO `mob_skill_lists` VALUES ('Proto-Ultima',729,1267);
-- INSERT INTO `mob_skill_lists` VALUES ('Proto-Ultima',729,1268);
INSERT INTO `mob_skill_lists` VALUES ('Proto-Ultima',729,1269);
INSERT INTO `mob_skill_lists` VALUES ('Proto-Ultima',729,1521);
INSERT INTO `mob_skill_lists` VALUES ('Proto-Ultima',729,1522);
INSERT INTO `mob_skill_lists` VALUES ('Proto-Ultima',729,1523);
INSERT INTO `mob_skill_lists` VALUES ('Proto-Ultima',729,1524);
-- INSERT INTO `mob_skill_lists` VALUES ('Proto-Ultima',729,1540);
INSERT INTO `mob_skill_lists` VALUES ('Tiamat-Flying-Attack',730,1278);
INSERT INTO `mob_skill_lists` VALUES ('Ouryu-Flying-Attack',731,1298);
INSERT INTO `mob_skill_lists` VALUES ('Jormungand-Flying-Attack',732,1288);
INSERT INTO `mob_skill_lists` VALUES ('Jug_Hare', 733, 656);
INSERT INTO `mob_skill_lists` VALUES ('Jug_Hare', 733, 657);
INSERT INTO `mob_skill_lists` VALUES ('Jug_Hare', 733, 658);
INSERT INTO `mob_skill_lists` VALUES ('Jug_Mandragora', 734, 659);
INSERT INTO `mob_skill_lists` VALUES ('Jug_Mandragora', 734, 660);
INSERT INTO `mob_skill_lists` VALUES ('Jug_Mandragora', 734, 661);
INSERT INTO `mob_skill_lists` VALUES ('Jug_Mandragora', 734, 662);
INSERT INTO `mob_skill_lists` VALUES ('Jug_Mandragora', 734, 663);
INSERT INTO `mob_skill_lists` VALUES ('Jug_Tiger', 735, 664);
INSERT INTO `mob_skill_lists` VALUES ('Jug_Tiger', 735, 665);
INSERT INTO `mob_skill_lists` VALUES ('Jug_Tiger', 735, 666);
INSERT INTO `mob_skill_lists` VALUES ('Jug_Lizard', 736, 667);
INSERT INTO `mob_skill_lists` VALUES ('Jug_Lizard', 736, 668);
INSERT INTO `mob_skill_lists` VALUES ('Jug_Lizard', 736, 669);
INSERT INTO `mob_skill_lists` VALUES ('Jug_Lizard', 736, 670);
INSERT INTO `mob_skill_lists` VALUES ('Jug_Lizard', 736, 671);
INSERT INTO `mob_skill_lists` VALUES ('Jug_Lizard', 736, 672);
INSERT INTO `mob_skill_lists` VALUES ('Jug_Sheep', 737, 673);
INSERT INTO `mob_skill_lists` VALUES ('Jug_Sheep', 737, 674);
INSERT INTO `mob_skill_lists` VALUES ('Jug_Sheep', 737, 675);
INSERT INTO `mob_skill_lists` VALUES ('Jug_Sheep', 737, 676);
INSERT INTO `mob_skill_lists` VALUES ('Jug_Crab', 738, 677);
INSERT INTO `mob_skill_lists` VALUES ('Jug_Crab', 738, 678);
INSERT INTO `mob_skill_lists` VALUES ('Jug_Crab', 738, 679);
INSERT INTO `mob_skill_lists` VALUES ('Jug_Crab', 738, 680);
INSERT INTO `mob_skill_lists` VALUES ('Jug_Crab', 738, 681);
INSERT INTO `mob_skill_lists` VALUES ('Jug_Cactuar', 739, 682);
INSERT INTO `mob_skill_lists` VALUES ('Jug_Cactuar', 739, 683);
INSERT INTO `mob_skill_lists` VALUES ('Jug_Funguar', 740, 684);
INSERT INTO `mob_skill_lists` VALUES ('Jug_Funguar', 740, 685);
INSERT INTO `mob_skill_lists` VALUES ('Jug_Funguar', 740, 686);
INSERT INTO `mob_skill_lists` VALUES ('Jug_Funguar', 740, 687);
INSERT INTO `mob_skill_lists` VALUES ('Jug_Fly', 742, 697);
INSERT INTO `mob_skill_lists` VALUES ('Jug_Antlion', 743, 698);
INSERT INTO `mob_skill_lists` VALUES ('Jug_Antlion', 743, 699);
INSERT INTO `mob_skill_lists` VALUES ('Jug_Antlion', 743, 700);
INSERT INTO `mob_skill_lists` VALUES ('Jug_Antlion', 743, 701);
INSERT INTO `mob_skill_lists` VALUES ('Jug_Flytrap', 744, 702);
INSERT INTO `mob_skill_lists` VALUES ('Jug_Flytrap', 744, 703);
INSERT INTO `mob_skill_lists` VALUES ('Jug_Flytrap', 744, 704);
INSERT INTO `mob_skill_lists` VALUES ('Jug_Eft', 745, 705);
INSERT INTO `mob_skill_lists` VALUES ('Jug_Eft', 745, 706);
INSERT INTO `mob_skill_lists` VALUES ('Jug_Eft', 745, 707);
INSERT INTO `mob_skill_lists` VALUES ('Jug_Eft', 745, 708);
INSERT INTO `mob_skill_lists` VALUES ('Jug_Eft', 745, 709);
INSERT INTO `mob_skill_lists` VALUES ('Jug_Diremite', 746, 710);
INSERT INTO `mob_skill_lists` VALUES ('Jug_Diremite', 746, 713);
INSERT INTO `mob_skill_lists` VALUES ('Jug_Coeurl', 747, 714);
INSERT INTO `mob_skill_lists` VALUES ('Jug_Coeurl', 747, 715);
INSERT INTO `mob_skill_lists` VALUES ('Jug_Leech', 748, 716);
INSERT INTO `mob_skill_lists` VALUES ('Jug_Leech', 748, 717);
INSERT INTO `mob_skill_lists` VALUES ('Jug_Leech', 748, 724);
INSERT INTO `mob_skill_lists` VALUES ('Jug_Leech', 748, 725);
INSERT INTO `mob_skill_lists` VALUES ('Jug_SnowHare', 749, 656);
INSERT INTO `mob_skill_lists` VALUES ('Jug_SnowHare', 749, 658);
INSERT INTO `mob_skill_lists` VALUES ('Jug_SnowHare', 749, 718);
INSERT INTO `mob_skill_lists` VALUES ('Jug_SnowHare', 749, 719);
INSERT INTO `mob_skill_lists` VALUES ('Jug_Ladybug', 750, 720);
INSERT INTO `mob_skill_lists` VALUES ('Jug_Ladybug', 750, 721);
INSERT INTO `mob_skill_lists` VALUES ('Jug_Ladybug', 750, 722);
INSERT INTO `mob_skill_lists` VALUES ('Jug_Raptor', 751, 727);
INSERT INTO `mob_skill_lists` VALUES ('Jug_Raptor', 751, 728);
INSERT INTO `mob_skill_lists` VALUES ('Jug_Raptor', 751, 729);
INSERT INTO `mob_skill_lists` VALUES ('Jug_Hippogryph', 753, 733);
INSERT INTO `mob_skill_lists` VALUES ('Jug_Apkallu', 755, 741);
INSERT INTO `mob_skill_lists` VALUES ('Jug_Pugil', 756, 742);
INSERT INTO `mob_skill_lists` VALUES ('Jug_Pugil', 756, 743);
INSERT INTO `mob_skill_lists` VALUES ('Jug_Pugil', 756, 744);
INSERT INTO `mob_skill_lists` VALUES ('Jug_Chapuli', 757, 745);
INSERT INTO `mob_skill_lists` VALUES ('Jug_Chapuli', 757, 746);
INSERT INTO `mob_skill_lists` VALUES ('Jug_Tulfaire', 758, 747);
INSERT INTO `mob_skill_lists` VALUES ('Jug_Tulfaire', 758, 748);
INSERT INTO `mob_skill_lists` VALUES ('Jug_Tulfaire', 758, 751);
INSERT INTO `mob_skill_lists` VALUES ('Jug_Raaz', 759, 749);
INSERT INTO `mob_skill_lists` VALUES ('Jug_Raaz', 759, 750);
INSERT INTO `mob_skill_lists` VALUES ('Jug_Snapweed', 760, 752);
INSERT INTO `mob_skill_lists` VALUES ('Jug_Snapweed', 760, 753);
INSERT INTO `mob_skill_lists` VALUES ('Jug_Snapweed', 760, 754);
INSERT INTO `mob_skill_lists` VALUES ('Jug_Snapweed', 760, 755);
INSERT INTO `mob_skill_lists` VALUES ('Jug_FlyHi', 761, 697);
INSERT INTO `mob_skill_lists` VALUES ('Jug_FlyHi', 761, 756);
INSERT INTO `mob_skill_lists` VALUES ('Jug_Acuex', 762, 757);
INSERT INTO `mob_skill_lists` VALUES ('Jug_Acuex', 762, 758);
INSERT INTO `mob_skill_lists` VALUES ('Jug_Colibri', 763, 759);
INSERT INTO `mob_skill_lists` VALUES ('Jug_Spider', 764, 760);
INSERT INTO `mob_skill_lists` VALUES ('Jug_Spider', 764, 761);
INSERT INTO `mob_skill_lists` VALUES ('Jug_Spider', 764, 762);
INSERT INTO `mob_skill_lists` VALUES ('Jug_Lynx', 765, 714);
INSERT INTO `mob_skill_lists` VALUES ('Jug_Lynx', 765, 715);
INSERT INTO `mob_skill_lists` VALUES ('Jug_Lycopodium', 766, 659);
INSERT INTO `mob_skill_lists` VALUES ('Jug_Lycopodium', 766, 661);
INSERT INTO `mob_skill_lists` VALUES ('Jug_Lycopodium', 766, 662);
INSERT INTO `mob_skill_lists` VALUES ('Jug_Lycopodium', 766, 663);
INSERT INTO `mob_skill_lists` VALUES ('Lamina-Hyakinthos', 767, 2210);
INSERT INTO `mob_skill_lists` VALUES ('Corse_NM_staff',768,530);
INSERT INTO `mob_skill_lists` VALUES ('Corse_NM_staff',768,531);
INSERT INTO `mob_skill_lists` VALUES ('Corse_NM_staff',768,532);
INSERT INTO `mob_skill_lists` VALUES ('Corse_NM_staff',768,533);
INSERT INTO `mob_skill_lists` VALUES ('Corse_NM_staff',768,1326);
INSERT INTO `mob_skill_lists` VALUES ('Corse_NM_staff',768,1329);
INSERT INTO `mob_skill_lists` VALUES ('Platoon_Scorpion',769,354); -- wild_rage
INSERT INTO `mob_skill_lists` VALUES ('Platoon_Scorpion',769,355); -- earth_pounder
INSERT INTO `mob_skill_lists` VALUES ('Hippomaritimus',770,449);
INSERT INTO `mob_skill_lists` VALUES ('Hippomaritimus',770,452);
INSERT INTO `mob_skill_lists` VALUES ('Rambukk',771,267);
INSERT INTO `mob_skill_lists` VALUES ('Koropkkur',772,302);
INSERT INTO `mob_skill_lists` VALUES ('Metal_Shears',773,448);
INSERT INTO `mob_skill_lists` VALUES ('Skirling_Liger',774,270);
INSERT INTO `mob_skill_lists` VALUES ('Skirling_Liger',774,273);
INSERT INTO `mob_skill_lists` VALUES ('Wake_Warder_Wanda',775,442);
INSERT INTO `mob_skill_lists` VALUES ('Wake_Warder_Wanda',775,445);
INSERT INTO `mob_skill_lists` VALUES ('Ashu_Talif_Captain',776,32); -- Fast Blade (assumed)
INSERT INTO `mob_skill_lists` VALUES ('Ashu_Talif_Captain',776,33); -- Burning Blade (assumed)
INSERT INTO `mob_skill_lists` VALUES ('Ashu_Talif_Captain',776,34); -- Red Lotus Blade (seen in video: https://youtu.be/kw_lhwEGSYs?t=4m45s)
INSERT INTO `mob_skill_lists` VALUES ('Ashu_Talif_Captain',776,35); -- Flat Blade (seen in video: https://youtu.be/kw_lhwEGSYs?t=4m20s)
INSERT INTO `mob_skill_lists` VALUES ('Ashu_Talif_Captain',776,36); -- Shining Blade (assumed)
INSERT INTO `mob_skill_lists` VALUES ('Ashu_Talif_Captain',776,37); -- Seraph Blade (seen in video: https://youtu.be/kw_lhwEGSYs?t=5m35s)
INSERT INTO `mob_skill_lists` VALUES ('Ashu_Talif_Captain',776,38); -- Circle Blade (assumed)INSERT INTO `mob_skill_lists` VALUES ('Ashu_Talif_Captain',776,41); -- Swift Blade (seen in video: https://youtu.be/kw_lhwEGSYs?t=5m11s)
INSERT INTO `mob_skill_lists` VALUES ('Ashu_Talif_Captain',776,254); -- Vulcan Shot
-- Ashu Talif Crew use standard Fomor skills tied to their job.

-- Gessho v1 (Aht Urhgan Mission 15: The Black Coffin)
INSERT INTO `mob_skill_lists` VALUES ('Gessho_I',777,1936); -- Shibaraku - 500-2000 AoE damage and knockback, blockable by shadows
INSERT INTO `mob_skill_lists` VALUES ('Gessho_I',777,1998); -- Hane Fubuki - Feather Storm; ranged attack and Poison
INSERT INTO `mob_skill_lists` VALUES ('Gessho_I',777,1999); -- Hiden Sokyaku - Double Kick; knockback and Stun
INSERT INTO `mob_skill_lists` VALUES ('Gessho_I',777,2000); -- Shiko no Mitate - Parry; Defense Boost on self
INSERT INTO `mob_skill_lists` VALUES ('Gessho_I',777,2001); -- Happobarai - Sweep; 300-1200 AoE damage and Stun, blockable by shadows
INSERT INTO `mob_skill_lists` VALUES ('Gessho_I',777,2002); -- Rinpyotosha - Warcry effect

-- Gessho v2 (Aht Urhgan Mission 35: Legacy of the Lost)
INSERT INTO `mob_skill_lists` VALUES ('Gessho_II',778,1936); -- Shibaraku - 500-2000 AoE damage and knockback, blockable by shadows
INSERT INTO `mob_skill_lists` VALUES ('Gessho_II',778,1998); -- Hane Fubuki - Feather Storm; ranged attack and Poison
INSERT INTO `mob_skill_lists` VALUES ('Gessho_II',778,1999); -- Hiden Sokyaku - Double Kick; knockback and Stun
INSERT INTO `mob_skill_lists` VALUES ('Gessho_II',778,2000); -- Shiko no Mitate - Parry; Defense Boost on self
INSERT INTO `mob_skill_lists` VALUES ('Gessho_II',778,2001); -- Happobarai - Sweep; 300-1200 AoE damage and Stun, blockable by shadows
INSERT INTO `mob_skill_lists` VALUES ('Gessho_II',778,2002); -- Rinpyotosha - Warcry effect
-- INSERT INTO `mob_skill_lists` VALUES ('Gessho_II',778,2269) -- Kamaitachi (Below 50%): AoE physical damage + major knockback and dispel all. Dispel effect can be avoided by shield blocks and utsusemi.
-- INSERT INTO `mob_skill_lists` VALUES ('Gessho_II',778,3276) -- Kagedourou (Above 50%): Summons multiple clones.
-- Clones will depop once sufficient damage is done to Gessho. Clones themselves can be defeated as well.
-- INSERT INTO `mob_skill_lists` VALUES ('Gessho_II',778,3277) -- Karakuridourou (Above 50%): Summons multiple clones.
-- INSERT INTO `mob_skill_lists` VALUES ('Gessho_II',778,3278) -- Tsujikaze (Below 50%): AoE magical damage + silence, defense down, and magic defense down. ~14.9' range.

INSERT INTO `mob_skill_lists` VALUES ('Khimaira_13',779,2022); -- Tenebrous Mist: TP is reset to 0.
INSERT INTO `mob_skill_lists` VALUES ('Khimaira_13',779,2023); -- Thunderstrike: AoE DMG + Stun. Removes Utsusemi.
INSERT INTO `mob_skill_lists` VALUES ('Khimaira_13',779,2024); -- Tourbillion: AoE DMG + Knockback. Removes Utsusemi.
INSERT INTO `mob_skill_lists` VALUES ('Khimaira_13',779,2025); -- Dreadstorm: AoE DMG + terrorize. Removes Utsusemi.
INSERT INTO `mob_skill_lists` VALUES ('Lancelord_Gaheel_Ja',780,2094); -- Flame Angon - AoE fire damage (50-100)
INSERT INTO `mob_skill_lists` VALUES ('Lancelord_Gaheel_Ja',780,2098); -- Blazing Angon - AoE fire damage (150-300)
INSERT INTO `mob_skill_lists` VALUES ('Lancelord_Gaheel_Ja',780,2099); -- Batterhorn - 2-hit frontal AOE, absorbed by Utsusemi.
INSERT INTO `mob_skill_lists` VALUES ('Lancelord_Gaheel_Ja',780,2100); -- Clobber - Targeted AoE physical damage
INSERT INTO `mob_skill_lists` VALUES ('Lancelord_Gaheel_Ja',780,2103); -- Granite Skin - Parry/Guard skill increase, cannot be dispelled
INSERT INTO `mob_skill_lists` VALUES ('Naja_Salaheem',781,165); -- Skullbreaker (Mission version uses skull
INSERT INTO `mob_skill_lists` VALUES ('Naja_Salaheem',781,168); -- Hexa Strike
INSERT INTO `mob_skill_lists` VALUES ('Naja_Salaheem',781,169); -- Black Halo
-- INSERT INTO `mob_skill_lists` VALUES ('Trust_NajaSalaheem',?,2140); -- Peacebreaker
-- INSERT INTO `mob_skill_lists` VALUES ('Trust_NajaSalaheem',?,168); -- Hexa Strike
-- INSERT INTO `mob_skill_lists` VALUES ('Trust_NajaSalaheem',?,169); -- Black Halo
-- Confirmed on retail, each version of her uses a different "breaker" ws.
-- INSERT INTO `mob_skill_lists` VALUES ('UnityLeader_NajaSalaheem',?,3503); -- Justicebreaker
-- INSERT INTO `mob_skill_lists` VALUES ('UnityLeader_NajaSalaheem',?,168); -- Hexa Strike
-- INSERT INTO `mob_skill_lists` VALUES ('UnityLeader_NajaSalaheem',?,169); -- Black Halo
INSERT INTO `mob_skill_lists` VALUES ('Amnaf_blu',782,38); -- Circle Blade
-- Flayer version of Amnaf uses standard soulflayer skills.

-- While I never once saw any other WS from Raubahn, he may have others.
INSERT INTO `mob_skill_lists` VALUES ('Raubahn',783,37); -- Seraph Blade
INSERT INTO `mob_skill_lists` VALUES ('Raubahn',783,38); -- Circle Blade

-- Razfahd uses only Perfect Defense, which is forced by mobscript at 50% HP so he needs no list.
INSERT INTO `mob_skill_lists` VALUES ('Alexander',784,2141); -- Radiant Sacrament  "Offer thy worship..."
INSERT INTO `mob_skill_lists` VALUES ('Alexander',784,2142); -- Mega Holy          "My radiance...shall guide thee..."
INSERT INTO `mob_skill_lists` VALUES ('Alexander',784,2144); -- Divine Spear       "My divine flames...shall melt thy flesh...sear thy bones...unshackle thy soul..."
INSERT INTO `mob_skill_lists` VALUES ('Alexander',784,2145); -- Gospel of the Lost "Bask in my Glory"
INSERT INTO `mob_skill_lists` VALUES ('Alexander',784,2146); -- Void of Repentance "Repent thy irreverence..."
-- Divine Judgement (2147) is forced once by mobscript at 50% HP.
-- Per wiki, Alexander may use Perfect Defense (2143) as a regular skill at 10%
-- From info on both wiki's, I am assuming this is also the case for Divine Judgement.
INSERT INTO `mob_skill_lists` VALUES ('Alexander_LowHP',785,2141); -- Radiant Sacrament  "Offer thy worship..."
INSERT INTO `mob_skill_lists` VALUES ('Alexander_LowHP',785,2142); -- Mega Holy          "My radiance...shall guide thee..."
INSERT INTO `mob_skill_lists` VALUES ('Alexander_LowHP',785,2143); -- Perfect Defense    "Cease thy struggles..."
INSERT INTO `mob_skill_lists` VALUES ('Alexander_LowHP',785,2144); -- Divine Spear       "My divine flames...shall melt thy flesh...sear thy bones...unshackle thy soul..."
INSERT INTO `mob_skill_lists` VALUES ('Alexander_LowHP',785,2145); -- Gospel of the Lost "Bask in my Glory"
INSERT INTO `mob_skill_lists` VALUES ('Alexander_LowHP',785,2146); -- Void of Repentance "Repent thy irreverence..."
INSERT INTO `mob_skill_lists` VALUES ('Alexander_LowHP',785,2147); -- Divine Judgement   "Accept thy destruction..."
INSERT INTO `mob_skill_lists` VALUES ('Alkonost',786,576); -- back heel
INSERT INTO `mob_skill_lists` VALUES ('Alkonost',786,578); -- nihlity song
-- INSERT INTO `mob_skill_lists` VALUES ('Alkonost',786,579); -- choke breath
-- INSERT INTO `mob_skill_lists` VALUES ('Alkonost',786,580); -- fantod
INSERT INTO `mob_skill_lists` VALUES ('Alkonost',786,1330); -- hoof volley
INSERT INTO `mob_skill_lists` VALUES ('Alkonost',786,2828); -- jettatura
-- 787: free
INSERT INTO `mob_skill_lists` VALUES ('Ashtaerh_the_Gallvexed',788,1963); -- mind blast
-- INSERT INTO `mob_skill_lists` VALUES ('Ashtaerh_the_Gallvexed',788,1964); -- immortal mind
-- INSERT INTO `mob_skill_lists` VALUES ('Ashtaerh_the_Gallvexed',788,1965); -- immortal shield
INSERT INTO `mob_skill_lists` VALUES ('Ashtaerh_the_Gallvexed',788,1966); -- mind purge
INSERT INTO `mob_skill_lists` VALUES ('Ashtaerh_the_Gallvexed',788,1967); -- tribulation
INSERT INTO `mob_skill_lists` VALUES ('Ashtaerh_the_Gallvexed',788,1968); -- immortal anathema
-- INSERT INTO `mob_skill_lists` VALUES ('Ashtaerh_the_Gallvexed',788,1969); -- reprobation
INSERT INTO `mob_skill_lists` VALUES ('Bakka',789,1711); -- frentic rip
INSERT INTO `mob_skill_lists` VALUES ('Bakka',789,2003); -- grating tantra
INSERT INTO `mob_skill_lists` VALUES ('Bakka',789,2004); -- stifling tantra
INSERT INTO `mob_skill_lists` VALUES ('Balaur_Pre_50',790,819); -- blizzard breath
INSERT INTO `mob_skill_lists` VALUES ('Balaur_Pre_50',790,820); -- thunder breath
INSERT INTO `mob_skill_lists` VALUES ('Balaur_Post_50',791,819); -- blizzard breath -- chance of ice spikes effect
INSERT INTO `mob_skill_lists` VALUES ('Balaur_Post_50',791,820); -- thunder breath -- chance of shock spikes effect
INSERT INTO `mob_skill_lists` VALUES ('Balaur_Post_50',791,821); -- radiant breath
INSERT INTO `mob_skill_lists` VALUES ('Balaur_Post_50',791,822); -- chaos breath -- chance of dread spikes effect
-- INSERT INTO `mob_skill_lists` VALUES ('Balaur_Post_50',791,2222); -- hurricane breath
INSERT INTO `mob_skill_lists` VALUES ('Bloodeye_Vileberry',792,783); -- Words_of_Bane
INSERT INTO `mob_skill_lists` VALUES ('Bloodeye_Vileberry',792,784); -- Sigh
INSERT INTO `mob_skill_lists` VALUES ('Bloodeye_Vileberry',792,785); -- Light_of_Penance
INSERT INTO `mob_skill_lists` VALUES ('Bloodeye_Vileberry',792,786); -- Lateral_Slash
INSERT INTO `mob_skill_lists` VALUES ('Bloodeye_Vileberry',792,787); -- Vertical_Slash
INSERT INTO `mob_skill_lists` VALUES ('Bloodeye_Vileberry',792,788); -- Throat_Stab
INSERT INTO `mob_skill_lists` VALUES ('Bloodeye_Vileberry',792,920); -- Everyones_Grudge
INSERT INTO `mob_skill_lists` VALUES ('Bloodeye_Vileberry',792,921); -- Everyones_Rancor
INSERT INTO `mob_skill_lists` VALUES ('Bloodeye_Vileberry',792,2393); -- ritual bind
INSERT INTO `mob_skill_lists` VALUES ('Bloodguzzler',793,415); -- acid mist
INSERT INTO `mob_skill_lists` VALUES ('Bombadeel',794,581); -- blow
INSERT INTO `mob_skill_lists` VALUES ('Bombadeel',794,583); -- beatdown
INSERT INTO `mob_skill_lists` VALUES ('Bombadeel',794,584); -- uppercut
INSERT INTO `mob_skill_lists` VALUES ('Clingy_Clare',795,317); -- vampiric lash
INSERT INTO `mob_skill_lists` VALUES ('Clingy_Clare',795,319); -- bad breath
INSERT INTO `mob_skill_lists` VALUES ('Clingy_Clare',795,320); -- sweet breath
INSERT INTO `mob_skill_lists` VALUES ('Eccentric_Eve',796,319); -- bad breath
INSERT INTO `mob_skill_lists` VALUES ('Eccentric_Eve',796,726); -- drain whip
INSERT INTO `mob_skill_lists` VALUES ('Eccentric_Eve',796,1332); -- extremely bad breath
INSERT INTO `mob_skill_lists` VALUES ('Eccentric_Eve',796,2574); -- tainting breath
INSERT INTO `mob_skill_lists` VALUES ('Eccentric_Eve',796,2575); -- thousand spears
INSERT INTO `mob_skill_lists` VALUES ('Fear_Gorta',797,220); -- curse
INSERT INTO `mob_skill_lists` VALUES ('Fear_Gorta',797,1339); -- bane
INSERT INTO `mob_skill_lists` VALUES ('Fear_Gorta',797,1794); -- perdition
INSERT INTO `mob_skill_lists` VALUES ('Fistule',798,2514); -- cytokinesis -- spawns 2 pulsules unless previous Pustules have been left alive at 1/6th of fistules HP (83%, 66%, 49%, 33%, 16%), regardless of TP.
INSERT INTO `mob_skill_lists` VALUES ('Fistule',798,2550); -- dissolve -- When Guimauve or Bloodguzzler is brought into range, Fistule uses Dissolve and the lesser NM will be defeated making fistule targetable.
INSERT INTO `mob_skill_lists` VALUES ('Fistule',798,2551); -- mucus spread
INSERT INTO `mob_skill_lists` VALUES ('Fistule',798,2552); -- epoxy spread
INSERT INTO `mob_skill_lists` VALUES ('Gangly_Gean',799,328); -- drill branch
INSERT INTO `mob_skill_lists` VALUES ('Gangly_Gean',799,332); -- entangle -- adds endrain effect when used
INSERT INTO `mob_skill_lists` VALUES ('Hexenpilz',800,314); -- silence gas
INSERT INTO `mob_skill_lists` VALUES ('Hexenpilz',800,315); -- dark spore
INSERT INTO `mob_skill_lists` VALUES ('Keratyrannos',801,2099); -- batterhorn
INSERT INTO `mob_skill_lists` VALUES ('Keratyrannos',801,2100); -- clobber
INSERT INTO `mob_skill_lists` VALUES ('Keratyrannos',801,2102); -- boiling blood
INSERT INTO `mob_skill_lists` VALUES ('Keratyrannos',801,2104); -- crippling slam
INSERT INTO `mob_skill_lists` VALUES ('Khalamari',802,1347); -- dual strike
INSERT INTO `mob_skill_lists` VALUES ('Khalamari',802,1348); -- mantle pierce
INSERT INTO `mob_skill_lists` VALUES ('Khalamari',802,1349); -- siphon discharge
INSERT INTO `mob_skill_lists` VALUES ('Khalamari',802,1350); -- ink cloud
INSERT INTO `mob_skill_lists` VALUES ('Kukulkan',803,2152); -- aqua fortis
INSERT INTO `mob_skill_lists` VALUES ('Kukulkan',803,2153); -- regurgitation
INSERT INTO `mob_skill_lists` VALUES ('Kukulkan',803,2154); -- delta thrust
INSERT INTO `mob_skill_lists` VALUES ('Kukulkan',803,2155); -- torpefying charge
INSERT INTO `mob_skill_lists` VALUES ('Kukulkan',803,2156); -- grim glower
INSERT INTO `mob_skill_lists` VALUES ('Kukulkan',803,2157); -- calcifying mist
INSERT INTO `mob_skill_lists` VALUES ('Kukulkan',803,2392); -- oppressive gaze -- augments additional effect poison 100 hp/tic while under effect
INSERT INTO `mob_skill_lists` VALUES ('Lentor',804,2185); -- Corrosive Ooze
INSERT INTO `mob_skill_lists` VALUES ('Lentor',804,2186); -- Mucilaginous Ooze -- (60 seconds of encumbrance)
INSERT INTO `mob_skill_lists` VALUES ('Raskovnik',805,2164); -- Viscid Emission
-- INSERT INTO `mob_skill_lists` VALUES ('Raskovnik',805,2167); -- Bloody Caress
INSERT INTO `mob_skill_lists` VALUES ('Raskovnik',805,2169); -- Soothing Aroma (only after down to 50% hp)
INSERT INTO `mob_skill_lists` VALUES ('Kirtimukha',806,2163); -- Seedspray
INSERT INTO `mob_skill_lists` VALUES ('Kirtimukha',806,2164); -- Viscid Emission
INSERT INTO `mob_skill_lists` VALUES ('Kirtimukha',806,2165); -- Rotten Stench
INSERT INTO `mob_skill_lists` VALUES ('Kirtimukha',806,2166); -- Floral Bouquet
-- INSERT INTO `mob_skill_lists` VALUES ('Kirtimukha',806,2167); -- Bloody Caress
INSERT INTO `mob_skill_lists` VALUES ('Kirtimukha',806,2169); -- Soothing Aroma
INSERT INTO `mob_skill_lists` VALUES ('Turul',807,2427); -- tail lash
INSERT INTO `mob_skill_lists` VALUES ('Turul',807,2428); -- bloody beak
INSERT INTO `mob_skill_lists` VALUES ('Turul',807,2429); -- feral peck
INSERT INTO `mob_skill_lists` VALUES ('Turul',807,2430); -- warped wail
INSERT INTO `mob_skill_lists` VALUES ('Turul',807,2431); -- reaving wind
INSERT INTO `mob_skill_lists` VALUES ('Turul',807,2432); -- storm wing
INSERT INTO `mob_skill_lists` VALUES ('Turul',807,2433); -- calamitous wind
INSERT INTO `mob_skill_lists` VALUES ('Akash',808,907); -- poison nails
INSERT INTO `mob_skill_lists` VALUES ('Akash',808,908); -- shining ruby
INSERT INTO `mob_skill_lists` VALUES ('Akash',808,909); -- glittering ruby
INSERT INTO `mob_skill_lists` VALUES ('Akash',808,910); -- meteorite
INSERT INTO `mob_skill_lists` VALUES ('Adamastor',809,664); -- impact roar
INSERT INTO `mob_skill_lists` VALUES ('Adamastor',809,665); -- grand slam
INSERT INTO `mob_skill_lists` VALUES ('Adamastor',809,666); -- power attack
INSERT INTO `mob_skill_lists` VALUES ('Baba_Yaga',810,2193); -- zephyr arrow
INSERT INTO `mob_skill_lists` VALUES ('Baba_Yaga',810,2194); -- lethe arrows
INSERT INTO `mob_skill_lists` VALUES ('Briareus',811,666); -- power attack
INSERT INTO `mob_skill_lists` VALUES ('Briareus',811,1636); -- trebuchet
-- INSERT INTO `mob_skill_lists` VALUES ('Briareus',811,2253); -- Meikyo Shisui
INSERT INTO `mob_skill_lists` VALUES ('Briareus',811,2576); -- mercurial strike
INSERT INTO `mob_skill_lists` VALUES ('Briareus',811,2578); -- colossal slam
INSERT INTO `mob_skill_lists` VALUES ('Carabosse',812,2193); -- zephyr arrow
INSERT INTO `mob_skill_lists` VALUES ('Carabosse',812,2194); -- lethe arrows
INSERT INTO `mob_skill_lists` VALUES ('Carabosse_Post_Benediction',813,2193); -- zephyr arrow  -- group 813 used only after benediction
INSERT INTO `mob_skill_lists` VALUES ('Carabosse_Post_Benediction',813,2194); -- lethe arrows
INSERT INTO `mob_skill_lists` VALUES ('Carabosse_Post_Benediction',813,2195); -- spring breeze
INSERT INTO `mob_skill_lists` VALUES ('Carabosse_Post_Benediction',813,2196); -- summer breeze
INSERT INTO `mob_skill_lists` VALUES ('Carabosse_Post_Benediction',813,2197); -- autumn breeze
INSERT INTO `mob_skill_lists` VALUES ('Carabosse_Post_Benediction',813,2198); -- winter breeze
INSERT INTO `mob_skill_lists` VALUES ('Chasmic_Hornet',814,335); -- pollen
-- INSERT INTO `mob_skill_lists` VALUES ('Chasmic_Hornet',814,1847); -- frenzy pollen
-- INSERT INTO `mob_skill_lists` VALUES ('Chasmic_Hornet',814,2608); -- terminal sting
INSERT INTO `mob_skill_lists` VALUES ('Dozing_Dorian',815,262); -- sheep charge
INSERT INTO `mob_skill_lists` VALUES ('Dozing_Dorian',815,265); -- rage
INSERT INTO `mob_skill_lists` VALUES ('Dozing_Dorian',815,1837); -- feeble bleat
INSERT INTO `mob_skill_lists` VALUES ('Grandgousier',816,658); -- catapult
INSERT INTO `mob_skill_lists` VALUES ('Grandgousier',816,662); -- lightning roar
INSERT INTO `mob_skill_lists` VALUES ('Grandgousier',816,1636); -- trebuchet
INSERT INTO `mob_skill_lists` VALUES ('Hadhayosh',817,628); -- wild horn
INSERT INTO `mob_skill_lists` VALUES ('Hadhayosh',817,629); -- thunderbolt
INSERT INTO `mob_skill_lists` VALUES ('Hadhayosh',817,632); -- flame armor
INSERT INTO `mob_skill_lists` VALUES ('Hadhayosh',817,633); -- howl
-- INSERT INTO `mob_skill_lists` VALUES ('Hadhayosh',817,2390); -- accursed armor
INSERT INTO `mob_skill_lists` VALUES ('Hadhayosh',817,2391); -- amnesic blast
INSERT INTO `mob_skill_lists` VALUES ('Hadhayosh',817,2586); -- ecliptic meteor
-- NOTE: "Meteor" is spell not skill (verified via youtube video) and is cast at 20% and 5% (via script, not spell-List)
INSERT INTO `mob_skill_lists` VALUES ('Keesha_Poppo',818,290); -- spinning claw
INSERT INTO `mob_skill_lists` VALUES ('Keesha_Poppo',818,291); -- claw storm
INSERT INTO `mob_skill_lists` VALUES ('Keesha_Poppo',818,295); -- magic fruit
-- INSERT INTO `mob_skill_lists` VALUES ('Keesha_Poppo',818,2610); -- vacant gaze
INSERT INTO `mob_skill_lists` VALUES ('Lugarhoo',819,2170); -- fevered pitch
INSERT INTO `mob_skill_lists` VALUES ('Lugarhoo',819,2171); -- call of the moon
INSERT INTO `mob_skill_lists` VALUES ('Mangy-tailed_Marvin',820,257); -- foot kick
INSERT INTO `mob_skill_lists` VALUES ('Mangy-tailed_Marvin',820,259); -- whirl claws
INSERT INTO `mob_skill_lists` VALUES ('Mangy-tailed_Marvin',820,323); -- wild carrot
INSERT INTO `mob_skill_lists` VALUES ('Megamaw_Mikey',821,424); -- full-force blow
INSERT INTO `mob_skill_lists` VALUES ('Megantereon',822,270); -- roar
-- INSERT INTO `mob_skill_lists` VALUES ('Megantereon',822,2207); -- Disorienting_Waul
INSERT INTO `mob_skill_lists` VALUES ('Nguruvilu',823,1720); -- Wind_Shear
INSERT INTO `mob_skill_lists` VALUES ('Nguruvilu',823,1721); -- Obfuscate
INSERT INTO `mob_skill_lists` VALUES ('Nguruvilu',823,1722); -- Zephyr_Mantle
INSERT INTO `mob_skill_lists` VALUES ('Nguruvilu',823,1723); -- Ill_Wind
INSERT INTO `mob_skill_lists` VALUES ('Ovni',824,1370); -- vitriolic barrage
INSERT INTO `mob_skill_lists` VALUES ('Ovni',824,1371); -- primal drill
INSERT INTO `mob_skill_lists` VALUES ('Ovni',824,1372); -- concussive oscillation
INSERT INTO `mob_skill_lists` VALUES ('Ovni',824,1373); -- ion shower
-- INSERT INTO `mob_skill_lists` VALUES ('Ovni',824,1374); -- torrential torment
INSERT INTO `mob_skill_lists` VALUES ('Ovni',824,1375); -- asthenic fog
-- INSERT INTO `mob_skill_lists` VALUES ('Ovni',824,1377); -- flourescence
INSERT INTO `mob_skill_lists` VALUES ('Pantagruel',825,663); -- ice roar
INSERT INTO `mob_skill_lists` VALUES ('Pantagruel',825,2367); -- moribund hack
INSERT INTO `mob_skill_lists` VALUES ('Piasa',826,1445); -- damnation dive
-- INSERT INTO `mob_skill_lists` VALUES ('Poroggo_Dom_Juan',827,1957); -- frog song
INSERT INTO `mob_skill_lists` VALUES ('Poroggo_Dom_Juan',827,1959); -- water bomb
INSERT INTO `mob_skill_lists` VALUES ('Toppling_Tuber',828,308); -- frog kick
INSERT INTO `mob_skill_lists` VALUES ('Toppling_Tuber',828,310); -- queazyshroom
INSERT INTO `mob_skill_lists` VALUES ('Toppling_Tuber',828,311); -- numbshroom
-- INSERT INTO `mob_skill_lists` VALUES ('Toppling_Tuber',828,2607); -- agaricus
INSERT INTO `mob_skill_lists` VALUES ('Trudging_Thomas',829,266); -- ram charge
-- INSERT INTO `mob_skill_lists` VALUES ('Trudging_Thomas',829,0); -- Doom Bleat missing from mob_skills.sql in Topaz -- Doom Bleat which is roughly 50% HP down. HP down effect can be erased
INSERT INTO `mob_skill_lists` VALUES ('Abas',830,515); -- toxic spit
INSERT INTO `mob_skill_lists` VALUES ('Adze',831,2158); -- insipid nip
INSERT INTO `mob_skill_lists` VALUES ('Adze',831,2159); -- pandemic nip
INSERT INTO `mob_skill_lists` VALUES ('Adze',831,2160); -- bombilation
INSERT INTO `mob_skill_lists` VALUES ('Adze',831,2161); -- cimicine discharge
INSERT INTO `mob_skill_lists` VALUES ('Adze',831,2162); -- emetic discharge
INSERT INTO `mob_skill_lists` VALUES ('Alectryon',832,406); -- hammer beak
INSERT INTO `mob_skill_lists` VALUES ('Alectryon',832,407); -- poison pick
INSERT INTO `mob_skill_lists` VALUES ('Alectryon',832,408); -- Sound_Vacuum
INSERT INTO `mob_skill_lists` VALUES ('Alectryon',832,410); -- sound blast
INSERT INTO `mob_skill_lists` VALUES ('Alectryon',832,411); -- baleful gaze
-- INSERT INTO `mob_skill_lists` VALUES ('Alectryon',832,1334); -- contamination
INSERT INTO `mob_skill_lists` VALUES ('Bhumi',833,852); -- megalith throw
INSERT INTO `mob_skill_lists` VALUES ('Bhumi',833,853); -- earthen ward
INSERT INTO `mob_skill_lists` VALUES ('Bhumi',833,854); -- stone iv
INSERT INTO `mob_skill_lists` VALUES ('Bhumi',833,855); -- mountain buster
INSERT INTO `mob_skill_lists` VALUES ('NM_Corpselights',834,2511); -- corpse breath
INSERT INTO `mob_skill_lists` VALUES ('Chloris',835,306); -- scream
INSERT INTO `mob_skill_lists` VALUES ('Chloris',835,2210); -- petal pirouette
INSERT INTO `mob_skill_lists` VALUES ('Chloris',835,2387); -- fatal scream
-- INSERT INTO `mob_skill_lists` VALUES ('Chloris',835,2579); -- phaeosynthesis
INSERT INTO `mob_skill_lists` VALUES ('Chukwa',836,806); -- tortoise stomp
INSERT INTO `mob_skill_lists` VALUES ('Cuelebre',837,1303); -- ocher blast
INSERT INTO `mob_skill_lists` VALUES ('Cuelebre',837,1304); -- bai wing
INSERT INTO `mob_skill_lists` VALUES ('Gancanagh',838,2210); -- petal pirouette
-- INSERT INTO `mob_skill_lists` VALUES ('Gancanagh',838,2599); -- tepal twist
-- INSERT INTO `mob_skill_lists` VALUES ('Gancanagh',838,2600); -- bloom fouette
-- INSERT INTO `mob_skill_lists` VALUES ('Gancanagh',838,2601); -- petalback spin
INSERT INTO `mob_skill_lists` VALUES ('Glavoid',839,2187); -- dustvoid
INSERT INTO `mob_skill_lists` VALUES ('Glavoid',839,2188); -- slaverous gale
INSERT INTO `mob_skill_lists` VALUES ('Glavoid',839,2189); -- aeolian void
INSERT INTO `mob_skill_lists` VALUES ('Glavoid',839,2190); -- extreme purgation
INSERT INTO `mob_skill_lists` VALUES ('Glavoid',839,2191); -- desiccation
-- INSERT INTO `mob_skill_lists` VALUES ('Glavoid',839,2605); -- disgorge
INSERT INTO `mob_skill_lists` VALUES ('Hedetet',840,353); -- death scissors
INSERT INTO `mob_skill_lists` VALUES ('Hedetet',840,2221); -- hell scissors
INSERT INTO `mob_skill_lists` VALUES ('Iratham',841,2566); -- diabolic claw
INSERT INTO `mob_skill_lists` VALUES ('Iratham',841,2568); -- deathly diminuendo
INSERT INTO `mob_skill_lists` VALUES ('Iratham',841,2569); -- hellish crescendo
INSERT INTO `mob_skill_lists` VALUES ('Iratham',841,2570); -- afflicting gaze
INSERT INTO `mob_skill_lists` VALUES ('Iratham',841,2571); -- stygian sphere
INSERT INTO `mob_skill_lists` VALUES ('Iratham',841,2572); -- malign invocation
INSERT INTO `mob_skill_lists` VALUES ('Iratham',841,2573); -- shadow wreck
INSERT INTO `mob_skill_lists` VALUES ('Lachrymater',842,1217); -- empty cutter
INSERT INTO `mob_skill_lists` VALUES ('Lachrymater',842,1218); -- vacuous osculation
INSERT INTO `mob_skill_lists` VALUES ('Lachrymater',842,1219); -- hexegon belt
INSERT INTO `mob_skill_lists` VALUES ('Lachrymater',842,1220); -- auroral drape
INSERT INTO `mob_skill_lists` VALUES ('Lachrymater',842,1228); -- memory of the dark
-- INSERT INTO `mob_skill_lists` VALUES ('Lacovie',843,1047); -- tortise song **modified removes 3 buffs**
INSERT INTO `mob_skill_lists` VALUES ('Lacovie',843,2585); -- tetsudo tremor
INSERT INTO `mob_skill_lists` VALUES ('Mictlantecuhtli',844,530); -- memento mori
INSERT INTO `mob_skill_lists` VALUES ('Mictlantecuhtli',844,531); -- silence seal
INSERT INTO `mob_skill_lists` VALUES ('Mictlantecuhtli',844,532); -- envoutement
INSERT INTO `mob_skill_lists` VALUES ('Mictlantecuhtli',844,533); -- danse macabre
INSERT INTO `mob_skill_lists` VALUES ('Mictlantecuhtli',844,1326); -- final retrobution
INSERT INTO `mob_skill_lists` VALUES ('Minhocao',845,2188); -- slaverous gale
INSERT INTO `mob_skill_lists` VALUES ('Minhocao',845,2189); -- aeolian void
INSERT INTO `mob_skill_lists` VALUES ('Minhocao',845,2190); -- extreme purgation
INSERT INTO `mob_skill_lists` VALUES ('Minhocao',845,2191); -- desiccation
INSERT INTO `mob_skill_lists` VALUES ('Minhocao',845,2604); -- gorge
INSERT INTO `mob_skill_lists` VALUES ('Minhocao',845,2605); -- disgorge
INSERT INTO `mob_skill_lists` VALUES ('Muscaliet',846,800); -- heat breath
INSERT INTO `mob_skill_lists` VALUES ('Myrmecoleon',847,2516); -- gravitic horn
INSERT INTO `mob_skill_lists` VALUES ('Ophanim',848,437); -- death ray
INSERT INTO `mob_skill_lists` VALUES ('Ophanim',848,438); -- hex eye
-- INSERT INTO `mob_skill_lists` VALUES ('Ophanim',848,439); -- petro gaze
INSERT INTO `mob_skill_lists` VALUES ('Ophanim',848,440); -- cartharsis
INSERT INTO `mob_skill_lists` VALUES ('Tefenet',849,652); -- blaster
INSERT INTO `mob_skill_lists` VALUES ('Tefenet',849,653); -- chaotic eye
-- INSERT INTO `mob_skill_lists` VALUES ('Tefenet',849,2209); -- blink of peril
-- INSERT INTO `mob_skill_lists` VALUES ('Tefenet',849,2602); -- mortal blast
-- INSERT INTO `mob_skill_lists` VALUES ('Treble_Noctules',850,1157); -- slipstream
-- INSERT INTO `mob_skill_lists` VALUES ('Treble_Noctules',850,1341); -- knife edge circle
-- INSERT INTO `mob_skill_lists` VALUES ('Treble_Noctules',850,1342); -- train fall
INSERT INTO `mob_skill_lists` VALUES ('Treble_Noctules',850,395); -- jet stream
INSERT INTO `mob_skill_lists` VALUES ('Vetehinen',851,2564); -- blazing bound
INSERT INTO `mob_skill_lists` VALUES ('Vetehinen',851,2565); -- molting burst
INSERT INTO `mob_skill_lists` VALUES ('Halimede',852,2562); -- acrid stream
INSERT INTO `mob_skill_lists` VALUES ('Halimede',852,2563); -- rime spray
-- INSERT INTO `mob_skill_lists` VALUES ('Siranpa-kamuy',853,1026); -- Arbor Storm
INSERT INTO `mob_skill_lists` VALUES ('Manananggal',854,1778); -- spinal cleave
INSERT INTO `mob_skill_lists` VALUES ('Manananggal',854,1779); -- mangle
INSERT INTO `mob_skill_lists` VALUES ('Manananggal',854,1782); -- animating wail
INSERT INTO `mob_skill_lists` VALUES ('Manananggal',854,1783); -- fortifying wail
INSERT INTO `mob_skill_lists` VALUES ('Aggressor_Antlion',855,275); -- sand blast
INSERT INTO `mob_skill_lists` VALUES ('Aggressor_Antlion',855,277); -- venom spray
INSERT INTO `mob_skill_lists` VALUES ('Aggressor_Antlion',855,279); -- mandibular bite
-- INSERT INTO `mob_skill_lists` VALUES ('Aggressor_Antlion',855,2517); -- quake blast
-- INSERT INTO `mob_skill_lists` VALUES ('Amun',856,439); -- Petro Gaze
INSERT INTO `mob_skill_lists` VALUES ('Amun',856,440); -- Catharsis
INSERT INTO `mob_skill_lists` VALUES ('Berstuk',857,2185); -- corrosive_ooze
-- The incinerate script needs adjustment.. Max HP of NM (30k) and regular mob (way less), and is breath dmg..
-- INSERT INTO `mob_skill_lists` VALUES ('Blazing_Eruca',858,1791); -- incinerate
INSERT INTO `mob_skill_lists` VALUES ('Drekavac',859,472); -- grave reel
INSERT INTO `mob_skill_lists` VALUES ('Gaizkin',860,490); -- undead mold
INSERT INTO `mob_skill_lists` VALUES ('Gaizkin',860,492); -- abyss blast
INSERT INTO `mob_skill_lists` VALUES ('Chahnameeds_Stomach',861,486); -- whip_tongue
INSERT INTO `mob_skill_lists` VALUES ('Chahnameeds_Stomach',861,488); -- acid_breath
INSERT INTO `mob_skill_lists` VALUES ('Chahnameeds_Stomach',861,489); -- stinking_gas
INSERT INTO `mob_skill_lists` VALUES ('Chahnameeds_Stomach',861,491); -- call_of_the_grave
INSERT INTO `mob_skill_lists` VALUES ('Chahnameeds_Stomach',861,492); -- abyss_blast
INSERT INTO `mob_skill_lists` VALUES ('Chahnameeds_Stomach',861,1338); -- infernal_pestilence
INSERT INTO `mob_skill_lists` VALUES ('Granite_Borer',862,1816); -- vitrolic spray
INSERT INTO `mob_skill_lists` VALUES ('Granite_Borer',862,1817); -- thermal pulse
INSERT INTO `mob_skill_lists` VALUES ('Granite_Borer',862,1818); -- cannonball
INSERT INTO `mob_skill_lists` VALUES ('Granite_Borer',862,1819); -- heat barrier
INSERT INTO `mob_skill_lists` VALUES ('Ironclad_Cleaver',863,2619); -- Turbine_Cyclone
INSERT INTO `mob_skill_lists` VALUES ('Ironclad_Cleaver',863,2620); -- Seismic_Impact
INSERT INTO `mob_skill_lists` VALUES ('Itzpapalotl',864,1951); -- Magma_fan
INSERT INTO `mob_skill_lists` VALUES ('Itzpapalotl',864,1952); -- Erratic_Flutter
INSERT INTO `mob_skill_lists` VALUES ('Itzpapalotl',864,1953); -- Proboscis
INSERT INTO `mob_skill_lists` VALUES ('Itzpapalotl',864,1955); -- Exuviation
INSERT INTO `mob_skill_lists` VALUES ('Itzpapalotl',864,1956); -- fire_break
INSERT INTO `mob_skill_lists` VALUES ('Kampe_base/mode3',865,353); -- death scissors
INSERT INTO `mob_skill_lists` VALUES ('Kampe_mode1',866,348); -- numbing breath
INSERT INTO `mob_skill_lists` VALUES ('Kampe_mode1',866,349); -- cold breath
INSERT INTO `mob_skill_lists` VALUES ('Kampe_mode2',867,354); -- wild rage
INSERT INTO `mob_skill_lists` VALUES ('Kampe_mode2',867,355); -- earth pounder
INSERT INTO `mob_skill_lists` VALUES ('Kharon',868,484); -- black cloud
INSERT INTO `mob_skill_lists` VALUES ('Kharon',868,485); -- blood saber
INSERT INTO `mob_skill_lists` VALUES ('Kharon',868,2766); -- malediction
INSERT INTO `mob_skill_lists` VALUES ('Maahes',869,480); -- Petrifactive_Breath
INSERT INTO `mob_skill_lists` VALUES ('Maahes',869,652); -- blaster
INSERT INTO `mob_skill_lists` VALUES ('Maahes',869,653); -- chaotic eye
-- INSERT INTO `mob_skill_lists` VALUES ('Maahes',869,2209); -- blink of peril
-- INSERT INTO `mob_skill_lists` VALUES ('Maahes',869,2602); -- mortal blast
INSERT INTO `mob_skill_lists` VALUES ('Maahes',869,3416); -- charged whisker
INSERT INTO `mob_skill_lists` VALUES ('Mielikki',870,331); -- leafstorm
INSERT INTO `mob_skill_lists` VALUES ('Mielikki',870,332); -- entangle
-- INSERT INTO `mob_skill_lists` VALUES ('Mielikki',870,1026); -- arbor storm
INSERT INTO `mob_skill_lists` VALUES ('Nightshade',871,2210); -- Petal_Pirouette
-- INSERT INTO `mob_skill_lists` VALUES ('Nightshade',871,2601); -- Petalback_spin
INSERT INTO `mob_skill_lists` VALUES ('Pallid_Percy',872,426); -- sandspin
INSERT INTO `mob_skill_lists` VALUES ('Pallid_Percy',872,427); -- tremors
INSERT INTO `mob_skill_lists` VALUES ('Pallid_Percy',872,2645); -- mud stream
INSERT INTO `mob_skill_lists` VALUES ('Svarbhanu',873,646); -- heavy_stomp
INSERT INTO `mob_skill_lists` VALUES ('Svarbhanu',873,648); -- petrosong
INSERT INTO `mob_skill_lists` VALUES ('Svarbhanu',873,649); -- voidsong
INSERT INTO `mob_skill_lists` VALUES ('Smok',874,1279); -- tebbad wing
INSERT INTO `mob_skill_lists` VALUES ('Smok',874,1280); -- spike flail
INSERT INTO `mob_skill_lists` VALUES ('Smok',874,1281); -- firey breath
INSERT INTO `mob_skill_lists` VALUES ('Smok',874,1285); -- absolute terror
INSERT INTO `mob_skill_lists` VALUES ('Smok',874,1286); -- horrid roar
INSERT INTO `mob_skill_lists` VALUES ('Tejas_Pre50',875,842); -- burning strike
INSERT INTO `mob_skill_lists` VALUES ('Tejas_Pre50',875,845); -- fire_iv (bloodpact)
INSERT INTO `mob_skill_lists` VALUES ('Tejas_Pre50',875,846); -- flaming_crush
INSERT INTO `mob_skill_lists` VALUES ('Tejas_Pre50',875,847); -- meteor_strike
-- INSERT INTO `mob_skill_lists` VALUES ('Tejas_Pre50',875,0); -- crimson _howl not in tpz database at all
INSERT INTO `mob_skill_lists` VALUES ('Tejas_post50',876,842); -- burning strike
INSERT INTO `mob_skill_lists` VALUES ('Tejas_post50',876,845); -- fire_iv (bloodpact)
INSERT INTO `mob_skill_lists` VALUES ('Tejas_post50',876,846); -- flaming_crush
INSERT INTO `mob_skill_lists` VALUES ('Tejas_post50',876,847); -- meteor_strike
INSERT INTO `mob_skill_lists` VALUES ('Tejas_post50',876,913); -- inferno
-- INSERT INTO `mob_skill_lists` VALUES ('Tejas_Pre50',876,0); -- crimson _howl not in tpz database at all
INSERT INTO `mob_skill_lists` VALUES ('Titlacauan',877,530); -- Memento_Mori
INSERT INTO `mob_skill_lists` VALUES ('Titlacauan',877,531); -- Silence_Seal
INSERT INTO `mob_skill_lists` VALUES ('Titlacauan',877,533); -- danse macambre
INSERT INTO `mob_skill_lists` VALUES ('Titlacauan',877,1326); -- final retrobution
INSERT INTO `mob_skill_lists` VALUES ('Titlacauan',877,1329); -- gala mancabre
INSERT INTO `mob_skill_lists` VALUES ('Titlacauan',877,2638); -- hadal summons
INSERT INTO `mob_skill_lists` VALUES ('Ulhuadshi',878,2187); -- dustvoid
INSERT INTO `mob_skill_lists` VALUES ('Ulhuadshi',878,2188); -- slavernous_gale
INSERT INTO `mob_skill_lists` VALUES ('Ulhuadshi',878,2189); -- aeolian_void
INSERT INTO `mob_skill_lists` VALUES ('Ulhuadshi',878,2191); -- Desiccation
-- INSERT INTO `mob_skill_lists` VALUES ('Ulhuadshi',878,2641); -- psyche_suction
INSERT INTO `mob_skill_lists` VALUES ('Warbler',879,2158); -- Insepid_nip
INSERT INTO `mob_skill_lists` VALUES ('Warbler',879,2160); -- bombilation
INSERT INTO `mob_skill_lists` VALUES ('Warbler',879,2161); -- Cimicine_Discharge
INSERT INTO `mob_skill_lists` VALUES ('Wherwetrice',880,406); -- hammer_beak
INSERT INTO `mob_skill_lists` VALUES ('Wherwetrice',880,410); -- sound_vaccume
INSERT INTO `mob_skill_lists` VALUES ('Wherwetrice',880,411); -- baleful_gaze
INSERT INTO `mob_skill_lists` VALUES ('Whiro',881,516); -- geist_wall
INSERT INTO `mob_skill_lists` VALUES ('Whiro',881,517); -- numbing_noise
INSERT INTO `mob_skill_lists` VALUES ('Whiro',881,519); -- cyclotail
INSERT INTO `mob_skill_lists` VALUES ('Yaanei',882,2567); -- Stygian_cyclone
INSERT INTO `mob_skill_lists` VALUES ('Yaanei',882,2568); -- Deathly_diminuendo
INSERT INTO `mob_skill_lists` VALUES ('Yaanei',882,2569); -- Hellish_crescendo
INSERT INTO `mob_skill_lists` VALUES ('Yaanei',882,2571); -- Stygian_sphere
INSERT INTO `mob_skill_lists` VALUES ('Yaanei',882,2572); -- Malign_invocation
INSERT INTO `mob_skill_lists` VALUES ('Yaanei',882,2634); -- Interference
INSERT INTO `mob_skill_lists` VALUES ('Yaanei',882,2635); -- Dark_arrivisme
INSERT INTO `mob_skill_lists` VALUES ('Yaanei',882,2637); -- Besiegers_bane
INSERT INTO `mob_skill_lists` VALUES ('Abyssic_Cluster',883,568); -- Formation attack
INSERT INTO `mob_skill_lists` VALUES ('Abyssic_Cluster',883,569); -- refuling
INSERT INTO `mob_skill_lists` VALUES ('Abyssic_Cluster',883,570); -- Circle of Flames
-- INSERT INTO `mob_skill_lists` VALUES ('Abyssic_Cluster',883,571); -- self destruct
INSERT INTO `mob_skill_lists` VALUES ('Amhuluk',884,2431); -- reaving_wind
INSERT INTO `mob_skill_lists` VALUES ('Amhuluk',884,2432); -- storm_wing
INSERT INTO `mob_skill_lists` VALUES ('Amhuluk',884,2433); -- calamitouis_wind
INSERT INTO `mob_skill_lists` VALUES ('Amhuluk',884,2642); -- vermillion_wind
INSERT INTO `mob_skill_lists` VALUES ('Asanbosam',885,392); -- ultrasonics
INSERT INTO `mob_skill_lists` VALUES ('Asanbosam',885,394); -- blood_drain
INSERT INTO `mob_skill_lists` VALUES ('Asanbosam',885,1155); -- suibsonics
INSERT INTO `mob_skill_lists` VALUES ('Asanbosam',885,1156); -- marrow_drain
-- 886 to 887: free
INSERT INTO `mob_skill_lists` VALUES ('Cep-Kamuy',888,1695); -- seismec_tail
INSERT INTO `mob_skill_lists` VALUES ('Cep-Kamuy',888,1696); -- hypnic_lamp
INSERT INTO `mob_skill_lists` VALUES ('Cep-Kamuy',888,1698); -- leeching_current
INSERT INTO `mob_skill_lists` VALUES ('Cirein-croin_pre50',889,1693); -- gnash
INSERT INTO `mob_skill_lists` VALUES ('Cirein-croin_pre50',889,1694); -- vile_belch
INSERT INTO `mob_skill_lists` VALUES ('Cirein-croin_pre50',889,1695); -- sesmec_tail
INSERT INTO `mob_skill_lists` VALUES ('Cirein-croin_pre50',889,1696); -- hypnic_lamp
INSERT INTO `mob_skill_lists` VALUES ('Cirein-croin_pre50',889,1697); -- seaspray
-- INSERT INTO `mob_skill_lists` VALUES ('Cirein-croin_pre50',889,1978); -- abominable_belch
-- INSERT INTO `mob_skill_lists` VALUES ('Cirein-croin_pre50',889,2639); -- mayhem_lantern
INSERT INTO `mob_skill_lists` VALUES ('Cirein-croin_post50',890,1694); -- vile_belch
INSERT INTO `mob_skill_lists` VALUES ('Cirein-croin_post50',890,1695); -- sesmec_tail
INSERT INTO `mob_skill_lists` VALUES ('Cirein-croin_post50',890,1696); -- hypnic_lamp
INSERT INTO `mob_skill_lists` VALUES ('Cirein-croin_post50',890,1697); -- seaspray
-- INSERT INTO `mob_skill_lists` VALUES ('Cirein-croin_post50',890,1977); -- deathgnash
-- INSERT INTO `mob_skill_lists` VALUES ('Cirein-croin_post50',890,1978); -- abominable_belch
-- INSERT INTO `mob_skill_lists` VALUES ('Cirein-croin_post50',890,2639); -- mayhem_lantern
INSERT INTO `mob_skill_lists` VALUES ('Funereal_Apkallu',891,1713); -- Yawn
INSERT INTO `mob_skill_lists` VALUES ('Funereal_Apkallu',891,1714); -- Wing_Slap
INSERT INTO `mob_skill_lists` VALUES ('Funereal_Apkallu',891,1715); -- Beak_Lunge
INSERT INTO `mob_skill_lists` VALUES ('Funereal_Apkallu',891,1717); -- Wing_whirl
INSERT INTO `mob_skill_lists` VALUES ('Gukumatz',892,2152); -- aqua fortis
INSERT INTO `mob_skill_lists` VALUES ('Gukumatz',892,2153); -- regurgitation
INSERT INTO `mob_skill_lists` VALUES ('Gukumatz',892,2154); -- delta_thrust
INSERT INTO `mob_skill_lists` VALUES ('Gukumatz',892,2156); -- grim_glower
INSERT INTO `mob_skill_lists` VALUES ('Heqet',893,1959); -- water_bomb
INSERT INTO `mob_skill_lists` VALUES ('Heqet',893,1960); -- frog_cheer
-- INSERT INTO `mob_skill_lists` VALUES ('Heqet',893,1961); -- providence
INSERT INTO `mob_skill_lists` VALUES ('Ironclad_Observer',894,2626); -- Auger_Smash
INSERT INTO `mob_skill_lists` VALUES ('Ironclad_Observer',894,2627); -- Area_Bombardment
INSERT INTO `mob_skill_lists` VALUES ('Ironclad_Pulverizer',895,2619); -- Turbine_Cyclone
INSERT INTO `mob_skill_lists` VALUES ('Ironclad_Pulverizer',895,2620); -- Seismic_Impact
INSERT INTO `mob_skill_lists` VALUES ('Ironclad_Pulverizer',895,2621); -- Incinerator
INSERT INTO `mob_skill_lists` VALUES ('Ironclad_Pulverizer',895,2622); -- Arm_Cannon
INSERT INTO `mob_skill_lists` VALUES ('Ironclad_Pulverizer',895,2623); -- Ballistic_Kick
INSERT INTO `mob_skill_lists` VALUES ('Ironclad_Pulverizer',895,2624); -- Scapula_Beam
INSERT INTO `mob_skill_lists` VALUES ('Ironclad_Pulverizer',895,2625); -- Eradicator
INSERT INTO `mob_skill_lists` VALUES ('Ironclad_Pulverizer',895,2626); -- Auger_Smash
INSERT INTO `mob_skill_lists` VALUES ('Ironclad_Pulverizer',895,2627); -- Area_Bombardment
INSERT INTO `mob_skill_lists` VALUES ('Ironclad_Severer',896,2623); -- Ballistic_Kick
INSERT INTO `mob_skill_lists` VALUES ('Ironclad_Severer',896,2624); -- Scapula_Beam
INSERT INTO `mob_skill_lists` VALUES ('Jala',897,863); -- water_iv
INSERT INTO `mob_skill_lists` VALUES ('Jala',897,864); -- spinning_dive
INSERT INTO `mob_skill_lists` VALUES ('Jala',897,865); -- grand_fall
INSERT INTO `mob_skill_lists` VALUES ('Jala',897,866); -- tidal_wave
INSERT INTO `mob_skill_lists` VALUES ('Brothers_DAurphe',898,246); -- shackled_fists
INSERT INTO `mob_skill_lists` VALUES ('Brothers_DAurphe',898,247); -- foxfire
INSERT INTO `mob_skill_lists` VALUES ('Brothers_DAurphe',898,248); -- grim_halo
INSERT INTO `mob_skill_lists` VALUES ('Brothers_DAurphe',898,249); -- netherspikes
INSERT INTO `mob_skill_lists` VALUES ('Brothers_DAurphe',898,250); -- carnal_nightmare
INSERT INTO `mob_skill_lists` VALUES ('Brothers_DAurphe',898,251); -- aegis_schism
INSERT INTO `mob_skill_lists` VALUES ('Brothers_DAurphe',898,252); -- dancing_chains
INSERT INTO `mob_skill_lists` VALUES ('Brothers_DAurphe',898,253); -- barbed_crescent
INSERT INTO `mob_skill_lists` VALUES ('Brothers_DAurphe',898,255); -- dimensional_death
INSERT INTO `mob_skill_lists` VALUES ('Kutharei',899,2566); -- Diabolic_Claw
INSERT INTO `mob_skill_lists` VALUES ('Kutharei',899,2570); -- Afflicting_Gaze
INSERT INTO `mob_skill_lists` VALUES ('Kutharei',899,2571); -- Stygian_Sphere
INSERT INTO `mob_skill_lists` VALUES ('Kutharei',899,2572); -- Malign_Invocation
INSERT INTO `mob_skill_lists` VALUES ('Kutharei',899,2636); -- Banneret_Charge
INSERT INTO `mob_skill_lists` VALUES ('Kutharei',899,2634); -- Interference
INSERT INTO `mob_skill_lists` VALUES ('Manohra',900,622); -- helldive
INSERT INTO `mob_skill_lists` VALUES ('Manohra',900,1580); -- damnation_dive
INSERT INTO `mob_skill_lists` VALUES ('Minax_Bugard',901,383); -- Tusk
INSERT INTO `mob_skill_lists` VALUES ('Minax_Bugard',901,387); -- heavy_bellow
-- INSERT INTO `mob_skill_lists` VALUES ('Minax_Bugard',901,2643); -- tyrant_tusk
INSERT INTO `mob_skill_lists` VALUES ('Nehebkau',902,376); -- foul_breath
INSERT INTO `mob_skill_lists` VALUES ('Nehebkau',902,377); -- frost_breath
INSERT INTO `mob_skill_lists` VALUES ('Nehebkau',902,378); -- thunderbolt_breath
INSERT INTO `mob_skill_lists` VALUES ('Nonno',903,300); -- headbutt
INSERT INTO `mob_skill_lists` VALUES ('Nonno',903,301); -- dream flower
INSERT INTO `mob_skill_lists` VALUES ('Nonno',903,306); -- scream
INSERT INTO `mob_skill_lists` VALUES ('Npfundlwa',904,258); -- dust_cloud
INSERT INTO `mob_skill_lists` VALUES ('Sirrush',905,367); -- fireball
INSERT INTO `mob_skill_lists` VALUES ('Sirrush',905,621); -- snowball
INSERT INTO `mob_skill_lists` VALUES ('Sobek',906,386); -- awful_eye
INSERT INTO `mob_skill_lists` VALUES ('Sobek',906,387); -- heavy_bellow
-- INSERT INTO `mob_skill_lists` VALUES ('Sobek',906,2643); -- tyrant_tusk
-- 907: free
INSERT INTO `mob_skill_lists` VALUES ('Armillaria',908,314); -- silence gas
INSERT INTO `mob_skill_lists` VALUES ('Armillaria',908,315); -- Dark Spore
INSERT INTO `mob_skill_lists` VALUES ('Ayravata',909,1703); -- barrier tusk
INSERT INTO `mob_skill_lists` VALUES ('Ayravata',909,1704); -- silence gas
INSERT INTO `mob_skill_lists` VALUES ('Ayravata',909,1707); -- Voracious Trunk
INSERT INTO `mob_skill_lists` VALUES ('Bukhis',910,1360); -- Apocalyptic Ray
INSERT INTO `mob_skill_lists` VALUES ('Bukhis',910,2389); -- Lethal Triclip
INSERT INTO `mob_skill_lists` VALUES ('Bukhis',910,2533); -- Lithic Ray
INSERT INTO `mob_skill_lists` VALUES ('Bukhis',910,2640); -- Ruinous Scythe
INSERT INTO `mob_skill_lists` VALUES ('Chhir_Batti',911,2219); -- Dark_Wave
-- INSERT INTO `mob_skill_lists` VALUES ('Chhir_Batti',911,2220); -- Tartarean_Storm
-- INSERT INTO `mob_skill_lists` VALUES ('Div-e_Sepid',912,1712); -- Bugle_Call
INSERT INTO `mob_skill_lists` VALUES ('Div-e_Sepid',912,2003); -- Grating_Tantara
INSERT INTO `mob_skill_lists` VALUES ('Div-e_Sepid',912,2004); -- Stifling_Tantara
INSERT INTO `mob_skill_lists` VALUES ('Dvalinn',913,2114); -- hellclap
INSERT INTO `mob_skill_lists` VALUES ('Dvalinn',913,2115); -- Cackle
INSERT INTO `mob_skill_lists` VALUES ('Dvalinn',913,2118); -- Bilgestorm
INSERT INTO `mob_skill_lists` VALUES ('Fulmotondro',914,890); -- Thunder_IV
INSERT INTO `mob_skill_lists` VALUES ('Fulmotondro',914,891); -- chaotic_strike
INSERT INTO `mob_skill_lists` VALUES ('Fulmotondro',914,892); -- thunderstorm
INSERT INTO `mob_skill_lists` VALUES ('Fulmotondro',914,893); -- Judgment Bolt
-- 915: free
INSERT INTO `mob_skill_lists` VALUES ('Hanuman',916,290); -- Spinning Claw
INSERT INTO `mob_skill_lists` VALUES ('Hanuman',916,291); -- Claw_Storm
INSERT INTO `mob_skill_lists` VALUES ('Hanuman',916,295); -- Magic Fruit
-- INSERT INTO `mob_skill_lists` VALUES ('Hanuman',916,2610); -- Vacant_Gaze
INSERT INTO `mob_skill_lists` VALUES ('Hrosshvalur',917,450); -- Aqua Ball
INSERT INTO `mob_skill_lists` VALUES ('Hrosshvalur',917,641); -- Recoil Dive
-- 918: free
INSERT INTO `mob_skill_lists` VALUES ('Iku-Turso',919,462); -- Maelstrom
INSERT INTO `mob_skill_lists` VALUES ('Kadraeth_the_Hatespawn',920,1963); -- Mind_Blast
-- INSERT INTO `mob_skill_lists` VALUES ('Kadraeth_the_Hatespawn',920,1964); -- Immortal Shield
-- INSERT INTO `mob_skill_lists` VALUES ('Kadraeth_the_Hatespawn',920,1965); -- Immortal_Mind
-- INSERT INTO `mob_skill_lists` VALUES ('Kadraeth_the_Hatespawn',920,1969); -- Reprobation
INSERT INTO `mob_skill_lists` VALUES ('Karkadann',921,2335); -- Lightning_spear
INSERT INTO `mob_skill_lists` VALUES ('Karkadann',921,2337); -- Damsel_memento
INSERT INTO `mob_skill_lists` VALUES ('Karkadann',921,2338); -- Rampant_stance
INSERT INTO `mob_skill_lists` VALUES ('Khalkotaur',922,500); -- Mow
INSERT INTO `mob_skill_lists` VALUES ('Khalkotaur',922,1360); -- Apocalyptic Ray
INSERT INTO `mob_skill_lists` VALUES ('Lord_Varney',923,2107); -- Decollation
INSERT INTO `mob_skill_lists` VALUES ('Lord_Varney',923,2109); -- Heliovoid
INSERT INTO `mob_skill_lists` VALUES ('Lord_Varney',923,2110); -- Wings of Gehenna
-- 924: free
INSERT INTO `mob_skill_lists` VALUES ('Quasimodo',925,2424); -- Terror Eye
INSERT INTO `mob_skill_lists` VALUES ('Quasimodo',925,2425); -- Bloody Claw
-- INSERT INTO `mob_skill_lists` VALUES ('Quasimodo',925,2426); -- Shadow Burst
INSERT INTO `mob_skill_lists` VALUES ('Rakshas',926,270); -- Roar
INSERT INTO `mob_skill_lists` VALUES ('Rakshas',926,271); -- Razor Fang
INSERT INTO `mob_skill_lists` VALUES ('Rakshas',926,273); -- Claw Cyclone
-- INSERT INTO `mob_skill_lists` VALUES ('Rakshas',926,1340); -- Crossthrash
-- INSERT INTO `mob_skill_lists` VALUES ('Rakshas',926,1680); -- Predatory_Glare
-- INSERT INTO `mob_skill_lists` VALUES ('Rakshas',926,2207); -- Disorienting_Waul
INSERT INTO `mob_skill_lists` VALUES ('Sedna',927,2437); -- Aqua_Blast
INSERT INTO `mob_skill_lists` VALUES ('Sedna',927,2439); -- Hydro Wave
-- INSERT INTO `mob_skill_lists` VALUES ('Sedna',927,2439); -- Hydro Blast not in Topaz/Custom skill list http://ffxi.gamerescape.com/wiki/Hydro_Blast
INSERT INTO `mob_skill_lists` VALUES ('Seps',928,1720); -- Wind Shear
INSERT INTO `mob_skill_lists` VALUES ('Seps',928,1721); -- Obfuscate
INSERT INTO `mob_skill_lists` VALUES ('Seps',928,1723); -- Ill Wind
-- INSERT INTO `mob_skill_lists` VALUES ('Seps',928,2644); -- Somnial Durance
INSERT INTO `mob_skill_lists` VALUES ('Durinn',929,2113); -- Hellsnap
INSERT INTO `mob_skill_lists` VALUES ('Durinn',929,2114); -- Hellclap
INSERT INTO `mob_skill_lists` VALUES ('Durinn',929,2115); -- Cackle
INSERT INTO `mob_skill_lists` VALUES ('Durinn',929,2116); -- Necrobane
INSERT INTO `mob_skill_lists` VALUES ('Durinn',929,2117); -- Necropurge
INSERT INTO `mob_skill_lists` VALUES ('Durinn',929,2118); -- Bilgestorm
INSERT INTO `mob_skill_lists` VALUES ('Amarok',930,1785); -- Lava_Spit
INSERT INTO `mob_skill_lists` VALUES ('Amarok',930,1786); -- Sulfurous_Breath
INSERT INTO `mob_skill_lists` VALUES ('Amarok',930,1787); -- Scorching_Lash
INSERT INTO `mob_skill_lists` VALUES ('Amarok',930,1788); -- Ululation
INSERT INTO `mob_skill_lists` VALUES ('Amarok',930,1789); -- Magma_Hoplon
-- 931: free
INSERT INTO `mob_skill_lists` VALUES ('Battlerigged_Chariot',932,2054); -- Diffusion_ray
INSERT INTO `mob_skill_lists` VALUES ('Battlerigged_Chariot',932,2055); -- Intertia_stream
INSERT INTO `mob_skill_lists` VALUES ('Bennu',933,399); -- Scratch
INSERT INTO `mob_skill_lists` VALUES ('Bennu',933,400); -- Triple_Attack
INSERT INTO `mob_skill_lists` VALUES ('Bennu',933,401); -- Gliding_Spike
INSERT INTO `mob_skill_lists` VALUES ('Bennu',933,402); -- Feather_Barrier
INSERT INTO `mob_skill_lists` VALUES ('Bennu',933,922); -- Blind_Vortex
INSERT INTO `mob_skill_lists` VALUES ('Bennu',933,923); -- Giga_Scream
-- INSERT INTO `mob_skill_lists` VALUES ('Bennu',933,2703); -- Dread_Wind
INSERT INTO `mob_skill_lists` VALUES ('Calchas',934,722); -- venom_storm
-- 935: free
INSERT INTO `mob_skill_lists` VALUES ('Chickcharney',936,406); -- Hammer_Beak
INSERT INTO `mob_skill_lists` VALUES ('Chickcharney',936,407); -- Poison_Pick
INSERT INTO `mob_skill_lists` VALUES ('Chickcharney',936,408); -- Sound_Vacuum
INSERT INTO `mob_skill_lists` VALUES ('Chickcharney',936,411); -- Baleful_Gaze
-- INSERT INTO `mob_skill_lists` VALUES ('Chickcharney',936,1333); -- Contagion Transfer
INSERT INTO `mob_skill_lists` VALUES ('Cuijatender',937,304); -- Photosynthesis
INSERT INTO `mob_skill_lists` VALUES ('Cuijatender',937,2704); -- ???_Needles
INSERT INTO `mob_skill_lists` VALUES ('Dragua',938,1299); -- Typhoon_Wing
INSERT INTO `mob_skill_lists` VALUES ('Dragua',938,1301); -- Geotic_Breath
INSERT INTO `mob_skill_lists` VALUES ('Dragua',938,1305); -- Absolute_Terror
INSERT INTO `mob_skill_lists` VALUES ('Dragua',938,1306); -- Horrid_Roar_3
-- INSERT INTO `mob_skill_lists` VALUES ('Dragua',938,2702); -- Terra_Wing
INSERT INTO `mob_skill_lists` VALUES ('Emperador_de_Altepa',939,322); -- 1000_Needles
INSERT INTO `mob_skill_lists` VALUES ('Emperador_de_Altepa',939,1625); -- 2000_Needles
INSERT INTO `mob_skill_lists` VALUES ('Emperador_de_Altepa',939,1626); -- 4000_Needles
INSERT INTO `mob_skill_lists` VALUES ('Hazhdiha',940,645); -- Body_Slam
INSERT INTO `mob_skill_lists` VALUES ('Hazhdiha',940,646); -- Heavy_Stomp
INSERT INTO `mob_skill_lists` VALUES ('Hazhdiha',940,647); -- Chaos_Blade
INSERT INTO `mob_skill_lists` VALUES ('Hazhdiha',940,649); -- Voidsong
INSERT INTO `mob_skill_lists` VALUES ('Hazhdiha',940,650); -- Thornsong
INSERT INTO `mob_skill_lists` VALUES ('Hedjedjet',941,353); -- Death_Scissors
INSERT INTO `mob_skill_lists` VALUES ('Hedjedjet',941,354); -- Wild_Rage
INSERT INTO `mob_skill_lists` VALUES ('Hedjedjet',941,356); -- Sharp_Strike
INSERT INTO `mob_skill_lists` VALUES ('Hedjedjet',941,717); -- Venom_Breath
-- INSERT INTO `mob_skill_lists` VALUES ('Hedjedjet',941,2221); -- Hell_Scissors
INSERT INTO `mob_skill_lists` VALUES ('Ironclad_Smiter',942,2619); -- Turbine_Cyclone
INSERT INTO `mob_skill_lists` VALUES ('Ironclad_Smiter',942,2620); -- Seismic_Impact
INSERT INTO `mob_skill_lists` VALUES ('Ironclad_Smiter',942,2622); -- Arm_Cannon
INSERT INTO `mob_skill_lists` VALUES ('Ironclad_Smiter',942,2623); -- Ballistic_Kick
INSERT INTO `mob_skill_lists` VALUES ('Ironclad_Smiter',942,2624); -- Scapula_Beam
INSERT INTO `mob_skill_lists` VALUES ('Long-Barreled_Chariot',943,2055); -- Intertia_stream
INSERT INTO `mob_skill_lists` VALUES ('Long-Barreled_Chariot',943,2056); -- Discharge
INSERT INTO `mob_skill_lists` VALUES ('Long-Barreled_Chariot',943,2058); -- PW_Homing_missile
INSERT INTO `mob_skill_lists` VALUES ('Orthrus',944,1785); -- Lava_Spit
INSERT INTO `mob_skill_lists` VALUES ('Orthrus',944,1786); -- Sulfurous_Breath
INSERT INTO `mob_skill_lists` VALUES ('Orthrus',944,1787); -- Scorching_Lash
INSERT INTO `mob_skill_lists` VALUES ('Orthrus',944,1788); -- Ululation
INSERT INTO `mob_skill_lists` VALUES ('Orthrus',944,1789); -- Magma_Hoplon
INSERT INTO `mob_skill_lists` VALUES ('Orthrus',944,1790); -- Gates_of_Hades
INSERT INTO `mob_skill_lists` VALUES ('Orthrus_post_50',945,1785); -- Lava_Spit
INSERT INTO `mob_skill_lists` VALUES ('Orthrus_post_50',945,1786); -- Sulfurous_Breath
INSERT INTO `mob_skill_lists` VALUES ('Orthrus_post_50',945,1787); -- Scorching_Lash
INSERT INTO `mob_skill_lists` VALUES ('Orthrus_post_50',945,1788); -- Ululation
INSERT INTO `mob_skill_lists` VALUES ('Orthrus_post_50',945,1789); -- Magma_Hoplon
-- INSERT INTO `mob_skill_lists` VALUES ('Orthrus_post_50',945,2701); -- Acheron_Flame
-- 946: free
INSERT INTO `mob_skill_lists` VALUES ('Rani',947,2566); -- Diabolic_Claw
INSERT INTO `mob_skill_lists` VALUES ('Rani',947,2567); -- Stygian_Cyclone
INSERT INTO `mob_skill_lists` VALUES ('Rani',947,2570); -- Afflicting_Gaze
INSERT INTO `mob_skill_lists` VALUES ('Rani',947,2571); -- Stygian_Sphere
INSERT INTO `mob_skill_lists` VALUES ('Rani',947,2572); -- Malign_Invocation
INSERT INTO `mob_skill_lists` VALUES ('Rani',947,2634); -- Interference
-- INSERT INTO `mob_skill_lists` VALUES ('Rani',947,2700); -- Enthrall
INSERT INTO `mob_skill_lists` VALUES ('Sharabha',948,797); -- Deadly_Hold
INSERT INTO `mob_skill_lists` VALUES ('Sharabha',948,798); -- Tail_Swing
INSERT INTO `mob_skill_lists` VALUES ('Sharabha',948,799); -- Tail_Smash
INSERT INTO `mob_skill_lists` VALUES ('Sharabha',948,802); -- Great_Sandstorm
INSERT INTO `mob_skill_lists` VALUES ('Sharabha',948,803); -- Great_Whirlwind
-- 949: free
INSERT INTO `mob_skill_lists` VALUES ('Tablilla',950,539); -- Typhoon
INSERT INTO `mob_skill_lists` VALUES ('Tablilla',950,541); -- Gravity_Field
INSERT INTO `mob_skill_lists` VALUES ('Vadleany',951,2182); -- Spiral_Spin
INSERT INTO `mob_skill_lists` VALUES ('Waugyl',952,1720); -- Wind_Shear
INSERT INTO `mob_skill_lists` VALUES ('Waugyl',952,1723); -- Ill_Wind
-- INSERT INTO `mob_skill_lists` VALUES ('Waugyl',952,1724); -- White_Wind
INSERT INTO `mob_skill_lists` VALUES ('Anemic_Aloysius',953,424); -- Full-Force_Blow
INSERT INTO `mob_skill_lists` VALUES ('Anemic_Aloysius',953,425); -- Gastric_Bomb
INSERT INTO `mob_skill_lists` VALUES ('Anemic_Aloysius',953,426); -- Sandspin
INSERT INTO `mob_skill_lists` VALUES ('Anemic_Aloysius',953,427); -- Tremors
INSERT INTO `mob_skill_lists` VALUES ('Anemic_Aloysius',953,428); -- MP_Absorption
INSERT INTO `mob_skill_lists` VALUES ('Anemic_Aloysius',953,429); -- Sound_Vacuum
-- INSERT INTO `mob_skill_lists` VALUES ('Anemic_Aloysius',953,1889); -- Spirit_Vacuum
INSERT INTO `mob_skill_lists` VALUES ('Apademak',954,2022); -- Tenebrous_Mist
INSERT INTO `mob_skill_lists` VALUES ('Apademak',954,2023); -- Thunderstrike
INSERT INTO `mob_skill_lists` VALUES ('Apademak',954,2025); -- Dreadstorm
INSERT INTO `mob_skill_lists` VALUES ('Apademak',954,2026); -- Fossilizing_Breath
INSERT INTO `mob_skill_lists` VALUES ('Apademak',954,2027); -- Plague_Swipe
-- INSERT INTO `mob_skill_lists` VALUES ('Apademak',954,2698); -- Lithic_Breath
INSERT INTO `mob_skill_lists` VALUES ('Audumbla',955,493); -- Rampant_Gnaw
INSERT INTO `mob_skill_lists` VALUES ('Audumbla',955,494); -- Big_Horn
INSERT INTO `mob_skill_lists` VALUES ('Audumbla',955,496); -- Rabid_Dance
INSERT INTO `mob_skill_lists` VALUES ('Audumbla',955,497); -- Lowing
-- INSERT INTO `mob_skill_lists` VALUES ('Audumbla',955,1364); -- Mighty_Snort
INSERT INTO `mob_skill_lists` VALUES ('Awahondo',956,362); -- Double_Claw
INSERT INTO `mob_skill_lists` VALUES ('Awahondo',956,363); -- Grapple
INSERT INTO `mob_skill_lists` VALUES ('Awahondo',956,364); -- Filamented_Hold
INSERT INTO `mob_skill_lists` VALUES ('Awahondo',956,365); -- Spinning_Top
INSERT INTO `mob_skill_lists` VALUES ('Blanga',957,2423); -- Triumphant_roar
INSERT INTO `mob_skill_lists` VALUES ('Blanga',957,2424); -- Terror_eye
INSERT INTO `mob_skill_lists` VALUES ('Blanga',957,2425); -- Bloody_claw
INSERT INTO `mob_skill_lists` VALUES ('Chillwing_Hwitti_Pre_50',958,1709); -- Abrasive_Tantara
INSERT INTO `mob_skill_lists` VALUES ('Chillwing_Hwitti_Pre_50',958,1710); -- Deafening_Tantara
INSERT INTO `mob_skill_lists` VALUES ('Chillwing_Hwitti_Post_50',959,1709); -- Abrasive_Tantara
INSERT INTO `mob_skill_lists` VALUES ('Chillwing_Hwitti_Post_50',959,1710); -- Deafening_Tantara
-- INSERT INTO `mob_skill_lists` VALUES ('Chillwing_Hwitti_Post_50',959,2003); -- Grating_Tantara
-- INSERT INTO `mob_skill_lists` VALUES ('Chillwing_Hwitti_Post_50',959,2004); -- Stifling_Tantara
-- 960: free
INSERT INTO `mob_skill_lists` VALUES ('Empousa_Flying',962,2421); -- Dark_orb
INSERT INTO `mob_skill_lists` VALUES ('Empousa_Flying',962,2422); -- Dark_mist
INSERT INTO `mob_skill_lists` VALUES ('Empousa_Ground',961,2423); -- Triumphant_roar
INSERT INTO `mob_skill_lists` VALUES ('Empousa_Ground',961,2424); -- Terror_eye
INSERT INTO `mob_skill_lists` VALUES ('Empousa_Ground',961,2425); -- Bloody_claw
INSERT INTO `mob_skill_lists` VALUES ('Impervious_Chariot',963,2054); -- Diffusion_ray
INSERT INTO `mob_skill_lists` VALUES ('Impervious_Chariot',963,2055); -- Intertia_stream
INSERT INTO `mob_skill_lists` VALUES ('Impervious_Chariot',963,2056); -- Discharge
INSERT INTO `mob_skill_lists` VALUES ('Indrik',964,2337); -- Damsel_memento
INSERT INTO `mob_skill_lists` VALUES ('Indrik',964,2338); -- Rampant_stance
INSERT INTO `mob_skill_lists` VALUES ('Indrik',964,2369); -- Scintillant_lance
-- INSERT INTO `mob_skill_lists` VALUES ('Indrik',964,2370); -- Grace_of_Hera
INSERT INTO `mob_skill_lists` VALUES ('Isgebind',965,1289); -- Gregale_Wing
INSERT INTO `mob_skill_lists` VALUES ('Isgebind',965,1290); -- Spike_Flail
INSERT INTO `mob_skill_lists` VALUES ('Isgebind',965,1291); -- Glacial_Breath
INSERT INTO `mob_skill_lists` VALUES ('Isgebind',965,1295); -- Absolute_Terror
INSERT INTO `mob_skill_lists` VALUES ('Isgebind',965,1296); -- Horrid_Roar_3
INSERT INTO `mob_skill_lists` VALUES ('Koghatu',966,2071); -- Dire_straight
INSERT INTO `mob_skill_lists` VALUES ('Koghatu',966,2073); -- Sinker_drill
INSERT INTO `mob_skill_lists` VALUES ('Kur',967,642); -- Flame_Breath
INSERT INTO `mob_skill_lists` VALUES ('Kur',967,643); -- Poison_Breath
INSERT INTO `mob_skill_lists` VALUES ('Kur',967,644); -- Wind_Breath
INSERT INTO `mob_skill_lists` VALUES ('Kur',967,645); -- Body_Slam
INSERT INTO `mob_skill_lists` VALUES ('Kur',967,646); -- Heavy_Stomp
INSERT INTO `mob_skill_lists` VALUES ('Kur',967,647); -- Chaos_Blade
INSERT INTO `mob_skill_lists` VALUES ('Kur',967,649); -- Voidsong
INSERT INTO `mob_skill_lists` VALUES ('Kur',967,650); -- Thornsong
INSERT INTO `mob_skill_lists` VALUES ('Kur',967,651); -- Lodesong
INSERT INTO `mob_skill_lists` VALUES ('Pantokrator',968,1525); -- Guided_Missile_II
INSERT INTO `mob_skill_lists` VALUES ('Pantokrator',968,1527); -- Laser_Shower
INSERT INTO `mob_skill_lists` VALUES ('Pantokrator',968,1529); -- Hyper_Pulse
INSERT INTO `mob_skill_lists` VALUES ('Pantokrator',968,1530); -- Stun_Cannon
INSERT INTO `mob_skill_lists` VALUES ('Pantokrator',968,1533); -- Pile_Pitch
INSERT INTO `mob_skill_lists` VALUES ('Pantokrator',968,1534); -- Guided_Missile
-- INSERT INTO `mob_skill_lists` VALUES ('Pantokrator',968,1539); -- Rear_Lasers
INSERT INTO `mob_skill_lists` VALUES ('Refitted_Chariot',969,2054); -- Diffusion_ray
INSERT INTO `mob_skill_lists` VALUES ('Refitted_Chariot',969,2055); -- Intertia_stream
INSERT INTO `mob_skill_lists` VALUES ('Refitted_Chariot',969,2056); -- Discharge
INSERT INTO `mob_skill_lists` VALUES ('Resheph',970,362); -- Double_Claw
INSERT INTO `mob_skill_lists` VALUES ('Resheph',970,365); -- Spinning_Top
-- INSERT INTO `mob_skill_lists` VALUES ('Resheph',970,2699); -- Tarsal_Slam
-- 971: free
INSERT INTO `mob_skill_lists` VALUES ('Upas-Kamuy',972,1645); -- Freeze_Rush
INSERT INTO `mob_skill_lists` VALUES ('Upas-Kamuy',972,1646); -- Cold_Wave
INSERT INTO `mob_skill_lists` VALUES ('Veri_Selen',973,813); -- Dispelling_Wind
INSERT INTO `mob_skill_lists` VALUES ('Veri_Selen',973,814); -- Deadly_Drive
INSERT INTO `mob_skill_lists` VALUES ('Veri_Selen',973,815); -- Wind_Wall
INSERT INTO `mob_skill_lists` VALUES ('Veri_Selen',973,816); -- Fang_Rush
INSERT INTO `mob_skill_lists` VALUES ('Veri_Selen',973,817); -- Dread_Shriek
-- INSERT INTO `mob_skill_lists` VALUES ('Veri_Selen',973,2222); -- Hurricane_Breath
INSERT INTO `mob_skill_lists` VALUES ('Yaguarogui_group_1',974,270); -- Roar
-- INSERT INTO `mob_skill_lists` VALUES ('Yaguarogui_group_1',974,2207); -- Disorienting_Waul
INSERT INTO `mob_skill_lists` VALUES ('Yaguarogui_group_2',975,273); -- Claw_Cyclone
-- INSERT INTO `mob_skill_lists` VALUES ('Yaguarogui_group_2',975,1340); -- Crossthrash
INSERT INTO `mob_skill_lists` VALUES ('Alfard',976,1828); -- Pyric_Blast
INSERT INTO `mob_skill_lists` VALUES ('Alfard',976,1830); -- Polar_Blast
INSERT INTO `mob_skill_lists` VALUES ('Alfard',976,1835); -- Serpentine_Tail
INSERT INTO `mob_skill_lists` VALUES ('Alfard',976,1836); -- Nerve_Gas
-- INSERT INTO `mob_skill_lists` VALUES ('Amphitrite',977,506); -- Palsynyxis
-- INSERT INTO `mob_skill_lists` VALUES ('Amphitrite',977,507); -- Painful_Whip
-- INSERT INTO `mob_skill_lists` VALUES ('Amphitrite',977,2693); -- Virulent_Haze
INSERT INTO `mob_skill_lists` VALUES ('Assailer_Chariot',978,2055); -- Intertia_stream
INSERT INTO `mob_skill_lists` VALUES ('Assailer_Chariot',978,2056); -- Discharge
INSERT INTO `mob_skill_lists` VALUES ('Assailer_Chariot',978,2059); -- PW_Discoid
INSERT INTO `mob_skill_lists` VALUES ('Azdaja',979,1309); -- Cyclone_Wing
INSERT INTO `mob_skill_lists` VALUES ('Azdaja',979,1310); -- Spike_Flail
INSERT INTO `mob_skill_lists` VALUES ('Azdaja',979,1311); -- Sable_Breath
-- INSERT INTO `mob_skill_lists` VALUES ('Azdaja',979,2696); -- Baleful_Roar
-- INSERT INTO `mob_skill_lists` VALUES ('Azdaja',979,2697); -- Infinite_Terror
-- INSERT INTO `mob_skill_lists` VALUES ('Bomblix_Flamefinger',980,1119); -- Frag_Bomb
INSERT INTO `mob_skill_lists` VALUES ('Burstrox_Powderpate',981,591); -- Bomb_Toss
INSERT INTO `mob_skill_lists` VALUES ('Deelgeed',982,382); -- Tail_Roll
INSERT INTO `mob_skill_lists` VALUES ('Deelgeed',982,384); -- Scutum
INSERT INTO `mob_skill_lists` VALUES ('Deelgeed',982,386); -- Awful_Eye
-- INSERT INTO `mob_skill_lists` VALUES ('Deelgeed',982,2643); -- Tyrant_Tusk
-- INSERT INTO `mob_skill_lists` VALUES ('Deelgeed',982,2695); -- Torment_Tusk
INSERT INTO `mob_skill_lists` VALUES ('Fleshflayer_Killakriq',983,1081); -- Frypan
INSERT INTO `mob_skill_lists` VALUES ('Fleshflayer_Killakriq',983,1082); -- Smokebomb
INSERT INTO `mob_skill_lists` VALUES ('Fleshflayer_Killakriq',983,1084); -- Crispy_Candle
INSERT INTO `mob_skill_lists` VALUES ('Fleshflayer_Killakriq',983,1086); -- Paralysis_Shower
INSERT INTO `mob_skill_lists` VALUES ('Fleshflayer_Killakriq',983,1088); -- Goblin_Rush
INSERT INTO `mob_skill_lists` VALUES ('Fuath',984,2193); -- Zephyr_Arrow
INSERT INTO `mob_skill_lists` VALUES ('Fuath',984,2194); -- Lethe_Arrows
-- INSERT INTO `mob_skill_lists` VALUES ('Fuath',984,2694); -- Cyclonic_Blight
-- 985: free
INSERT INTO `mob_skill_lists` VALUES ('Ironclad_Sunderer',986,2619); -- Turbine_Cyclone
INSERT INTO `mob_skill_lists` VALUES ('Ironclad_Sunderer',986,2620); -- Seismic_Impact
INSERT INTO `mob_skill_lists` VALUES ('Ironclad_Sunderer',986,2621); -- Incinerator
INSERT INTO `mob_skill_lists` VALUES ('Ironclad_Sunderer',986,2622); -- Arm_Cannon
INSERT INTO `mob_skill_lists` VALUES ('Ironclad_Sunderer',986,2624); -- Scapula_Beam
INSERT INTO `mob_skill_lists` VALUES ('Jaculus',987,1718); -- Crosswind
INSERT INTO `mob_skill_lists` VALUES ('Jaculus',987,1720); -- Wind_Shear
INSERT INTO `mob_skill_lists` VALUES ('Jaculus',987,1722); -- Zephyr_Mantle
INSERT INTO `mob_skill_lists` VALUES ('Jaculus',987,1723); -- Ill_Wind
INSERT INTO `mob_skill_lists` VALUES ('Lorelei',988,2193); -- Zephyr_Arrow
INSERT INTO `mob_skill_lists` VALUES ('Lorelei',988,2194); -- Lethe_Arrows
INSERT INTO `mob_skill_lists` VALUES ('Lorelei',988,2200); -- Cyclonic_Torrent
INSERT INTO `mob_skill_lists` VALUES ('Melo_Melo',989,1572); -- Venom_Shell
INSERT INTO `mob_skill_lists` VALUES ('Minaruja',990,813); -- Dispelling_Wind
INSERT INTO `mob_skill_lists` VALUES ('Minaruja',990,814); -- Deadly_Drive
INSERT INTO `mob_skill_lists` VALUES ('Minaruja',990,815); -- Wind_Wall
INSERT INTO `mob_skill_lists` VALUES ('Minaruja',990,816); -- Fang_Rush
INSERT INTO `mob_skill_lists` VALUES ('Minaruja',990,817); -- Dread_Shriek
INSERT INTO `mob_skill_lists` VALUES ('Minaruja',990,818); -- Tail_Crush
-- INSERT INTO `mob_skill_lists` VALUES ('Minaruja',990,819); -- Blizzard_Breath
-- INSERT INTO `mob_skill_lists` VALUES ('Minaruja',990,820); -- Thunder_Breath
INSERT INTO `mob_skill_lists` VALUES ('Minaruja',990,822); -- Chaos_Breath
-- INSERT INTO `mob_skill_lists` VALUES ('Minaruja',990,2222); -- Hurricane_Breath
INSERT INTO `mob_skill_lists` VALUES ('Ningishzida',991,1829); -- Pyric_Bulwark
INSERT INTO `mob_skill_lists` VALUES ('Ningishzida',991,1831); -- Polar_Bulwark
INSERT INTO `mob_skill_lists` VALUES ('Ningishzida',991,1832); -- Barofield
INSERT INTO `mob_skill_lists` VALUES ('Ningishzida',991,1834); -- Trembling
INSERT INTO `mob_skill_lists` VALUES ('Ningishzida',991,1835); -- Serpentine_Tail
INSERT INTO `mob_skill_lists` VALUES ('Raja',992,2567); -- Stygian_Cyclone
INSERT INTO `mob_skill_lists` VALUES ('Raja',992,2571); -- Stygian_Sphere
INSERT INTO `mob_skill_lists` VALUES ('Raja',992,2572); -- Malign_Invocation
INSERT INTO `mob_skill_lists` VALUES ('Raja',992,2692); -- Royal_Decree
-- 993 to 994: free
INSERT INTO `mob_skill_lists` VALUES ('Teugghia',995,2197); -- Autumn_Breeze
-- 996: free
INSERT INTO `mob_skill_lists` VALUES ('Flame_Skimmer',997,318); -- somersault
INSERT INTO `mob_skill_lists` VALUES ('Flame_Skimmer',997,659); -- cuirsed_sphere
INSERT INTO `mob_skill_lists` VALUES ('Flame_Skimmer',997,660); -- venom
-- INSERT INTO `mob_skill_lists` VALUES ('Flame_Skimmer',997,1624); -- debilitating_drone
INSERT INTO `mob_skill_lists` VALUES ('Hovering_Hotpot',998,521); -- spinning attack
INSERT INTO `mob_skill_lists` VALUES ('Suparna',999,923);
INSERT INTO `mob_skill_lists` VALUES ('Suparna',999,924);
INSERT INTO `mob_skill_lists` VALUES ('Chariot_Armed',1000,2060); -- brainjack
INSERT INTO `mob_skill_lists` VALUES ('Chariot_Battle',1001,2059); -- discoid
INSERT INTO `mob_skill_lists` VALUES ('Chariot_Armored',1002,2054); -- diffusion ray
INSERT INTO `mob_skill_lists` VALUES ('Chariot_Armored',1002,2055); -- inertia stream
INSERT INTO `mob_skill_lists` VALUES ('Chariot_Armored',1002,2056); -- discharge
INSERT INTO `mob_skill_lists` VALUES ('Chariot_Armored',1002,2057); -- mortal revolution
INSERT INTO `mob_skill_lists` VALUES ('Chariot_Bowed',1003,2058); -- homing missle
INSERT INTO `mob_skill_lists` VALUES ('NM_Rocs',1004,402); -- Feather Barrier
INSERT INTO `mob_skill_lists` VALUES ('NM_Rocs',1004,922); -- Blind Vortex
INSERT INTO `mob_skill_lists` VALUES ('NM_Rocs',1004,923); -- Giga Scream
INSERT INTO `mob_skill_lists` VALUES ('NM_Rocs',1004,924); -- Dread Dive
-- INSERT INTO `mob_skill_lists` VALUES ('NM_Rocs',1004,925); -- Feather Barrier (For now using 402. Retail data needed. Diff is likely animation time.)
INSERT INTO `mob_skill_lists` VALUES ('NM_Rocs',1004,926); -- Stormwind
INSERT INTO `mob_skill_lists` VALUES ('Nargun',1005,677); -- Thunder Break
INSERT INTO `mob_skill_lists` VALUES ('Ignamoth',1006,1952);
INSERT INTO `mob_skill_lists` VALUES ('Ignamoth',1006,1956);
INSERT INTO `mob_skill_lists` VALUES ('Ankabut',1007,704);
INSERT INTO `mob_skill_lists` VALUES ('White_Coney',1008,323); -- only Wild Carrot
INSERT INTO `mob_skill_lists` VALUES ('Ophiotaurus',1009,2922); -- Soulshattering Roar
INSERT INTO `mob_skill_lists` VALUES ('Ophiotaurus',1009,2923); -- Calcifying Claw
INSERT INTO `mob_skill_lists` VALUES ('Ophiotaurus',1009,2924); -- Divesting Stampede
INSERT INTO `mob_skill_lists` VALUES ('Ophiotaurus',1009,2925); -- Bonebreaking Barrage
INSERT INTO `mob_skill_lists` VALUES ('Ophiotaurus',1009,3506); -- Hellfire Arrow
INSERT INTO `mob_skill_lists` VALUES ('Ophiotaurus',1009,3507); -- Incensed Pummel
INSERT INTO `mob_skill_lists` VALUES ('Siren',1010,3511); -- Lunatic Voice
INSERT INTO `mob_skill_lists` VALUES ('Siren',1010,3512); -- Sonic Buffet
INSERT INTO `mob_skill_lists` VALUES ('Siren',1010,3513); -- Entice
INSERT INTO `mob_skill_lists` VALUES ('Siren',1010,3514); -- Hysteric Assault
INSERT INTO `mob_skill_lists` VALUES ('Siren',1010,3515); -- Clarsach Call
-- Trusts
-- INSERT INTO `mob_skill_lists` VALUES ('TRUST_Shantotto',1011,0);
-- INSERT INTO `mob_skill_lists` VALUES ('TRUST_Naji',1012,0);
-- INSERT INTO `mob_skill_lists` VALUES ('TRUST_Kupipi',1013,0);
-- INSERT INTO `mob_skill_lists` VALUES ('TRUST_Excenmille',1014,0);
-- INSERT INTO `mob_skill_lists` VALUES ('TRUST_Ayame',1015,0);
-- INSERT INTO `mob_skill_lists` VALUES ('TRUST_Nanaa_Mihgo',1016,0);
-- INSERT INTO `mob_skill_lists` VALUES ('TRUST_Curilla',1017,0);
-- INSERT INTO `mob_skill_lists` VALUES ('TRUST_Volker',1018,0);
-- INSERT INTO `mob_skill_lists` VALUES ('TRUST_Ajido-Marujido',1019,0);
-- INSERT INTO `mob_skill_lists` VALUES ('TRUST_Trion',1020,0);
-- INSERT INTO `mob_skill_lists` VALUES ('TRUST_Zeid',1021,0);
-- INSERT INTO `mob_skill_lists` VALUES ('TRUST_Lion',1022,0);
-- INSERT INTO `mob_skill_lists` VALUES ('TRUST_Tenzen',1023,0);
-- INSERT INTO `mob_skill_lists` VALUES ('TRUST_Mihli_Aliapoh',1024,0);
-- INSERT INTO `mob_skill_lists` VALUES ('TRUST_Valaineral',1025,0);
-- INSERT INTO `mob_skill_lists` VALUES ('TRUST_Joachim',1026,0);
-- INSERT INTO `mob_skill_lists` VALUES ('TRUST_Naja_Salaheem',1026,0);
-- INSERT INTO `mob_skill_lists` VALUES ('TRUST_Prishe',1028,0);
-- INSERT INTO `mob_skill_lists` VALUES ('TRUST_Ulmia',1029,0);
-- INSERT INTO `mob_skill_lists` VALUES ('TRUST_Shikaree_Z',1030,0);
-- INSERT INTO `mob_skill_lists` VALUES ('TRUST_Cherukiki',1031,0);
-- INSERT INTO `mob_skill_lists` VALUES ('TRUST_Iron_Eater',1032,0);
-- INSERT INTO `mob_skill_lists` VALUES ('TRUST_Gessho',1033,0);
-- INSERT INTO `mob_skill_lists` VALUES ('TRUST_Gadalar',1034,0);
-- INSERT INTO `mob_skill_lists` VALUES ('TRUST_Rainemard',1035,0);
-- INSERT INTO `mob_skill_lists` VALUES ('TRUST_Ingrid',1036,0);
-- INSERT INTO `mob_skill_lists` VALUES ('TRUST_Lehko_Habhoka',1037,0);
-- INSERT INTO `mob_skill_lists` VALUES ('TRUST_Nashmeira',1038,0);
-- INSERT INTO `mob_skill_lists` VALUES ('TRUST_Zazarg',1039,0);
-- INSERT INTO `mob_skill_lists` VALUES ('TRUST_Ovjang',1040,0);
-- INSERT INTO `mob_skill_lists` VALUES ('TRUST_Mnejing',1041,0);
-- INSERT INTO `mob_skill_lists` VALUES ('TRUST_Sakura',1042,0);
-- INSERT INTO `mob_skill_lists` VALUES ('TRUST_Luzaf',1043,0);
-- INSERT INTO `mob_skill_lists` VALUES ('TRUST_Najelith',1044,0);
-- INSERT INTO `mob_skill_lists` VALUES ('TRUST_Aldo',1045,0);
-- INSERT INTO `mob_skill_lists` VALUES ('TRUST_Moogle',1046,0);
-- INSERT INTO `mob_skill_lists` VALUES ('TRUST_Fablinix',1047,0);
-- INSERT INTO `mob_skill_lists` VALUES ('TRUST_Maat',1048,0);
-- INSERT INTO `mob_skill_lists` VALUES ('TRUST_D_Shantotto',1049,0);
-- INSERT INTO `mob_skill_lists` VALUES ('TRUST_Star_Sibyl',1050,0);
-- INSERT INTO `mob_skill_lists` VALUES ('TRUST_Karaha-Baruha',1051,0);
-- INSERT INTO `mob_skill_lists` VALUES ('TRUST_Cid',1052,0);
-- INSERT INTO `mob_skill_lists` VALUES ('TRUST_Gilgamesh',1053,0);
-- INSERT INTO `mob_skill_lists` VALUES ('TRUST_Areuhat',1054,0);
-- INSERT INTO `mob_skill_lists` VALUES ('TRUST_Semih_Lafihna',1055,0);
-- INSERT INTO `mob_skill_lists` VALUES ('TRUST_Elivira',1056,0);
-- INSERT INTO `mob_skill_lists` VALUES ('TRUST_Noillurie',1057,0);
-- INSERT INTO `mob_skill_lists` VALUES ('TRUST_Lhu_Mhakaracca',1058,0);
-- INSERT INTO `mob_skill_lists` VALUES ('TRUST_Ferreous_Coffin',1059,0);
-- INSERT INTO `mob_skill_lists` VALUES ('TRUST_Lilisette',1060,0);
-- INSERT INTO `mob_skill_lists` VALUES ('TRUST_Mumor',1061,0);
-- INSERT INTO `mob_skill_lists` VALUES ('TRUST_Uka_Totlihn',1062,0);
-- INSERT INTO `mob_skill_lists` VALUES ('TRUST_Klara',1063,0);
-- INSERT INTO `mob_skill_lists` VALUES ('TRUST_Romaa_Mihgo',1064,0);
-- INSERT INTO `mob_skill_lists` VALUES ('TRUST_Kuyin_Hathdenna',1065,0);
-- INSERT INTO `mob_skill_lists` VALUES ('TRUST_Rahal',1066,0);
-- INSERT INTO `mob_skill_lists` VALUES ('TRUST_Koru-Moru',1067,0);
-- INSERT INTO `mob_skill_lists` VALUES ('TRUST_Pieuje_UC',1068,0);
-- INSERT INTO `mob_skill_lists` VALUES ('TRUST_Invincible_Shield_UC',1069,0);
-- INSERT INTO `mob_skill_lists` VALUES ('TRUST_Apururu_UC',1070,0);
-- INSERT INTO `mob_skill_lists` VALUES ('TRUST_Jakoh_Wahcondalo_UC',1071,0);
-- INSERT INTO `mob_skill_lists` VALUES ('TRUST_Flaviria_UC',1072,0);
-- INSERT INTO `mob_skill_lists` VALUES ('TRUST_Babban',1073,0);
-- INSERT INTO `mob_skill_lists` VALUES ('TRUST_Abenzio',1074,0);
-- INSERT INTO `mob_skill_lists` VALUES ('TRUST_Rughadjeen',1075,0);
-- INSERT INTO `mob_skill_lists` VALUES ('TRUST_Kukki-Chebukki',1076,0);
-- INSERT INTO `mob_skill_lists` VALUES ('TRUST_Margret',1077,0);
-- INSERT INTO `mob_skill_lists` VALUES ('TRUST_Chacharoon',1078,0);
-- INSERT INTO `mob_skill_lists` VALUES ('TRUST_Lhe_Lhangavo',1079,0);
-- INSERT INTO `mob_skill_lists` VALUES ('TRUST_Arciela',1080,0);
-- INSERT INTO `mob_skill_lists` VALUES ('TRUST_Mayakov',1081,0);
-- INSERT INTO `mob_skill_lists` VALUES ('TRUST_Qultada',1082,0);
-- INSERT INTO `mob_skill_lists` VALUES ('TRUST_Adelheid',1083,0);
-- INSERT INTO `mob_skill_lists` VALUES ('TRUST_Amchuchu',1084,0);
-- INSERT INTO `mob_skill_lists` VALUES ('TRUST_Brygid',1085,0);
-- INSERT INTO `mob_skill_lists` VALUES ('TRUST_Mildaurion',1086,0);
-- INSERT INTO `mob_skill_lists` VALUES ('TRUST_Halver',1087,0);
-- INSERT INTO `mob_skill_lists` VALUES ('TRUST_Rongelouts',1088,0);
-- INSERT INTO `mob_skill_lists` VALUES ('TRUST_Leonoyne',1089,0);
-- INSERT INTO `mob_skill_lists` VALUES ('TRUST_Maximilian',1090,0);
-- INSERT INTO `mob_skill_lists` VALUES ('TRUST_Kayeel-Payeel',1091,0);
-- INSERT INTO `mob_skill_lists` VALUES ('TRUST_Robel-Akbel',1092,0);
-- INSERT INTO `mob_skill_lists` VALUES ('TRUST_Kupofried',1093,0);
-- INSERT INTO `mob_skill_lists` VALUES ('TRUST_Selh_teus',1094,0);
-- INSERT INTO `mob_skill_lists` VALUES ('TRUST_Yoran-Oran_UC',1095,0);
-- INSERT INTO `mob_skill_lists` VALUES ('TRUST_Sylvie_UC',1096,0);
-- INSERT INTO `mob_skill_lists` VALUES ('TRUST_Abquhbah',1097,0);
-- INSERT INTO `mob_skill_lists` VALUES ('TRUST_Balamor',1098,0);
-- INSERT INTO `mob_skill_lists` VALUES ('TRUST_August',1099,0);
-- INSERT INTO `mob_skill_lists` VALUES ('TRUST_Rosulatia',1100,0);
-- INSERT INTO `mob_skill_lists` VALUES ('TRUST_Teodor',1101,0);
-- INSERT INTO `mob_skill_lists` VALUES ('TRUST_Ullegore',1102,0);
-- INSERT INTO `mob_skill_lists` VALUES ('TRUST_Makki-Chebukki',1103,0);
-- INSERT INTO `mob_skill_lists` VALUES ('TRUST_King_of_Hearts',1104,0);
-- INSERT INTO `mob_skill_lists` VALUES ('TRUST_Morimar',1105,0);
-- INSERT INTO `mob_skill_lists` VALUES ('TRUST_Darrcuiln',1106,0);
-- INSERT INTO `mob_skill_lists` VALUES ('TRUST_AAHM',1107,0);
-- INSERT INTO `mob_skill_lists` VALUES ('TRUST_AAEV',1108,0);
-- INSERT INTO `mob_skill_lists` VALUES ('TRUST_AAMR',1109,0);
-- INSERT INTO `mob_skill_lists` VALUES ('TRUST_AATT',1110,0);
-- INSERT INTO `mob_skill_lists` VALUES ('TRUST_AAGK',1111,0);
-- INSERT INTO `mob_skill_lists` VALUES ('TRUST_Iroha',1112,0);
-- INSERT INTO `mob_skill_lists` VALUES ('TRUST_Ygnas',1113,0);
-- INSERT INTO `mob_skill_lists` VALUES ('TRUST_Monberaux',1114,0);
-- Reserved for future Trust 6000 (ID: 1115)
-- Reserved for future Trust 6001 (ID: 1116)
-- Reserved for future Trust 6002 (ID: 1117)
-- Reserved for future Trust 6003 (ID: 1118) (Formerly Cornelia)
-- INSERT INTO `mob_skill_lists` VALUES ('TRUST_Excenmille_S',1119,0);
-- INSERT INTO `mob_skill_lists` VALUES ('TRUST_Ayame_UC',1120,0);
-- INSERT INTO `mob_skill_lists` VALUES ('TRUST_Maat_UC',1121,0);
-- INSERT INTO `mob_skill_lists` VALUES ('TRUST_Aldo_UC',1122,0);
-- INSERT INTO `mob_skill_lists` VALUES ('TRUST_Naja_Salaheem_UC',1123,0);
-- INSERT INTO `mob_skill_lists` VALUES ('TRUST_Lion_II',1124,0);
-- INSERT INTO `mob_skill_lists` VALUES ('TRUST_Zied_II',1125,0);
-- INSERT INTO `mob_skill_lists` VALUES ('TRUST_Prishe_II',1126,0);
-- INSERT INTO `mob_skill_lists` VALUES ('TRUST_Nashmeira_II',1127,0);
-- INSERT INTO `mob_skill_lists` VALUES ('TRUST_Lilisette_II',1128,0);
-- INSERT INTO `mob_skill_lists` VALUES ('TRUST_Tenzen_II',1129,0);
-- INSERT INTO `mob_skill_lists` VALUES ('TRUST_Mumor_II',1130,0);
-- INSERT INTO `mob_skill_lists` VALUES ('TRUST_Ingrid_II',1131,0);
-- INSERT INTO `mob_skill_lists` VALUES ('TRUST_Arciela_II',1132,0);
-- INSERT INTO `mob_skill_lists` VALUES ('TRUST_Iroha_II',1133,0);
-- INSERT INTO `mob_skill_lists` VALUES ('TRUST_Shantotto_II',1134,0);
-- Reserved for future Trust 6020 (ID: 1135)
-- Reserved for future Trust 6021 (ID: 1136)
-- Reserved for future Trust 6022 (ID: 1137)

INSERT INTO `mob_skill_lists` VALUES ('Lightning_Wyvern',1138,813); -- Dispelling Wind
INSERT INTO `mob_skill_lists` VALUES ('Lightning_Wyvern',1138,814); -- Deadly Drive
INSERT INTO `mob_skill_lists` VALUES ('Lightning_Wyvern',1138,815); -- Wind Wall
INSERT INTO `mob_skill_lists` VALUES ('Lightning_Wyvern',1138,816); -- Fang RUsh
INSERT INTO `mob_skill_lists` VALUES ('Lightning_Wyvern',1138,817); -- Dread Shriek
INSERT INTO `mob_skill_lists` VALUES ('Lightning_Wyvern',1138,818); -- Tail Crush
INSERT INTO `mob_skill_lists` VALUES ('Lightning_Wyvern',1138,820); -- Thunder Breath
INSERT INTO `mob_skill_lists` VALUES ('Chaos_Wyvern',1139,813); -- Dispelling Wind
INSERT INTO `mob_skill_lists` VALUES ('Chaos_Wyvern',1139,814); -- Deadly Drive 
INSERT INTO `mob_skill_lists` VALUES ('Chaos_Wyvern',1139,815); -- Wind Wall
INSERT INTO `mob_skill_lists` VALUES ('Chaos_Wyvern',1139,816); -- Fang Rush
INSERT INTO `mob_skill_lists` VALUES ('Chaos_Wyvern',1139,817); -- Dread Shriek
INSERT INTO `mob_skill_lists` VALUES ('Chaos_Wyvern',1139,818); -- Tail Crush
INSERT INTO `mob_skill_lists` VALUES ('Chaos_Wyvern',1139,822); -- Chaos Breath
INSERT INTO `mob_skill_lists` VALUES ('Blizzard_Wyvern',1140,813); -- Dispelling Wind 
INSERT INTO `mob_skill_lists` VALUES ('Blizzard_Wyvern',1140,814); -- Deadly Drive
INSERT INTO `mob_skill_lists` VALUES ('Blizzard_Wyvern',1140,815); -- Wind Wall
INSERT INTO `mob_skill_lists` VALUES ('Blizzard_Wyvern',1140,816); -- Fang Rush
INSERT INTO `mob_skill_lists` VALUES ('Blizzard_Wyvern',1140,817); -- Dread Shriek
INSERT INTO `mob_skill_lists` VALUES ('Blizzard_Wyvern',1140,818); -- Tail Crush
INSERT INTO `mob_skill_lists` VALUES ('Blizzard_Wyvern',1140,819); -- Blizzard Breath

<<<<<<< HEAD
-- Next available ID: 1141
=======
-- Next available ID: 1141
>>>>>>> f220ff33
<|MERGE_RESOLUTION|>--- conflicted
+++ resolved
@@ -3612,8 +3612,4 @@
 INSERT INTO `mob_skill_lists` VALUES ('Blizzard_Wyvern',1140,818); -- Tail Crush
 INSERT INTO `mob_skill_lists` VALUES ('Blizzard_Wyvern',1140,819); -- Blizzard Breath
 
-<<<<<<< HEAD
 -- Next available ID: 1141
-=======
--- Next available ID: 1141
->>>>>>> f220ff33
