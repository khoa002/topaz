--- conflicted
+++ resolved
@@ -3626,13 +3626,9 @@
 INSERT INTO `mob_skill_lists` VALUES ('Ealdnarche (Apoc Nigh)',1144,988); -- Warp In (Works the same as Ealdnarche's)
 INSERT INTO `mob_skill_lists` VALUES ('Ealdnarche (Apoc Nigh)',1144,989); -- Warp Out (Works the same as Ealdnarche's)
 INSERT INTO `mob_skill_lists` VALUES ('Ealdnarche (Apoc Nigh)',1144,1006); -- Omega Javelin
-<<<<<<< HEAD
--- Next available ID: 1145
-=======
 INSERT INTO `mob_skill_lists` VALUES ('Atori-Tutori_qm',1145,7); -- Howling Fist
 INSERT INTO `mob_skill_lists` VALUES ('Atori-Tutori_qm',1145,9); -- Asuran Fists
 INSERT INTO `mob_skill_lists` VALUES ('Atori-Tutori_qm',1145,10); -- Final Heaven
 INSERT INTO `mob_skill_lists` VALUES ('Atori-Tutori_qm',1145,11); -- Ascetics Fury
 INSERT INTO `mob_skill_lists` VALUES ('Atori-Tutori_qm',1145,14); -- Victory Smite
--- Next available ID: 1146
->>>>>>> ed6983db
+-- Next available ID: 1146