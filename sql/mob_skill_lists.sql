--- conflicted
+++ resolved
@@ -3626,8 +3626,4 @@
 INSERT INTO `mob_skill_lists` VALUES ('Ealdnarche (Apoc Nigh)',1144,988); -- Warp In (Works the same as Ealdnarche's)
 INSERT INTO `mob_skill_lists` VALUES ('Ealdnarche (Apoc Nigh)',1144,989); -- Warp Out (Works the same as Ealdnarche's)
 INSERT INTO `mob_skill_lists` VALUES ('Ealdnarche (Apoc Nigh)',1144,1006); -- Omega Javelin
-<<<<<<< HEAD
-=======
-
->>>>>>> 8fadf127
--- Next available ID: 1143+-- Next available ID: 1145