-- phpMyAdmin SQL Dump
-- version 3.3.8
-- http://www.phpmyadmin.net
--
-- Serveur: localhost
-- Généré le : Ven 03 Février 2012    22:54
-- Version du serveur: 6.0.0
-- Version de PHP: 5.2.9-2

SET SQL_MODE="NO_AUTO_VALUE_ON_ZERO";


/*!40101 SET @OLD_CHARACTER_SET_CLIENT=@@CHARACTER_SET_CLIENT */;
/*!40101 SET @OLD_CHARACTER_SET_RESULTS=@@CHARACTER_SET_RESULTS */;
/*!40101 SET @OLD_COLLATION_CONNECTION=@@COLLATION_CONNECTION */;
/*!40101 SET NAMES utf8 */;

--
-- Base de données: `tpzdb`
--

-- --------------------------------------------------------

--
-- Structure de la table `mob_skill_lists`
--

DROP TABLE IF EXISTS `mob_skill_lists`;
CREATE TABLE IF NOT EXISTS `mob_skill_lists` (
  `skill_list_name` varchar(40) DEFAULT NULL,
  `skill_list_id` smallint(5) unsigned NOT NULL,
  `mob_skill_id` smallint(3) unsigned NOT NULL,
  PRIMARY KEY (`skill_list_id`,`mob_skill_id`)
) ENGINE=MyISAM DEFAULT CHARSET=utf8;

--
-- Contenu de la table `mob_skill_lists`
--

-- 1: Acrolith
INSERT INTO `mob_skill_lists` VALUES ('Adamantoise',2,804);
INSERT INTO `mob_skill_lists` VALUES ('Adamantoise',2,805);
INSERT INTO `mob_skill_lists` VALUES ('Adamantoise',2,806);
INSERT INTO `mob_skill_lists` VALUES ('Adamantoise',2,807);
INSERT INTO `mob_skill_lists` VALUES ('Adamantoise',2,808);
INSERT INTO `mob_skill_lists` VALUES ('Adamantoise',2,809);
INSERT INTO `mob_skill_lists` VALUES ('Aern',3,1378);
INSERT INTO `mob_skill_lists` VALUES ('Aern',3,1379);
INSERT INTO `mob_skill_lists` VALUES ('Aern',3,1380);
INSERT INTO `mob_skill_lists` VALUES ('Aern',3,1381);
INSERT INTO `mob_skill_lists` VALUES ('Aern',3,1382);
INSERT INTO `mob_skill_lists` VALUES ('Aern',3,1387);
INSERT INTO `mob_skill_lists` VALUES ('Aern',3,3411);
INSERT INTO `mob_skill_lists` VALUES ('Aern',3,3412);
INSERT INTO `mob_skill_lists` VALUES ('Aern',3,3413);
INSERT INTO `mob_skill_lists` VALUES ('Ahriman',4,548);
INSERT INTO `mob_skill_lists` VALUES ('Ahriman',4,549);
INSERT INTO `mob_skill_lists` VALUES ('Ahriman',4,550);
INSERT INTO `mob_skill_lists` VALUES ('Ahriman',4,551);
INSERT INTO `mob_skill_lists` VALUES ('Ahriman',4,552);
INSERT INTO `mob_skill_lists` VALUES ('Ahriman',4,553);
INSERT INTO `mob_skill_lists` VALUES ('Ahriman',4,555);
INSERT INTO `mob_skill_lists` VALUES ('Ahriman',4,557);
INSERT INTO `mob_skill_lists` VALUES ('Amoeban',5,2631);
INSERT INTO `mob_skill_lists` VALUES ('Amoeban',5,2632);
-- INSERT INTO `mob_skill_lists` VALUES ('Amoeban',5,2633);
INSERT INTO `mob_skill_lists` VALUES ('Amphiptere',6,2427);
INSERT INTO `mob_skill_lists` VALUES ('Amphiptere',6,2428);
INSERT INTO `mob_skill_lists` VALUES ('Amphiptere',6,2429);
INSERT INTO `mob_skill_lists` VALUES ('Amphiptere',6,2431);
INSERT INTO `mob_skill_lists` VALUES ('Amphiptere',6,2432);
INSERT INTO `mob_skill_lists` VALUES ('Amphiptere',6,2433);
INSERT INTO `mob_skill_lists` VALUES ('AnimatedWeapon-Archery',7,1200);
INSERT INTO `mob_skill_lists` VALUES ('AnimatedWeapon-Axe',8,1192);
INSERT INTO `mob_skill_lists` VALUES ('AnimatedWeapon-Club',9,1198);
INSERT INTO `mob_skill_lists` VALUES ('Prankster_Maverix',10,513);
INSERT INTO `mob_skill_lists` VALUES ('AnimatedWeapon-Dagger',11,1189);
INSERT INTO `mob_skill_lists` VALUES ('AnimatedWeapon-Greataxe',12,1193);
INSERT INTO `mob_skill_lists` VALUES ('AnimatedWeapon-Greatkatana',13,1197);
INSERT INTO `mob_skill_lists` VALUES ('AnimatedWeapon-Greatsword',14,1191);
INSERT INTO `mob_skill_lists` VALUES ('AnimatedWeapon-Handtohand',15,1188);
-- 16: Animated Horn
INSERT INTO `mob_skill_lists` VALUES ('AnimatedWeapon-Katana',17,1196);
INSERT INTO `mob_skill_lists` VALUES ('AnimatedWeapon-Marksmanship',18,1201);
INSERT INTO `mob_skill_lists` VALUES ('AnimatedWeapon-Polearm',19,1195);
INSERT INTO `mob_skill_lists` VALUES ('AnimatedWeapon-Scythe',20,1194);
INSERT INTO `mob_skill_lists` VALUES ('Demoiselle_Desolee',21,659);
INSERT INTO `mob_skill_lists` VALUES ('Gwyllgi',22,466);
INSERT INTO `mob_skill_lists` VALUES ('Gwyllgi',22,470);
INSERT INTO `mob_skill_lists` VALUES ('AnimatedWeapon-Staff',23,1199);
INSERT INTO `mob_skill_lists` VALUES ('AnimatedWeapon-Sword',24,1190);
INSERT INTO `mob_skill_lists` VALUES ('Antica',25,791);
INSERT INTO `mob_skill_lists` VALUES ('Antica',25,792);
INSERT INTO `mob_skill_lists` VALUES ('Antica',25,793);
INSERT INTO `mob_skill_lists` VALUES ('Antica',25,794);
INSERT INTO `mob_skill_lists` VALUES ('Antica',25,795);
INSERT INTO `mob_skill_lists` VALUES ('Antica',25,796);
INSERT INTO `mob_skill_lists` VALUES ('Antica',25,789);
INSERT INTO `mob_skill_lists` VALUES ('Antica',25,790);
INSERT INTO `mob_skill_lists` VALUES ('Antlion',26,275);
INSERT INTO `mob_skill_lists` VALUES ('Antlion',26,276);
INSERT INTO `mob_skill_lists` VALUES ('Antlion',26,277);
INSERT INTO `mob_skill_lists` VALUES ('Antlion',26,279);
INSERT INTO `mob_skill_lists` VALUES ('Apkallu',27,1713);
INSERT INTO `mob_skill_lists` VALUES ('Apkallu',27,1714);
INSERT INTO `mob_skill_lists` VALUES ('Apkallu',27,1715);
INSERT INTO `mob_skill_lists` VALUES ('Apkallu',27,1716);
INSERT INTO `mob_skill_lists` VALUES ('Apkallu',27,1717);
-- 28 - 31: Automaton
INSERT INTO `mob_skill_lists` VALUES ('Acolnahuacatl',32,653);
INSERT INTO `mob_skill_lists` VALUES ('Splacknuck',33,518);
INSERT INTO `mob_skill_lists` VALUES ('Avatar-Carbuncle',34,906);
INSERT INTO `mob_skill_lists` VALUES ('Avatar-Carbuncle',34,907);
-- INSERT INTO `mob_skill_lists` VALUES ('Avatar-Carbuncle',34,908);
-- INSERT INTO `mob_skill_lists` VALUES ('Avatar-Carbuncle',34,909);
INSERT INTO `mob_skill_lists` VALUES ('Avatar-Carbuncle',34,910);
INSERT INTO `mob_skill_lists` VALUES ('Avatar-Carbuncle',34,911);
INSERT INTO `mob_skill_lists` VALUES ('Avatar-Carbuncle',34,912);
-- INSERT INTO `mob_skill_lists` VALUES ('Avatar-Diabolos',35,1903);
-- INSERT INTO `mob_skill_lists` VALUES ('Avatar-Diabolos',35,1905);
-- INSERT INTO `mob_skill_lists` VALUES ('Avatar-Diabolos',35,1906);
-- INSERT INTO `mob_skill_lists` VALUES ('Avatar-Diabolos',35,1908);
INSERT INTO `mob_skill_lists` VALUES ('Avatar-Fenrir',36,831);
INSERT INTO `mob_skill_lists` VALUES ('Avatar-Fenrir',36,832);
INSERT INTO `mob_skill_lists` VALUES ('Avatar-Fenrir',36,833);
INSERT INTO `mob_skill_lists` VALUES ('Avatar-Fenrir',36,834);
INSERT INTO `mob_skill_lists` VALUES ('Avatar-Fenrir',36,835);
INSERT INTO `mob_skill_lists` VALUES ('Avatar-Fenrir',36,836);
INSERT INTO `mob_skill_lists` VALUES ('Avatar-Fenrir',36,837);
INSERT INTO `mob_skill_lists` VALUES ('Avatar-Fenrir',36,838);
INSERT INTO `mob_skill_lists` VALUES ('Avatar-Garuda',37,867);
INSERT INTO `mob_skill_lists` VALUES ('Avatar-Garuda',37,868);
INSERT INTO `mob_skill_lists` VALUES ('Avatar-Garuda',37,869);
INSERT INTO `mob_skill_lists` VALUES ('Avatar-Garuda',37,870);
INSERT INTO `mob_skill_lists` VALUES ('Avatar-Garuda',37,871);
INSERT INTO `mob_skill_lists` VALUES ('Avatar-Garuda',37,872);
INSERT INTO `mob_skill_lists` VALUES ('Avatar-Garuda',37,873);
INSERT INTO `mob_skill_lists` VALUES ('Avatar-Garuda',37,874);
INSERT INTO `mob_skill_lists` VALUES ('Avatar-Garuda',37,875);
INSERT INTO `mob_skill_lists` VALUES ('Avatar-Ifrit',38,840);
INSERT INTO `mob_skill_lists` VALUES ('Avatar-Ifrit',38,841);
INSERT INTO `mob_skill_lists` VALUES ('Avatar-Ifrit',38,842);
INSERT INTO `mob_skill_lists` VALUES ('Avatar-Ifrit',38,843);
INSERT INTO `mob_skill_lists` VALUES ('Avatar-Ifrit',38,844);
INSERT INTO `mob_skill_lists` VALUES ('Avatar-Ifrit',38,845);
INSERT INTO `mob_skill_lists` VALUES ('Avatar-Ifrit',38,846);
INSERT INTO `mob_skill_lists` VALUES ('Avatar-Ifrit',38,847);
INSERT INTO `mob_skill_lists` VALUES ('Avatar-Ifrit',38,848);
-- INSERT INTO `mob_skill_lists` VALUES ('Avatar-Ixion',39,1542);
INSERT INTO `mob_skill_lists` VALUES ('Avatar-Ixion',39,2334);
INSERT INTO `mob_skill_lists` VALUES ('Avatar-Ixion',39,2335);
INSERT INTO `mob_skill_lists` VALUES ('Avatar-Ixion',39,2336);
INSERT INTO `mob_skill_lists` VALUES ('Avatar-Ixion',39,2337);
INSERT INTO `mob_skill_lists` VALUES ('Avatar-Ixion',39,2338);
INSERT INTO `mob_skill_lists` VALUES ('Avatar-Ixion',39,2369);
INSERT INTO `mob_skill_lists` VALUES ('Avatar-Leviathan',40,858);
INSERT INTO `mob_skill_lists` VALUES ('Avatar-Leviathan',40,859);
INSERT INTO `mob_skill_lists` VALUES ('Avatar-Leviathan',40,860);
INSERT INTO `mob_skill_lists` VALUES ('Avatar-Leviathan',40,861);
INSERT INTO `mob_skill_lists` VALUES ('Avatar-Leviathan',40,862);
INSERT INTO `mob_skill_lists` VALUES ('Avatar-Leviathan',40,863);
INSERT INTO `mob_skill_lists` VALUES ('Avatar-Leviathan',40,864);
INSERT INTO `mob_skill_lists` VALUES ('Avatar-Leviathan',40,865);
INSERT INTO `mob_skill_lists` VALUES ('Avatar-Leviathan',40,866);
-- INSERT INTO `mob_skill_lists` VALUES ('Avatar-Odin',41,2126);
-- INSERT INTO `mob_skill_lists` VALUES ('Avatar-Odin',41,2556);
-- INSERT INTO `mob_skill_lists` VALUES ('Avatar-Odin',41,2557);
-- INSERT INTO `mob_skill_lists` VALUES ('Avatar-Odin',41,2558);
-- INSERT INTO `mob_skill_lists` VALUES ('Avatar-Odin',41,2559);
-- INSERT INTO `mob_skill_lists` VALUES ('Avatar-Odin',41,2560);
-- INSERT INTO `mob_skill_lists` VALUES ('Avatar-Odin',41,2561);
-- 42: Dark Rider
INSERT INTO `mob_skill_lists` VALUES ('Avatar-Ramuh',43,885);
INSERT INTO `mob_skill_lists` VALUES ('Avatar-Ramuh',43,886);
INSERT INTO `mob_skill_lists` VALUES ('Avatar-Ramuh',43,887);
INSERT INTO `mob_skill_lists` VALUES ('Avatar-Ramuh',43,888);
INSERT INTO `mob_skill_lists` VALUES ('Avatar-Ramuh',43,889);
INSERT INTO `mob_skill_lists` VALUES ('Avatar-Ramuh',43,890);
INSERT INTO `mob_skill_lists` VALUES ('Avatar-Ramuh',43,891);
INSERT INTO `mob_skill_lists` VALUES ('Avatar-Ramuh',43,892);
INSERT INTO `mob_skill_lists` VALUES ('Avatar-Ramuh',43,893);
INSERT INTO `mob_skill_lists` VALUES ('Avatar-Shiva',44,876);
INSERT INTO `mob_skill_lists` VALUES ('Avatar-Shiva',44,877);
INSERT INTO `mob_skill_lists` VALUES ('Avatar-Shiva',44,878);
INSERT INTO `mob_skill_lists` VALUES ('Avatar-Shiva',44,879);
INSERT INTO `mob_skill_lists` VALUES ('Avatar-Shiva',44,880);
INSERT INTO `mob_skill_lists` VALUES ('Avatar-Shiva',44,881);
INSERT INTO `mob_skill_lists` VALUES ('Avatar-Shiva',44,882);
INSERT INTO `mob_skill_lists` VALUES ('Avatar-Shiva',44,883);
INSERT INTO `mob_skill_lists` VALUES ('Avatar-Shiva',44,884);
INSERT INTO `mob_skill_lists` VALUES ('Avatar-Titan',45,849);
INSERT INTO `mob_skill_lists` VALUES ('Avatar-Titan',45,850);
INSERT INTO `mob_skill_lists` VALUES ('Avatar-Titan',45,851);
INSERT INTO `mob_skill_lists` VALUES ('Avatar-Titan',45,852);
INSERT INTO `mob_skill_lists` VALUES ('Avatar-Titan',45,853);
INSERT INTO `mob_skill_lists` VALUES ('Avatar-Titan',45,854);
INSERT INTO `mob_skill_lists` VALUES ('Avatar-Titan',45,855);
INSERT INTO `mob_skill_lists` VALUES ('Avatar-Titan',45,856);
INSERT INTO `mob_skill_lists` VALUES ('Avatar-Titan',45,857);
-- INSERT INTO `mob_skill_lists` VALUES ('Bat',46,256);
INSERT INTO `mob_skill_lists` VALUES ('Bat',46,392);
INSERT INTO `mob_skill_lists` VALUES ('Bat',46,394);
INSERT INTO `mob_skill_lists` VALUES ('Bat',46,1155);
INSERT INTO `mob_skill_lists` VALUES ('Bat',46,1156);
INSERT INTO `mob_skill_lists` VALUES ('Bats',47,393);
INSERT INTO `mob_skill_lists` VALUES ('Bats',47,395);
INSERT INTO `mob_skill_lists` VALUES ('Bee',48,334);
INSERT INTO `mob_skill_lists` VALUES ('Bee',48,335);
INSERT INTO `mob_skill_lists` VALUES ('Bee',48,336);
INSERT INTO `mob_skill_lists` VALUES ('Beetle',49,338);
INSERT INTO `mob_skill_lists` VALUES ('Beetle',49,339);
INSERT INTO `mob_skill_lists` VALUES ('Beetle',49,340);
INSERT INTO `mob_skill_lists` VALUES ('Beetle',49,341);
INSERT INTO `mob_skill_lists` VALUES ('Beetle',49,343);
INSERT INTO `mob_skill_lists` VALUES ('Gloom_Eye',50,548);
INSERT INTO `mob_skill_lists` VALUES ('Gloom_Eye',50,549);
INSERT INTO `mob_skill_lists` VALUES ('Behemoth',51,628);
INSERT INTO `mob_skill_lists` VALUES ('Behemoth',51,629);
INSERT INTO `mob_skill_lists` VALUES ('Behemoth',51,630);
INSERT INTO `mob_skill_lists` VALUES ('Behemoth',51,631);
INSERT INTO `mob_skill_lists` VALUES ('Behemoth',51,632);
INSERT INTO `mob_skill_lists` VALUES ('Behemoth',51,633);
-- INSERT INTO `mob_skill_lists` VALUES ('Behemoth',51,634);
INSERT INTO `mob_skill_lists` VALUES ('Bhoot',52,472);
INSERT INTO `mob_skill_lists` VALUES ('Bhoot',52,473);
INSERT INTO `mob_skill_lists` VALUES ('Bhoot',52,474);
INSERT INTO `mob_skill_lists` VALUES ('Bhoot',52,475);
INSERT INTO `mob_skill_lists` VALUES ('Bhoot',52,476);
INSERT INTO `mob_skill_lists` VALUES ('Bhoot',52,477);
INSERT INTO `mob_skill_lists` VALUES ('Bhoot',52,1794);
INSERT INTO `mob_skill_lists` VALUES ('Likho',53,551);
INSERT INTO `mob_skill_lists` VALUES ('Likho',53,555);
INSERT INTO `mob_skill_lists` VALUES ('Omega',54,1533);
INSERT INTO `mob_skill_lists` VALUES ('Omega',54,1534);
INSERT INTO `mob_skill_lists` VALUES ('Omega',54,1535);
-- INSERT INTO `mob_skill_lists` VALUES ('Omega',54,1536)
INSERT INTO `mob_skill_lists` VALUES ('Omega',54,1537);
INSERT INTO `mob_skill_lists` VALUES ('Omega',54,1538);
INSERT INTO `mob_skill_lists` VALUES ('Omega',54,1539);
INSERT INTO `mob_skill_lists` VALUES ('Bird',55,622);
INSERT INTO `mob_skill_lists` VALUES ('Bird',55,623);
INSERT INTO `mob_skill_lists` VALUES ('Bomb',56,510);
INSERT INTO `mob_skill_lists` VALUES ('Bomb',56,511);
INSERT INTO `mob_skill_lists` VALUES ('Buffalo',57,493);
INSERT INTO `mob_skill_lists` VALUES ('Buffalo',57,494);
INSERT INTO `mob_skill_lists` VALUES ('Buffalo',57,495);
INSERT INTO `mob_skill_lists` VALUES ('Buffalo',57,496);
INSERT INTO `mob_skill_lists` VALUES ('Buffalo',57,497);
INSERT INTO `mob_skill_lists` VALUES ('Bugard',58,382);
INSERT INTO `mob_skill_lists` VALUES ('Bugard',58,383);
INSERT INTO `mob_skill_lists` VALUES ('Bugard',58,384);
INSERT INTO `mob_skill_lists` VALUES ('Bugard',58,385);
INSERT INTO `mob_skill_lists` VALUES ('Bugard',58,386);
INSERT INTO `mob_skill_lists` VALUES ('Bugard',58,387);
INSERT INTO `mob_skill_lists` VALUES ('Bugbear',59,357);
INSERT INTO `mob_skill_lists` VALUES ('Bugbear',59,358);
-- INSERT INTO `mob_skill_lists` VALUES ('Bugbear',59,359);
INSERT INTO `mob_skill_lists` VALUES ('Bugbear',59,360);
INSERT INTO `mob_skill_lists` VALUES ('Bugbear',59,361);
INSERT INTO `mob_skill_lists` VALUES ('CaitSith',60,2448);
INSERT INTO `mob_skill_lists` VALUES ('CaitSith',60,2449);
INSERT INTO `mob_skill_lists` VALUES ('CaitSith',60,2450);
INSERT INTO `mob_skill_lists` VALUES ('CaitSith',60,2451);
INSERT INTO `mob_skill_lists` VALUES ('CaitSith',60,2452);
INSERT INTO `mob_skill_lists` VALUES ('CaitSith',60,2453);
INSERT INTO `mob_skill_lists` VALUES ('CaitSith',60,2454);
INSERT INTO `mob_skill_lists` VALUES ('CaitSith',60,2455);
INSERT INTO `mob_skill_lists` VALUES ('CaitSith',60,2456);
INSERT INTO `mob_skill_lists` VALUES ('CaitSith',60,2457);
INSERT INTO `mob_skill_lists` VALUES ('Cardian',61,330);
INSERT INTO `mob_skill_lists` VALUES ('Cardian',61,333);
INSERT INTO `mob_skill_lists` VALUES ('Cardian',61,683);
INSERT INTO `mob_skill_lists` VALUES ('Cardian',61,684);
INSERT INTO `mob_skill_lists` VALUES ('Cerberus',62,1785);
INSERT INTO `mob_skill_lists` VALUES ('Cerberus',62,1786);
INSERT INTO `mob_skill_lists` VALUES ('Cerberus',62,1787);
INSERT INTO `mob_skill_lists` VALUES ('Cerberus',62,1788);
INSERT INTO `mob_skill_lists` VALUES ('Cerberus',62,1789);
INSERT INTO `mob_skill_lists` VALUES ('Cerberus',62,1790);
INSERT INTO `mob_skill_lists` VALUES ('Chariot',63,2054);
INSERT INTO `mob_skill_lists` VALUES ('Chariot',63,2055);
INSERT INTO `mob_skill_lists` VALUES ('Chariot',63,2056);
-- 64: Chigoe
INSERT INTO `mob_skill_lists` VALUES ('Clionid',65,2562);
INSERT INTO `mob_skill_lists` VALUES ('Clionid',65,2563);
INSERT INTO `mob_skill_lists` VALUES ('Clot',66,431);
INSERT INTO `mob_skill_lists` VALUES ('Clot',66,432);
INSERT INTO `mob_skill_lists` VALUES ('Clot',66,433);
-- 67: Clot
INSERT INTO `mob_skill_lists` VALUES ('Cluster',68,567);
INSERT INTO `mob_skill_lists` VALUES ('Cluster',68,568);
INSERT INTO `mob_skill_lists` VALUES ('Cluster',68,569);
INSERT INTO `mob_skill_lists` VALUES ('Cluster',68,570);
-- INSERT INTO `mob_skill_lists` VALUES ('Cluster',68,571);
-- INSERT INTO `mob_skill_lists` VALUES ('Cluster',68,572);
-- INSERT INTO `mob_skill_lists` VALUES ('Cluster',68,573);
-- INSERT INTO `mob_skill_lists` VALUES ('Cluster',68,574);
-- INSERT INTO `mob_skill_lists` VALUES ('Cluster',68,575);
INSERT INTO `mob_skill_lists` VALUES ('Cluster',69,567);
INSERT INTO `mob_skill_lists` VALUES ('Cluster',69,568);
INSERT INTO `mob_skill_lists` VALUES ('Cluster',69,569);
INSERT INTO `mob_skill_lists` VALUES ('Cluster',69,570);
-- INSERT INTO `mob_skill_lists` VALUES ('Cluster',69,571);
-- INSERT INTO `mob_skill_lists` VALUES ('Cluster',69,572);
-- INSERT INTO `mob_skill_lists` VALUES ('Cluster',69,573);
-- INSERT INTO `mob_skill_lists` VALUES ('Cluster',69,574);
-- INSERT INTO `mob_skill_lists` VALUES ('Cluster',69,575);
INSERT INTO `mob_skill_lists` VALUES ('Cockatrice',70,406);
INSERT INTO `mob_skill_lists` VALUES ('Cockatrice',70,407);
INSERT INTO `mob_skill_lists` VALUES ('Cockatrice',70,408);
INSERT INTO `mob_skill_lists` VALUES ('Cockatrice',70,410);
INSERT INTO `mob_skill_lists` VALUES ('Cockatrice',70,411);
INSERT INTO `mob_skill_lists` VALUES ('Coeurl',71,652);
INSERT INTO `mob_skill_lists` VALUES ('Coeurl',71,653);
INSERT INTO `mob_skill_lists` VALUES ('Colibri',72,1699);
INSERT INTO `mob_skill_lists` VALUES ('Colibri',72,1700);
INSERT INTO `mob_skill_lists` VALUES ('Colibri',72,1701);
INSERT INTO `mob_skill_lists` VALUES ('Myradrosh',73,1699);
INSERT INTO `mob_skill_lists` VALUES ('Myradrosh',73,1701);
INSERT INTO `mob_skill_lists` VALUES ('Corse',74,530);
INSERT INTO `mob_skill_lists` VALUES ('Corse',74,531);
INSERT INTO `mob_skill_lists` VALUES ('Corse',74,532);
INSERT INTO `mob_skill_lists` VALUES ('Corse',74,533);
INSERT INTO `mob_skill_lists` VALUES ('Crab',75,442);
INSERT INTO `mob_skill_lists` VALUES ('Crab',75,443);
INSERT INTO `mob_skill_lists` VALUES ('Crab',75,444);
INSERT INTO `mob_skill_lists` VALUES ('Crab',75,445);
INSERT INTO `mob_skill_lists` VALUES ('Crab',75,448);
INSERT INTO `mob_skill_lists` VALUES ('Crab',76,442);
INSERT INTO `mob_skill_lists` VALUES ('Crab',76,443);
INSERT INTO `mob_skill_lists` VALUES ('Crab',76,444);
INSERT INTO `mob_skill_lists` VALUES ('Crab',76,445);
INSERT INTO `mob_skill_lists` VALUES ('Crab',76,448);
INSERT INTO `mob_skill_lists` VALUES ('Crab',77,442);
INSERT INTO `mob_skill_lists` VALUES ('Crab',77,443);
INSERT INTO `mob_skill_lists` VALUES ('Crab',77,444);
INSERT INTO `mob_skill_lists` VALUES ('Crab',77,445);
INSERT INTO `mob_skill_lists` VALUES ('Crab',77,448);
INSERT INTO `mob_skill_lists` VALUES ('Craver',78,1229);
INSERT INTO `mob_skill_lists` VALUES ('Craver',78,1230);
INSERT INTO `mob_skill_lists` VALUES ('Craver',78,1231);
INSERT INTO `mob_skill_lists` VALUES ('Craver',78,1232);
INSERT INTO `mob_skill_lists` VALUES ('Craver',78,1233);
INSERT INTO `mob_skill_lists` VALUES ('Crawler',79,344);
INSERT INTO `mob_skill_lists` VALUES ('Crawler',79,345);
INSERT INTO `mob_skill_lists` VALUES ('Crawler',79,346);
INSERT INTO `mob_skill_lists` VALUES ('Dhalmel',80,280);
INSERT INTO `mob_skill_lists` VALUES ('Dhalmel',80,281);
INSERT INTO `mob_skill_lists` VALUES ('Dhalmel',80,284);
INSERT INTO `mob_skill_lists` VALUES ('Dhalmel',80,285);
INSERT INTO `mob_skill_lists` VALUES ('Dhalmel',80,286);
INSERT INTO `mob_skill_lists` VALUES ('Dhalmel',80,287);
INSERT INTO `mob_skill_lists` VALUES ('Diremite',81,362);
INSERT INTO `mob_skill_lists` VALUES ('Diremite',81,363);
INSERT INTO `mob_skill_lists` VALUES ('Diremite',81,364);
INSERT INTO `mob_skill_lists` VALUES ('Diremite',81,365);
INSERT INTO `mob_skill_lists` VALUES ('Djinn',82,2216);
INSERT INTO `mob_skill_lists` VALUES ('Djinn',82,2217);
INSERT INTO `mob_skill_lists` VALUES ('Djinn',82,2218);
INSERT INTO `mob_skill_lists` VALUES ('Djinn',82,2219);
INSERT INTO `mob_skill_lists` VALUES ('Doll',83,534);
INSERT INTO `mob_skill_lists` VALUES ('Doll',83,535);
INSERT INTO `mob_skill_lists` VALUES ('Doll',83,536);
INSERT INTO `mob_skill_lists` VALUES ('Doll',83,537);
INSERT INTO `mob_skill_lists` VALUES ('Doll',83,538);
INSERT INTO `mob_skill_lists` VALUES ('Doll',83,539);
INSERT INTO `mob_skill_lists` VALUES ('Doll',83,541);
INSERT INTO `mob_skill_lists` VALUES ('Doll',83,543);
INSERT INTO `mob_skill_lists` VALUES ('Doll',84,534);
INSERT INTO `mob_skill_lists` VALUES ('Doll',84,535);
INSERT INTO `mob_skill_lists` VALUES ('Doll',84,536);
INSERT INTO `mob_skill_lists` VALUES ('Doll',84,537);
INSERT INTO `mob_skill_lists` VALUES ('Doll',84,538);
INSERT INTO `mob_skill_lists` VALUES ('Doll',84,539);
INSERT INTO `mob_skill_lists` VALUES ('Doll',84,541);
INSERT INTO `mob_skill_lists` VALUES ('Doll',84,543);
INSERT INTO `mob_skill_lists` VALUES ('Doll',85,534);
INSERT INTO `mob_skill_lists` VALUES ('Doll',85,535);
INSERT INTO `mob_skill_lists` VALUES ('Doll',85,536);
INSERT INTO `mob_skill_lists` VALUES ('Doll',85,537);
INSERT INTO `mob_skill_lists` VALUES ('Doll',85,538);
INSERT INTO `mob_skill_lists` VALUES ('Doll',85,539);
INSERT INTO `mob_skill_lists` VALUES ('Doll',85,541);
INSERT INTO `mob_skill_lists` VALUES ('Doll',85,543);
INSERT INTO `mob_skill_lists` VALUES ('Doomed',86,486);
INSERT INTO `mob_skill_lists` VALUES ('Doomed',86,488);
INSERT INTO `mob_skill_lists` VALUES ('Doomed',86,489);
INSERT INTO `mob_skill_lists` VALUES ('Doomed',86,490);
INSERT INTO `mob_skill_lists` VALUES ('Doomed',86,491);
INSERT INTO `mob_skill_lists` VALUES ('Doomed',86,492);
INSERT INTO `mob_skill_lists` VALUES ('Dragon',87,642);
INSERT INTO `mob_skill_lists` VALUES ('Dragon',87,643);
INSERT INTO `mob_skill_lists` VALUES ('Dragon',87,644);
INSERT INTO `mob_skill_lists` VALUES ('Dragon',87,645);
INSERT INTO `mob_skill_lists` VALUES ('Dragon',87,646);
INSERT INTO `mob_skill_lists` VALUES ('Dragon',87,647);
INSERT INTO `mob_skill_lists` VALUES ('Dragon',87,648);
INSERT INTO `mob_skill_lists` VALUES ('Dragon',87,649);
INSERT INTO `mob_skill_lists` VALUES ('Dragon',87,650);
INSERT INTO `mob_skill_lists` VALUES ('Dragon',87,651);
-- 88: Bloody Bones
-- 89: Draugar
INSERT INTO `mob_skill_lists` VALUES ('Dvergr',90,2113);
INSERT INTO `mob_skill_lists` VALUES ('Dvergr',90,2114);
INSERT INTO `mob_skill_lists` VALUES ('Dvergr',90,2115);
INSERT INTO `mob_skill_lists` VALUES ('Dvergr',90,2116);
INSERT INTO `mob_skill_lists` VALUES ('Dvergr',90,2117);
INSERT INTO `mob_skill_lists` VALUES ('Dvergr',90,2118);
INSERT INTO `mob_skill_lists` VALUES ('Dvergr',90,2119);
INSERT INTO `mob_skill_lists` VALUES ('PandemoniumLamp',91,594);
INSERT INTO `mob_skill_lists` VALUES ('PandemoniumLamp',91,596);
INSERT INTO `mob_skill_lists` VALUES ('PandemoniumLamp',91,1171);
INSERT INTO `mob_skill_lists` VALUES ('PandemoniumLamp',91,1172);
INSERT INTO `mob_skill_lists` VALUES ('PandemoniumLamp',91,1173);
INSERT INTO `mob_skill_lists` VALUES ('PandemoniumLamp',91,1174);
INSERT INTO `mob_skill_lists` VALUES ('PandemoniumLamp',91,1718);
INSERT INTO `mob_skill_lists` VALUES ('PandemoniumLamp',91,1720);
INSERT INTO `mob_skill_lists` VALUES ('PandemoniumLamp',91,1723);
INSERT INTO `mob_skill_lists` VALUES ('PandemoniumLamp',91,1743);
INSERT INTO `mob_skill_lists` VALUES ('PandemoniumLamp',91,1745);
INSERT INTO `mob_skill_lists` VALUES ('PandemoniumLamp',91,1746);
INSERT INTO `mob_skill_lists` VALUES ('PandemoniumLamp',91,1758);
INSERT INTO `mob_skill_lists` VALUES ('PandemoniumLamp',91,1759);
INSERT INTO `mob_skill_lists` VALUES ('PandemoniumLamp',91,1922);
INSERT INTO `mob_skill_lists` VALUES ('PandemoniumLamp',91,1923);
INSERT INTO `mob_skill_lists` VALUES ('PandemoniumLamp',91,1930);
INSERT INTO `mob_skill_lists` VALUES ('PandemoniumLamp',91,2041);
INSERT INTO `mob_skill_lists` VALUES ('PandemoniumLamp',91,2045);
INSERT INTO `mob_skill_lists` VALUES ('PandemoniumLamp',91,2113);
INSERT INTO `mob_skill_lists` VALUES ('PandemoniumLamp',91,2114);
INSERT INTO `mob_skill_lists` VALUES ('PandemoniumLamp',91,2116);
INSERT INTO `mob_skill_lists` VALUES ('PandemoniumLamp',91,2117);
INSERT INTO `mob_skill_lists` VALUES ('PandemoniumLamp',91,2119);
INSERT INTO `mob_skill_lists` VALUES ('DynamisStatue-Goblin',92,1114);
INSERT INTO `mob_skill_lists` VALUES ('DynamisStatue-Goblin',92,1115);
INSERT INTO `mob_skill_lists` VALUES ('DynamisStatue-Orc',93,1110);
INSERT INTO `mob_skill_lists` VALUES ('DynamisStatue-Orc',93,1111);
INSERT INTO `mob_skill_lists` VALUES ('DynamisStatue-Quadav',94,1112);
INSERT INTO `mob_skill_lists` VALUES ('DynamisStatue-Quadav',94,1113);
INSERT INTO `mob_skill_lists` VALUES ('DynamisStatue-Yagudo',95,1116);
INSERT INTO `mob_skill_lists` VALUES ('DynamisStatue-Yagudo',95,1117);
INSERT INTO `mob_skill_lists` VALUES ('Nandi',96,287);
INSERT INTO `mob_skill_lists` VALUES ('IceLizard',97,366);
INSERT INTO `mob_skill_lists` VALUES ('IceLizard',97,368);
INSERT INTO `mob_skill_lists` VALUES ('IceLizard',97,369);
INSERT INTO `mob_skill_lists` VALUES ('IceLizard',97,370);
INSERT INTO `mob_skill_lists` VALUES ('IceLizard',97,371);
INSERT INTO `mob_skill_lists` VALUES ('IceLizard',97,372);
INSERT INTO `mob_skill_lists` VALUES ('IceLizard',97,373);
INSERT INTO `mob_skill_lists` VALUES ('IceLizard',97,621);
INSERT INTO `mob_skill_lists` VALUES ('Eft',98,515);
INSERT INTO `mob_skill_lists` VALUES ('Eft',98,516);
INSERT INTO `mob_skill_lists` VALUES ('Eft',98,517);
INSERT INTO `mob_skill_lists` VALUES ('Eft',98,518);
INSERT INTO `mob_skill_lists` VALUES ('Eft',98,519);
-- 99 to 106: Elementals
INSERT INTO `mob_skill_lists` VALUES ('Eruca',107,344);
INSERT INTO `mob_skill_lists` VALUES ('Eruca',107,346);
INSERT INTO `mob_skill_lists` VALUES ('Eruca',107,1791);
INSERT INTO `mob_skill_lists` VALUES ('Eruca',108,344);
INSERT INTO `mob_skill_lists` VALUES ('Eruca',108,346);
INSERT INTO `mob_skill_lists` VALUES ('Eruca',108,1791);
INSERT INTO `mob_skill_lists` VALUES ('Euvhi',109,1447);
INSERT INTO `mob_skill_lists` VALUES ('Euvhi',109,1448);
INSERT INTO `mob_skill_lists` VALUES ('Euvhi',109,1449);
INSERT INTO `mob_skill_lists` VALUES ('Euvhi',109,1450);
INSERT INTO `mob_skill_lists` VALUES ('Euvhi',109,1451);
INSERT INTO `mob_skill_lists` VALUES ('Euvhi',109,1452);
INSERT INTO `mob_skill_lists` VALUES ('Euvhi',109,1453);
INSERT INTO `mob_skill_lists` VALUES ('EvilWeapon',110,513);
INSERT INTO `mob_skill_lists` VALUES ('EvilWeapon',110,514);
INSERT INTO `mob_skill_lists` VALUES ('Konjac',111,433); -- digest
INSERT INTO `mob_skill_lists` VALUES ('Flan',112,1821);
INSERT INTO `mob_skill_lists` VALUES ('Flan',112,1822);
INSERT INTO `mob_skill_lists` VALUES ('Flan',112,1824);
-- INSERT INTO `mob_skill_lists` VALUES ('Flan',112,1826);
-- INSERT INTO `mob_skill_lists` VALUES ('Flan',112,1827);
INSERT INTO `mob_skill_lists` VALUES ('Fly',113,659);
INSERT INTO `mob_skill_lists` VALUES ('Fly',113,660);
INSERT INTO `mob_skill_lists` VALUES ('Flytrap',114,434);
INSERT INTO `mob_skill_lists` VALUES ('Flytrap',114,435);
INSERT INTO `mob_skill_lists` VALUES ('Flytrap',114,436);
INSERT INTO `mob_skill_lists` VALUES ('Fomor',115,246);
INSERT INTO `mob_skill_lists` VALUES ('Fomor',115,247);
INSERT INTO `mob_skill_lists` VALUES ('Fomor',115,248);
INSERT INTO `mob_skill_lists` VALUES ('Fomor',115,249);
INSERT INTO `mob_skill_lists` VALUES ('Fomor',115,250);
INSERT INTO `mob_skill_lists` VALUES ('Fomor',115,251);
INSERT INTO `mob_skill_lists` VALUES ('Fomor',115,252);
INSERT INTO `mob_skill_lists` VALUES ('Fomor',115,253);
INSERT INTO `mob_skill_lists` VALUES ('Funguar',116,308);
INSERT INTO `mob_skill_lists` VALUES ('Funguar',116,309);
INSERT INTO `mob_skill_lists` VALUES ('Funguar',116,310);
INSERT INTO `mob_skill_lists` VALUES ('Funguar',116,311);
INSERT INTO `mob_skill_lists` VALUES ('Funguar',116,312);
INSERT INTO `mob_skill_lists` VALUES ('Funguar',116,314);
INSERT INTO `mob_skill_lists` VALUES ('Funguar',116,315);
-- 117: Gruesome Gargouille
INSERT INTO `mob_skill_lists` VALUES ('Gargoyle',118,2421);
INSERT INTO `mob_skill_lists` VALUES ('Gargoyle',118,2422);
INSERT INTO `mob_skill_lists` VALUES ('Gargoyle',118,2423);
INSERT INTO `mob_skill_lists` VALUES ('Gargoyle',118,2424);
INSERT INTO `mob_skill_lists` VALUES ('Gargoyle',118,2425);
INSERT INTO `mob_skill_lists` VALUES ('Magnotaur',119,498); -- triclip
INSERT INTO `mob_skill_lists` VALUES ('Magnotaur',119,499); -- back_swish
INSERT INTO `mob_skill_lists` VALUES ('Gear',120,2038);
INSERT INTO `mob_skill_lists` VALUES ('Gear',120,2039);
INSERT INTO `mob_skill_lists` VALUES ('Gear',120,2040);
INSERT INTO `mob_skill_lists` VALUES ('Gear',120,2041);
INSERT INTO `mob_skill_lists` VALUES ('Ghost',121,472);
INSERT INTO `mob_skill_lists` VALUES ('Ghost',121,473);
INSERT INTO `mob_skill_lists` VALUES ('Ghost',121,474);
INSERT INTO `mob_skill_lists` VALUES ('Ghost',121,475);
INSERT INTO `mob_skill_lists` VALUES ('Ghost',121,476);
INSERT INTO `mob_skill_lists` VALUES ('Ghost',121,477);
INSERT INTO `mob_skill_lists` VALUES ('Ghrah',122,1441);
INSERT INTO `mob_skill_lists` VALUES ('Ghrah',122,1442);
INSERT INTO `mob_skill_lists` VALUES ('Ghrah',122,1443);
INSERT INTO `mob_skill_lists` VALUES ('Ghrah',122,1444);
INSERT INTO `mob_skill_lists` VALUES ('Ghrah',122,1445);
INSERT INTO `mob_skill_lists` VALUES ('Ghrah',122,1446);
INSERT INTO `mob_skill_lists` VALUES ('Ghrah',123,1441);
INSERT INTO `mob_skill_lists` VALUES ('Ghrah',123,1443);
INSERT INTO `mob_skill_lists` VALUES ('Ghrah',123,1445);
INSERT INTO `mob_skill_lists` VALUES ('Ghrah',123,1446);
INSERT INTO `mob_skill_lists` VALUES ('Ghrah',124,1441);
INSERT INTO `mob_skill_lists` VALUES ('Ghrah',124,1444);
INSERT INTO `mob_skill_lists` VALUES ('GiantBird',125,399); -- Scratch
INSERT INTO `mob_skill_lists` VALUES ('GiantBird',125,400); -- Triple Attack
INSERT INTO `mob_skill_lists` VALUES ('GiantBird',125,401); -- Gliding Spike
INSERT INTO `mob_skill_lists` VALUES ('GiantBird',125,402); -- Feather Barrier
INSERT INTO `mob_skill_lists` VALUES ('GiantBird',125,403); -- Stormwind
INSERT INTO `mob_skill_lists` VALUES ('Gigas',126,662);
INSERT INTO `mob_skill_lists` VALUES ('Gigas',126,663);
INSERT INTO `mob_skill_lists` VALUES ('Gigas',126,664);
INSERT INTO `mob_skill_lists` VALUES ('Gigas',126,665);
INSERT INTO `mob_skill_lists` VALUES ('Gigas',126,666);
INSERT INTO `mob_skill_lists` VALUES ('Gigas',126,667);
INSERT INTO `mob_skill_lists` VALUES ('Gigas',127,662);
INSERT INTO `mob_skill_lists` VALUES ('Gigas',127,663);
INSERT INTO `mob_skill_lists` VALUES ('Gigas',127,664);
INSERT INTO `mob_skill_lists` VALUES ('Gigas',127,665);
INSERT INTO `mob_skill_lists` VALUES ('Gigas',127,666);
INSERT INTO `mob_skill_lists` VALUES ('Gigas',127,667);
INSERT INTO `mob_skill_lists` VALUES ('Gigas',128,662);
INSERT INTO `mob_skill_lists` VALUES ('Gigas',128,663);
INSERT INTO `mob_skill_lists` VALUES ('Gigas',128,664);
INSERT INTO `mob_skill_lists` VALUES ('Gigas',128,665);
INSERT INTO `mob_skill_lists` VALUES ('Gigas',128,666);
INSERT INTO `mob_skill_lists` VALUES ('Gigas',128,667);
INSERT INTO `mob_skill_lists` VALUES ('Gigas',129,662);
INSERT INTO `mob_skill_lists` VALUES ('Gigas',129,663);
INSERT INTO `mob_skill_lists` VALUES ('Gigas',129,664);
INSERT INTO `mob_skill_lists` VALUES ('Gigas',129,665);
INSERT INTO `mob_skill_lists` VALUES ('Gigas',129,666);
INSERT INTO `mob_skill_lists` VALUES ('Gigas',129,667);
INSERT INTO `mob_skill_lists` VALUES ('Gigas',130,662);
INSERT INTO `mob_skill_lists` VALUES ('Gigas',130,663);
INSERT INTO `mob_skill_lists` VALUES ('Gigas',130,664);
INSERT INTO `mob_skill_lists` VALUES ('Gigas',130,665);
INSERT INTO `mob_skill_lists` VALUES ('Gigas',130,666);
INSERT INTO `mob_skill_lists` VALUES ('Gigas',130,667);
INSERT INTO `mob_skill_lists` VALUES ('Gnat',131,2158);
INSERT INTO `mob_skill_lists` VALUES ('Gnat',131,2159);
INSERT INTO `mob_skill_lists` VALUES ('Gnat',131,2160);
INSERT INTO `mob_skill_lists` VALUES ('Gnat',131,2161);
INSERT INTO `mob_skill_lists` VALUES ('Gnole',132,2170);
INSERT INTO `mob_skill_lists` VALUES ('Gnole',132,2171);
INSERT INTO `mob_skill_lists` VALUES ('Gnole',132,2172);
INSERT INTO `mob_skill_lists` VALUES ('Gnole',132,2173);
INSERT INTO `mob_skill_lists` VALUES ('Gnole',132,2174);
INSERT INTO `mob_skill_lists` VALUES ('Gnole',132,2175);
INSERT INTO `mob_skill_lists` VALUES ('Gnole',132,2176);
INSERT INTO `mob_skill_lists` VALUES ('Goblin',133,590);
INSERT INTO `mob_skill_lists` VALUES ('Goblin',133,591);
INSERT INTO `mob_skill_lists` VALUES ('Goblin',133,592);
INSERT INTO `mob_skill_lists` VALUES ('God',134,1491);
INSERT INTO `mob_skill_lists` VALUES ('God',134,1492);
INSERT INTO `mob_skill_lists` VALUES ('God',134,1493);
INSERT INTO `mob_skill_lists` VALUES ('God',134,1494);
INSERT INTO `mob_skill_lists` VALUES ('God',134,1495);
INSERT INTO `mob_skill_lists` VALUES ('God',134,1496);
INSERT INTO `mob_skill_lists` VALUES ('God',134,1497);
INSERT INTO `mob_skill_lists` VALUES ('God',134,1498);
INSERT INTO `mob_skill_lists` VALUES ('God',134,1499);
INSERT INTO `mob_skill_lists` VALUES ('Golem',135,674);
INSERT INTO `mob_skill_lists` VALUES ('Golem',135,675);
INSERT INTO `mob_skill_lists` VALUES ('Golem',135,676);
INSERT INTO `mob_skill_lists` VALUES ('Golem',135,677);
INSERT INTO `mob_skill_lists` VALUES ('Golem',135,678);
INSERT INTO `mob_skill_lists` VALUES ('Golem',135,679);
INSERT INTO `mob_skill_lists` VALUES ('Golem',135,680);
INSERT INTO `mob_skill_lists` VALUES ('Golem',135,681);
INSERT INTO `mob_skill_lists` VALUES ('Golem',135,682);
INSERT INTO `mob_skill_lists` VALUES ('Goobbue',136,581);
INSERT INTO `mob_skill_lists` VALUES ('Goobbue',136,583);
INSERT INTO `mob_skill_lists` VALUES ('Goobbue',136,584);
INSERT INTO `mob_skill_lists` VALUES ('Goobbue',136,586);
INSERT INTO `mob_skill_lists` VALUES ('Goobbue',136,587);
INSERT INTO `mob_skill_lists` VALUES ('Gorger',137,741);
INSERT INTO `mob_skill_lists` VALUES ('Gorger',137,744);
INSERT INTO `mob_skill_lists` VALUES ('Gorger',137,747);
INSERT INTO `mob_skill_lists` VALUES ('Gorger',137,750);
INSERT INTO `mob_skill_lists` VALUES ('Gorger',137,752);
INSERT INTO `mob_skill_lists` VALUES ('Gorger_NM',138,742);
INSERT INTO `mob_skill_lists` VALUES ('Gorger_NM',138,745);
INSERT INTO `mob_skill_lists` VALUES ('Gorger_NM',138,748);
INSERT INTO `mob_skill_lists` VALUES ('Gorger_NM',138,750);
INSERT INTO `mob_skill_lists` VALUES ('Gorger_NM',138,753);
INSERT INTO `mob_skill_lists` VALUES ('Gorger_NM',138,755);
INSERT INTO `mob_skill_lists` VALUES ('Hecteyes',139,437);
INSERT INTO `mob_skill_lists` VALUES ('Hecteyes',139,438);
INSERT INTO `mob_skill_lists` VALUES ('Hecteyes',139,440);
INSERT INTO `mob_skill_lists` VALUES ('Hippogryph',140,576);
INSERT INTO `mob_skill_lists` VALUES ('Hippogryph',140,578);
-- INSERT INTO `mob_skill_lists` VALUES ('Hippogryph',140,579);
-- INSERT INTO `mob_skill_lists` VALUES ('Hippogryph',140,580);
INSERT INTO `mob_skill_lists` VALUES ('Hippogryph',140,2828);
INSERT INTO `mob_skill_lists` VALUES ('Hippogryph',141,576);
INSERT INTO `mob_skill_lists` VALUES ('Hippogryph',141,578);
-- INSERT INTO `mob_skill_lists` VALUES ('Hippogryph',141,579);
-- INSERT INTO `mob_skill_lists` VALUES ('Hippogryph',141,580);
-- INSERT INTO `mob_skill_lists` VALUES ('Hippogryph',141,1330);
INSERT INTO `mob_skill_lists` VALUES ('Hippogryph',141,2828);
INSERT INTO `mob_skill_lists` VALUES ('Hound',142,465);
INSERT INTO `mob_skill_lists` VALUES ('Hound',142,466);
INSERT INTO `mob_skill_lists` VALUES ('Hound',142,467);
INSERT INTO `mob_skill_lists` VALUES ('Hound',142,468);
INSERT INTO `mob_skill_lists` VALUES ('Hound',142,469);
INSERT INTO `mob_skill_lists` VALUES ('Hound',142,470);
INSERT INTO `mob_skill_lists` VALUES ('Hound',143,465);
INSERT INTO `mob_skill_lists` VALUES ('Hound',143,466);
INSERT INTO `mob_skill_lists` VALUES ('Hound',143,467);
INSERT INTO `mob_skill_lists` VALUES ('Hound',143,468);
INSERT INTO `mob_skill_lists` VALUES ('Hound',143,469);
INSERT INTO `mob_skill_lists` VALUES ('Hound',143,470);
INSERT INTO `mob_skill_lists` VALUES ('Hpemde',144,1365);
INSERT INTO `mob_skill_lists` VALUES ('Hpemde',144,1366);
INSERT INTO `mob_skill_lists` VALUES ('Hpemde',144,1367);
INSERT INTO `mob_skill_lists` VALUES ('Hpemde',144,1368);
INSERT INTO `mob_skill_lists` VALUES ('Hpemde',144,1369);
-- 145: Humanoid
INSERT INTO `mob_skill_lists` VALUES ('Gowam',146,33); -- burning blade
INSERT INTO `mob_skill_lists` VALUES ('Gowam',146,35); -- flat balde
INSERT INTO `mob_skill_lists` VALUES ('Gowam',146,36); -- shinning blade
INSERT INTO `mob_skill_lists` VALUES ('Gowam',146,37); -- sereph blade
INSERT INTO `mob_skill_lists` VALUES ('Gowam',146,38); -- circle blade
INSERT INTO `mob_skill_lists` VALUES ('Gowam',146,40); -- vorpal blade
-- 147: Humanoid-Galka
INSERT INTO `mob_skill_lists` VALUES ('Warabouc',148,383); -- tusk
INSERT INTO `mob_skill_lists` VALUES ('Warabouc',148,385); -- bone_crunch
INSERT INTO `mob_skill_lists` VALUES ('Humanoid-Hume',149,1390);
INSERT INTO `mob_skill_lists` VALUES ('Humanoid-Hume',149,1391);
INSERT INTO `mob_skill_lists` VALUES ('Humanoid-Hume',149,1392);
INSERT INTO `mob_skill_lists` VALUES ('Humanoid-Hume',149,1393);
INSERT INTO `mob_skill_lists` VALUES ('Humanoid-Hume',149,1394);
INSERT INTO `mob_skill_lists` VALUES ('Humanoid-Hume',149,1395);
INSERT INTO `mob_skill_lists` VALUES ('Humanoid-Hume',149,1397);
-- INSERT INTO `mob_skill_lists` VALUES ('Humanoid-Hume',149,1398);
INSERT INTO `mob_skill_lists` VALUES ('Humanoid-Hume',149,1399);
INSERT INTO `mob_skill_lists` VALUES ('Gears3',150,2043);
INSERT INTO `mob_skill_lists` VALUES ('Gears3',150,2044);
INSERT INTO `mob_skill_lists` VALUES ('Gears3',150,2045);
INSERT INTO `mob_skill_lists` VALUES ('Gears3',150,2052);
INSERT INTO `mob_skill_lists` VALUES ('Gears3',150,2053);
INSERT INTO `mob_skill_lists` VALUES ('Gears2',151,2046);
INSERT INTO `mob_skill_lists` VALUES ('Gears2',151,2047);
INSERT INTO `mob_skill_lists` VALUES ('Gears2',151,2048);
INSERT INTO `mob_skill_lists` VALUES ('Gears2',151,2053);
INSERT INTO `mob_skill_lists` VALUES ('Gears2',151,2061);
INSERT INTO `mob_skill_lists` VALUES ('Gears1',152,2049);
INSERT INTO `mob_skill_lists` VALUES ('Gears1',152,2050);
INSERT INTO `mob_skill_lists` VALUES ('Gears1',152,2051);
INSERT INTO `mob_skill_lists` VALUES ('Gears1',152,2053);
INSERT INTO `mob_skill_lists` VALUES ('Gears1',152,2062);
-- 153 to 154: taken by random mobs?
INSERT INTO `mob_skill_lists` VALUES ('Asterion_50',155,499); -- back_swish
INSERT INTO `mob_skill_lists` VALUES ('Asterion_50',155,501); -- frightful_roar
INSERT INTO `mob_skill_lists` VALUES ('Asterion_0',156,499); -- back_swish
INSERT INTO `mob_skill_lists` VALUES ('Asterion_0',156,500); -- mow
INSERT INTO `mob_skill_lists` VALUES ('Asterion_0',156,501); -- frightful_roar
INSERT INTO `mob_skill_lists` VALUES ('Asterion_0',156,502); -- mortal_ray
INSERT INTO `mob_skill_lists` VALUES ('Toadcushion',157,310); -- queasyshroom
INSERT INTO `mob_skill_lists` VALUES ('Toadcushion',157,311); -- numbshroom
INSERT INTO `mob_skill_lists` VALUES ('Toadcushion',157,312); -- shakeshroom
INSERT INTO `mob_skill_lists` VALUES ('Toadcushion',157,315); -- dark_spore
INSERT INTO `mob_skill_lists` VALUES ('Toadsquab',158,309); -- spore
INSERT INTO `mob_skill_lists` VALUES ('Toadsquab',158,310); -- queasyshroom
INSERT INTO `mob_skill_lists` VALUES ('Toadsquab',158,311); -- numbshroom
INSERT INTO `mob_skill_lists` VALUES ('Toadsquab',158,312); -- shakeshroom
INSERT INTO `mob_skill_lists` VALUES ('Toadpillow',159,308); -- frogkick
INSERT INTO `mob_skill_lists` VALUES ('Toadpillow',159,310); -- queasyshroom
INSERT INTO `mob_skill_lists` VALUES ('Toadpillow',159,311); -- numbshroom
INSERT INTO `mob_skill_lists` VALUES ('Toadpillow',159,312); -- shakeshroom
INSERT INTO `mob_skill_lists` VALUES ('Toadbolster',160,310); -- queasyshroom
INSERT INTO `mob_skill_lists` VALUES ('Toadbolster',160,311); -- numbshroom
INSERT INTO `mob_skill_lists` VALUES ('Toadbolster',160,312); -- shakeshroom
INSERT INTO `mob_skill_lists` VALUES ('Toadbolster',160,314); -- silence_gas
INSERT INTO `mob_skill_lists` VALUES ('Coeurl_CoP',161,480); -- petrifactive_breath
INSERT INTO `mob_skill_lists` VALUES ('Coeurl_CoP',161,482); -- pounce
INSERT INTO `mob_skill_lists` VALUES ('Coeurl_CoP',161,652); -- blaster
INSERT INTO `mob_skill_lists` VALUES ('Coeurl_CoP',161,653); -- chaotic_eye
INSERT INTO `mob_skill_lists` VALUES ('Coeurl_CoP',161,1336); -- frenzied_rage
INSERT INTO `mob_skill_lists` VALUES ('Coeurl_CoP',161,483); -- charged_whisker
INSERT INTO `mob_skill_lists` VALUES ('Coeurl_WoTG',162,652); -- blaster
INSERT INTO `mob_skill_lists` VALUES ('Coeurl_WoTG',162,653); -- chaotic_eye
INSERT INTO `mob_skill_lists` VALUES ('Coeurl_WoTG',162,483); -- charged_whisker
-- 163: free
INSERT INTO `mob_skill_lists` VALUES ('Hydra',164,1828);
INSERT INTO `mob_skill_lists` VALUES ('Hydra',164,1829);
INSERT INTO `mob_skill_lists` VALUES ('Hydra',164,1830);
INSERT INTO `mob_skill_lists` VALUES ('Hydra',164,1831);
INSERT INTO `mob_skill_lists` VALUES ('Hydra',164,1832);
INSERT INTO `mob_skill_lists` VALUES ('Hydra',164,1834);
INSERT INTO `mob_skill_lists` VALUES ('Hydra',164,1835);
INSERT INTO `mob_skill_lists` VALUES ('Hydra',164,1836);
INSERT INTO `mob_skill_lists` VALUES ('Imp',165,1709);
INSERT INTO `mob_skill_lists` VALUES ('Imp',165,1710);
INSERT INTO `mob_skill_lists` VALUES ('Imp',165,1711);
INSERT INTO `mob_skill_lists` VALUES ('Imp',166,1709);
INSERT INTO `mob_skill_lists` VALUES ('Imp',166,1710);
INSERT INTO `mob_skill_lists` VALUES ('Imp',166,1711);
INSERT INTO `mob_skill_lists` VALUES ('Karakul',167,260);
INSERT INTO `mob_skill_lists` VALUES ('Karakul',167,261);
INSERT INTO `mob_skill_lists` VALUES ('Karakul',167,262);
INSERT INTO `mob_skill_lists` VALUES ('Karakul',167,264);
INSERT INTO `mob_skill_lists` VALUES ('Karakul',167,1837);
INSERT INTO `mob_skill_lists` VALUES ('Khimaira',168,2022);
INSERT INTO `mob_skill_lists` VALUES ('Khimaira',168,2023);
-- INSERT INTO `mob_skill_lists` VALUES ('Khimaira',168,2024);
INSERT INTO `mob_skill_lists` VALUES ('Khimaira',168,2025);
INSERT INTO `mob_skill_lists` VALUES ('Khimaira',168,2026);
INSERT INTO `mob_skill_lists` VALUES ('Khimaira',168,2027);
INSERT INTO `mob_skill_lists` VALUES ('Khimaira',168,2028);
-- INSERT INTO `mob_skill_lists` VALUES ('Khimaira',168,2698);
INSERT INTO `mob_skill_lists` VALUES ('Kindred',169,559);
INSERT INTO `mob_skill_lists` VALUES ('Kindred',169,560);
INSERT INTO `mob_skill_lists` VALUES ('Kindred',169,563);
INSERT INTO `mob_skill_lists` VALUES ('Kindred',169,1148);
INSERT INTO `mob_skill_lists` VALUES ('Ladybug',170,2178);
INSERT INTO `mob_skill_lists` VALUES ('Ladybug',170,2179);
INSERT INTO `mob_skill_lists` VALUES ('Ladybug',170,2180);
INSERT INTO `mob_skill_lists` VALUES ('Ladybug',170,2181);
INSERT INTO `mob_skill_lists` VALUES ('Lamiae',171,1752); -- gusting_gouge
INSERT INTO `mob_skill_lists` VALUES ('Lamiae',171,1753); -- hysteric_barrage
INSERT INTO `mob_skill_lists` VALUES ('Lamiae',171,1754); -- dukkeripen_heal
INSERT INTO `mob_skill_lists` VALUES ('Lamiae',171,1755); -- dukkeripen_shadow
-- INSERT INTO `mob_skill_lists` VALUES ('Lamiae',171,1756); -- dukkeripen
-- INSERT INTO `mob_skill_lists` VALUES ('Lamiae',171,1757); -- dukkeripen
INSERT INTO `mob_skill_lists` VALUES ('Lamiae',171,1758); -- tail_slap
INSERT INTO `mob_skill_lists` VALUES ('Lamiae',171,1759); -- hypnotic_sway
-- INSERT INTO `mob_skill_lists` VALUES ('Lamiae',171,1761); -- arrow_deluge
-- INSERT INTO `mob_skill_lists` VALUES ('Lamiae',171,1809); -- pw_shadow_thrust
-- INSERT INTO `mob_skill_lists` VALUES ('Lamiae',171,1811); -- ?
-- INSERT INTO `mob_skill_lists` VALUES ('Lamiae',171,1812); -- pw_pinning_shot
-- INSERT INTO `mob_skill_lists` VALUES ('Lamiae',171,1813); -- pw_calcifying_deluge
-- INSERT INTO `mob_skill_lists` VALUES ('Lamiae',171,1814); -- pw_gorgon_dance
-- INSERT INTO `mob_skill_lists` VALUES ('Lamiae',171,1929); -- pole_swing
-- INSERT INTO `mob_skill_lists` VALUES ('Lamiae',171,1930); -- tidal_slash
INSERT INTO `mob_skill_lists` VALUES ('Leech',172,414);
INSERT INTO `mob_skill_lists` VALUES ('Leech',172,415);
INSERT INTO `mob_skill_lists` VALUES ('Leech',172,416);
INSERT INTO `mob_skill_lists` VALUES ('Leech',172,417);
INSERT INTO `mob_skill_lists` VALUES ('Leech',172,418);
INSERT INTO `mob_skill_lists` VALUES ('Leech',172,420);
INSERT INTO `mob_skill_lists` VALUES ('Leech',172,421);
INSERT INTO `mob_skill_lists` VALUES ('Leech',172,423);
INSERT INTO `mob_skill_lists` VALUES ('Limule',173,2564);
INSERT INTO `mob_skill_lists` VALUES ('Limule',173,2565);
INSERT INTO `mob_skill_lists` VALUES ('Lizard',174,366);
INSERT INTO `mob_skill_lists` VALUES ('Lizard',174,367);
INSERT INTO `mob_skill_lists` VALUES ('Lizard',174,368);
INSERT INTO `mob_skill_lists` VALUES ('Lizard',174,369);
INSERT INTO `mob_skill_lists` VALUES ('Lizard',174,370);
INSERT INTO `mob_skill_lists` VALUES ('Lizard',174,371);
INSERT INTO `mob_skill_lists` VALUES ('Lizard',174,372);
INSERT INTO `mob_skill_lists` VALUES ('Lizard',174,373);
INSERT INTO `mob_skill_lists` VALUES ('MagicPot',175,520);
INSERT INTO `mob_skill_lists` VALUES ('MagicPot',175,521);
INSERT INTO `mob_skill_lists` VALUES ('MagicPot',175,522);
INSERT INTO `mob_skill_lists` VALUES ('MagicPot',175,523);
INSERT INTO `mob_skill_lists` VALUES ('MagicPot',175,524);
INSERT INTO `mob_skill_lists` VALUES ('MagicPot',175,525);
INSERT INTO `mob_skill_lists` VALUES ('MamoolJa',176,1731);
INSERT INTO `mob_skill_lists` VALUES ('MamoolJa',176,1732);
INSERT INTO `mob_skill_lists` VALUES ('MamoolJa',176,1733);
INSERT INTO `mob_skill_lists` VALUES ('MamoolJa',176,1734);
-- INSERT INTO `mob_skill_lists` VALUES ('MamoolJa',176,1735);
-- INSERT INTO `mob_skill_lists` VALUES ('MamoolJa',176,1736);
-- INSERT INTO `mob_skill_lists` VALUES ('MamoolJa',176,1737);
-- INSERT INTO `mob_skill_lists` VALUES ('MamoolJa',176,1738);
-- INSERT INTO `mob_skill_lists` VALUES ('MamoolJa',176,1839);
-- INSERT INTO `mob_skill_lists` VALUES ('MamoolJa',176,1840);
-- 177: MamoolJa Knight?
INSERT INTO `mob_skill_lists` VALUES ('Mandragora',178,300);
INSERT INTO `mob_skill_lists` VALUES ('Mandragora',178,301);
INSERT INTO `mob_skill_lists` VALUES ('Mandragora',178,302);
INSERT INTO `mob_skill_lists` VALUES ('Mandragora',178,304);
INSERT INTO `mob_skill_lists` VALUES ('Mandragora',178,305);
INSERT INTO `mob_skill_lists` VALUES ('Mandragora',178,306);
INSERT INTO `mob_skill_lists` VALUES ('Manticore',179,797);
INSERT INTO `mob_skill_lists` VALUES ('Manticore',179,798);
INSERT INTO `mob_skill_lists` VALUES ('Manticore',179,799);
INSERT INTO `mob_skill_lists` VALUES ('Manticore',179,800);
INSERT INTO `mob_skill_lists` VALUES ('Manticore',179,801);
INSERT INTO `mob_skill_lists` VALUES ('Manticore',179,802);
INSERT INTO `mob_skill_lists` VALUES ('Manticore',179,803);
INSERT INTO `mob_skill_lists` VALUES ('Marid',180,1703);
INSERT INTO `mob_skill_lists` VALUES ('Marid',180,1704);
INSERT INTO `mob_skill_lists` VALUES ('Marid',180,1705);
INSERT INTO `mob_skill_lists` VALUES ('Marid',180,1706);
INSERT INTO `mob_skill_lists` VALUES ('Marid',180,1707);
-- INSERT INTO `mob_skill_lists` VALUES ('Marid',180,1708);
INSERT INTO `mob_skill_lists` VALUES ('MemoryReceptacle',181,542);
INSERT INTO `mob_skill_lists` VALUES ('Merrow',182,1765); -- Gusting Gouge
INSERT INTO `mob_skill_lists` VALUES ('Merrow',182,1766); -- Hysteric Barrage
INSERT INTO `mob_skill_lists` VALUES ('Merrow',182,1768); -- Dukkeripen Shadows
INSERT INTO `mob_skill_lists` VALUES ('Merrow',182,1769); -- Dukkeripen Paralyze
INSERT INTO `mob_skill_lists` VALUES ('Merrow',182,1770); -- Dukkeripen Heal
INSERT INTO `mob_skill_lists` VALUES ('Merrow',182,1771); -- Tail Slap
INSERT INTO `mob_skill_lists` VALUES ('Merrow',182,1772); -- Torrent
INSERT INTO `mob_skill_lists` VALUES ('Merrow',182,1930); -- Tidal Slash
INSERT INTO `mob_skill_lists` VALUES ('Mimic',183,588);
INSERT INTO `mob_skill_lists` VALUES ('Moblin',184,1081);
INSERT INTO `mob_skill_lists` VALUES ('Moblin',184,1082);
INSERT INTO `mob_skill_lists` VALUES ('Moblin',184,1083);
INSERT INTO `mob_skill_lists` VALUES ('Moblin',184,1084);
INSERT INTO `mob_skill_lists` VALUES ('Moblin',184,1085);
INSERT INTO `mob_skill_lists` VALUES ('Moblin',184,1086);
INSERT INTO `mob_skill_lists` VALUES ('Moblin',184,1087);
INSERT INTO `mob_skill_lists` VALUES ('Moblin',184,1088);
-- 185: Moogle
INSERT INTO `mob_skill_lists` VALUES ('Morbol',186,316);
INSERT INTO `mob_skill_lists` VALUES ('Morbol',186,317);
INSERT INTO `mob_skill_lists` VALUES ('Morbol',186,319);
INSERT INTO `mob_skill_lists` VALUES ('Morbol',186,320);
-- INSERT INTO `mob_skill_lists` VALUES ('Morbol',186,726);
INSERT INTO `mob_skill_lists` VALUES ('Murex',187,2629);
-- INSERT INTO `mob_skill_lists` VALUES ('Murex',187,2630);
INSERT INTO `mob_skill_lists` VALUES ('Opo-opo',188,288);
INSERT INTO `mob_skill_lists` VALUES ('Opo-opo',188,290);
INSERT INTO `mob_skill_lists` VALUES ('Opo-opo',188,291);
INSERT INTO `mob_skill_lists` VALUES ('Opo-opo',188,289);
INSERT INTO `mob_skill_lists` VALUES ('Opo-opo',188,292);
INSERT INTO `mob_skill_lists` VALUES ('Opo-opo',188,294);
INSERT INTO `mob_skill_lists` VALUES ('Opo-opo',188,295);
INSERT INTO `mob_skill_lists` VALUES ('Orc',189,605);
INSERT INTO `mob_skill_lists` VALUES ('Orc',189,606);
INSERT INTO `mob_skill_lists` VALUES ('Orc',189,607);
INSERT INTO `mob_skill_lists` VALUES ('Orc',189,608);
INSERT INTO `mob_skill_lists` VALUES ('Orc',189,609);
INSERT INTO `mob_skill_lists` VALUES ('Orc',189,633);
INSERT INTO `mob_skill_lists` VALUES ('OrcishWarmachine',190,635);
INSERT INTO `mob_skill_lists` VALUES ('OrcishWarmachine',190,636);
INSERT INTO `mob_skill_lists` VALUES ('OrcishWarmachine',190,637);
INSERT INTO `mob_skill_lists` VALUES ('OrcishWarmachine',190,638);
INSERT INTO `mob_skill_lists` VALUES ('OrcishWarmachine',190,639);
INSERT INTO `mob_skill_lists` VALUES ('Orobon',191,1693);
INSERT INTO `mob_skill_lists` VALUES ('Orobon',191,1694);
INSERT INTO `mob_skill_lists` VALUES ('Orobon',191,1695);
INSERT INTO `mob_skill_lists` VALUES ('Orobon',191,1696);
INSERT INTO `mob_skill_lists` VALUES ('Orobon',191,1697);
INSERT INTO `mob_skill_lists` VALUES ('Peiste',192,2152);
INSERT INTO `mob_skill_lists` VALUES ('Peiste',192,2153);
INSERT INTO `mob_skill_lists` VALUES ('Peiste',192,2154);
INSERT INTO `mob_skill_lists` VALUES ('Peiste',192,2155);
INSERT INTO `mob_skill_lists` VALUES ('Peiste',192,2156);
INSERT INTO `mob_skill_lists` VALUES ('PetWyvern',193,894);
INSERT INTO `mob_skill_lists` VALUES ('PetWyvern',193,895);
INSERT INTO `mob_skill_lists` VALUES ('PetWyvern',193,896);
INSERT INTO `mob_skill_lists` VALUES ('PetWyvern',193,897);
INSERT INTO `mob_skill_lists` VALUES ('PetWyvern',193,898);
INSERT INTO `mob_skill_lists` VALUES ('PetWyvern',193,899);
INSERT INTO `mob_skill_lists` VALUES ('PetWyvern',193,900);
INSERT INTO `mob_skill_lists` VALUES ('PetWyvern',193,901);
INSERT INTO `mob_skill_lists` VALUES ('PetWyvern',193,902);
INSERT INTO `mob_skill_lists` VALUES ('PetWyvern',193,903);
INSERT INTO `mob_skill_lists` VALUES ('PetWyvern',193,904);
INSERT INTO `mob_skill_lists` VALUES ('PetWyvern',193,905);
INSERT INTO `mob_skill_lists` VALUES ('Phuabo',194,1353);
INSERT INTO `mob_skill_lists` VALUES ('Phuabo',194,1354);
INSERT INTO `mob_skill_lists` VALUES ('Phuabo',194,1355);
INSERT INTO `mob_skill_lists` VALUES ('Phuabo',194,1356);
INSERT INTO `mob_skill_lists` VALUES ('Phuabo',194,1357);
INSERT INTO `mob_skill_lists` VALUES ('Phuabo',194,1358);
INSERT INTO `mob_skill_lists` VALUES ('Pixie',195,2193);
INSERT INTO `mob_skill_lists` VALUES ('Pixie',195,2194);
INSERT INTO `mob_skill_lists` VALUES ('Pixie',195,2195);
INSERT INTO `mob_skill_lists` VALUES ('Pixie',195,2196);
INSERT INTO `mob_skill_lists` VALUES ('Pixie',195,2197);
INSERT INTO `mob_skill_lists` VALUES ('Pixie',195,2198);
INSERT INTO `mob_skill_lists` VALUES ('Pixie',195,2199);
INSERT INTO `mob_skill_lists` VALUES ('Pixie',195,2200);
-- INSERT INTO `mob_skill_lists` VALUES ('Poroggo',196,1957);
INSERT INTO `mob_skill_lists` VALUES ('Poroggo',196,1958);
INSERT INTO `mob_skill_lists` VALUES ('Poroggo',196,1959);
INSERT INTO `mob_skill_lists` VALUES ('Poroggo',196,1960);
-- INSERT INTO `mob_skill_lists` VALUES ('Poroggo',196,1961);
-- INSERT INTO `mob_skill_lists` VALUES ('Poroggo',196,1962);
INSERT INTO `mob_skill_lists` VALUES ('Pugil',197,449);
INSERT INTO `mob_skill_lists` VALUES ('Pugil',197,450);
INSERT INTO `mob_skill_lists` VALUES ('Pugil',197,451);
INSERT INTO `mob_skill_lists` VALUES ('Pugil',197,452);
INSERT INTO `mob_skill_lists` VALUES ('Pugil',197,453);
INSERT INTO `mob_skill_lists` VALUES ('Pugil',197,454);
INSERT INTO `mob_skill_lists` VALUES ('Puk',198,1718);
INSERT INTO `mob_skill_lists` VALUES ('Puk',198,1720);
INSERT INTO `mob_skill_lists` VALUES ('Puk',198,1721);
INSERT INTO `mob_skill_lists` VALUES ('Puk',198,1722);
INSERT INTO `mob_skill_lists` VALUES ('Puk',198,1723);
INSERT INTO `mob_skill_lists` VALUES ('Qiqirn',199,1725);
-- INSERT INTO `mob_skill_lists` VALUES ('Qiqirn',199,1726);
INSERT INTO `mob_skill_lists` VALUES ('Qiqirn',199,1727);
INSERT INTO `mob_skill_lists` VALUES ('Qiqirn',199,1728);
INSERT INTO `mob_skill_lists` VALUES ('Quadav',200,611);
INSERT INTO `mob_skill_lists` VALUES ('Quadav',200,612);
INSERT INTO `mob_skill_lists` VALUES ('Quadav',200,613);
INSERT INTO `mob_skill_lists` VALUES ('Quadav',200,614);
INSERT INTO `mob_skill_lists` VALUES ('Quadav',200,633);
INSERT INTO `mob_skill_lists` VALUES ('Quadav',201,611);
INSERT INTO `mob_skill_lists` VALUES ('Quadav',201,612);
INSERT INTO `mob_skill_lists` VALUES ('Quadav',201,613);
INSERT INTO `mob_skill_lists` VALUES ('Quadav',201,614);
INSERT INTO `mob_skill_lists` VALUES ('Quadav',201,633);
INSERT INTO `mob_skill_lists` VALUES ('Quadav',202,611);
INSERT INTO `mob_skill_lists` VALUES ('Quadav',202,612);
INSERT INTO `mob_skill_lists` VALUES ('Quadav',202,613);
INSERT INTO `mob_skill_lists` VALUES ('Quadav',202,614);
INSERT INTO `mob_skill_lists` VALUES ('Quadav',202,633);
INSERT INTO `mob_skill_lists` VALUES ('Qutrub',203,1778);
INSERT INTO `mob_skill_lists` VALUES ('Qutrub',203,1779);
INSERT INTO `mob_skill_lists` VALUES ('Qutrub',203,1780);
INSERT INTO `mob_skill_lists` VALUES ('Qutrub',203,1781);
INSERT INTO `mob_skill_lists` VALUES ('Qutrub',203,1782);
INSERT INTO `mob_skill_lists` VALUES ('Qutrub',203,1783);
INSERT INTO `mob_skill_lists` VALUES ('Qutrub',204,1778);
INSERT INTO `mob_skill_lists` VALUES ('Qutrub',204,1779);
INSERT INTO `mob_skill_lists` VALUES ('Qutrub',204,1780);
INSERT INTO `mob_skill_lists` VALUES ('Qutrub',204,1781);
INSERT INTO `mob_skill_lists` VALUES ('Qutrub',204,1782);
INSERT INTO `mob_skill_lists` VALUES ('Qutrub',204,1783);
INSERT INTO `mob_skill_lists` VALUES ('Qutrub',205,1778);
INSERT INTO `mob_skill_lists` VALUES ('Qutrub',205,1779);
INSERT INTO `mob_skill_lists` VALUES ('Qutrub',205,1780);
INSERT INTO `mob_skill_lists` VALUES ('Qutrub',205,1781);
INSERT INTO `mob_skill_lists` VALUES ('Qutrub',205,1782);
INSERT INTO `mob_skill_lists` VALUES ('Qutrub',205,1783);
INSERT INTO `mob_skill_lists` VALUES ('Rabbit',206,257);
INSERT INTO `mob_skill_lists` VALUES ('Rabbit',206,258);
INSERT INTO `mob_skill_lists` VALUES ('Rabbit',206,259);
INSERT INTO `mob_skill_lists` VALUES ('Rafflesia',207,2163); -- Seedspray
INSERT INTO `mob_skill_lists` VALUES ('Rafflesia',207,2164); -- Viscid Emission
INSERT INTO `mob_skill_lists` VALUES ('Rafflesia',207,2165); -- Rotten Stench
INSERT INTO `mob_skill_lists` VALUES ('Rafflesia',207,2166); -- Floral Bouquet
-- INSERT INTO `mob_skill_lists` VALUES ('Rafflesia',207,2167); -- Bloody Caress
INSERT INTO `mob_skill_lists` VALUES ('Ram',208,265);
INSERT INTO `mob_skill_lists` VALUES ('Ram',208,266);
INSERT INTO `mob_skill_lists` VALUES ('Ram',208,267);
INSERT INTO `mob_skill_lists` VALUES ('Ram',208,268);
INSERT INTO `mob_skill_lists` VALUES ('Ram',208,269);
-- INSERT INTO `mob_skill_lists` VALUES ('Rampart',209,2032);
-- INSERT INTO `mob_skill_lists` VALUES ('Rampart',209,2033);
-- INSERT INTO `mob_skill_lists` VALUES ('Rampart',209,2034);
-- INSERT INTO `mob_skill_lists` VALUES ('Rampart',209,2035);
-- INSERT INTO `mob_skill_lists` VALUES ('Rampart',209,2036);
INSERT INTO `mob_skill_lists` VALUES ('Raptor',210,374);
INSERT INTO `mob_skill_lists` VALUES ('Raptor',210,376);
INSERT INTO `mob_skill_lists` VALUES ('Raptor',210,379);
INSERT INTO `mob_skill_lists` VALUES ('Raptor',210,380);
INSERT INTO `mob_skill_lists` VALUES ('Ruszor',211,2435);
INSERT INTO `mob_skill_lists` VALUES ('Ruszor',211,2436);
INSERT INTO `mob_skill_lists` VALUES ('Ruszor',211,2437);
INSERT INTO `mob_skill_lists` VALUES ('Ruszor',211,2438);
INSERT INTO `mob_skill_lists` VALUES ('Ruszor',211,2439);
INSERT INTO `mob_skill_lists` VALUES ('Sabotender',212,321);
INSERT INTO `mob_skill_lists` VALUES ('Sabotender',212,322);
INSERT INTO `mob_skill_lists` VALUES ('Sabotender',212,324);
INSERT INTO `mob_skill_lists` VALUES ('Sahagin',213,771);
INSERT INTO `mob_skill_lists` VALUES ('Sahagin',213,774);
INSERT INTO `mob_skill_lists` VALUES ('Sahagin',213,777);
INSERT INTO `mob_skill_lists` VALUES ('Sahagin',213,780);
INSERT INTO `mob_skill_lists` VALUES ('Sandworm',214,2190);
INSERT INTO `mob_skill_lists` VALUES ('Sandworm',214,2191);
INSERT INTO `mob_skill_lists` VALUES ('Sandworm',214,2192);
INSERT INTO `mob_skill_lists` VALUES ('Sandworm',215,2187);
INSERT INTO `mob_skill_lists` VALUES ('Sandworm',215,2188);
INSERT INTO `mob_skill_lists` VALUES ('Sandworm',215,2189);
INSERT INTO `mob_skill_lists` VALUES ('Sapling',216,685);
INSERT INTO `mob_skill_lists` VALUES ('Sapling',216,686);
INSERT INTO `mob_skill_lists` VALUES ('Sapling',216,687);
INSERT INTO `mob_skill_lists` VALUES ('Scorpion',217,348);
INSERT INTO `mob_skill_lists` VALUES ('Scorpion',217,349);
INSERT INTO `mob_skill_lists` VALUES ('Scorpion',217,350);
INSERT INTO `mob_skill_lists` VALUES ('Scorpion',217,351);
INSERT INTO `mob_skill_lists` VALUES ('Scorpion',217,353);
INSERT INTO `mob_skill_lists` VALUES ('Scorpion',217,354);
INSERT INTO `mob_skill_lists` VALUES ('Scorpion',217,355);
INSERT INTO `mob_skill_lists` VALUES ('Scorpion',217,356);
INSERT INTO `mob_skill_lists` VALUES ('SeaMonk',218,456);
INSERT INTO `mob_skill_lists` VALUES ('SeaMonk',218,458);
INSERT INTO `mob_skill_lists` VALUES ('SeaMonk',218,459);
INSERT INTO `mob_skill_lists` VALUES ('SeaMonk',218,460);
INSERT INTO `mob_skill_lists` VALUES ('SeaMonk',218,461);
INSERT INTO `mob_skill_lists` VALUES ('SeaMonk',218,462);
INSERT INTO `mob_skill_lists` VALUES ('SeaMonk',218,463);
INSERT INTO `mob_skill_lists` VALUES ('SeaMonk',219,456);
INSERT INTO `mob_skill_lists` VALUES ('SeaMonk',219,458);
INSERT INTO `mob_skill_lists` VALUES ('SeaMonk',219,459);
INSERT INTO `mob_skill_lists` VALUES ('SeaMonk',219,460);
INSERT INTO `mob_skill_lists` VALUES ('SeaMonk',219,461);
INSERT INTO `mob_skill_lists` VALUES ('SeaMonk',219,462);
INSERT INTO `mob_skill_lists` VALUES ('SeaMonk',219,463);
INSERT INTO `mob_skill_lists` VALUES ('Seether',220,1253);
INSERT INTO `mob_skill_lists` VALUES ('Seether',220,1254);
INSERT INTO `mob_skill_lists` VALUES ('Seether',220,1255);
INSERT INTO `mob_skill_lists` VALUES ('Seether',220,1256);
INSERT INTO `mob_skill_lists` VALUES ('Seether',220,1258);
INSERT INTO `mob_skill_lists` VALUES ('Shadow',221,255);
INSERT INTO `mob_skill_lists` VALUES ('Shadow',222,255);
INSERT INTO `mob_skill_lists` VALUES ('Shadow',223,255);
INSERT INTO `mob_skill_lists` VALUES ('ShadowLord',224,668);
INSERT INTO `mob_skill_lists` VALUES ('ShadowLord',224,671);
INSERT INTO `mob_skill_lists` VALUES ('ShadowLord',224,672);
INSERT INTO `mob_skill_lists` VALUES ('ShadowLord',224,673);
INSERT INTO `mob_skill_lists` VALUES ('ShadowLord',225,669);
INSERT INTO `mob_skill_lists` VALUES ('Sheep',226,260);
INSERT INTO `mob_skill_lists` VALUES ('Sheep',226,261);
INSERT INTO `mob_skill_lists` VALUES ('Sheep',226,262);
INSERT INTO `mob_skill_lists` VALUES ('Sheep',226,264);
INSERT INTO `mob_skill_lists` VALUES ('Skeleton',227,478);
INSERT INTO `mob_skill_lists` VALUES ('Skeleton',227,479);
INSERT INTO `mob_skill_lists` VALUES ('Skeleton',227,484);
INSERT INTO `mob_skill_lists` VALUES ('Skeleton',227,485);
INSERT INTO `mob_skill_lists` VALUES ('Slime',228,431);
INSERT INTO `mob_skill_lists` VALUES ('Slime',228,432);
INSERT INTO `mob_skill_lists` VALUES ('Slime',228,433);
INSERT INTO `mob_skill_lists` VALUES ('Slime',229,431);
INSERT INTO `mob_skill_lists` VALUES ('Slime',229,432);
INSERT INTO `mob_skill_lists` VALUES ('Slime',229,433);
INSERT INTO `mob_skill_lists` VALUES ('Slime',230,431);
INSERT INTO `mob_skill_lists` VALUES ('Slime',230,432);
INSERT INTO `mob_skill_lists` VALUES ('Slime',230,433);
INSERT INTO `mob_skill_lists` VALUES ('Slug',231,2183);
INSERT INTO `mob_skill_lists` VALUES ('Slug',231,2184);
INSERT INTO `mob_skill_lists` VALUES ('Slug',231,2185);
INSERT INTO `mob_skill_lists` VALUES ('Snoll',232,1644);
INSERT INTO `mob_skill_lists` VALUES ('Snoll',232,1645);
INSERT INTO `mob_skill_lists` VALUES ('Snoll',232,1646);
INSERT INTO `mob_skill_lists` VALUES ('Snoll',232,1647);
INSERT INTO `mob_skill_lists` VALUES ('Soulflayer',233,1963); -- Mind Blast
-- INSERT INTO `mob_skill_lists` VALUES ('Soulflayer',233,1964); -- Immortal Mind
-- INSERT INTO `mob_skill_lists` VALUES ('Soulflayer',233,1965); -- Immortal Shield
INSERT INTO `mob_skill_lists` VALUES ('Soulflayer',233,1966); -- Mind Purge
INSERT INTO `mob_skill_lists` VALUES ('Soulflayer',233,1967); -- Tribulation
INSERT INTO `mob_skill_lists` VALUES ('Soulflayer',233,1968); -- Immortal Anathema
INSERT INTO `mob_skill_lists` VALUES ('Soulflayer_NM',234,1963); -- Mind Blast
-- INSERT INTO `mob_skill_lists` VALUES ('Soulflayer_NM',234,1964); -- Immortal Mind
-- INSERT INTO `mob_skill_lists` VALUES ('Soulflayer_NM',234,1965); -- Immortal Shield
INSERT INTO `mob_skill_lists` VALUES ('Soulflayer_NM',234,1966); -- Mind Purge
INSERT INTO `mob_skill_lists` VALUES ('Soulflayer_NM',234,1967); -- Tribulation
INSERT INTO `mob_skill_lists` VALUES ('Soulflayer_NM',234,1968); -- Immortal Anathema
INSERT INTO `mob_skill_lists` VALUES ('Soulflayer_NM',234,1969); -- Reprobation
INSERT INTO `mob_skill_lists` VALUES ('Spheroid',235,561);
INSERT INTO `mob_skill_lists` VALUES ('Spheroid',235,984);
INSERT INTO `mob_skill_lists` VALUES ('Spider',236,810);
INSERT INTO `mob_skill_lists` VALUES ('Spider',236,811);
INSERT INTO `mob_skill_lists` VALUES ('Spider',236,812);
INSERT INTO `mob_skill_lists` VALUES ('Structure_Exoplate',237,990);
INSERT INTO `mob_skill_lists` VALUES ('Structure_Exoplate',237,991);
INSERT INTO `mob_skill_lists` VALUES ('Structure_Exoplate',237,992);
INSERT INTO `mob_skill_lists` VALUES ('Structure_Exoplate',237,993);
INSERT INTO `mob_skill_lists` VALUES ('Structure_Exoplate',237,994);
INSERT INTO `mob_skill_lists` VALUES ('Structure_Exoplate',237,995);
INSERT INTO `mob_skill_lists` VALUES ('Structure_Exoplate',237,996);
INSERT INTO `mob_skill_lists` VALUES ('Structure_Exoplate',237,997);
INSERT INTO `mob_skill_lists` VALUES ('Structure_Exoplate',237,998);
INSERT INTO `mob_skill_lists` VALUES ('Structure_Exoplate',237,999);
INSERT INTO `mob_skill_lists` VALUES ('Structure_Exoplate',237,1000);
INSERT INTO `mob_skill_lists` VALUES ('Structure_Exoplate',237,1001);
-- 238: free
INSERT INTO `mob_skill_lists` VALUES ('Thunderclaw_Thuban',239,378); -- thunderbolt
INSERT INTO `mob_skill_lists` VALUES ('Tauri',240,498);
INSERT INTO `mob_skill_lists` VALUES ('Tauri',240,499);
INSERT INTO `mob_skill_lists` VALUES ('Tauri',240,500);
INSERT INTO `mob_skill_lists` VALUES ('Tauri',240,501);
INSERT INTO `mob_skill_lists` VALUES ('Tauri',240,502);
INSERT INTO `mob_skill_lists` VALUES ('Tauri',240,503);
INSERT INTO `mob_skill_lists` VALUES ('Thinker',241,1242);
INSERT INTO `mob_skill_lists` VALUES ('Thinker',241,1243);
INSERT INTO `mob_skill_lists` VALUES ('Thinker',241,1244);
INSERT INTO `mob_skill_lists` VALUES ('Thinker',241,1245);
INSERT INTO `mob_skill_lists` VALUES ('Thinker',241,1246);
INSERT INTO `mob_skill_lists` VALUES ('Thinker',241,1247);
INSERT INTO `mob_skill_lists` VALUES ('Thinker',241,1248);
INSERT INTO `mob_skill_lists` VALUES ('Thinker',241,1249);
INSERT INTO `mob_skill_lists` VALUES ('Thinker',241,1250);
INSERT INTO `mob_skill_lists` VALUES ('Tiger',242,270);
INSERT INTO `mob_skill_lists` VALUES ('Tiger',242,271);
INSERT INTO `mob_skill_lists` VALUES ('Tiger',242,273);
-- INSERT INTO `mob_skill_lists` VALUES ('Tiger',242,2207);
INSERT INTO `mob_skill_lists` VALUES ('Tonberry',243,783);
INSERT INTO `mob_skill_lists` VALUES ('Tonberry',243,784);
INSERT INTO `mob_skill_lists` VALUES ('Tonberry',243,785);
INSERT INTO `mob_skill_lists` VALUES ('Tonberry',243,786);
INSERT INTO `mob_skill_lists` VALUES ('Tonberry',243,787);
INSERT INTO `mob_skill_lists` VALUES ('Tonberry',243,788);
INSERT INTO `mob_skill_lists` VALUES ('Tonberry',243,920);
INSERT INTO `mob_skill_lists` VALUES ('Tonberry',243,921);
INSERT INTO `mob_skill_lists` VALUES ('Tonberry_no_rancor',244,783);
INSERT INTO `mob_skill_lists` VALUES ('Tonberry_no_rancor',244,784);
INSERT INTO `mob_skill_lists` VALUES ('Tonberry_no_rancor',244,785);
INSERT INTO `mob_skill_lists` VALUES ('Tonberry_no_rancor',244,786);
INSERT INTO `mob_skill_lists` VALUES ('Tonberry_no_rancor',244,787);
INSERT INTO `mob_skill_lists` VALUES ('Tonberry_no_rancor',244,788);
INSERT INTO `mob_skill_lists` VALUES ('Tonberry_no_rancor',244,920);
INSERT INTO `mob_skill_lists` VALUES ('Treant',245,328);
INSERT INTO `mob_skill_lists` VALUES ('Treant',245,329);
INSERT INTO `mob_skill_lists` VALUES ('Treant',245,331);
INSERT INTO `mob_skill_lists` VALUES ('Treant',245,332);
-- INSERT INTO `mob_skill_lists` VALUES ('Troll',246,1741);
-- INSERT INTO `mob_skill_lists` VALUES ('Troll',246,1742);
INSERT INTO `mob_skill_lists` VALUES ('Troll',246,1743);
INSERT INTO `mob_skill_lists` VALUES ('Troll',246,1744);
INSERT INTO `mob_skill_lists` VALUES ('Troll',246,1745);
INSERT INTO `mob_skill_lists` VALUES ('Troll',246,1746);
-- INSERT INTO `mob_skill_lists` VALUES ('Troll',246,1748);
-- INSERT INTO `mob_skill_lists` VALUES ('Troll',246,1749);
-- 247: Tube
-- 248 to 250: free
INSERT INTO `mob_skill_lists` VALUES ('Uragnite',251,1571);
INSERT INTO `mob_skill_lists` VALUES ('Uragnite',251,1572);
INSERT INTO `mob_skill_lists` VALUES ('Uragnite',251,1573);
INSERT INTO `mob_skill_lists` VALUES ('Uragnite',251,1574);
INSERT INTO `mob_skill_lists` VALUES ('Uragnite',251,1575);
INSERT INTO `mob_skill_lists` VALUES ('Vampyr',252,2106);
INSERT INTO `mob_skill_lists` VALUES ('Vampyr',252,2107);
INSERT INTO `mob_skill_lists` VALUES ('Vampyr',252,2108);
INSERT INTO `mob_skill_lists` VALUES ('Vampyr',252,2109);
INSERT INTO `mob_skill_lists` VALUES ('Vampyr',252,2110);
INSERT INTO `mob_skill_lists` VALUES ('Vampyr',252,2111);
-- INSERT INTO `mob_skill_lists` VALUES ('Vampyr',252,2112);
-- INSERT INTO `mob_skill_lists` VALUES ('Vampyr',252,2388);
-- INSERT INTO `mob_skill_lists` VALUES ('Vampyr',252,2534);
INSERT INTO `mob_skill_lists` VALUES ('Wamoura',253,1951);
INSERT INTO `mob_skill_lists` VALUES ('Wamoura',253,1952);
INSERT INTO `mob_skill_lists` VALUES ('Wamoura',253,1953);
INSERT INTO `mob_skill_lists` VALUES ('Wamoura',253,1954);
INSERT INTO `mob_skill_lists` VALUES ('Wamoura',253,1955);
-- INSERT INTO `mob_skill_lists` VALUES ('Wamoura',253,1956);
INSERT INTO `mob_skill_lists` VALUES ('Wamouracampa',254,1815);
INSERT INTO `mob_skill_lists` VALUES ('Wamouracampa',254,1816);
INSERT INTO `mob_skill_lists` VALUES ('Wamouracampa',254,1817);
INSERT INTO `mob_skill_lists` VALUES ('Wamouracampa',254,1818);
INSERT INTO `mob_skill_lists` VALUES ('Wamouracampa',254,1819);
-- INSERT INTO `mob_skill_lists` VALUES ('Wamouracampa',254,1820);
INSERT INTO `mob_skill_lists` VALUES ('Wanderer',255,388);
INSERT INTO `mob_skill_lists` VALUES ('Wanderer',255,389);
INSERT INTO `mob_skill_lists` VALUES ('Wanderer',255,390);
INSERT INTO `mob_skill_lists` VALUES ('Wanderer',255,391);
INSERT INTO `mob_skill_lists` VALUES ('Weeper',256,1217);
INSERT INTO `mob_skill_lists` VALUES ('Weeper',256,1218);
INSERT INTO `mob_skill_lists` VALUES ('Weeper',256,1219);
INSERT INTO `mob_skill_lists` VALUES ('Weeper',256,1220);
-- INSERT INTO `mob_skill_lists` VALUES ('Weeper',256,1221);
-- INSERT INTO `mob_skill_lists` VALUES ('Weeper',256,1222);
-- INSERT INTO `mob_skill_lists` VALUES ('Weeper',256,1223);
-- INSERT INTO `mob_skill_lists` VALUES ('Weeper',256,1224);
-- INSERT INTO `mob_skill_lists` VALUES ('Weeper',256,1225);
-- INSERT INTO `mob_skill_lists` VALUES ('Weeper',256,1226);
-- INSERT INTO `mob_skill_lists` VALUES ('Weeper',256,1227);
INSERT INTO `mob_skill_lists` VALUES ('Weeper',256,1228);
INSERT INTO `mob_skill_lists` VALUES ('Wivre',257,2099);
INSERT INTO `mob_skill_lists` VALUES ('Wivre',257,2100);
INSERT INTO `mob_skill_lists` VALUES ('Wivre',257,2101);
INSERT INTO `mob_skill_lists` VALUES ('Wivre',257,2102);
INSERT INTO `mob_skill_lists` VALUES ('Wivre',257,2103);
INSERT INTO `mob_skill_lists` VALUES ('Worm',258,424);
INSERT INTO `mob_skill_lists` VALUES ('Worm',258,425);
INSERT INTO `mob_skill_lists` VALUES ('Worm',258,426);
INSERT INTO `mob_skill_lists` VALUES ('Worm',258,427);
INSERT INTO `mob_skill_lists` VALUES ('Worm',258,428);
INSERT INTO `mob_skill_lists` VALUES ('Worm',258,429);
-- INSERT INTO `mob_skill_lists` VALUES ('Worm',258,1889);
-- INSERT INTO `mob_skill_lists` VALUES ('OuryuWyrm',259,1297);
INSERT INTO `mob_skill_lists` VALUES ('OuryuWyrm',259,1299);
INSERT INTO `mob_skill_lists` VALUES ('OuryuWyrm',259,1300);
INSERT INTO `mob_skill_lists` VALUES ('OuryuWyrm',259,1301);
INSERT INTO `mob_skill_lists` VALUES ('OuryuWyrm',259,1302);
INSERT INTO `mob_skill_lists` VALUES ('OuryuWyrm',259,1303);
INSERT INTO `mob_skill_lists` VALUES ('OuryuWyrm',259,1304);
INSERT INTO `mob_skill_lists` VALUES ('OuryuWyrm',259,1305);
INSERT INTO `mob_skill_lists` VALUES ('OuryuWyrm',259,1306);
INSERT INTO `mob_skill_lists` VALUES ('FafnirWyrm',260,951);
INSERT INTO `mob_skill_lists` VALUES ('FafnirWyrm',260,952); -- Alliance only targeting version of Spike Flail
INSERT INTO `mob_skill_lists` VALUES ('FafnirWyrm',260,953);
INSERT INTO `mob_skill_lists` VALUES ('FafnirWyrm',260,957);
INSERT INTO `mob_skill_lists` VALUES ('FafnirWyrm',260,958);
INSERT INTO `mob_skill_lists` VALUES ('CynoprosopiWyrm',261,951);
INSERT INTO `mob_skill_lists` VALUES ('CynoprosopiWyrm',261,952);
INSERT INTO `mob_skill_lists` VALUES ('CynoprosopiWyrm',261,953);
INSERT INTO `mob_skill_lists` VALUES ('CynoprosopiWyrm',261,958);
INSERT INTO `mob_skill_lists` VALUES ('Wyrm',262,951);
INSERT INTO `mob_skill_lists` VALUES ('Wyrm',262,952);
INSERT INTO `mob_skill_lists` VALUES ('Wyrm',262,953);
INSERT INTO `mob_skill_lists` VALUES ('NidhoggWyrm',263,1039); -- Outside alliance targeting version of Hurricane Wing
INSERT INTO `mob_skill_lists` VALUES ('NidhoggWyrm',263,1040); -- Outside alliance targeting version of Spike Flail
INSERT INTO `mob_skill_lists` VALUES ('NidhoggWyrm',263,1041); -- Outside alliance targeting version of Dragon Breath
INSERT INTO `mob_skill_lists` VALUES ('NidhoggWyrm',263,957);
INSERT INTO `mob_skill_lists` VALUES ('NidhoggWyrm',263,1046);
INSERT INTO `mob_skill_lists` VALUES ('Shankha',264,1574); -- painful_whip
INSERT INTO `mob_skill_lists` VALUES ('SimorgWyvern',265,813);
INSERT INTO `mob_skill_lists` VALUES ('SimorgWyvern',265,814);
INSERT INTO `mob_skill_lists` VALUES ('SimorgWyvern',265,815);
INSERT INTO `mob_skill_lists` VALUES ('SimorgWyvern',265,816);
INSERT INTO `mob_skill_lists` VALUES ('SimorgWyvern',265,817);
INSERT INTO `mob_skill_lists` VALUES ('SimorgWyvern',265,818);
INSERT INTO `mob_skill_lists` VALUES ('SimorgWyvern',265,821);
INSERT INTO `mob_skill_lists` VALUES ('Wyvern',266,813);
INSERT INTO `mob_skill_lists` VALUES ('Wyvern',266,814);
INSERT INTO `mob_skill_lists` VALUES ('Wyvern',266,815);
INSERT INTO `mob_skill_lists` VALUES ('Wyvern',266,816);
INSERT INTO `mob_skill_lists` VALUES ('Wyvern',266,817);
INSERT INTO `mob_skill_lists` VALUES ('Wyvern',266,818);
INSERT INTO `mob_skill_lists` VALUES ('Wyvern',266,821);
INSERT INTO `mob_skill_lists` VALUES ('GuivreWyvern',267,813);
INSERT INTO `mob_skill_lists` VALUES ('GuivreWyvern',267,814);
INSERT INTO `mob_skill_lists` VALUES ('GuivreWyvern',267,815);
INSERT INTO `mob_skill_lists` VALUES ('GuivreWyvern',267,816);
INSERT INTO `mob_skill_lists` VALUES ('GuivreWyvern',267,817);
INSERT INTO `mob_skill_lists` VALUES ('GuivreWyvern',267,818);
INSERT INTO `mob_skill_lists` VALUES ('GuivreWyvern',267,821);
-- 268: Wyvern
INSERT INTO `mob_skill_lists` VALUES ('Xzomit',269,1347);
INSERT INTO `mob_skill_lists` VALUES ('Xzomit',269,1348);
INSERT INTO `mob_skill_lists` VALUES ('Xzomit',269,1349);
INSERT INTO `mob_skill_lists` VALUES ('Xzomit',269,1350);
INSERT INTO `mob_skill_lists` VALUES ('Xzomit',269,1351);
INSERT INTO `mob_skill_lists` VALUES ('Xzomit',269,1352);
INSERT INTO `mob_skill_lists` VALUES ('Yagudo',270,617);
INSERT INTO `mob_skill_lists` VALUES ('Yagudo',270,618);
INSERT INTO `mob_skill_lists` VALUES ('Yagudo',270,619);
INSERT INTO `mob_skill_lists` VALUES ('Yagudo',270,620);
INSERT INTO `mob_skill_lists` VALUES ('Yagudo',270,633);
INSERT INTO `mob_skill_lists` VALUES ('Yovra',271,1370);
INSERT INTO `mob_skill_lists` VALUES ('Yovra',271,1371);
INSERT INTO `mob_skill_lists` VALUES ('Yovra',271,1372);
INSERT INTO `mob_skill_lists` VALUES ('Yovra',271,1373);
-- INSERT INTO `mob_skill_lists` VALUES ('Yovra',271,1374);
INSERT INTO `mob_skill_lists` VALUES ('Yovra',271,1375);
INSERT INTO `mob_skill_lists` VALUES ('Yovra',271,1376);
-- INSERT INTO `mob_skill_lists` VALUES ('Yovra',271,1377);
INSERT INTO `mob_skill_lists` VALUES ('Zdei',272,1463);
INSERT INTO `mob_skill_lists` VALUES ('Zdei',272,1465);
INSERT INTO `mob_skill_lists` VALUES ('Zdei',272,1466);
INSERT INTO `mob_skill_lists` VALUES ('Zdei',272,1467);
INSERT INTO `mob_skill_lists` VALUES ('Zdei',272,1468);
INSERT INTO `mob_skill_lists` VALUES ('Zdei',272,1469);
INSERT INTO `mob_skill_lists` VALUES ('Serket',273,717);
INSERT INTO `mob_skill_lists` VALUES ('Serket',273,719);
INSERT INTO `mob_skill_lists` VALUES ('Serket',273,720);
INSERT INTO `mob_skill_lists` VALUES ('Serket',273,721);
INSERT INTO `mob_skill_lists` VALUES ('Serket',273,722);
INSERT INTO `mob_skill_lists` VALUES ('Serket',273,723);
INSERT INTO `mob_skill_lists` VALUES ('Serket',273,724);
INSERT INTO `mob_skill_lists` VALUES ('KingV',274,353);
INSERT INTO `mob_skill_lists` VALUES ('KingV',274,354);
INSERT INTO `mob_skill_lists` VALUES ('KingV',274,355);
INSERT INTO `mob_skill_lists` VALUES ('KingV',274,719);
INSERT INTO `mob_skill_lists` VALUES ('KingV',274,720);
INSERT INTO `mob_skill_lists` VALUES ('KingV',274,722);
INSERT INTO `mob_skill_lists` VALUES ('KingV',274,723);
-- 275: Matamata
-- 276: Crepuscular Worm
INSERT INTO `mob_skill_lists` VALUES ('Genbu',277,805);
INSERT INTO `mob_skill_lists` VALUES ('Genbu',277,806);
INSERT INTO `mob_skill_lists` VALUES ('Genbu',277,807);
INSERT INTO `mob_skill_lists` VALUES ('Genbu',277,808);
INSERT INTO `mob_skill_lists` VALUES ('Genbu',277,809);
INSERT INTO `mob_skill_lists` VALUES ('Seiryu',278,814);
INSERT INTO `mob_skill_lists` VALUES ('Seiryu',278,815);
INSERT INTO `mob_skill_lists` VALUES ('Seiryu',278,816);
INSERT INTO `mob_skill_lists` VALUES ('Seiryu',278,817);
INSERT INTO `mob_skill_lists` VALUES ('Seiryu',278,818);
INSERT INTO `mob_skill_lists` VALUES ('Seiryu',278,821);
INSERT INTO `mob_skill_lists` VALUES ('Byakko',279,270);
INSERT INTO `mob_skill_lists` VALUES ('Byakko',279,271);
INSERT INTO `mob_skill_lists` VALUES ('Byakko',279,273);
INSERT INTO `mob_skill_lists` VALUES ('Suzaku',280,399);
INSERT INTO `mob_skill_lists` VALUES ('Suzaku',280,400);
INSERT INTO `mob_skill_lists` VALUES ('Suzaku',280,401);
INSERT INTO `mob_skill_lists` VALUES ('Suzaku',280,402);
INSERT INTO `mob_skill_lists` VALUES ('Suzaku',280,403);
INSERT INTO `mob_skill_lists` VALUES ('Kirin',281,797);
INSERT INTO `mob_skill_lists` VALUES ('Kirin',281,798);
INSERT INTO `mob_skill_lists` VALUES ('Kirin',281,799);
INSERT INTO `mob_skill_lists` VALUES ('Kirin',281,800);
INSERT INTO `mob_skill_lists` VALUES ('Kirin',281,802);
INSERT INTO `mob_skill_lists` VALUES ('Kirin',281,803);
INSERT INTO `mob_skill_lists` VALUES ('Grav_iton',282,783);
INSERT INTO `mob_skill_lists` VALUES ('Grav_iton',282,784);
INSERT INTO `mob_skill_lists` VALUES ('Grav_iton',282,785);
INSERT INTO `mob_skill_lists` VALUES ('Grav_iton',282,786);
INSERT INTO `mob_skill_lists` VALUES ('Grav_iton',282,787);
INSERT INTO `mob_skill_lists` VALUES ('Grav_iton',282,788);
INSERT INTO `mob_skill_lists` VALUES ('Grav_iton',282,920);
INSERT INTO `mob_skill_lists` VALUES ('Grav_iton',282,921);
INSERT INTO `mob_skill_lists` VALUES ('Melusine',283,2198); -- winter_breeze
-- 284: Oupire
INSERT INTO `mob_skill_lists` VALUES ('Gulool',285,1731);
INSERT INTO `mob_skill_lists` VALUES ('Gulool',285,1732);
INSERT INTO `mob_skill_lists` VALUES ('Gulool',285,1733);
INSERT INTO `mob_skill_lists` VALUES ('Gulool',285,1734);
INSERT INTO `mob_skill_lists` VALUES ('Gulool',285,1738);
INSERT INTO `mob_skill_lists` VALUES ('Gulool',285,1797);
INSERT INTO `mob_skill_lists` VALUES ('Gulool',285,1798);
INSERT INTO `mob_skill_lists` VALUES ('Gulool',285,1799);
INSERT INTO `mob_skill_lists` VALUES ('Gulool',285,1800);
INSERT INTO `mob_skill_lists` VALUES ('Gulool',285,1801);
INSERT INTO `mob_skill_lists` VALUES ('Vulpangue',286,1718);
INSERT INTO `mob_skill_lists` VALUES ('Vulpangue',286,1721);
INSERT INTO `mob_skill_lists` VALUES ('Vulpangue',286,1722);
INSERT INTO `mob_skill_lists` VALUES ('Vulpangue',286,1724);
INSERT INTO `mob_skill_lists` VALUES ('Vulpangue',286,2360);
INSERT INTO `mob_skill_lists` VALUES ('Chamrosh',287,1699);
INSERT INTO `mob_skill_lists` VALUES ('Chamrosh',287,1700);
INSERT INTO `mob_skill_lists` VALUES ('Chamrosh',287,1701);
INSERT INTO `mob_skill_lists` VALUES ('CheeseHoarder',288,1725);
INSERT INTO `mob_skill_lists` VALUES ('CheeseHoarder',288,1727);
INSERT INTO `mob_skill_lists` VALUES ('CheeseHoarder',288,1728);
INSERT INTO `mob_skill_lists` VALUES ('CheeseHoarder',288,1730);
INSERT INTO `mob_skill_lists` VALUES ('CheeseHoarder',288,2359);
INSERT INTO `mob_skill_lists` VALUES ('BrassBorer',289,1815);
INSERT INTO `mob_skill_lists` VALUES ('BrassBorer',289,1816);
INSERT INTO `mob_skill_lists` VALUES ('BrassBorer',289,1817);
INSERT INTO `mob_skill_lists` VALUES ('BrassBorer',289,1818);
INSERT INTO `mob_skill_lists` VALUES ('BrassBorer',289,1819);
INSERT INTO `mob_skill_lists` VALUES ('BrassBorer',289,1820);
INSERT INTO `mob_skill_lists` VALUES ('Claret',290,431);  -- Fluid_Spread
INSERT INTO `mob_skill_lists` VALUES ('Claret',290,433);  -- Digest
INSERT INTO `mob_skill_lists` VALUES ('Claret',290,1317); -- Mucous_Spread
INSERT INTO `mob_skill_lists` VALUES ('Claret',290,1319); -- Epoxy_Spread
INSERT INTO `mob_skill_lists` VALUES ('Claret',290,2549); -- Fluid_Toss_Claret
-- 291: Ob
INSERT INTO `mob_skill_lists` VALUES ('Velionis',292,478); -- Hell Slash
INSERT INTO `mob_skill_lists` VALUES ('Velionis',292,479); -- Horror Cloud
INSERT INTO `mob_skill_lists` VALUES ('Velionis',292,484); -- Black Cloud
INSERT INTO `mob_skill_lists` VALUES ('Velionis',292,485); -- Blood Saber
INSERT INTO `mob_skill_lists` VALUES ('Velionis',292,1795); -- Malediction
-- 293: Chigre
INSERT INTO `mob_skill_lists` VALUES ('LilApkallu',294,1713);
INSERT INTO `mob_skill_lists` VALUES ('LilApkallu',294,1714);
INSERT INTO `mob_skill_lists` VALUES ('LilApkallu',294,1715);
-- INSERT INTO `mob_skill_lists` VALUES ('LilApkallu',294,1716);
INSERT INTO `mob_skill_lists` VALUES ('IrizIma',295,1703);
INSERT INTO `mob_skill_lists` VALUES ('IrizIma',295,1704);
INSERT INTO `mob_skill_lists` VALUES ('IrizIma',295,1705);
INSERT INTO `mob_skill_lists` VALUES ('IrizIma',295,1706);
INSERT INTO `mob_skill_lists` VALUES ('IrizIma',295,1707);
INSERT INTO `mob_skill_lists` VALUES ('IrizIma',295,1708);
INSERT INTO `mob_skill_lists` VALUES ('LividrootAmoo',296,316);
INSERT INTO `mob_skill_lists` VALUES ('LividrootAmoo',296,317);
-- INSERT INTO `mob_skill_lists` VALUES ('LividrootAmoo',296,318);
INSERT INTO `mob_skill_lists` VALUES ('LividrootAmoo',296,319);
INSERT INTO `mob_skill_lists` VALUES ('LividrootAmoo',296,320);
-- INSERT INTO `mob_skill_lists` VALUES ('LividrootAmoo',296,1332);
INSERT INTO `mob_skill_lists` VALUES ('IririSamariri',297,1958);
INSERT INTO `mob_skill_lists` VALUES ('IririSamariri',297,1959);
-- INSERT INTO `mob_skill_lists` VALUES ('IririSamariri',297,1960);
-- INSERT INTO `mob_skill_lists` VALUES ('IririSamariri',297,1962);
INSERT INTO `mob_skill_lists` VALUES ('Anantaboga',298,644);
INSERT INTO `mob_skill_lists` VALUES ('Anantaboga',298,645);
INSERT INTO `mob_skill_lists` VALUES ('Anantaboga',298,646);
-- INSERT INTO `mob_skill_lists` VALUES ('Anantaboga',298,256);
INSERT INTO `mob_skill_lists` VALUES ('Dextrose',299,1821);
INSERT INTO `mob_skill_lists` VALUES ('Dextrose',299,1822);
-- INSERT INTO `mob_skill_lists` VALUES ('Dextrose',299,1823);
-- INSERT INTO `mob_skill_lists` VALUES ('Dextrose',299,1824);
-- INSERT INTO `mob_skill_lists` VALUES ('Dextrose',299,1826);
INSERT INTO `mob_skill_lists` VALUES ('Reacton',300,510);
INSERT INTO `mob_skill_lists` VALUES ('Reacton',300,511);
INSERT INTO `mob_skill_lists` VALUES ('Verdelet',301,1709);
INSERT INTO `mob_skill_lists` VALUES ('Verdelet',301,1710);
INSERT INTO `mob_skill_lists` VALUES ('Verdelet',301,1711);
INSERT INTO `mob_skill_lists` VALUES ('Wulgaru',302,2070);
INSERT INTO `mob_skill_lists` VALUES ('Wulgaru',302,2071);
INSERT INTO `mob_skill_lists` VALUES ('Wulgaru',302,2072);
INSERT INTO `mob_skill_lists` VALUES ('Wulgaru',302,2073);
INSERT INTO `mob_skill_lists` VALUES ('Wulgaru',302,2074);
INSERT INTO `mob_skill_lists` VALUES ('ZareehklTheJu',303,1778);
INSERT INTO `mob_skill_lists` VALUES ('ZareehklTheJu',303,1779);
INSERT INTO `mob_skill_lists` VALUES ('ZareehklTheJu',303,1780);
INSERT INTO `mob_skill_lists` VALUES ('ZareehklTheJu',303,1781);
INSERT INTO `mob_skill_lists` VALUES ('ZareehklTheJu',303,1782);
INSERT INTO `mob_skill_lists` VALUES ('ZareehklTheJu',303,1783);
INSERT INTO `mob_skill_lists` VALUES ('ZareehklTheJu',303,1784);
INSERT INTO `mob_skill_lists` VALUES ('Big_Bang',304,2218); -- penumbral_impact
INSERT INTO `mob_skill_lists` VALUES ('Gotoh_Zha_the_Redolent',305,1920);
INSERT INTO `mob_skill_lists` VALUES ('Gotoh_Zha_the_Redolent',305,1921);
INSERT INTO `mob_skill_lists` VALUES ('Gotoh_Zha_the_Redolent',305,1922);
INSERT INTO `mob_skill_lists` VALUES ('Gotoh_Zha_the_Redolent',305,1923);
INSERT INTO `mob_skill_lists` VALUES ('Gotoh_Zha_the_Redolent',305,1924);
-- INSERT INTO `mob_skill_lists` VALUES ('Gotoh_Zha_the_Redolent',305,1925);
-- INSERT INTO `mob_skill_lists` VALUES ('Gotoh_Zha_the_Redolent',305,1926);
INSERT INTO `mob_skill_lists` VALUES ('Gotoh_Zha_the_Redolent',305,2361);
-- 306: Dea
-- 307: Kalos_Eunomia
INSERT INTO `mob_skill_lists` VALUES ('Khromasoul',308,1743);
INSERT INTO `mob_skill_lists` VALUES ('Khromasoul',308,1744);
INSERT INTO `mob_skill_lists` VALUES ('Khromasoul',308,1745);
INSERT INTO `mob_skill_lists` VALUES ('Khromasoul',308,1746);
INSERT INTO `mob_skill_lists` VALUES ('Nosferatu',309,2106);
-- INSERT INTO `mob_skill_lists` VALUES ('Nosferatu',309,2107);
-- INSERT INTO `mob_skill_lists` VALUES ('Nosferatu',309,2108);
-- INSERT INTO `mob_skill_lists` VALUES ('Nosferatu',309,2109);
INSERT INTO `mob_skill_lists` VALUES ('Nosferatu',309,2110);
INSERT INTO `mob_skill_lists` VALUES ('Nosferatu',309,2111);
-- INSERT INTO `mob_skill_lists` VALUES ('Nosferatu',309,2112);
INSERT INTO `mob_skill_lists` VALUES ('ExperimentalLa',310,1753);
INSERT INTO `mob_skill_lists` VALUES ('ExperimentalLa',310,1758);
-- 311: free
-- INSERT INTO `mob_skill_lists` VALUES ('Nuhn',312,1977);
-- INSERT INTO `mob_skill_lists` VALUES ('Nuhn',312,1978);
-- INSERT INTO `mob_skill_lists` VALUES ('Nuhn',312,1693);
-- INSERT INTO `mob_skill_lists` VALUES ('Nuhn',312,1694);
-- INSERT INTO `mob_skill_lists` VALUES ('Nuhn',312,1695);
-- INSERT INTO `mob_skill_lists` VALUES ('Nuhn',312,1696);
-- INSERT INTO `mob_skill_lists` VALUES ('Nuhn',312,1697);
-- INSERT INTO `mob_skill_lists` VALUES ('Nuhn',312,1698);
INSERT INTO `mob_skill_lists` VALUES ('Tinnin',313,1828);
INSERT INTO `mob_skill_lists` VALUES ('Tinnin',313,1829);
INSERT INTO `mob_skill_lists` VALUES ('Tinnin',313,1830);
INSERT INTO `mob_skill_lists` VALUES ('Tinnin',313,1831);
INSERT INTO `mob_skill_lists` VALUES ('Tinnin',313,1832);
INSERT INTO `mob_skill_lists` VALUES ('Tinnin',313,1834);
INSERT INTO `mob_skill_lists` VALUES ('Tinnin',313,1835);
INSERT INTO `mob_skill_lists` VALUES ('Tinnin',313,1836);
INSERT INTO `mob_skill_lists` VALUES ('Sarameya',314,1785);
INSERT INTO `mob_skill_lists` VALUES ('Sarameya',314,1786);
INSERT INTO `mob_skill_lists` VALUES ('Sarameya',314,1787);
INSERT INTO `mob_skill_lists` VALUES ('Sarameya',314,1788);
INSERT INTO `mob_skill_lists` VALUES ('Sarameya',314,1789);
INSERT INTO `mob_skill_lists` VALUES ('Sarameya',314,1790);
-- INSERT INTO `mob_skill_lists` VALUES ('Tyger',315,688);
INSERT INTO `mob_skill_lists` VALUES ('Tyger',315,2022);
INSERT INTO `mob_skill_lists` VALUES ('Tyger',315,2023);
INSERT INTO `mob_skill_lists` VALUES ('Tyger',315,2024);
INSERT INTO `mob_skill_lists` VALUES ('Tyger',315,2025);
INSERT INTO `mob_skill_lists` VALUES ('Tyger',315,2026);
INSERT INTO `mob_skill_lists` VALUES ('Tyger',315,2027);
INSERT INTO `mob_skill_lists` VALUES ('Tyger',315,2028);
INSERT INTO `mob_skill_lists` VALUES ('Pandemonium',316,2113);
INSERT INTO `mob_skill_lists` VALUES ('Pandemonium',316,2114);
INSERT INTO `mob_skill_lists` VALUES ('Pandemonium',316,2116);
INSERT INTO `mob_skill_lists` VALUES ('Pandemonium',316,2117);
INSERT INTO `mob_skill_lists` VALUES ('Pandemonium',316,2118);
INSERT INTO `mob_skill_lists` VALUES ('Pandemonium',316,2119);
INSERT INTO `mob_skill_lists` VALUES ('Eldertaur',317,498); -- triclip
INSERT INTO `mob_skill_lists` VALUES ('Eldertaur',317,499); -- back_swish
INSERT INTO `mob_skill_lists` VALUES ('Eldertaur',317,500); -- mow
INSERT INTO `mob_skill_lists` VALUES ('Eldertaur',317,501); -- frightful_roar
INSERT INTO `mob_skill_lists` VALUES ('Eldertaur',317,503); -- unblessed_armor
INSERT INTO `mob_skill_lists` VALUES ('Eldertaur',317,1360); -- apocalyptic_ray
INSERT INTO `mob_skill_lists` VALUES ('Mindertaur',318,498); -- triclip
INSERT INTO `mob_skill_lists` VALUES ('Mindertaur',318,499); -- back_swish
INSERT INTO `mob_skill_lists` VALUES ('Mindertaur',318,500); -- mow
INSERT INTO `mob_skill_lists` VALUES ('Mindertaur',318,501); -- frightful_roar
INSERT INTO `mob_skill_lists` VALUES ('Mindertaur',318,502); -- mortal_ray (TODO: change to Chthonian Ray when it is coded)
INSERT INTO `mob_skill_lists` VALUES ('Mindertaur',318,503); -- unblessed_armor
INSERT INTO `mob_skill_lists` VALUES ('Avatar-Shiva',319,881);
INSERT INTO `mob_skill_lists` VALUES ('Avatar-Shiva',319,882);
INSERT INTO `mob_skill_lists` VALUES ('Avatar-Shiva',319,883);
INSERT INTO `mob_skill_lists` VALUES ('Avatar-Shiva',319,884);
INSERT INTO `mob_skill_lists` VALUES ('Avatar-Ramuh',320,890);
INSERT INTO `mob_skill_lists` VALUES ('Avatar-Ramuh',320,891);
INSERT INTO `mob_skill_lists` VALUES ('Avatar-Ramuh',320,892);
INSERT INTO `mob_skill_lists` VALUES ('Avatar-Ramuh',320,893);
INSERT INTO `mob_skill_lists` VALUES ('Avatar-Titan',321,853);
INSERT INTO `mob_skill_lists` VALUES ('Avatar-Titan',321,854);
INSERT INTO `mob_skill_lists` VALUES ('Avatar-Titan',321,855);
INSERT INTO `mob_skill_lists` VALUES ('Avatar-Titan',321,856);
INSERT INTO `mob_skill_lists` VALUES ('Avatar-Titan',321,857);
INSERT INTO `mob_skill_lists` VALUES ('Avatar-Ifrit',322,845);
INSERT INTO `mob_skill_lists` VALUES ('Avatar-Ifrit',322,846);
INSERT INTO `mob_skill_lists` VALUES ('Avatar-Ifrit',322,847);
INSERT INTO `mob_skill_lists` VALUES ('Avatar-Ifrit',322,848);
INSERT INTO `mob_skill_lists` VALUES ('Avatar-Leviathan',323,861);
INSERT INTO `mob_skill_lists` VALUES ('Avatar-Leviathan',323,863);
INSERT INTO `mob_skill_lists` VALUES ('Avatar-Leviathan',323,864);
INSERT INTO `mob_skill_lists` VALUES ('Avatar-Leviathan',323,865);
INSERT INTO `mob_skill_lists` VALUES ('Avatar-Leviathan',323,866);
INSERT INTO `mob_skill_lists` VALUES ('Avatar-Garuda',324,872);
INSERT INTO `mob_skill_lists` VALUES ('Avatar-Garuda',324,873);
INSERT INTO `mob_skill_lists` VALUES ('Avatar-Garuda',324,874);
INSERT INTO `mob_skill_lists` VALUES ('Avatar-Garuda',324,875);
INSERT INTO `mob_skill_lists` VALUES ('Avatar-Fenrir',325,833);
INSERT INTO `mob_skill_lists` VALUES ('Avatar-Fenrir',325,835);
INSERT INTO `mob_skill_lists` VALUES ('Avatar-Fenrir',325,836);
INSERT INTO `mob_skill_lists` VALUES ('Avatar-Fenrir',325,838);
INSERT INTO `mob_skill_lists` VALUES ('TrollGurfurlur',326,1802);
INSERT INTO `mob_skill_lists` VALUES ('TrollGurfurlur',326,1803);
INSERT INTO `mob_skill_lists` VALUES ('TrollGurfurlur',326,1804);
INSERT INTO `mob_skill_lists` VALUES ('TrollGurfurlur',326,1805);
INSERT INTO `mob_skill_lists` VALUES ('TrollGurfurlur',326,1806);
INSERT INTO `mob_skill_lists` VALUES ('TrollGurfurlur',326,1807);
INSERT INTO `mob_skill_lists` VALUES ('Goblin',327,590);
INSERT INTO `mob_skill_lists` VALUES ('Goblin',327,591);
INSERT INTO `mob_skill_lists` VALUES ('Goblin',327,1082);
INSERT INTO `mob_skill_lists` VALUES ('Goblin',327,1084);
INSERT INTO `mob_skill_lists` VALUES ('Goblin',327,1086);
-- 328: Cottus
INSERT INTO `mob_skill_lists` VALUES ('AbsoluteVirtue',329,1378);
INSERT INTO `mob_skill_lists` VALUES ('AbsoluteVirtue',329,1379);
INSERT INTO `mob_skill_lists` VALUES ('AbsoluteVirtue',329,1380);
INSERT INTO `mob_skill_lists` VALUES ('AbsoluteVirtue',329,1381);
INSERT INTO `mob_skill_lists` VALUES ('AbsoluteVirtue',329,1382);
INSERT INTO `mob_skill_lists` VALUES ('AbsoluteVirtue',329,1383);
INSERT INTO `mob_skill_lists` VALUES ('AbsoluteVirtue',329,1384);
INSERT INTO `mob_skill_lists` VALUES ('AbsoluteVirtue',329,1386);
INSERT INTO `mob_skill_lists` VALUES ('PetGenbu',330,805);
INSERT INTO `mob_skill_lists` VALUES ('PetGenbu',330,806);
INSERT INTO `mob_skill_lists` VALUES ('PetGenbu',330,807);
INSERT INTO `mob_skill_lists` VALUES ('PetGenbu',330,808);
INSERT INTO `mob_skill_lists` VALUES ('PetGenbu',330,809);
INSERT INTO `mob_skill_lists` VALUES ('PetSeiryu',331,814);
INSERT INTO `mob_skill_lists` VALUES ('PetSeiryu',331,815);
INSERT INTO `mob_skill_lists` VALUES ('PetSeiryu',331,816);
INSERT INTO `mob_skill_lists` VALUES ('PetSeiryu',331,817);
INSERT INTO `mob_skill_lists` VALUES ('PetSeiryu',331,818);
INSERT INTO `mob_skill_lists` VALUES ('PetSeiryu',331,821);
INSERT INTO `mob_skill_lists` VALUES ('PetByakko',332,270);
INSERT INTO `mob_skill_lists` VALUES ('PetByakko',332,271);
INSERT INTO `mob_skill_lists` VALUES ('PetByakko',332,273);
INSERT INTO `mob_skill_lists` VALUES ('PetSuzaku',333,399);
INSERT INTO `mob_skill_lists` VALUES ('PetSuzaku',333,400);
INSERT INTO `mob_skill_lists` VALUES ('PetSuzaku',333,401);
INSERT INTO `mob_skill_lists` VALUES ('PetSuzaku',333,402);
INSERT INTO `mob_skill_lists` VALUES ('PetSuzaku',333,403);
-- INSERT INTO `mob_skill_lists` VALUES ('WarlordRojgnojOrc',334,2201);
INSERT INTO `mob_skill_lists` VALUES ('WarlordRojgnojOrc',334,605);
INSERT INTO `mob_skill_lists` VALUES ('WarlordRojgnojOrc',334,606);
INSERT INTO `mob_skill_lists` VALUES ('WarlordRojgnojOrc',334,607);
INSERT INTO `mob_skill_lists` VALUES ('WarlordRojgnojOrc',334,608);
INSERT INTO `mob_skill_lists` VALUES ('WarlordRojgnojOrc',334,609);
INSERT INTO `mob_skill_lists` VALUES ('WarlordRojgnojOrc',334,1066);
INSERT INTO `mob_skill_lists` VALUES ('Maat',335,1028);
INSERT INTO `mob_skill_lists` VALUES ('Maat',335,1033);
INSERT INTO `mob_skill_lists` VALUES ('Maat',335,1034);
INSERT INTO `mob_skill_lists` VALUES ('ZM4-Tonberry',336,783);
INSERT INTO `mob_skill_lists` VALUES ('ZM4-Tonberry',336,784);
INSERT INTO `mob_skill_lists` VALUES ('ZM4-Tonberry',336,785);
INSERT INTO `mob_skill_lists` VALUES ('ZM4-Tonberry',336,786);
INSERT INTO `mob_skill_lists` VALUES ('ZM4-Tonberry',336,787);
INSERT INTO `mob_skill_lists` VALUES ('ZM4-Tonberry',336,788);
INSERT INTO `mob_skill_lists` VALUES ('ZM4-Tonberry',336,920);
INSERT INTO `mob_skill_lists` VALUES ('QuadavNM',337,611);
INSERT INTO `mob_skill_lists` VALUES ('QuadavNM',337,612);
INSERT INTO `mob_skill_lists` VALUES ('QuadavNM',337,613);
INSERT INTO `mob_skill_lists` VALUES ('QuadavNM',337,614);
INSERT INTO `mob_skill_lists` VALUES ('QuadavNM',337,633);
INSERT INTO `mob_skill_lists` VALUES ('Twitherym',338,2950);
INSERT INTO `mob_skill_lists` VALUES ('Twitherym',338,2951);
INSERT INTO `mob_skill_lists` VALUES ('Twitherym',338,2952);
INSERT INTO `mob_skill_lists` VALUES ('Chapuli',339,2945);
INSERT INTO `mob_skill_lists` VALUES ('Chapuli',339,2946);
INSERT INTO `mob_skill_lists` VALUES ('Chapuli',339,2947);
INSERT INTO `mob_skill_lists` VALUES ('Chapuli',339,2948);
INSERT INTO `mob_skill_lists` VALUES ('Chapuli',339,2949);
INSERT INTO `mob_skill_lists` VALUES ('Mantis',340,2751);
INSERT INTO `mob_skill_lists` VALUES ('Mantis',340,2752);
INSERT INTO `mob_skill_lists` VALUES ('Mantis',340,2753);
INSERT INTO `mob_skill_lists` VALUES ('Mantis',340,2754);
INSERT INTO `mob_skill_lists` VALUES ('Mantis',340,2755);
INSERT INTO `mob_skill_lists` VALUES ('Mantis',340,2756);
-- 341: Numbing_Blossom
INSERT INTO `mob_skill_lists` VALUES ('Velkk',342,2988);
INSERT INTO `mob_skill_lists` VALUES ('Velkk',342,2989);
INSERT INTO `mob_skill_lists` VALUES ('Velkk',342,2990);
INSERT INTO `mob_skill_lists` VALUES ('Velkk',342,2991);
INSERT INTO `mob_skill_lists` VALUES ('Velkk',342,2992);
INSERT INTO `mob_skill_lists` VALUES ('Heartwing',343,2983);
INSERT INTO `mob_skill_lists` VALUES ('Heartwing',343,2984);
INSERT INTO `mob_skill_lists` VALUES ('Heartwing',343,2985);
INSERT INTO `mob_skill_lists` VALUES ('Heartwing',343,2986);
INSERT INTO `mob_skill_lists` VALUES ('Cracklaw',344,2957);
INSERT INTO `mob_skill_lists` VALUES ('Cracklaw',344,2958);
INSERT INTO `mob_skill_lists` VALUES ('Cracklaw',344,2959);
INSERT INTO `mob_skill_lists` VALUES ('Cracklaw',344,2960);
INSERT INTO `mob_skill_lists` VALUES ('Cracklaw',344,2961);
INSERT INTO `mob_skill_lists` VALUES ('Bloated_Acuex',345,2974);
INSERT INTO `mob_skill_lists` VALUES ('Bloated_Acuex',345,2975);
INSERT INTO `mob_skill_lists` VALUES ('Bloated_Acuex',345,2976);
INSERT INTO `mob_skill_lists` VALUES ('Goaftrap',346,436);
INSERT INTO `mob_skill_lists` VALUES ('Marolith',347,2927);
INSERT INTO `mob_skill_lists` VALUES ('Marolith',347,2928);
INSERT INTO `mob_skill_lists` VALUES ('Marolith',347,2929);
INSERT INTO `mob_skill_lists` VALUES ('Marolith',347,2930);
INSERT INTO `mob_skill_lists` VALUES ('Matamata',348,2965);
INSERT INTO `mob_skill_lists` VALUES ('Matamata',348,2966);
INSERT INTO `mob_skill_lists` VALUES ('Matamata',348,2967);
INSERT INTO `mob_skill_lists` VALUES ('Matamata',348,2968);
INSERT INTO `mob_skill_lists` VALUES ('Matamata',348,2969);
INSERT INTO `mob_skill_lists` VALUES ('Geyser',349,3256);
INSERT INTO `mob_skill_lists` VALUES ('Iron_Giant',350,2619);
INSERT INTO `mob_skill_lists` VALUES ('Iron_Giant',350,2620);
INSERT INTO `mob_skill_lists` VALUES ('Iron_Giant',350,2621);
INSERT INTO `mob_skill_lists` VALUES ('Iron_Giant',350,2622);
INSERT INTO `mob_skill_lists` VALUES ('Iron_Giant',350,2623);
INSERT INTO `mob_skill_lists` VALUES ('Iron_Giant',350,2624);
INSERT INTO `mob_skill_lists` VALUES ('Iron_Giant',350,2625);
INSERT INTO `mob_skill_lists` VALUES ('Iron_Giant',350,2626);
INSERT INTO `mob_skill_lists` VALUES ('Iron_Giant',350,2627);
INSERT INTO `mob_skill_lists` VALUES ('Kam_lanaut',351,823);
INSERT INTO `mob_skill_lists` VALUES ('Kam_lanaut',351,824);
INSERT INTO `mob_skill_lists` VALUES ('Kam_lanaut',351,825);
INSERT INTO `mob_skill_lists` VALUES ('Kam_lanaut',351,826);
INSERT INTO `mob_skill_lists` VALUES ('Kam_lanaut',351,827);
INSERT INTO `mob_skill_lists` VALUES ('Kam_lanaut',351,828);
INSERT INTO `mob_skill_lists` VALUES ('Kam_lanaut',351,829);
INSERT INTO `mob_skill_lists` VALUES ('Kam_lanaut',351,830);
INSERT INTO `mob_skill_lists` VALUES ('ArkAngel-EV',352,933);
INSERT INTO `mob_skill_lists` VALUES ('ArkAngel-EV',352,934);
INSERT INTO `mob_skill_lists` VALUES ('ArkAngel-EV',352,942);
INSERT INTO `mob_skill_lists` VALUES ('ArkAngel-EV',352,943);
INSERT INTO `mob_skill_lists` VALUES ('ArkAngel-GK',353,937);
INSERT INTO `mob_skill_lists` VALUES ('ArkAngel-GK',353,946);
INSERT INTO `mob_skill_lists` VALUES ('ArkAngel-GK',353,947);
INSERT INTO `mob_skill_lists` VALUES ('ArkAngel-GK',353,948);
INSERT INTO `mob_skill_lists` VALUES ('ArkAngel-HM',354,931);
INSERT INTO `mob_skill_lists` VALUES ('ArkAngel-HM',354,938);
INSERT INTO `mob_skill_lists` VALUES ('ArkAngel-HM',354,939);
INSERT INTO `mob_skill_lists` VALUES ('ArkAngel-MR',355,932);
INSERT INTO `mob_skill_lists` VALUES ('ArkAngel-MR',355,940);
INSERT INTO `mob_skill_lists` VALUES ('ArkAngel-MR',355,941);
INSERT INTO `mob_skill_lists` VALUES ('ArkAngel-TT',356,935);
INSERT INTO `mob_skill_lists` VALUES ('ArkAngel-TT',356,944);
INSERT INTO `mob_skill_lists` VALUES ('ArkAngel-TT',356,945);
-- INSERT INTO `mob_skill_lists` VALUES ('Ambush_Antlion',357,2141);
-- INSERT INTO `mob_skill_lists` VALUES ('Ambush_Antlion',357,2142);
-- INSERT INTO `mob_skill_lists` VALUES ('Ambush_Antlion',357,2143);
-- INSERT INTO `mob_skill_lists` VALUES ('Ambush_Antlion',357,2144);
-- INSERT INTO `mob_skill_lists` VALUES ('Ambush_Antlion',357,2145);
-- INSERT INTO `mob_skill_lists` VALUES ('Ambush_Antlion',357,2146);
-- INSERT INTO `mob_skill_lists` VALUES ('Ambush_Antlion',357,2147);
-- INSERT INTO `mob_skill_lists` VALUES ('Ambush_Antlion',357,2348);
-- INSERT INTO `mob_skill_lists` VALUES ('Ambush_Antlion',357,2349);
INSERT INTO `mob_skill_lists` VALUES ('Ambush_Antlion',357,275);
INSERT INTO `mob_skill_lists` VALUES ('Ambush_Antlion',357,276);
INSERT INTO `mob_skill_lists` VALUES ('Ambush_Antlion',357,277);
INSERT INTO `mob_skill_lists` VALUES ('Ambush_Antlion',357,279);
INSERT INTO `mob_skill_lists` VALUES ('Kindred',358,559);
INSERT INTO `mob_skill_lists` VALUES ('Kindred',358,560);
INSERT INTO `mob_skill_lists` VALUES ('Kindred',358,563);
INSERT INTO `mob_skill_lists` VALUES ('Kindred',358,1148);
INSERT INTO `mob_skill_lists` VALUES ('Kindred',358,1149);
INSERT INTO `mob_skill_lists` VALUES ('Fomor',359,246);
INSERT INTO `mob_skill_lists` VALUES ('Fomor',359,247);
INSERT INTO `mob_skill_lists` VALUES ('Fomor',359,248);
INSERT INTO `mob_skill_lists` VALUES ('Fomor',359,249);
INSERT INTO `mob_skill_lists` VALUES ('Fomor',359,250);
INSERT INTO `mob_skill_lists` VALUES ('Fomor',359,251);
INSERT INTO `mob_skill_lists` VALUES ('Fomor',359,252);
INSERT INTO `mob_skill_lists` VALUES ('Fomor',359,253);
INSERT INTO `mob_skill_lists` VALUES ('YagudoNM',360,617);
INSERT INTO `mob_skill_lists` VALUES ('YagudoNM',360,618);
INSERT INTO `mob_skill_lists` VALUES ('YagudoNM',360,619);
INSERT INTO `mob_skill_lists` VALUES ('YagudoNM',360,620);
INSERT INTO `mob_skill_lists` VALUES ('YagudoNM',360,633);
INSERT INTO `mob_skill_lists` VALUES ('DynamisLord',361,1127);
INSERT INTO `mob_skill_lists` VALUES ('DynamisLord',361,1128);
INSERT INTO `mob_skill_lists` VALUES ('DynamisLord',361,1129);
INSERT INTO `mob_skill_lists` VALUES ('DynamisLord',361,1130);
INSERT INTO `mob_skill_lists` VALUES ('DynamisLord',361,1131);
INSERT INTO `mob_skill_lists` VALUES ('DynamisLord',361,1133);
INSERT INTO `mob_skill_lists` VALUES ('DynamisLord',361,1134);
INSERT INTO `mob_skill_lists` VALUES ('Killer_Jonny',362,408); -- sound_vacuum
INSERT INTO `mob_skill_lists` VALUES ('Automaton_Harlequin',363,1943);
INSERT INTO `mob_skill_lists` VALUES ('Automaton_Harlequin',363,2067);
INSERT INTO `mob_skill_lists` VALUES ('Automaton_Harlequin',363,2301);
-- INSERT INTO `mob_skill_lists` VALUES ('Automaton_Harlequin',363,1945);
-- INSERT INTO `mob_skill_lists` VALUES ('Automaton_Harlequin',363,1947);
-- INSERT INTO `mob_skill_lists` VALUES ('Automaton_Harlequin',363,1948);
-- INSERT INTO `mob_skill_lists` VALUES ('Automaton_Harlequin',363,2021);
-- INSERT INTO `mob_skill_lists` VALUES ('Automaton_Harlequin',363,2068);
-- INSERT INTO `mob_skill_lists` VALUES ('Automaton_Harlequin',363,2745);
-- INSERT INTO `mob_skill_lists` VALUES ('Automaton_Harlequin',363,2747);
-- INSERT INTO `mob_skill_lists` VALUES ('Automaton_Harlequin',363,2778);
-- INSERT INTO `mob_skill_lists` VALUES ('Automaton_Harlequin',363,2779);
-- INSERT INTO `mob_skill_lists` VALUES ('Automaton_Harlequin',363,2780);
-- INSERT INTO `mob_skill_lists` VALUES ('Automaton_Harlequin',363,2939);
-- INSERT INTO `mob_skill_lists` VALUES ('Automaton_Harlequin',363,2940);
-- INSERT INTO `mob_skill_lists` VALUES ('Automaton_Harlequin',363,2941);
-- INSERT INTO `mob_skill_lists` VALUES ('Automaton_Harlequin',363,2942);
-- INSERT INTO `mob_skill_lists` VALUES ('Automaton_Harlequin',363,2943);
-- INSERT INTO `mob_skill_lists` VALUES ('Automaton_Harlequin',363,2944);
-- INSERT INTO `mob_skill_lists` VALUES ('Automaton_Valoredge',364,1944);
INSERT INTO `mob_skill_lists` VALUES ('Automaton_Valoredge',364,1940);
INSERT INTO `mob_skill_lists` VALUES ('Automaton_Valoredge',364,1941);
INSERT INTO `mob_skill_lists` VALUES ('Automaton_Valoredge',364,2065);
INSERT INTO `mob_skill_lists` VALUES ('Automaton_Valoredge',364,2299);
INSERT INTO `mob_skill_lists` VALUES ('Automaton_Valoredge',364,2743);
-- INSERT INTO `mob_skill_lists` VALUES ('Automaton_Valoredge',364,1945);
-- INSERT INTO `mob_skill_lists` VALUES ('Automaton_Valoredge',364,1947);
-- INSERT INTO `mob_skill_lists` VALUES ('Automaton_Valoredge',364,1948);
-- INSERT INTO `mob_skill_lists` VALUES ('Automaton_Valoredge',364,2021);
-- INSERT INTO `mob_skill_lists` VALUES ('Automaton_Valoredge',364,2068);
-- INSERT INTO `mob_skill_lists` VALUES ('Automaton_Valoredge',364,2745);
-- INSERT INTO `mob_skill_lists` VALUES ('Automaton_Valoredge',364,2747);
-- INSERT INTO `mob_skill_lists` VALUES ('Automaton_Valoredge',364,2778);
-- INSERT INTO `mob_skill_lists` VALUES ('Automaton_Valoredge',364,2779);
-- INSERT INTO `mob_skill_lists` VALUES ('Automaton_Valoredge',364,2780);
-- INSERT INTO `mob_skill_lists` VALUES ('Automaton_Valoredge',364,2939);
-- INSERT INTO `mob_skill_lists` VALUES ('Automaton_Valoredge',364,2940);
-- INSERT INTO `mob_skill_lists` VALUES ('Automaton_Valoredge',364,2941);
-- INSERT INTO `mob_skill_lists` VALUES ('Automaton_Valoredge',364,2942);
-- INSERT INTO `mob_skill_lists` VALUES ('Automaton_Valoredge',364,2943);
-- INSERT INTO `mob_skill_lists` VALUES ('Automaton_Valoredge',364,2944);
INSERT INTO `mob_skill_lists` VALUES ('Automaton_Sharpshot',365,1942);
INSERT INTO `mob_skill_lists` VALUES ('Automaton_Sharpshot',365,2066);
INSERT INTO `mob_skill_lists` VALUES ('Automaton_Sharpshot',365,2300);
INSERT INTO `mob_skill_lists` VALUES ('Automaton_Sharpshot',365,2744);
-- INSERT INTO `mob_skill_lists` VALUES ('Automaton_Sharpshot',365,1945);
-- INSERT INTO `mob_skill_lists` VALUES ('Automaton_Sharpshot',365,1947);
-- INSERT INTO `mob_skill_lists` VALUES ('Automaton_Sharpshot',365,1948);
-- INSERT INTO `mob_skill_lists` VALUES ('Automaton_Sharpshot',365,2021);
-- INSERT INTO `mob_skill_lists` VALUES ('Automaton_Sharpshot',365,2068);
-- INSERT INTO `mob_skill_lists` VALUES ('Automaton_Sharpshot',365,2745);
-- INSERT INTO `mob_skill_lists` VALUES ('Automaton_Sharpshot',365,2746);
-- INSERT INTO `mob_skill_lists` VALUES ('Automaton_Sharpshot',365,2747);
-- INSERT INTO `mob_skill_lists` VALUES ('Automaton_Sharpshot',365,2778);
-- INSERT INTO `mob_skill_lists` VALUES ('Automaton_Sharpshot',365,2779);
-- INSERT INTO `mob_skill_lists` VALUES ('Automaton_Sharpshot',365,2780);
-- INSERT INTO `mob_skill_lists` VALUES ('Automaton_Sharpshot',365,2939);
-- INSERT INTO `mob_skill_lists` VALUES ('Automaton_Sharpshot',365,2940);
-- INSERT INTO `mob_skill_lists` VALUES ('Automaton_Sharpshot',365,2941);
-- INSERT INTO `mob_skill_lists` VALUES ('Automaton_Sharpshot',365,2942);
-- INSERT INTO `mob_skill_lists` VALUES ('Automaton_Sharpshot',365,2943);
-- INSERT INTO `mob_skill_lists` VALUES ('Automaton_Sharpshot',365,2944);
INSERT INTO `mob_skill_lists` VALUES ('Automaton_Stormwaker',366,1943);
INSERT INTO `mob_skill_lists` VALUES ('Automaton_Stormwaker',366,2067);
INSERT INTO `mob_skill_lists` VALUES ('Automaton_Stormwaker',366,2301);
-- INSERT INTO `mob_skill_lists` VALUES ('Automaton_Stormwaker',366,1945);
-- INSERT INTO `mob_skill_lists` VALUES ('Automaton_Stormwaker',366,1947);
-- INSERT INTO `mob_skill_lists` VALUES ('Automaton_Stormwaker',366,1948);
-- INSERT INTO `mob_skill_lists` VALUES ('Automaton_Stormwaker',366,2021);
-- INSERT INTO `mob_skill_lists` VALUES ('Automaton_Stormwaker',366,2068);
-- INSERT INTO `mob_skill_lists` VALUES ('Automaton_Stormwaker',366,2745);
-- INSERT INTO `mob_skill_lists` VALUES ('Automaton_Stormwaker',366,2747);
-- INSERT INTO `mob_skill_lists` VALUES ('Automaton_Stormwaker',366,2778);
-- INSERT INTO `mob_skill_lists` VALUES ('Automaton_Stormwaker',366,2779);
-- INSERT INTO `mob_skill_lists` VALUES ('Automaton_Stormwaker',366,2780);
-- INSERT INTO `mob_skill_lists` VALUES ('Automaton_Stormwaker',366,2939);
-- INSERT INTO `mob_skill_lists` VALUES ('Automaton_Stormwaker',366,2940);
-- INSERT INTO `mob_skill_lists` VALUES ('Automaton_Stormwaker',366,2941);
-- INSERT INTO `mob_skill_lists` VALUES ('Automaton_Stormwaker',366,2942);
-- INSERT INTO `mob_skill_lists` VALUES ('Automaton_Stormwaker',366,2943);
-- INSERT INTO `mob_skill_lists` VALUES ('Automaton_Stormwaker',366,2944);
INSERT INTO `mob_skill_lists` VALUES ('Doll',367,536);
INSERT INTO `mob_skill_lists` VALUES ('Doll',368,539);
INSERT INTO `mob_skill_lists` VALUES ('Leech',369,414);
INSERT INTO `mob_skill_lists` VALUES ('Leech',369,415);
INSERT INTO `mob_skill_lists` VALUES ('Leech',369,416);
INSERT INTO `mob_skill_lists` VALUES ('Leech',369,417);
INSERT INTO `mob_skill_lists` VALUES ('Leech',369,418);
INSERT INTO `mob_skill_lists` VALUES ('Leech',369,420);
INSERT INTO `mob_skill_lists` VALUES ('Leech',369,421);
INSERT INTO `mob_skill_lists` VALUES ('Leech',369,423);
INSERT INTO `mob_skill_lists` VALUES ('Lesath',370,354); -- wild_rage
INSERT INTO `mob_skill_lists` VALUES ('Marid',371,1705);
INSERT INTO `mob_skill_lists` VALUES ('Crab',372,442);
INSERT INTO `mob_skill_lists` VALUES ('Crab',372,443);
INSERT INTO `mob_skill_lists` VALUES ('Crab',372,444);
INSERT INTO `mob_skill_lists` VALUES ('Crab',372,445);
INSERT INTO `mob_skill_lists` VALUES ('Crab',372,448);
INSERT INTO `mob_skill_lists` VALUES ('Goblin',373,590);
INSERT INTO `mob_skill_lists` VALUES ('Goblin',373,591);
INSERT INTO `mob_skill_lists` VALUES ('Goblin',373,1082);
INSERT INTO `mob_skill_lists` VALUES ('Goblin',373,1084);
INSERT INTO `mob_skill_lists` VALUES ('Goblin',373,1086);
INSERT INTO `mob_skill_lists` VALUES ('Goblin',373,1099);
INSERT INTO `mob_skill_lists` VALUES ('Goblin',373,1100);
INSERT INTO `mob_skill_lists` VALUES ('Goblin',373,1101);
INSERT INTO `mob_skill_lists` VALUES ('Goblin',373,1102);
INSERT INTO `mob_skill_lists` VALUES ('Goblin',373,1103);
INSERT INTO `mob_skill_lists` VALUES ('Goblin',373,1104);
INSERT INTO `mob_skill_lists` VALUES ('Goblin',373,1105);
INSERT INTO `mob_skill_lists` VALUES ('Goblin',373,1106);
INSERT INTO `mob_skill_lists` VALUES ('Goblin',373,1107);
INSERT INTO `mob_skill_lists` VALUES ('Goblin',373,1108);
INSERT INTO `mob_skill_lists` VALUES ('Goblin',373,1109);
INSERT INTO `mob_skill_lists` VALUES ('Fly',374,660);
INSERT INTO `mob_skill_lists` VALUES ('FlyDark',375,318);
INSERT INTO `mob_skill_lists` VALUES ('FlyDark',375,659);
INSERT INTO `mob_skill_lists` VALUES ('FlyDark',375,660);
INSERT INTO `mob_skill_lists` VALUES ('Raptor',376,374);
INSERT INTO `mob_skill_lists` VALUES ('Raptor',376,378);
INSERT INTO `mob_skill_lists` VALUES ('Raptor',376,379);
INSERT INTO `mob_skill_lists` VALUES ('Raptor',376,380);
INSERT INTO `mob_skill_lists` VALUES ('Raptor',377,374);
INSERT INTO `mob_skill_lists` VALUES ('Raptor',377,377);
INSERT INTO `mob_skill_lists` VALUES ('Raptor',377,379);
INSERT INTO `mob_skill_lists` VALUES ('Raptor',377,380);
-- INSERT INTO `mob_skill_lists` VALUES ('Avatar-Diabolos',378,1903);
-- INSERT INTO `mob_skill_lists` VALUES ('Avatar-Diabolos',378,1904);
-- INSERT INTO `mob_skill_lists` VALUES ('Avatar-Diabolos',378,1905);
-- INSERT INTO `mob_skill_lists` VALUES ('Avatar-Diabolos',378,1906);
-- INSERT INTO `mob_skill_lists` VALUES ('Avatar-Diabolos',378,1907);
-- INSERT INTO `mob_skill_lists` VALUES ('Avatar-Diabolos',378,1908);
-- INSERT INTO `mob_skill_lists` VALUES ('Avatar-Diabolos',378,1909);
-- INSERT INTO `mob_skill_lists` VALUES ('Avatar-Diabolos',378,1910);
-- INSERT INTO `mob_skill_lists` VALUES ('Avatar-Diabolos',378,1911);
INSERT INTO `mob_skill_lists` VALUES ('Pet-Carbuncle',379,906);
INSERT INTO `mob_skill_lists` VALUES ('Pet-Carbuncle',379,907);
INSERT INTO `mob_skill_lists` VALUES ('Pet-Carbuncle',379,908);
INSERT INTO `mob_skill_lists` VALUES ('Pet-Carbuncle',379,909);
INSERT INTO `mob_skill_lists` VALUES ('Pet-Carbuncle',379,910);
INSERT INTO `mob_skill_lists` VALUES ('Pet-Carbuncle',379,911);
INSERT INTO `mob_skill_lists` VALUES ('Pet-Carbuncle',379,912);
INSERT INTO `mob_skill_lists` VALUES ('Pet-Diabolos',380,1903);
INSERT INTO `mob_skill_lists` VALUES ('Pet-Diabolos',380,1904);
INSERT INTO `mob_skill_lists` VALUES ('Pet-Diabolos',380,1905);
INSERT INTO `mob_skill_lists` VALUES ('Pet-Diabolos',380,1906);
INSERT INTO `mob_skill_lists` VALUES ('Pet-Diabolos',380,1907);
INSERT INTO `mob_skill_lists` VALUES ('Pet-Diabolos',380,1908);
INSERT INTO `mob_skill_lists` VALUES ('Pet-Diabolos',380,1910);
INSERT INTO `mob_skill_lists` VALUES ('Pet-Diabolos',380,1911);
INSERT INTO `mob_skill_lists` VALUES ('Pet-Fenrir',381,831);
INSERT INTO `mob_skill_lists` VALUES ('Pet-Fenrir',381,832);
INSERT INTO `mob_skill_lists` VALUES ('Pet-Fenrir',381,833);
INSERT INTO `mob_skill_lists` VALUES ('Pet-Fenrir',381,834);
INSERT INTO `mob_skill_lists` VALUES ('Pet-Fenrir',381,835);
INSERT INTO `mob_skill_lists` VALUES ('Pet-Fenrir',381,836);
INSERT INTO `mob_skill_lists` VALUES ('Pet-Fenrir',381,837);
INSERT INTO `mob_skill_lists` VALUES ('Pet-Fenrir',381,838);
INSERT INTO `mob_skill_lists` VALUES ('Pet-Garuda',382,867);
INSERT INTO `mob_skill_lists` VALUES ('Pet-Garuda',382,868);
INSERT INTO `mob_skill_lists` VALUES ('Pet-Garuda',382,869);
INSERT INTO `mob_skill_lists` VALUES ('Pet-Garuda',382,870);
INSERT INTO `mob_skill_lists` VALUES ('Pet-Garuda',382,871);
INSERT INTO `mob_skill_lists` VALUES ('Pet-Garuda',382,872);
INSERT INTO `mob_skill_lists` VALUES ('Pet-Garuda',382,873);
INSERT INTO `mob_skill_lists` VALUES ('Pet-Garuda',382,874);
INSERT INTO `mob_skill_lists` VALUES ('Pet-Garuda',382,875);
INSERT INTO `mob_skill_lists` VALUES ('Pet-Ifrit',383,840);
INSERT INTO `mob_skill_lists` VALUES ('Pet-Ifrit',383,841);
INSERT INTO `mob_skill_lists` VALUES ('Pet-Ifrit',383,842);
INSERT INTO `mob_skill_lists` VALUES ('Pet-Ifrit',383,843);
INSERT INTO `mob_skill_lists` VALUES ('Pet-Ifrit',383,844);
INSERT INTO `mob_skill_lists` VALUES ('Pet-Ifrit',383,845);
INSERT INTO `mob_skill_lists` VALUES ('Pet-Ifrit',383,846);
INSERT INTO `mob_skill_lists` VALUES ('Pet-Ifrit',383,847);
INSERT INTO `mob_skill_lists` VALUES ('Pet-Ifrit',383,848);
INSERT INTO `mob_skill_lists` VALUES ('Pet-Leviathan',384,858);
INSERT INTO `mob_skill_lists` VALUES ('Pet-Leviathan',384,859);
INSERT INTO `mob_skill_lists` VALUES ('Pet-Leviathan',384,860);
INSERT INTO `mob_skill_lists` VALUES ('Pet-Leviathan',384,861);
INSERT INTO `mob_skill_lists` VALUES ('Pet-Leviathan',384,862);
INSERT INTO `mob_skill_lists` VALUES ('Pet-Leviathan',384,863);
INSERT INTO `mob_skill_lists` VALUES ('Pet-Leviathan',384,864);
INSERT INTO `mob_skill_lists` VALUES ('Pet-Leviathan',384,865);
INSERT INTO `mob_skill_lists` VALUES ('Pet-Leviathan',384,866);
INSERT INTO `mob_skill_lists` VALUES ('Pet-Odin',385,2126);
INSERT INTO `mob_skill_lists` VALUES ('Pet-Ramuh',386,885);
INSERT INTO `mob_skill_lists` VALUES ('Pet-Ramuh',386,886);
INSERT INTO `mob_skill_lists` VALUES ('Pet-Ramuh',386,887);
INSERT INTO `mob_skill_lists` VALUES ('Pet-Ramuh',386,888);
INSERT INTO `mob_skill_lists` VALUES ('Pet-Ramuh',386,889);
INSERT INTO `mob_skill_lists` VALUES ('Pet-Ramuh',386,890);
INSERT INTO `mob_skill_lists` VALUES ('Pet-Ramuh',386,891);
INSERT INTO `mob_skill_lists` VALUES ('Pet-Ramuh',386,892);
INSERT INTO `mob_skill_lists` VALUES ('Pet-Ramuh',386,893);
INSERT INTO `mob_skill_lists` VALUES ('Pet-Shiva',387,876);
INSERT INTO `mob_skill_lists` VALUES ('Pet-Shiva',387,877);
INSERT INTO `mob_skill_lists` VALUES ('Pet-Shiva',387,878);
INSERT INTO `mob_skill_lists` VALUES ('Pet-Shiva',387,879);
INSERT INTO `mob_skill_lists` VALUES ('Pet-Shiva',387,880);
INSERT INTO `mob_skill_lists` VALUES ('Pet-Shiva',387,881);
INSERT INTO `mob_skill_lists` VALUES ('Pet-Shiva',387,882);
INSERT INTO `mob_skill_lists` VALUES ('Pet-Shiva',387,883);
INSERT INTO `mob_skill_lists` VALUES ('Pet-Shiva',387,884);
INSERT INTO `mob_skill_lists` VALUES ('Pet-Titan',388,849);
INSERT INTO `mob_skill_lists` VALUES ('Pet-Titan',388,850);
INSERT INTO `mob_skill_lists` VALUES ('Pet-Titan',388,851);
INSERT INTO `mob_skill_lists` VALUES ('Pet-Titan',388,852);
INSERT INTO `mob_skill_lists` VALUES ('Pet-Titan',388,853);
INSERT INTO `mob_skill_lists` VALUES ('Pet-Titan',388,854);
INSERT INTO `mob_skill_lists` VALUES ('Pet-Titan',388,855);
INSERT INTO `mob_skill_lists` VALUES ('Pet-Titan',388,856);
INSERT INTO `mob_skill_lists` VALUES ('Pet-Titan',388,857);
INSERT INTO `mob_skill_lists` VALUES ('Pet-Alexander',389,2143);
INSERT INTO `mob_skill_lists` VALUES ('Ladybug',390,2178);
INSERT INTO `mob_skill_lists` VALUES ('Ladybug',390,2179);
INSERT INTO `mob_skill_lists` VALUES ('Ladybug',390,2180);
INSERT INTO `mob_skill_lists` VALUES ('Ladybug',390,2181);
INSERT INTO `mob_skill_lists` VALUES ('Ladybug',390,2182);
INSERT INTO `mob_skill_lists` VALUES ('VrtraWyrm',391,1309);
INSERT INTO `mob_skill_lists` VALUES ('VrtraWyrm',391,1310);
INSERT INTO `mob_skill_lists` VALUES ('VrtraWyrm',391,1311);
INSERT INTO `mob_skill_lists` VALUES ('VrtraWyrm',391,1315);
INSERT INTO `mob_skill_lists` VALUES ('VrtraWyrm',391,1316);
-- INSERT INTO `mob_skill_lists` VALUES ('JormungandWyrm',392,1031);
INSERT INTO `mob_skill_lists` VALUES ('JormungandWyrm',392,1289);
INSERT INTO `mob_skill_lists` VALUES ('JormungandWyrm',392,1290);
INSERT INTO `mob_skill_lists` VALUES ('JormungandWyrm',392,1291);
INSERT INTO `mob_skill_lists` VALUES ('JormungandWyrm',392,1292);
INSERT INTO `mob_skill_lists` VALUES ('JormungandWyrm',392,1293);
INSERT INTO `mob_skill_lists` VALUES ('JormungandWyrm',392,1294);
INSERT INTO `mob_skill_lists` VALUES ('JormungandWyrm',392,1295);
INSERT INTO `mob_skill_lists` VALUES ('JormungandWyrm',392,1296);
-- INSERT INTO `mob_skill_lists` VALUES ('TiamatWyrm',393,1277);
INSERT INTO `mob_skill_lists` VALUES ('TiamatWyrm',393,1279);
INSERT INTO `mob_skill_lists` VALUES ('TiamatWyrm',393,1280);
INSERT INTO `mob_skill_lists` VALUES ('TiamatWyrm',393,1281);
INSERT INTO `mob_skill_lists` VALUES ('TiamatWyrm',393,1282);
INSERT INTO `mob_skill_lists` VALUES ('TiamatWyrm',393,1283);
INSERT INTO `mob_skill_lists` VALUES ('TiamatWyrm',393,1284);
INSERT INTO `mob_skill_lists` VALUES ('TiamatWyrm',393,1285);
INSERT INTO `mob_skill_lists` VALUES ('TiamatWyrm',393,1286);
INSERT INTO `mob_skill_lists` VALUES ('Ealdnarche (Celestial Nexus, phase 2)',394,985); -- Stellar Burst
INSERT INTO `mob_skill_lists` VALUES ('Ealdnarche (Celestial Nexus, phase 2)',394,986); -- Vortex
INSERT INTO `mob_skill_lists` VALUES ('Ealdnarche (Celestial Nexus, phase 2)',394,988); -- Warp In
INSERT INTO `mob_skill_lists` VALUES ('Ealdnarche (Celestial Nexus, phase 2)',394,989); -- Warp Out
INSERT INTO `mob_skill_lists` VALUES ('Ealdnarche (Celestial Nexus, phase 2)',394,1006); -- Omega Javelin
INSERT INTO `mob_skill_lists` VALUES ('Calcabrina',395,537);
-- 396: Bedrock_Barry
INSERT INTO `mob_skill_lists` VALUES ('Qu_Vho_Deathhurler',397,611);
INSERT INTO `mob_skill_lists` VALUES ('Slumbering_Samwell',398,264);
INSERT INTO `mob_skill_lists` VALUES ('Duke_Focalor',399,559);
INSERT INTO `mob_skill_lists` VALUES ('Tegmine',400,442);
INSERT INTO `mob_skill_lists` VALUES ('Tegmine',400,443);
INSERT INTO `mob_skill_lists` VALUES ('Martinet',401,535);
INSERT INTO `mob_skill_lists` VALUES ('Aqrabuamelu',402,349);
-- 403: Autarch
INSERT INTO `mob_skill_lists` VALUES ('CureRabbit',404,257);
INSERT INTO `mob_skill_lists` VALUES ('CureRabbit',404,258);
INSERT INTO `mob_skill_lists` VALUES ('CureRabbit',404,259);
INSERT INTO `mob_skill_lists` VALUES ('CureRabbit',404,323);
INSERT INTO `mob_skill_lists` VALUES ('SnowRabbit',405,257);
INSERT INTO `mob_skill_lists` VALUES ('SnowRabbit',405,259);
INSERT INTO `mob_skill_lists` VALUES ('SnowRabbit',405,323);
INSERT INTO `mob_skill_lists` VALUES ('SnowRabbit',405,661);
INSERT INTO `mob_skill_lists` VALUES ('Seed_Mandragora',406,2410);
INSERT INTO `mob_skill_lists` VALUES ('Seed_Orc',407,605);
INSERT INTO `mob_skill_lists` VALUES ('Seed_Orc',407,606);
INSERT INTO `mob_skill_lists` VALUES ('Seed_Orc',407,607);
INSERT INTO `mob_skill_lists` VALUES ('Seed_Orc',407,608);
INSERT INTO `mob_skill_lists` VALUES ('Seed_Orc',407,609);
INSERT INTO `mob_skill_lists` VALUES ('Seed_Orc',407,633);
INSERT INTO `mob_skill_lists` VALUES ('Seed_Orc',407,2411);
INSERT INTO `mob_skill_lists` VALUES ('Seed_Quadav',408,611);
INSERT INTO `mob_skill_lists` VALUES ('Seed_Quadav',408,612);
INSERT INTO `mob_skill_lists` VALUES ('Seed_Quadav',408,613);
INSERT INTO `mob_skill_lists` VALUES ('Seed_Quadav',408,614);
INSERT INTO `mob_skill_lists` VALUES ('Seed_Quadav',408,633);
INSERT INTO `mob_skill_lists` VALUES ('Seed_Quadav',408,2412);
INSERT INTO `mob_skill_lists` VALUES ('Seed_Yagudo',409,617);
INSERT INTO `mob_skill_lists` VALUES ('Seed_Yagudo',409,618);
INSERT INTO `mob_skill_lists` VALUES ('Seed_Yagudo',409,619);
INSERT INTO `mob_skill_lists` VALUES ('Seed_Yagudo',409,620);
INSERT INTO `mob_skill_lists` VALUES ('Seed_Yagudo',409,633);
INSERT INTO `mob_skill_lists` VALUES ('Seed_Yagudo',409,2413);
INSERT INTO `mob_skill_lists` VALUES ('Seed_Goblin',410,590);
INSERT INTO `mob_skill_lists` VALUES ('Seed_Goblin',410,591);
INSERT INTO `mob_skill_lists` VALUES ('Seed_Goblin',410,2414);
INSERT INTO `mob_skill_lists` VALUES ('Capricious_Cassie',411,725);
INSERT INTO `mob_skill_lists` VALUES ('Capricious_Cassie',411,726);
INSERT INTO `mob_skill_lists` VALUES ('Capricious_Cassie',411,727);
INSERT INTO `mob_skill_lists` VALUES ('Capricious_Cassie',411,728);
-- 412 to 435: free
INSERT INTO `mob_skill_lists` VALUES ('Bloodlapper',436,2162);
INSERT INTO `mob_skill_lists` VALUES ('Ghillie_Dhu',437,685);
INSERT INTO `mob_skill_lists` VALUES ('Highlander_Lizard',438,371);
INSERT INTO `mob_skill_lists` VALUES ('Aern_staff',439,1378);
INSERT INTO `mob_skill_lists` VALUES ('Aern_staff',439,1379);
INSERT INTO `mob_skill_lists` VALUES ('Aern_staff',439,1380);
INSERT INTO `mob_skill_lists` VALUES ('Aern_staff',439,1381);
INSERT INTO `mob_skill_lists` VALUES ('Aern_staff',439,1382);
INSERT INTO `mob_skill_lists` VALUES ('Aern_polearm',440,1378);
INSERT INTO `mob_skill_lists` VALUES ('Aern_polearm',440,1379);
INSERT INTO `mob_skill_lists` VALUES ('Aern_polearm',440,1380);
INSERT INTO `mob_skill_lists` VALUES ('Aern_polearm',440,1381);
INSERT INTO `mob_skill_lists` VALUES ('Aern_polearm',440,1382);
INSERT INTO `mob_skill_lists` VALUES ('Aern_polearm',440,1386);
INSERT INTO `mob_skill_lists` VALUES ('Aern_sword',441,1378);
INSERT INTO `mob_skill_lists` VALUES ('Aern_sword',441,1379);
INSERT INTO `mob_skill_lists` VALUES ('Aern_sword',441,1380);
INSERT INTO `mob_skill_lists` VALUES ('Aern_sword',441,1381);
INSERT INTO `mob_skill_lists` VALUES ('Aern_sword',441,1382);
INSERT INTO `mob_skill_lists` VALUES ('Aern_sword',441,1383);
INSERT INTO `mob_skill_lists` VALUES ('Aern_dagger',442,1378);
INSERT INTO `mob_skill_lists` VALUES ('Aern_dagger',442,1379);
INSERT INTO `mob_skill_lists` VALUES ('Aern_dagger',442,1380);
INSERT INTO `mob_skill_lists` VALUES ('Aern_dagger',442,1381);
INSERT INTO `mob_skill_lists` VALUES ('Aern_dagger',442,1382);
INSERT INTO `mob_skill_lists` VALUES ('Aern_dagger',442,1384);
INSERT INTO `mob_skill_lists` VALUES ('Aern_axe',443,1378);
INSERT INTO `mob_skill_lists` VALUES ('Aern_axe',443,1379);
INSERT INTO `mob_skill_lists` VALUES ('Aern_axe',443,1380);
INSERT INTO `mob_skill_lists` VALUES ('Aern_axe',443,1381);
INSERT INTO `mob_skill_lists` VALUES ('Aern_axe',443,1382);
INSERT INTO `mob_skill_lists` VALUES ('Aern_axe',443,1385);
-- 444: Larzos
-- 445: Portia
-- 446: Ragelise
INSERT INTO `mob_skill_lists` VALUES ('Dullahan',447,3218);
INSERT INTO `mob_skill_lists` VALUES ('Dullahan',447,3219);
INSERT INTO `mob_skill_lists` VALUES ('Dullahan',447,3220);
INSERT INTO `mob_skill_lists` VALUES ('Dullahan',447,3221);
INSERT INTO `mob_skill_lists` VALUES ('Fluturini',448,3152);
INSERT INTO `mob_skill_lists` VALUES ('Fluturini',448,3153);
INSERT INTO `mob_skill_lists` VALUES ('Fluturini',448,3154);
INSERT INTO `mob_skill_lists` VALUES ('Fluturini',448,3155);
INSERT INTO `mob_skill_lists` VALUES ('Fluturini',448,3156);
INSERT INTO `mob_skill_lists` VALUES ('Bahamut',449,1542);
INSERT INTO `mob_skill_lists` VALUES ('Bahamut',449,1543);
INSERT INTO `mob_skill_lists` VALUES ('Bahamut',449,1544);
INSERT INTO `mob_skill_lists` VALUES ('Bahamut',449,1545);
INSERT INTO `mob_skill_lists` VALUES ('Bahamut',449,1546);
INSERT INTO `mob_skill_lists` VALUES ('Bahamut',449,1547);
INSERT INTO `mob_skill_lists` VALUES ('Bahamut',449,1548);
INSERT INTO `mob_skill_lists` VALUES ('Bahamut',449,1549);
INSERT INTO `mob_skill_lists` VALUES ('Bahamut',449,1551);
INSERT INTO `mob_skill_lists` VALUES ('Bahamut',449,1552);
INSERT INTO `mob_skill_lists` VALUES ('Bahamut',449,1553);
INSERT INTO `mob_skill_lists` VALUES ('Caturae',450,2566);
INSERT INTO `mob_skill_lists` VALUES ('Caturae',450,2567);
INSERT INTO `mob_skill_lists` VALUES ('Caturae',450,2568);
INSERT INTO `mob_skill_lists` VALUES ('Caturae',450,2569);
INSERT INTO `mob_skill_lists` VALUES ('Caturae',450,2570);
INSERT INTO `mob_skill_lists` VALUES ('Caturae',450,2571);
INSERT INTO `mob_skill_lists` VALUES ('Caturae',450,2572);
INSERT INTO `mob_skill_lists` VALUES ('Caturae',450,2573);
INSERT INTO `mob_skill_lists` VALUES ('Caturae',450,2634);
INSERT INTO `mob_skill_lists` VALUES ('Caturae',450,2635);
-- INSERT INTO `mob_skill_lists` VALUES ('Caturae',450,2636);
INSERT INTO `mob_skill_lists` VALUES ('Caturae',450,2637);
INSERT INTO `mob_skill_lists` VALUES ('Caturae',450,2692);
-- INSERT INTO `mob_skill_lists` VALUES ('Caturae',450,2700);
INSERT INTO `mob_skill_lists` VALUES ('Pteraketos',451,2868);
INSERT INTO `mob_skill_lists` VALUES ('Pteraketos',451,2869);
INSERT INTO `mob_skill_lists` VALUES ('Pteraketos',451,2870);
INSERT INTO `mob_skill_lists` VALUES ('Pteraketos',451,2871);
INSERT INTO `mob_skill_lists` VALUES ('Pteraketos',451,2872);
INSERT INTO `mob_skill_lists` VALUES ('Pteraketos',451,2873);
INSERT INTO `mob_skill_lists` VALUES ('Pteraketos',451,2874);
INSERT INTO `mob_skill_lists` VALUES ('Pteraketos',451,2875);
INSERT INTO `mob_skill_lists` VALUES ('Pteraketos',451,2876);
INSERT INTO `mob_skill_lists` VALUES ('Rockfin',452,3011);
INSERT INTO `mob_skill_lists` VALUES ('Rockfin',452,3012);
INSERT INTO `mob_skill_lists` VALUES ('Rockfin',452,3013);
INSERT INTO `mob_skill_lists` VALUES ('Rockfin',452,3014);
INSERT INTO `mob_skill_lists` VALUES ('Rockfin',452,3015);
INSERT INTO `mob_skill_lists` VALUES ('Rockfin',452,3016);
INSERT INTO `mob_skill_lists` VALUES ('Belladona',453,2880);
INSERT INTO `mob_skill_lists` VALUES ('Belladona',453,2881);
INSERT INTO `mob_skill_lists` VALUES ('Belladona',453,2882);
INSERT INTO `mob_skill_lists` VALUES ('Belladona',453,2883);
INSERT INTO `mob_skill_lists` VALUES ('Belladona',453,2884);
INSERT INTO `mob_skill_lists` VALUES ('Belladona',453,2885);
INSERT INTO `mob_skill_lists` VALUES ('Tulfaire',454,3063);
INSERT INTO `mob_skill_lists` VALUES ('Tulfaire',454,3064);
INSERT INTO `mob_skill_lists` VALUES ('Tulfaire',454,3065);
INSERT INTO `mob_skill_lists` VALUES ('Tulfaire',454,3066);
INSERT INTO `mob_skill_lists` VALUES ('Leafkin',455,2978);
INSERT INTO `mob_skill_lists` VALUES ('Leafkin',455,2979);
INSERT INTO `mob_skill_lists` VALUES ('Leafkin',455,2980);
INSERT INTO `mob_skill_lists` VALUES ('Leafkin',455,2981);
INSERT INTO `mob_skill_lists` VALUES ('Leafkin',455,2982);
INSERT INTO `mob_skill_lists` VALUES ('Colkhab',456,3002);
INSERT INTO `mob_skill_lists` VALUES ('Colkhab',456,3003);
INSERT INTO `mob_skill_lists` VALUES ('Colkhab',456,3004);
INSERT INTO `mob_skill_lists` VALUES ('Colkhab',456,3005);
INSERT INTO `mob_skill_lists` VALUES ('Colkhab',456,3006);
INSERT INTO `mob_skill_lists` VALUES ('Colkhab',456,3007);
INSERT INTO `mob_skill_lists` VALUES ('Kumhau',457,3137);
INSERT INTO `mob_skill_lists` VALUES ('Kumhau',457,3138);
INSERT INTO `mob_skill_lists` VALUES ('Kumhau',457,3139);
INSERT INTO `mob_skill_lists` VALUES ('Kumhau',457,3140);
INSERT INTO `mob_skill_lists` VALUES ('Kumhau',457,3141);
INSERT INTO `mob_skill_lists` VALUES ('Kumhau',457,3142);
INSERT INTO `mob_skill_lists` VALUES ('Raaz',458,3148);
INSERT INTO `mob_skill_lists` VALUES ('Raaz',458,3149);
INSERT INTO `mob_skill_lists` VALUES ('Raaz',458,3150);
INSERT INTO `mob_skill_lists` VALUES ('Raaz',458,3151);
INSERT INTO `mob_skill_lists` VALUES ('Yztarg',459,2922);
INSERT INTO `mob_skill_lists` VALUES ('Yztarg',459,2923);
INSERT INTO `mob_skill_lists` VALUES ('Yztarg',459,2924);
INSERT INTO `mob_skill_lists` VALUES ('Yztarg',459,2925);
INSERT INTO `mob_skill_lists` VALUES ('Yztarg',459,2926);
INSERT INTO `mob_skill_lists` VALUES ('Hurkan',460,3073);
INSERT INTO `mob_skill_lists` VALUES ('Hurkan',460,3074);
INSERT INTO `mob_skill_lists` VALUES ('Hurkan',460,3075);
INSERT INTO `mob_skill_lists` VALUES ('Hurkan',460,3076);
INSERT INTO `mob_skill_lists` VALUES ('Hurkan',460,3077);
INSERT INTO `mob_skill_lists` VALUES ('Hurkan',460,3078);
INSERT INTO `mob_skill_lists` VALUES ('Achuka',461,3020);
INSERT INTO `mob_skill_lists` VALUES ('Achuka',461,3021);
INSERT INTO `mob_skill_lists` VALUES ('Achuka',461,3022);
INSERT INTO `mob_skill_lists` VALUES ('Achuka',461,3023);
INSERT INTO `mob_skill_lists` VALUES ('Achuka',461,3024);
INSERT INTO `mob_skill_lists` VALUES ('Achuka',461,3025);
INSERT INTO `mob_skill_lists` VALUES ('Achuka',461,3026);
INSERT INTO `mob_skill_lists` VALUES ('Provenance_watcher',462,2515);
INSERT INTO `mob_skill_lists` VALUES ('Provenance_watcher',462,2839);
INSERT INTO `mob_skill_lists` VALUES ('Provenance_watcher',462,2840);
INSERT INTO `mob_skill_lists` VALUES ('Provenance_watcher',462,2841);
INSERT INTO `mob_skill_lists` VALUES ('Provenance_watcher',462,2842);
INSERT INTO `mob_skill_lists` VALUES ('Provenance_watcher',462,2843);
INSERT INTO `mob_skill_lists` VALUES ('Provenance_watcher',462,2844);
INSERT INTO `mob_skill_lists` VALUES ('Provenance_watcher',462,2852);
INSERT INTO `mob_skill_lists` VALUES ('Provenance_watcher',462,2853);
INSERT INTO `mob_skill_lists` VALUES ('Provenance_watcher',462,2854);
INSERT INTO `mob_skill_lists` VALUES ('Provenance_watcher',462,2856);
INSERT INTO `mob_skill_lists` VALUES ('Provenance_watcher',462,2857);
INSERT INTO `mob_skill_lists` VALUES ('Provenance_watcher',462,2858);
INSERT INTO `mob_skill_lists` VALUES ('Provenance_watcher',462,2859);
INSERT INTO `mob_skill_lists` VALUES ('Provenance_watcher',462,2860);
INSERT INTO `mob_skill_lists` VALUES ('Provenance_watcher',462,2861);
INSERT INTO `mob_skill_lists` VALUES ('Panopt',463,3030);
INSERT INTO `mob_skill_lists` VALUES ('Panopt',463,3031);
INSERT INTO `mob_skill_lists` VALUES ('Panopt',463,3032);
INSERT INTO `mob_skill_lists` VALUES ('Panopt',463,3033);
INSERT INTO `mob_skill_lists` VALUES ('Snapweed',464,3097);
INSERT INTO `mob_skill_lists` VALUES ('Snapweed',464,3098);
INSERT INTO `mob_skill_lists` VALUES ('Snapweed',464,3099);
INSERT INTO `mob_skill_lists` VALUES ('Snapweed',464,3101);
INSERT INTO `mob_skill_lists` VALUES ('Snapweed',464,3102);
INSERT INTO `mob_skill_lists` VALUES ('Yumcax',465,3057);
INSERT INTO `mob_skill_lists` VALUES ('Yumcax',465,3058);
INSERT INTO `mob_skill_lists` VALUES ('Yumcax',465,3059);
INSERT INTO `mob_skill_lists` VALUES ('Yumcax',465,3060);
INSERT INTO `mob_skill_lists` VALUES ('Yumcax',465,3061);
INSERT INTO `mob_skill_lists` VALUES ('Yumcax',465,3062);
INSERT INTO `mob_skill_lists` VALUES ('Muq_Shabeel',466,480); -- petrifactive_breath
INSERT INTO `mob_skill_lists` VALUES ('Gallu',467,2784);
INSERT INTO `mob_skill_lists` VALUES ('Gallu',467,2785);
INSERT INTO `mob_skill_lists` VALUES ('Gallu',467,2786);
INSERT INTO `mob_skill_lists` VALUES ('Gallu',467,2787);
INSERT INTO `mob_skill_lists` VALUES ('Gallu',467,2788);
INSERT INTO `mob_skill_lists` VALUES ('Gallu',467,2789);
INSERT INTO `mob_skill_lists` VALUES ('Gallu',467,2790);
INSERT INTO `mob_skill_lists` VALUES ('Umbril',468,2970);
INSERT INTO `mob_skill_lists` VALUES ('Umbril',468,2971);
INSERT INTO `mob_skill_lists` VALUES ('Umbril',468,2972);
INSERT INTO `mob_skill_lists` VALUES ('Macan_Gadangan',469,480); -- petrifactive_breath
INSERT INTO `mob_skill_lists` VALUES ('Macan_Gadangan',469,483); -- charged_whisker
INSERT INTO `mob_skill_lists` VALUES ('Yilbegan',470,2519);
INSERT INTO `mob_skill_lists` VALUES ('Yilbegan',470,2520);
INSERT INTO `mob_skill_lists` VALUES ('Yilbegan',470,2521);
INSERT INTO `mob_skill_lists` VALUES ('Yilbegan',470,2522);
INSERT INTO `mob_skill_lists` VALUES ('Yilbegan',470,2523);
INSERT INTO `mob_skill_lists` VALUES ('Yilbegan',470,2524);
INSERT INTO `mob_skill_lists` VALUES ('Yilbegan',470,2525);
INSERT INTO `mob_skill_lists` VALUES ('Yilbegan',470,2526);
INSERT INTO `mob_skill_lists` VALUES ('Yilbegan',470,2527);
INSERT INTO `mob_skill_lists` VALUES ('Yilbegan',470,2528);
INSERT INTO `mob_skill_lists` VALUES ('Yilbegan',470,2529);
INSERT INTO `mob_skill_lists` VALUES ('Yilbegan',470,2530);
INSERT INTO `mob_skill_lists` VALUES ('Harpeia',471,2725);
INSERT INTO `mob_skill_lists` VALUES ('Harpeia',471,2726);
INSERT INTO `mob_skill_lists` VALUES ('Harpeia',471,2727);
INSERT INTO `mob_skill_lists` VALUES ('Harpeia',471,2728);
INSERT INTO `mob_skill_lists` VALUES ('Harpeia',471,2729);
INSERT INTO `mob_skill_lists` VALUES ('Harpeia',471,2730);
-- INSERT INTO `mob_skill_lists` VALUES ('Harpeia',471,2758);
-- INSERT INTO `mob_skill_lists` VALUES ('Naraka',472,2501);
-- INSERT INTO `mob_skill_lists` VALUES ('Naraka',472,2555);
INSERT INTO `mob_skill_lists` VALUES ('Naraka',472,2684);
INSERT INTO `mob_skill_lists` VALUES ('Naraka',472,2685);
INSERT INTO `mob_skill_lists` VALUES ('Naraka',472,2686);
INSERT INTO `mob_skill_lists` VALUES ('Naraka',472,2687);
INSERT INTO `mob_skill_lists` VALUES ('Naraka',472,2688);
INSERT INTO `mob_skill_lists` VALUES ('Naraka',472,2689);
INSERT INTO `mob_skill_lists` VALUES ('Naraka',472,2690);
INSERT INTO `mob_skill_lists` VALUES ('Naraka',472,2691);
INSERT INTO `mob_skill_lists` VALUES ('Naraka',472,2714);
INSERT INTO `mob_skill_lists` VALUES ('Naraka',472,2715);
INSERT INTO `mob_skill_lists` VALUES ('Naraka',472,2716);
INSERT INTO `mob_skill_lists` VALUES ('Naraka',472,2717);
INSERT INTO `mob_skill_lists` VALUES ('Naraka',472,2718);
INSERT INTO `mob_skill_lists` VALUES ('Naraka',472,2719);
INSERT INTO `mob_skill_lists` VALUES ('Naraka',472,2720);
INSERT INTO `mob_skill_lists` VALUES ('Naraka',472,2721);
INSERT INTO `mob_skill_lists` VALUES ('Lady_Lilith',473,2675);
INSERT INTO `mob_skill_lists` VALUES ('Lady_Lilith',473,2676);
INSERT INTO `mob_skill_lists` VALUES ('Lady_Lilith',473,2677);
INSERT INTO `mob_skill_lists` VALUES ('Lady_Lilith',473,2678);
INSERT INTO `mob_skill_lists` VALUES ('Lady_Lilith',473,2679);
INSERT INTO `mob_skill_lists` VALUES ('Lady_Lilith',473,2680);
-- 474: Lilith_Ascendant
INSERT INTO `mob_skill_lists` VALUES ('Shinryu',475,2650);
INSERT INTO `mob_skill_lists` VALUES ('Shinryu',475,2651);
INSERT INTO `mob_skill_lists` VALUES ('Shinryu',475,2652);
INSERT INTO `mob_skill_lists` VALUES ('Shinryu',475,2653);
INSERT INTO `mob_skill_lists` VALUES ('Shinryu',475,2654);
INSERT INTO `mob_skill_lists` VALUES ('Shinryu',475,2655);
INSERT INTO `mob_skill_lists` VALUES ('Shinryu',475,2656);
INSERT INTO `mob_skill_lists` VALUES ('Shinryu',475,2657);
INSERT INTO `mob_skill_lists` VALUES ('Shinryu',475,2658);
INSERT INTO `mob_skill_lists` VALUES ('Shinryu',475,2659);
INSERT INTO `mob_skill_lists` VALUES ('Shinryu',475,2660);
INSERT INTO `mob_skill_lists` VALUES ('Shinryu',475,2661);
INSERT INTO `mob_skill_lists` VALUES ('Shinryu',475,2662);
INSERT INTO `mob_skill_lists` VALUES ('Shinryu',475,2663);
INSERT INTO `mob_skill_lists` VALUES ('Shinryu',475,2664);
INSERT INTO `mob_skill_lists` VALUES ('Shinryu',475,2665);
INSERT INTO `mob_skill_lists` VALUES ('Shinryu',475,2666);
INSERT INTO `mob_skill_lists` VALUES ('Shinryu',475,2667);
INSERT INTO `mob_skill_lists` VALUES ('Shinryu',475,2668);
INSERT INTO `mob_skill_lists` VALUES ('Shinryu',475,2669);
INSERT INTO `mob_skill_lists` VALUES ('Shinryu',475,2670);
INSERT INTO `mob_skill_lists` VALUES ('Shinryu',475,2671);
INSERT INTO `mob_skill_lists` VALUES ('Shinryu',475,2708);
INSERT INTO `mob_skill_lists` VALUES ('Shinryu',475,2709);
INSERT INTO `mob_skill_lists` VALUES ('Prishe',476,1487);
INSERT INTO `mob_skill_lists` VALUES ('Prishe',476,1488);
INSERT INTO `mob_skill_lists` VALUES ('Prishe',476,1489);
INSERT INTO `mob_skill_lists` VALUES ('Prishe',476,1490);
INSERT INTO `mob_skill_lists` VALUES ('Selhteus',477,1508);
INSERT INTO `mob_skill_lists` VALUES ('Selhteus',477,1509);
INSERT INTO `mob_skill_lists` VALUES ('Selhteus',477,1510);
INSERT INTO `mob_skill_lists` VALUES ('God',478,1500);
INSERT INTO `mob_skill_lists` VALUES ('God',478,1501);
INSERT INTO `mob_skill_lists` VALUES ('God',478,1502);
INSERT INTO `mob_skill_lists` VALUES ('God',478,1503);
INSERT INTO `mob_skill_lists` VALUES ('God',478,1504);
INSERT INTO `mob_skill_lists` VALUES ('God',478,1505);
INSERT INTO `mob_skill_lists` VALUES ('God',478,1506);
INSERT INTO `mob_skill_lists` VALUES ('God',478,1507);
INSERT INTO `mob_skill_lists` VALUES ('King_Behemoth',479,628);
INSERT INTO `mob_skill_lists` VALUES ('King_Behemoth',479,629);
INSERT INTO `mob_skill_lists` VALUES ('King_Behemoth',479,630);
INSERT INTO `mob_skill_lists` VALUES ('King_Behemoth',479,631);
INSERT INTO `mob_skill_lists` VALUES ('King_Behemoth',479,632);
INSERT INTO `mob_skill_lists` VALUES ('King_Behemoth',479,633);
INSERT INTO `mob_skill_lists` VALUES ('Zeid',480,979); -- Power Slash
INSERT INTO `mob_skill_lists` VALUES ('Zeid',480,980); -- Freeze Bite
INSERT INTO `mob_skill_lists` VALUES ('Zeid',480,981); -- GroundStrike
INSERT INTO `mob_skill_lists` VALUES ('Zeid',480,982); -- Abyssal Drain
INSERT INTO `mob_skill_lists` VALUES ('Zeid',480,983); -- Abyssal strike
INSERT INTO `mob_skill_lists` VALUES ('Zeid',480,1002); -- Summonshadows
INSERT INTO `mob_skill_lists` VALUES ('Ajido-Marujido',481,988); -- Warp In (Works the same as Ealdnarche's)
INSERT INTO `mob_skill_lists` VALUES ('Ajido-Marujido',481,989); -- Warp Out (Works the same as Ealdnarche's)
INSERT INTO `mob_skill_lists` VALUES ('Volker',482,973); -- Red Lotus Blade
INSERT INTO `mob_skill_lists` VALUES ('Volker',482,974); -- Spirits Within
INSERT INTO `mob_skill_lists` VALUES ('Volker',482,975); -- Vorpal Blade
INSERT INTO `mob_skill_lists` VALUES ('Volker',482,976); -- Berserk-Ruf
INSERT INTO `mob_skill_lists` VALUES ('Trion',483,968); -- Red Lotus Blade
INSERT INTO `mob_skill_lists` VALUES ('Trion',483,969); -- Flat blade
INSERT INTO `mob_skill_lists` VALUES ('Trion',483,970); -- Savage blade
INSERT INTO `mob_skill_lists` VALUES ('Trion',483,971); -- Royal Bash
INSERT INTO `mob_skill_lists` VALUES ('Trion',483,972); -- Royal Savior
INSERT INTO `mob_skill_lists` VALUES ('Lilisette',484,2442);
INSERT INTO `mob_skill_lists` VALUES ('Lilisette',484,2443);
INSERT INTO `mob_skill_lists` VALUES ('Lilisette',484,2444);
INSERT INTO `mob_skill_lists` VALUES ('Lilisette',484,2445);
INSERT INTO `mob_skill_lists` VALUES ('Lilisette',484,2446);
INSERT INTO `mob_skill_lists` VALUES ('Lilisette',484,2447);
INSERT INTO `mob_skill_lists` VALUES ('Hadesv1',485,3389);
INSERT INTO `mob_skill_lists` VALUES ('Hadesv1',485,3390);
INSERT INTO `mob_skill_lists` VALUES ('Hadesv1',485,3391);
INSERT INTO `mob_skill_lists` VALUES ('Hadesv1',485,3392);
INSERT INTO `mob_skill_lists` VALUES ('Hadesv1',485,3393);
INSERT INTO `mob_skill_lists` VALUES ('Hadesv1',485,3394);
-- INSERT INTO `mob_skill_lists` VALUES ('Arciela',486,3081);
INSERT INTO `mob_skill_lists` VALUES ('Hadesv2',487,3399);
INSERT INTO `mob_skill_lists` VALUES ('Hadesv2',487,3400);
INSERT INTO `mob_skill_lists` VALUES ('Hadesv2',487,3401);
INSERT INTO `mob_skill_lists` VALUES ('Hadesv2',487,3402);
INSERT INTO `mob_skill_lists` VALUES ('Hadesv2',487,3403);
INSERT INTO `mob_skill_lists` VALUES ('Hadesv2',487,3404);
INSERT INTO `mob_skill_lists` VALUES ('Hadesv2',487,3405);
INSERT INTO `mob_skill_lists` VALUES ('Hadesv2',487,3406);
INSERT INTO `mob_skill_lists` VALUES ('Hadesv2',487,3407);
INSERT INTO `mob_skill_lists` VALUES ('Hadesv2',487,3408);
INSERT INTO `mob_skill_lists` VALUES ('Hadesv2',487,3409);
INSERT INTO `mob_skill_lists` VALUES ('Hadesv2',487,3410);
INSERT INTO `mob_skill_lists` VALUES ('Theodor',488,3380);
INSERT INTO `mob_skill_lists` VALUES ('Theodor',488,3381);
INSERT INTO `mob_skill_lists` VALUES ('Theodor',488,3382);
INSERT INTO `mob_skill_lists` VALUES ('Theodor',488,3383);
INSERT INTO `mob_skill_lists` VALUES ('Theodor',488,3384);
INSERT INTO `mob_skill_lists` VALUES ('Theodor',488,3385);
INSERT INTO `mob_skill_lists` VALUES ('Darrcuiln',489,3168);
INSERT INTO `mob_skill_lists` VALUES ('Darrcuiln',489,3169);
INSERT INTO `mob_skill_lists` VALUES ('Darrcuiln',489,3170);
INSERT INTO `mob_skill_lists` VALUES ('Darrcuiln',489,3171);
INSERT INTO `mob_skill_lists` VALUES ('Darrcuiln',489,3172);
INSERT INTO `mob_skill_lists` VALUES ('Dhokmak',490,3303);
INSERT INTO `mob_skill_lists` VALUES ('Dhokmak',490,3304);
INSERT INTO `mob_skill_lists` VALUES ('Dhokmak',490,3305);
INSERT INTO `mob_skill_lists` VALUES ('Dhokmak',490,3306);
INSERT INTO `mob_skill_lists` VALUES ('Dhokmak',490,3307);
INSERT INTO `mob_skill_lists` VALUES ('Dhokmak',490,3372);
INSERT INTO `mob_skill_lists` VALUES ('Dhokmak',490,3373);
INSERT INTO `mob_skill_lists` VALUES ('Dhokmak',490,3374);
INSERT INTO `mob_skill_lists` VALUES ('Dhokmak',490,3375);
INSERT INTO `mob_skill_lists` VALUES ('Dhokmak',490,3376);
INSERT INTO `mob_skill_lists` VALUES ('Morimar',491,3160);
INSERT INTO `mob_skill_lists` VALUES ('Morimar',491,3161);
INSERT INTO `mob_skill_lists` VALUES ('Morimar',491,3162);
INSERT INTO `mob_skill_lists` VALUES ('Morimar',491,3163);
INSERT INTO `mob_skill_lists` VALUES ('Morimar',491,3164);
INSERT INTO `mob_skill_lists` VALUES ('Sobbing_Eyes',492,437); -- death_ray
INSERT INTO `mob_skill_lists` VALUES ('Sobbing_Eyes',492,438); -- hex_eye
INSERT INTO `mob_skill_lists` VALUES ('Sobbing_Eyes',492,439); -- petro_gaze
INSERT INTO `mob_skill_lists` VALUES ('Sobbing_Eyes',492,440); -- catharsis
INSERT INTO `mob_skill_lists` VALUES ('Ashrakk',493,3363);
INSERT INTO `mob_skill_lists` VALUES ('Ashrakk',493,3364);
INSERT INTO `mob_skill_lists` VALUES ('Ashrakk',493,3365);
INSERT INTO `mob_skill_lists` VALUES ('Ashrakk',493,3366);
INSERT INTO `mob_skill_lists` VALUES ('Ashrakk',493,3367);
INSERT INTO `mob_skill_lists` VALUES ('Ashrakk',493,3368);
INSERT INTO `mob_skill_lists` VALUES ('Sekhmet',494,3414);
INSERT INTO `mob_skill_lists` VALUES ('Sekhmet',494,3415);
INSERT INTO `mob_skill_lists` VALUES ('Sekhmet',494,483);
INSERT INTO `mob_skill_lists` VALUES ('Astral_Flow_Pet',495,839);
INSERT INTO `mob_skill_lists` VALUES ('Astral_Flow_Pet',495,912);
INSERT INTO `mob_skill_lists` VALUES ('Astral_Flow_Pet',495,913);
INSERT INTO `mob_skill_lists` VALUES ('Astral_Flow_Pet',495,914);
INSERT INTO `mob_skill_lists` VALUES ('Astral_Flow_Pet',495,915);
INSERT INTO `mob_skill_lists` VALUES ('Astral_Flow_Pet',495,916);
INSERT INTO `mob_skill_lists` VALUES ('Astral_Flow_Pet',495,917);
INSERT INTO `mob_skill_lists` VALUES ('Astral_Flow_Pet',495,918);
INSERT INTO `mob_skill_lists` VALUES ('ChanequeMandragora',496,2210);
INSERT INTO `mob_skill_lists` VALUES ('Gerjis',497,270); -- roar
INSERT INTO `mob_skill_lists` VALUES ('Gerjis',497,271); -- razor_fang
INSERT INTO `mob_skill_lists` VALUES ('Gerjis',497,273); -- claw_cyclone
INSERT INTO `mob_skill_lists` VALUES ('Gerjis',497,1322); -- gerjis_grip
-- INSERT INTO `mob_skill_lists` VALUES ('Gerjis',497,1681); -- crossthrash
-- 498: Cyranuce_M_Cutauleon
-- 499 to 699: free
INSERT INTO `mob_skill_lists` VALUES ('Mammet',503,347);
INSERT INTO `mob_skill_lists` VALUES ('Mammet',503,419);
INSERT INTO `mob_skill_lists` VALUES ('Mammet',503,422);
INSERT INTO `mob_skill_lists` VALUES ('Mammet',503,441);
INSERT INTO `mob_skill_lists` VALUES ('Mammet',503,447);
INSERT INTO `mob_skill_lists` VALUES ('Mammet',503,457);
INSERT INTO `mob_skill_lists` VALUES ('Mammet',503,464);
INSERT INTO `mob_skill_lists` VALUES ('Mammet',503,471);
INSERT INTO `mob_skill_lists` VALUES ('Mammet',503,487);
INSERT INTO `mob_skill_lists` VALUES ('Mammet',503,540);
INSERT INTO `mob_skill_lists` VALUES ('Demonic_Tiphia',700,334);
INSERT INTO `mob_skill_lists` VALUES ('Demonic_Tiphia',700,335);
INSERT INTO `mob_skill_lists` VALUES ('Demonic_Tiphia',700,336);
-- 701 to 702: free
INSERT INTO `mob_skill_lists` VALUES ('Cactrot_Rapido',703,321);
INSERT INTO `mob_skill_lists` VALUES ('Cactrot_Rapido',703,322);
INSERT INTO `mob_skill_lists` VALUES ('Cactrot_Rapido',703,324);
INSERT INTO `mob_skill_lists` VALUES ('Cactrot_Rapido',703,1120);
INSERT INTO `mob_skill_lists` VALUES ('Fee_special_attack',704,1671); -- ink_jet_alt
INSERT INTO `mob_skill_lists` VALUES ('Effigy_Shield',705,1075);
INSERT INTO `mob_skill_lists` VALUES ('Effigy_Shield',705,1076);
INSERT INTO `mob_skill_lists` VALUES ('Effigy_Shield',705,1077);
INSERT INTO `mob_skill_lists` VALUES ('Effigy_Shield',705,1078);
INSERT INTO `mob_skill_lists` VALUES ('Effigy_Shield',705,1079);
INSERT INTO `mob_skill_lists` VALUES ('Effigy_Shield',705,1080);
INSERT INTO `mob_skill_lists` VALUES ('Thinker_NM',706,1243);
INSERT INTO `mob_skill_lists` VALUES ('Thinker_NM',706,1244);
INSERT INTO `mob_skill_lists` VALUES ('Thinker_NM',706,1245);
INSERT INTO `mob_skill_lists` VALUES ('Thinker_NM',706,1248);
INSERT INTO `mob_skill_lists` VALUES ('Thinker_NM',706,1251);
INSERT INTO `mob_skill_lists` VALUES ('Thinker_NM',706,1252);
INSERT INTO `mob_skill_lists` VALUES ('Thinker_NM',706,1271);
INSERT INTO `mob_skill_lists` VALUES ('Craver_NM',707,1229);
INSERT INTO `mob_skill_lists` VALUES ('Craver_NM',707,1232);
INSERT INTO `mob_skill_lists` VALUES ('Craver_NM',707,1233);
INSERT INTO `mob_skill_lists` VALUES ('Craver_NM',707,1234);
INSERT INTO `mob_skill_lists` VALUES ('Craver_NM',707,1274);
INSERT INTO `mob_skill_lists` VALUES ('Craver_NM',707,1275);
INSERT INTO `mob_skill_lists` VALUES ('Craver_NM',707,1276);
-- INSERT INTO `mob_skill_lists` VALUES ('Propagator',708,741); -- Replaced with list 138
-- INSERT INTO `mob_skill_lists` VALUES ('Propagator',708,744);
-- INSERT INTO `mob_skill_lists` VALUES ('Propagator',708,747);
-- INSERT INTO `mob_skill_lists` VALUES ('Propagator',708,750);
-- INSERT INTO `mob_skill_lists` VALUES ('Propagator',708,752);
-- INSERT INTO `mob_skill_lists` VALUES ('Propagator',708,755);
INSERT INTO `mob_skill_lists` VALUES ('Jagil',709,449);
INSERT INTO `mob_skill_lists` VALUES ('Jagil',709,450);
INSERT INTO `mob_skill_lists` VALUES ('Jagil',709,451);
INSERT INTO `mob_skill_lists` VALUES ('Jagil',709,453);
INSERT INTO `mob_skill_lists` VALUES ('Jagil',709,454);
INSERT INTO `mob_skill_lists` VALUES ('Jagil',709,641);
INSERT INTO `mob_skill_lists` VALUES ('DynamisYagudoNM',710,617);
INSERT INTO `mob_skill_lists` VALUES ('DynamisYagudoNM',710,618);
INSERT INTO `mob_skill_lists` VALUES ('DynamisYagudoNM',710,619);
INSERT INTO `mob_skill_lists` VALUES ('DynamisYagudoNM',710,620);
INSERT INTO `mob_skill_lists` VALUES ('DynamisYagudoNM',710,633);
INSERT INTO `mob_skill_lists` VALUES ('DynamisYagudoNM',710,1067);
INSERT INTO `mob_skill_lists` VALUES ('Petrifying_Pair',711,370); -- baleful_gaze
INSERT INTO `mob_skill_lists` VALUES ('Petrifying_Pair',711,373); -- secretion
INSERT INTO `mob_skill_lists` VALUES ('Sahagin DRG',712,770);
INSERT INTO `mob_skill_lists` VALUES ('Sahagin DRG',712,771);
INSERT INTO `mob_skill_lists` VALUES ('Sahagin DRG',712,774);
INSERT INTO `mob_skill_lists` VALUES ('Sahagin DRG',712,777);
INSERT INTO `mob_skill_lists` VALUES ('Sahagin DRG',712,780);
INSERT INTO `mob_skill_lists` VALUES ('Orc DRG',713,605);
INSERT INTO `mob_skill_lists` VALUES ('Orc DRG',713,606);
INSERT INTO `mob_skill_lists` VALUES ('Orc DRG',713,607);
INSERT INTO `mob_skill_lists` VALUES ('Orc DRG',713,608);
INSERT INTO `mob_skill_lists` VALUES ('Orc DRG',713,609);
INSERT INTO `mob_skill_lists` VALUES ('Orc DRG',713,633);
INSERT INTO `mob_skill_lists` VALUES ('Orc DRG',713,1064);
INSERT INTO `mob_skill_lists` VALUES ('MobWyvern',714,900);
INSERT INTO `mob_skill_lists` VALUES ('MobWyvern',714,901);
INSERT INTO `mob_skill_lists` VALUES ('MobWyvern',714,902);
INSERT INTO `mob_skill_lists` VALUES ('MobWyvern',714,903);
INSERT INTO `mob_skill_lists` VALUES ('MobWyvern',714,904);
INSERT INTO `mob_skill_lists` VALUES ('MobWyvern',714,905);
INSERT INTO `mob_skill_lists` VALUES ('Mob_Avatar_Ifrit',715,843);
INSERT INTO `mob_skill_lists` VALUES ('Mob_Avatar_Ifrit',715,844);
INSERT INTO `mob_skill_lists` VALUES ('Mob_Avatar_Ifrit',715,846);
INSERT INTO `mob_skill_lists` VALUES ('Mob_Avatar_Titan',716,852);
INSERT INTO `mob_skill_lists` VALUES ('Mob_Avatar_Titan',716,853);
INSERT INTO `mob_skill_lists` VALUES ('Mob_Avatar_Titan',716,855);
INSERT INTO `mob_skill_lists` VALUES ('Mob_Avatar_Levi',717,860);
INSERT INTO `mob_skill_lists` VALUES ('Mob_Avatar_Levi',717,861);
INSERT INTO `mob_skill_lists` VALUES ('Mob_Avatar_Levi',717,864);
INSERT INTO `mob_skill_lists` VALUES ('Mob_Avatar_Garuda',718,869);
INSERT INTO `mob_skill_lists` VALUES ('Mob_Avatar_Garuda',718,871);
INSERT INTO `mob_skill_lists` VALUES ('Mob_Avatar_Garuda',718,873);
INSERT INTO `mob_skill_lists` VALUES ('Mob_Avatar_Shiva',719,878);
INSERT INTO `mob_skill_lists` VALUES ('Mob_Avatar_Shiva',719,880);
INSERT INTO `mob_skill_lists` VALUES ('Mob_Avatar_Shiva',719,882);
INSERT INTO `mob_skill_lists` VALUES ('Mob_Avatar_Ramuh',720,888);
INSERT INTO `mob_skill_lists` VALUES ('Mob_Avatar_Ramuh',720,889);
INSERT INTO `mob_skill_lists` VALUES ('Mob_Avatar_Ramuh',720,891);
INSERT INTO `mob_skill_lists` VALUES ('Mob_Avatar_Carbuncle',721,909);
INSERT INTO `mob_skill_lists` VALUES ('Mob_Avatar_Carbuncle',721,910);
INSERT INTO `mob_skill_lists` VALUES ('Mob_Avatar_Carbuncle',721,911);
INSERT INTO `mob_skill_lists` VALUES ('Prune',722,325);
INSERT INTO `mob_skill_lists` VALUES ('Prune',722,414);
INSERT INTO `mob_skill_lists` VALUES ('Prune',722,415);
INSERT INTO `mob_skill_lists` VALUES ('Prune',722,416);
INSERT INTO `mob_skill_lists` VALUES ('Prune',722,417);
INSERT INTO `mob_skill_lists` VALUES ('Prune',722,418);
INSERT INTO `mob_skill_lists` VALUES ('Prune',722,420);
INSERT INTO `mob_skill_lists` VALUES ('Prune',722,421);
INSERT INTO `mob_skill_lists` VALUES ('Prune',722,423);
INSERT INTO `mob_skill_lists` VALUES ('Phoedme',723,327);
INSERT INTO `mob_skill_lists` VALUES ('Phoedme',723,414);
INSERT INTO `mob_skill_lists` VALUES ('Phoedme',723,415);
INSERT INTO `mob_skill_lists` VALUES ('Phoedme',723,416);
INSERT INTO `mob_skill_lists` VALUES ('Phoedme',723,417);
INSERT INTO `mob_skill_lists` VALUES ('Phoedme',723,418);
INSERT INTO `mob_skill_lists` VALUES ('Phoedme',723,421);
INSERT INTO `mob_skill_lists` VALUES ('Phoedme',723,420);
INSERT INTO `mob_skill_lists` VALUES ('Phoedme',723,423);
INSERT INTO `mob_skill_lists` VALUES ('Pepper',724,326);
INSERT INTO `mob_skill_lists` VALUES ('Pepper',724,414);
INSERT INTO `mob_skill_lists` VALUES ('Pepper',724,415);
INSERT INTO `mob_skill_lists` VALUES ('Pepper',724,416);
INSERT INTO `mob_skill_lists` VALUES ('Pepper',724,417);
INSERT INTO `mob_skill_lists` VALUES ('Pepper',724,418);
INSERT INTO `mob_skill_lists` VALUES ('Pepper',724,420);
INSERT INTO `mob_skill_lists` VALUES ('Pepper',724,421);
INSERT INTO `mob_skill_lists` VALUES ('Pepper',724,423);
INSERT INTO `mob_skill_lists` VALUES ('Medusa',725,1808);
INSERT INTO `mob_skill_lists` VALUES ('Medusa',725,1809);
INSERT INTO `mob_skill_lists` VALUES ('Medusa',725,1810);
INSERT INTO `mob_skill_lists` VALUES ('Medusa',725,1812);
INSERT INTO `mob_skill_lists` VALUES ('Medusa',725,1813);
INSERT INTO `mob_skill_lists` VALUES ('Medusa',725,1814);
INSERT INTO `mob_skill_lists` VALUES ('Bahamut',726,1542);
INSERT INTO `mob_skill_lists` VALUES ('Bahamut',726,1543);
INSERT INTO `mob_skill_lists` VALUES ('Bahamut',726,1544);
INSERT INTO `mob_skill_lists` VALUES ('Bahamut',726,1545);
INSERT INTO `mob_skill_lists` VALUES ('Bahamut',726,1546);
INSERT INTO `mob_skill_lists` VALUES ('Bahamut',726,1547);
INSERT INTO `mob_skill_lists` VALUES ('Bahamut',726,1548);
INSERT INTO `mob_skill_lists` VALUES ('Bahamut',726,1549);
INSERT INTO `mob_skill_lists` VALUES ('Bahamut',726,1551);
INSERT INTO `mob_skill_lists` VALUES ('Bahamut',726,1552);
INSERT INTO `mob_skill_lists` VALUES ('Bahamut',726,1553);
INSERT INTO `mob_skill_lists` VALUES ('Proto-Omega',727,1525);
INSERT INTO `mob_skill_lists` VALUES ('Proto-Omega',727,1526);
INSERT INTO `mob_skill_lists` VALUES ('Proto-Omega',727,1527);
INSERT INTO `mob_skill_lists` VALUES ('Proto-Omega',727,1528);
INSERT INTO `mob_skill_lists` VALUES ('Proto-Omega',727,1529);
INSERT INTO `mob_skill_lists` VALUES ('Proto-Omega',727,1530);
INSERT INTO `mob_skill_lists` VALUES ('Proto-Omega',727,1532);
INSERT INTO `mob_skill_lists` VALUES ('Proto-Omega',727,1533);
INSERT INTO `mob_skill_lists` VALUES ('Proto-Omega',727,1534);
-- INSERT INTO `mob_skill_lists` VALUES ('Proto-Omega',727,1536);
INSERT INTO `mob_skill_lists` VALUES ('Proto-Omega',727,1538);
INSERT INTO `mob_skill_lists` VALUES ('Proto-Omega',727,1539);
INSERT INTO `mob_skill_lists` VALUES ('Ultima',728,1259);
INSERT INTO `mob_skill_lists` VALUES ('Ultima',728,1260);
INSERT INTO `mob_skill_lists` VALUES ('Ultima',728,1261);
INSERT INTO `mob_skill_lists` VALUES ('Ultima',728,1262);
INSERT INTO `mob_skill_lists` VALUES ('Ultima',728,1263);
INSERT INTO `mob_skill_lists` VALUES ('Ultima',728,1264);
INSERT INTO `mob_skill_lists` VALUES ('Ultima',728,1265);
INSERT INTO `mob_skill_lists` VALUES ('Ultima',728,1266);
INSERT INTO `mob_skill_lists` VALUES ('Ultima',728,1267);
INSERT INTO `mob_skill_lists` VALUES ('Ultima',728,1268);
INSERT INTO `mob_skill_lists` VALUES ('Ultima',728,1269);
INSERT INTO `mob_skill_lists` VALUES ('Ultima',728,1270);
INSERT INTO `mob_skill_lists` VALUES ('Proto-Ultima',729,1259);
INSERT INTO `mob_skill_lists` VALUES ('Proto-Ultima',729,1260);
INSERT INTO `mob_skill_lists` VALUES ('Proto-Ultima',729,1261);
INSERT INTO `mob_skill_lists` VALUES ('Proto-Ultima',729,1262);
INSERT INTO `mob_skill_lists` VALUES ('Proto-Ultima',729,1263);
INSERT INTO `mob_skill_lists` VALUES ('Proto-Ultima',729,1264);
INSERT INTO `mob_skill_lists` VALUES ('Proto-Ultima',729,1265);
INSERT INTO `mob_skill_lists` VALUES ('Proto-Ultima',729,1266);
INSERT INTO `mob_skill_lists` VALUES ('Proto-Ultima',729,1267);
INSERT INTO `mob_skill_lists` VALUES ('Proto-Ultima',729,1268);
INSERT INTO `mob_skill_lists` VALUES ('Proto-Ultima',729,1269);
INSERT INTO `mob_skill_lists` VALUES ('Proto-Ultima',729,1521);
INSERT INTO `mob_skill_lists` VALUES ('Proto-Ultima',729,1522);
INSERT INTO `mob_skill_lists` VALUES ('Proto-Ultima',729,1523);
INSERT INTO `mob_skill_lists` VALUES ('Proto-Ultima',729,1540);
INSERT INTO `mob_skill_lists` VALUES ('Tiamat-Flying-Attack',730,1278);
INSERT INTO `mob_skill_lists` VALUES ('Ouryu-Flying-Attack',731,1298);
INSERT INTO `mob_skill_lists` VALUES ('Jormungand-Flying-Attack',732,1288);
INSERT INTO `mob_skill_lists` VALUES ('Jug_Hare', 733, 656);
INSERT INTO `mob_skill_lists` VALUES ('Jug_Hare', 733, 657);
INSERT INTO `mob_skill_lists` VALUES ('Jug_Hare', 733, 658);
INSERT INTO `mob_skill_lists` VALUES ('Jug_Mandragora', 734, 659);
INSERT INTO `mob_skill_lists` VALUES ('Jug_Mandragora', 734, 660);
INSERT INTO `mob_skill_lists` VALUES ('Jug_Mandragora', 734, 661);
INSERT INTO `mob_skill_lists` VALUES ('Jug_Mandragora', 734, 662);
INSERT INTO `mob_skill_lists` VALUES ('Jug_Mandragora', 734, 663);
INSERT INTO `mob_skill_lists` VALUES ('Jug_Tiger', 735, 664);
INSERT INTO `mob_skill_lists` VALUES ('Jug_Tiger', 735, 665);
INSERT INTO `mob_skill_lists` VALUES ('Jug_Tiger', 735, 666);
INSERT INTO `mob_skill_lists` VALUES ('Jug_Lizard', 736, 667);
INSERT INTO `mob_skill_lists` VALUES ('Jug_Lizard', 736, 668);
INSERT INTO `mob_skill_lists` VALUES ('Jug_Lizard', 736, 669);
INSERT INTO `mob_skill_lists` VALUES ('Jug_Lizard', 736, 670);
INSERT INTO `mob_skill_lists` VALUES ('Jug_Lizard', 736, 671);
INSERT INTO `mob_skill_lists` VALUES ('Jug_Lizard', 736, 672);
INSERT INTO `mob_skill_lists` VALUES ('Jug_Sheep', 737, 673);
INSERT INTO `mob_skill_lists` VALUES ('Jug_Sheep', 737, 674);
INSERT INTO `mob_skill_lists` VALUES ('Jug_Sheep', 737, 675);
INSERT INTO `mob_skill_lists` VALUES ('Jug_Sheep', 737, 676);
INSERT INTO `mob_skill_lists` VALUES ('Jug_Crab', 738, 677);
INSERT INTO `mob_skill_lists` VALUES ('Jug_Crab', 738, 678);
INSERT INTO `mob_skill_lists` VALUES ('Jug_Crab', 738, 679);
INSERT INTO `mob_skill_lists` VALUES ('Jug_Crab', 738, 680);
INSERT INTO `mob_skill_lists` VALUES ('Jug_Crab', 738, 681);
INSERT INTO `mob_skill_lists` VALUES ('Jug_Cactuar', 739, 682);
INSERT INTO `mob_skill_lists` VALUES ('Jug_Cactuar', 739, 683);
INSERT INTO `mob_skill_lists` VALUES ('Jug_Funguar', 740, 684);
INSERT INTO `mob_skill_lists` VALUES ('Jug_Funguar', 740, 685);
INSERT INTO `mob_skill_lists` VALUES ('Jug_Funguar', 740, 686);
INSERT INTO `mob_skill_lists` VALUES ('Jug_Funguar', 740, 687);
INSERT INTO `mob_skill_lists` VALUES ('Jug_Fly', 742, 697);
INSERT INTO `mob_skill_lists` VALUES ('Jug_Antlion', 743, 698);
INSERT INTO `mob_skill_lists` VALUES ('Jug_Antlion', 743, 699);
INSERT INTO `mob_skill_lists` VALUES ('Jug_Antlion', 743, 700);
INSERT INTO `mob_skill_lists` VALUES ('Jug_Antlion', 743, 701);
INSERT INTO `mob_skill_lists` VALUES ('Jug_Flytrap', 744, 702);
INSERT INTO `mob_skill_lists` VALUES ('Jug_Flytrap', 744, 703);
INSERT INTO `mob_skill_lists` VALUES ('Jug_Flytrap', 744, 704);
INSERT INTO `mob_skill_lists` VALUES ('Jug_Eft', 745, 705);
INSERT INTO `mob_skill_lists` VALUES ('Jug_Eft', 745, 706);
INSERT INTO `mob_skill_lists` VALUES ('Jug_Eft', 745, 707);
INSERT INTO `mob_skill_lists` VALUES ('Jug_Eft', 745, 708);
INSERT INTO `mob_skill_lists` VALUES ('Jug_Eft', 745, 709);
INSERT INTO `mob_skill_lists` VALUES ('Jug_Diremite', 746, 710);
INSERT INTO `mob_skill_lists` VALUES ('Jug_Diremite', 746, 713);
INSERT INTO `mob_skill_lists` VALUES ('Jug_Coeurl', 747, 714);
INSERT INTO `mob_skill_lists` VALUES ('Jug_Coeurl', 747, 715);
INSERT INTO `mob_skill_lists` VALUES ('Jug_Leech', 748, 716);
INSERT INTO `mob_skill_lists` VALUES ('Jug_Leech', 748, 717);
INSERT INTO `mob_skill_lists` VALUES ('Jug_Leech', 748, 724);
INSERT INTO `mob_skill_lists` VALUES ('Jug_Leech', 748, 725);
INSERT INTO `mob_skill_lists` VALUES ('Jug_SnowHare', 749, 656);
INSERT INTO `mob_skill_lists` VALUES ('Jug_SnowHare', 749, 658);
INSERT INTO `mob_skill_lists` VALUES ('Jug_SnowHare', 749, 718);
INSERT INTO `mob_skill_lists` VALUES ('Jug_SnowHare', 749, 719);
INSERT INTO `mob_skill_lists` VALUES ('Jug_Ladybug', 750, 720);
INSERT INTO `mob_skill_lists` VALUES ('Jug_Ladybug', 750, 721);
INSERT INTO `mob_skill_lists` VALUES ('Jug_Ladybug', 750, 722);
INSERT INTO `mob_skill_lists` VALUES ('Jug_Raptor', 751, 727);
INSERT INTO `mob_skill_lists` VALUES ('Jug_Raptor', 751, 728);
INSERT INTO `mob_skill_lists` VALUES ('Jug_Raptor', 751, 729);
INSERT INTO `mob_skill_lists` VALUES ('Jug_Hippogryph', 753, 733);
INSERT INTO `mob_skill_lists` VALUES ('Jug_Apkallu', 755, 741);
INSERT INTO `mob_skill_lists` VALUES ('Jug_Pugil', 756, 742);
INSERT INTO `mob_skill_lists` VALUES ('Jug_Pugil', 756, 743);
INSERT INTO `mob_skill_lists` VALUES ('Jug_Pugil', 756, 744);
INSERT INTO `mob_skill_lists` VALUES ('Jug_Chapuli', 757, 745);
INSERT INTO `mob_skill_lists` VALUES ('Jug_Chapuli', 757, 746);
INSERT INTO `mob_skill_lists` VALUES ('Jug_Tulfaire', 758, 747);
INSERT INTO `mob_skill_lists` VALUES ('Jug_Tulfaire', 758, 748);
INSERT INTO `mob_skill_lists` VALUES ('Jug_Tulfaire', 758, 751);
INSERT INTO `mob_skill_lists` VALUES ('Jug_Raaz', 759, 749);
INSERT INTO `mob_skill_lists` VALUES ('Jug_Raaz', 759, 750);
INSERT INTO `mob_skill_lists` VALUES ('Jug_Snapweed', 760, 752);
INSERT INTO `mob_skill_lists` VALUES ('Jug_Snapweed', 760, 753);
INSERT INTO `mob_skill_lists` VALUES ('Jug_Snapweed', 760, 754);
INSERT INTO `mob_skill_lists` VALUES ('Jug_Snapweed', 760, 755);
INSERT INTO `mob_skill_lists` VALUES ('Jug_FlyHi', 761, 697);
INSERT INTO `mob_skill_lists` VALUES ('Jug_FlyHi', 761, 756);
INSERT INTO `mob_skill_lists` VALUES ('Jug_Acuex', 762, 757);
INSERT INTO `mob_skill_lists` VALUES ('Jug_Acuex', 762, 758);
INSERT INTO `mob_skill_lists` VALUES ('Jug_Colibri', 763, 759);
INSERT INTO `mob_skill_lists` VALUES ('Jug_Spider', 764, 760);
INSERT INTO `mob_skill_lists` VALUES ('Jug_Spider', 764, 761);
INSERT INTO `mob_skill_lists` VALUES ('Jug_Spider', 764, 762);
INSERT INTO `mob_skill_lists` VALUES ('Jug_Lynx', 765, 714);
INSERT INTO `mob_skill_lists` VALUES ('Jug_Lynx', 765, 715);
INSERT INTO `mob_skill_lists` VALUES ('Jug_Lycopodium', 766, 659);
INSERT INTO `mob_skill_lists` VALUES ('Jug_Lycopodium', 766, 661);
INSERT INTO `mob_skill_lists` VALUES ('Jug_Lycopodium', 766, 662);
INSERT INTO `mob_skill_lists` VALUES ('Jug_Lycopodium', 766, 663);
INSERT INTO `mob_skill_lists` VALUES ('Lamina-Hyakinthos', 767, 2210);
INSERT INTO `mob_skill_lists` VALUES ('Corse_NM_staff',768,530);
INSERT INTO `mob_skill_lists` VALUES ('Corse_NM_staff',768,531);
INSERT INTO `mob_skill_lists` VALUES ('Corse_NM_staff',768,532);
INSERT INTO `mob_skill_lists` VALUES ('Corse_NM_staff',768,533);
INSERT INTO `mob_skill_lists` VALUES ('Corse_NM_staff',768,1326);
INSERT INTO `mob_skill_lists` VALUES ('Corse_NM_staff',768,1329);
INSERT INTO `mob_skill_lists` VALUES ('Platoon_Scorpion',769,354); -- wild_rage
INSERT INTO `mob_skill_lists` VALUES ('Platoon_Scorpion',769,355); -- earth_pounder
INSERT INTO `mob_skill_lists` VALUES ('Hippomaritimus',770,449);
INSERT INTO `mob_skill_lists` VALUES ('Hippomaritimus',770,452);
INSERT INTO `mob_skill_lists` VALUES ('Rambukk',771,267);
INSERT INTO `mob_skill_lists` VALUES ('Koropkkur',772,302);
INSERT INTO `mob_skill_lists` VALUES ('Metal_Shears',773,448);
INSERT INTO `mob_skill_lists` VALUES ('Skirling_Liger',774,270);
INSERT INTO `mob_skill_lists` VALUES ('Skirling_Liger',774,273);
INSERT INTO `mob_skill_lists` VALUES ('Wake_Warder_Wanda',775,442);
INSERT INTO `mob_skill_lists` VALUES ('Wake_Warder_Wanda',775,445);
INSERT INTO `mob_skill_lists` VALUES ('Ashu_Talif_Captain',776,32); -- Fast Blade (assumed)
INSERT INTO `mob_skill_lists` VALUES ('Ashu_Talif_Captain',776,33); -- Burning Blade (assumed)
INSERT INTO `mob_skill_lists` VALUES ('Ashu_Talif_Captain',776,34); -- Red Lotus Blade (seen in video: https://youtu.be/kw_lhwEGSYs?t=4m45s)
INSERT INTO `mob_skill_lists` VALUES ('Ashu_Talif_Captain',776,35); -- Flat Blade (seen in video: https://youtu.be/kw_lhwEGSYs?t=4m20s)
INSERT INTO `mob_skill_lists` VALUES ('Ashu_Talif_Captain',776,36); -- Shining Blade (assumed)
INSERT INTO `mob_skill_lists` VALUES ('Ashu_Talif_Captain',776,37); -- Seraph Blade (seen in video: https://youtu.be/kw_lhwEGSYs?t=5m35s)
INSERT INTO `mob_skill_lists` VALUES ('Ashu_Talif_Captain',776,38); -- Circle Blade (assumed)INSERT INTO `mob_skill_lists` VALUES ('Ashu_Talif_Captain',776,41); -- Swift Blade (seen in video: https://youtu.be/kw_lhwEGSYs?t=5m11s)
INSERT INTO `mob_skill_lists` VALUES ('Ashu_Talif_Captain',776,254); -- Vulcan Shot
-- Ashu Talif Crew use standard Fomor skills tied to their job.

-- Gessho v1 (Aht Urhgan Mission 15: The Black Coffin)
INSERT INTO `mob_skill_lists` VALUES ('Gessho_I',777,1936); -- Shibaraku - 500-2000 AoE damage and knockback, blockable by shadows
INSERT INTO `mob_skill_lists` VALUES ('Gessho_I',777,1998); -- Hane Fubuki - Feather Storm; ranged attack and Poison
INSERT INTO `mob_skill_lists` VALUES ('Gessho_I',777,1999); -- Hiden Sokyaku - Double Kick; knockback and Stun
INSERT INTO `mob_skill_lists` VALUES ('Gessho_I',777,2000); -- Shiko no Mitate - Parry; Defense Boost on self
INSERT INTO `mob_skill_lists` VALUES ('Gessho_I',777,2001); -- Happobarai - Sweep; 300-1200 AoE damage and Stun, blockable by shadows
INSERT INTO `mob_skill_lists` VALUES ('Gessho_I',777,2002); -- Rinpyotosha - Warcry effect

-- Gessho v2 (Aht Urhgan Mission 35: Legacy of the Lost)
INSERT INTO `mob_skill_lists` VALUES ('Gessho_II',778,1936); -- Shibaraku - 500-2000 AoE damage and knockback, blockable by shadows
INSERT INTO `mob_skill_lists` VALUES ('Gessho_II',778,1998); -- Hane Fubuki - Feather Storm; ranged attack and Poison
INSERT INTO `mob_skill_lists` VALUES ('Gessho_II',778,1999); -- Hiden Sokyaku - Double Kick; knockback and Stun
INSERT INTO `mob_skill_lists` VALUES ('Gessho_II',778,2000); -- Shiko no Mitate - Parry; Defense Boost on self
INSERT INTO `mob_skill_lists` VALUES ('Gessho_II',778,2001); -- Happobarai - Sweep; 300-1200 AoE damage and Stun, blockable by shadows
INSERT INTO `mob_skill_lists` VALUES ('Gessho_II',778,2002); -- Rinpyotosha - Warcry effect
-- INSERT INTO `mob_skill_lists` VALUES ('Gessho_II',778,2269) -- Kamaitachi (Below 50%): AoE physical damage + major knockback and dispel all. Dispel effect can be avoided by shield blocks and utsusemi.
-- INSERT INTO `mob_skill_lists` VALUES ('Gessho_II',778,3276) -- Kagedourou (Above 50%): Summons multiple clones.
-- Clones will depop once sufficient damage is done to Gessho. Clones themselves can be defeated as well.
-- INSERT INTO `mob_skill_lists` VALUES ('Gessho_II',778,3277) -- Karakuridourou (Above 50%): Summons multiple clones.
-- INSERT INTO `mob_skill_lists` VALUES ('Gessho_II',778,3278) -- Tsujikaze (Below 50%): AoE magical damage + silence, defense down, and magic defense down. ~14.9' range.

INSERT INTO `mob_skill_lists` VALUES ('Khimaira_13',779,2022); -- Tenebrous Mist: TP is reset to 0.
INSERT INTO `mob_skill_lists` VALUES ('Khimaira_13',779,2023); -- Thunderstrike: AoE DMG + Stun. Removes Utsusemi.
INSERT INTO `mob_skill_lists` VALUES ('Khimaira_13',779,2024); -- Tourbillion: AoE DMG + Knockback. Removes Utsusemi.
INSERT INTO `mob_skill_lists` VALUES ('Khimaira_13',779,2025); -- Dreadstorm: AoE DMG + terrorize. Removes Utsusemi.
INSERT INTO `mob_skill_lists` VALUES ('Lancelord_Gaheel_Ja',780,2094); -- Flame Angon - AoE fire damage (50-100)
INSERT INTO `mob_skill_lists` VALUES ('Lancelord_Gaheel_Ja',780,2098); -- Blazing Angon - AoE fire damage (150-300)
INSERT INTO `mob_skill_lists` VALUES ('Lancelord_Gaheel_Ja',780,2099); -- Batterhorn - 2-hit frontal AOE, absorbed by Utsusemi.
INSERT INTO `mob_skill_lists` VALUES ('Lancelord_Gaheel_Ja',780,2100); -- Clobber - Targeted AoE physical damage
INSERT INTO `mob_skill_lists` VALUES ('Lancelord_Gaheel_Ja',780,2103); -- Granite Skin - Parry/Guard skill increase, cannot be dispelled
INSERT INTO `mob_skill_lists` VALUES ('Naja_Salaheem',781,165); -- Skullbreaker (Mission version uses skull
INSERT INTO `mob_skill_lists` VALUES ('Naja_Salaheem',781,168); -- Hexa Strike
INSERT INTO `mob_skill_lists` VALUES ('Naja_Salaheem',781,169); -- Black Halo
-- INSERT INTO `mob_skill_lists` VALUES ('Trust_NajaSalaheem',?,2140); -- Peacebreaker
-- INSERT INTO `mob_skill_lists` VALUES ('Trust_NajaSalaheem',?,168); -- Hexa Strike
-- INSERT INTO `mob_skill_lists` VALUES ('Trust_NajaSalaheem',?,169); -- Black Halo
-- Confirmed on retail, each version of her uses a different "breaker" ws.
-- INSERT INTO `mob_skill_lists` VALUES ('UnityLeader_NajaSalaheem',?,3503); -- Justicebreaker
-- INSERT INTO `mob_skill_lists` VALUES ('UnityLeader_NajaSalaheem',?,168); -- Hexa Strike
-- INSERT INTO `mob_skill_lists` VALUES ('UnityLeader_NajaSalaheem',?,169); -- Black Halo
INSERT INTO `mob_skill_lists` VALUES ('Amnaf_blu',782,38); -- Circle Blade
-- Flayer version of Amnaf uses standard soulflayer skills.

-- While I never once saw any other WS from Raubahn, he may have others.
INSERT INTO `mob_skill_lists` VALUES ('Raubahn',783,37); -- Seraph Blade
INSERT INTO `mob_skill_lists` VALUES ('Raubahn',783,38); -- Circle Blade

-- Razfahd uses only Perfect Defense, which is forced by mobscript at 50% HP so he needs no list.
INSERT INTO `mob_skill_lists` VALUES ('Alexander',784,2141); -- Radiant Sacrament  "Offer thy worship..."
INSERT INTO `mob_skill_lists` VALUES ('Alexander',784,2142); -- Mega Holy          "My radiance...shall guide thee..."
INSERT INTO `mob_skill_lists` VALUES ('Alexander',784,2144); -- Divine Spear       "My divine flames...shall melt thy flesh...sear thy bones...unshackle thy soul..."
INSERT INTO `mob_skill_lists` VALUES ('Alexander',784,2145); -- Gospel of the Lost "Bask in my Glory"
INSERT INTO `mob_skill_lists` VALUES ('Alexander',784,2146); -- Void of Repentance "Repent thy irreverence..."
-- Divine Judgement (2147) is forced once by mobscript at 50% HP.
-- Per wiki, Alexander may use Perfect Defense (2143) as a regular skill at 10%
-- From info on both wiki's, I am assuming this is also the case for Divine Judgement.
INSERT INTO `mob_skill_lists` VALUES ('Alexander_LowHP',785,2141); -- Radiant Sacrament  "Offer thy worship..."
INSERT INTO `mob_skill_lists` VALUES ('Alexander_LowHP',785,2142); -- Mega Holy          "My radiance...shall guide thee..."
INSERT INTO `mob_skill_lists` VALUES ('Alexander_LowHP',785,2143); -- Perfect Defense    "Cease thy struggles..."
INSERT INTO `mob_skill_lists` VALUES ('Alexander_LowHP',785,2144); -- Divine Spear       "My divine flames...shall melt thy flesh...sear thy bones...unshackle thy soul..."
INSERT INTO `mob_skill_lists` VALUES ('Alexander_LowHP',785,2145); -- Gospel of the Lost "Bask in my Glory"
INSERT INTO `mob_skill_lists` VALUES ('Alexander_LowHP',785,2146); -- Void of Repentance "Repent thy irreverence..."
INSERT INTO `mob_skill_lists` VALUES ('Alexander_LowHP',785,2147); -- Divine Judgement   "Accept thy destruction..."
INSERT INTO `mob_skill_lists` VALUES ('Alkonost',786,576); -- back heel
INSERT INTO `mob_skill_lists` VALUES ('Alkonost',786,578); -- nihlity song
-- INSERT INTO `mob_skill_lists` VALUES ('Alkonost',786,579); -- choke breath
-- INSERT INTO `mob_skill_lists` VALUES ('Alkonost',786,580); -- fantod
INSERT INTO `mob_skill_lists` VALUES ('Alkonost',786,1330); -- hoof volley
INSERT INTO `mob_skill_lists` VALUES ('Alkonost',786,2828); -- jettatura
-- 787: free
-- 788: free
INSERT INTO `mob_skill_lists` VALUES ('Bakka',789,1711); -- frentic rip
INSERT INTO `mob_skill_lists` VALUES ('Bakka',789,2003); -- grating tantra
INSERT INTO `mob_skill_lists` VALUES ('Bakka',789,2004); -- stifling tantra
INSERT INTO `mob_skill_lists` VALUES ('Balaur_Pre_50',790,819); -- blizzard breath
INSERT INTO `mob_skill_lists` VALUES ('Balaur_Pre_50',790,820); -- thunder breath
INSERT INTO `mob_skill_lists` VALUES ('Balaur_Post_50',791,819); -- blizzard breath -- chance of ice spikes effect
INSERT INTO `mob_skill_lists` VALUES ('Balaur_Post_50',791,820); -- thunder breath -- chance of shock spikes effect
INSERT INTO `mob_skill_lists` VALUES ('Balaur_Post_50',791,821); -- radiant breath
INSERT INTO `mob_skill_lists` VALUES ('Balaur_Post_50',791,822); -- chaos breath -- chance of dread spikes effect
-- INSERT INTO `mob_skill_lists` VALUES ('Balaur_Post_50',791,2222); -- hurricane breath
INSERT INTO `mob_skill_lists` VALUES ('Bloodeye_Vileberry',792,783); -- Words_of_Bane
INSERT INTO `mob_skill_lists` VALUES ('Bloodeye_Vileberry',792,784); -- Sigh
INSERT INTO `mob_skill_lists` VALUES ('Bloodeye_Vileberry',792,785); -- Light_of_Penance
INSERT INTO `mob_skill_lists` VALUES ('Bloodeye_Vileberry',792,786); -- Lateral_Slash
INSERT INTO `mob_skill_lists` VALUES ('Bloodeye_Vileberry',792,787); -- Vertical_Slash
INSERT INTO `mob_skill_lists` VALUES ('Bloodeye_Vileberry',792,788); -- Throat_Stab
INSERT INTO `mob_skill_lists` VALUES ('Bloodeye_Vileberry',792,920); -- Everyones_Grudge
INSERT INTO `mob_skill_lists` VALUES ('Bloodeye_Vileberry',792,921); -- Everyones_Rancor
INSERT INTO `mob_skill_lists` VALUES ('Bloodeye_Vileberry',792,2393); -- ritual bind
INSERT INTO `mob_skill_lists` VALUES ('Bloodguzzler',793,415); -- acid mist
INSERT INTO `mob_skill_lists` VALUES ('Bombadeel',794,581); -- blow
INSERT INTO `mob_skill_lists` VALUES ('Bombadeel',794,583); -- beatdown
INSERT INTO `mob_skill_lists` VALUES ('Bombadeel',794,584); -- uppercut
INSERT INTO `mob_skill_lists` VALUES ('Clingy_Clare',795,317); -- vampiric lash
INSERT INTO `mob_skill_lists` VALUES ('Clingy_Clare',795,319); -- bad breath
INSERT INTO `mob_skill_lists` VALUES ('Clingy_Clare',795,320); -- sweet breath
INSERT INTO `mob_skill_lists` VALUES ('Eccentric_Eve',796,319); -- bad breath
INSERT INTO `mob_skill_lists` VALUES ('Eccentric_Eve',796,726); -- drain whip
INSERT INTO `mob_skill_lists` VALUES ('Eccentric_Eve',796,1332); -- extremely bad breath
INSERT INTO `mob_skill_lists` VALUES ('Eccentric_Eve',796,2574); -- tainting breath
INSERT INTO `mob_skill_lists` VALUES ('Eccentric_Eve',796,2575); -- thousand spears
INSERT INTO `mob_skill_lists` VALUES ('Fear_Gorta',797,220); -- curse
INSERT INTO `mob_skill_lists` VALUES ('Fear_Gorta',797,1339); -- bane
INSERT INTO `mob_skill_lists` VALUES ('Fear_Gorta',797,1794); -- perdition
INSERT INTO `mob_skill_lists` VALUES ('Fistule',798,2514); -- cytokinesis -- spawns 2 pulsules unless previous Pustules have been left alive at 1/6th of fistules HP (83%, 66%, 49%, 33%, 16%), regardless of TP.
INSERT INTO `mob_skill_lists` VALUES ('Fistule',798,2550); -- dissolve -- When Guimauve or Bloodguzzler is brought into range, Fistule uses Dissolve and the lesser NM will be defeated making fistule targetable.
INSERT INTO `mob_skill_lists` VALUES ('Fistule',798,2551); -- mucus spread
INSERT INTO `mob_skill_lists` VALUES ('Fistule',798,2552); -- epoxy spread
INSERT INTO `mob_skill_lists` VALUES ('Gangly_Gean',799,328); -- drill branch
INSERT INTO `mob_skill_lists` VALUES ('Gangly_Gean',799,332); -- entangle -- adds endrain effect when used
INSERT INTO `mob_skill_lists` VALUES ('Hexenpilz',800,314); -- silence gas
INSERT INTO `mob_skill_lists` VALUES ('Hexenpilz',800,315); -- dark spore
INSERT INTO `mob_skill_lists` VALUES ('Keratyrannos',801,2099); -- batterhorn
INSERT INTO `mob_skill_lists` VALUES ('Keratyrannos',801,2100); -- clobber
INSERT INTO `mob_skill_lists` VALUES ('Keratyrannos',801,2102); -- boiling blood
INSERT INTO `mob_skill_lists` VALUES ('Keratyrannos',801,2104); -- crippling slam
INSERT INTO `mob_skill_lists` VALUES ('Khalamari',802,1347); -- dual strike
INSERT INTO `mob_skill_lists` VALUES ('Khalamari',802,1348); -- mantle pierce
INSERT INTO `mob_skill_lists` VALUES ('Khalamari',802,1349); -- siphon discharge
INSERT INTO `mob_skill_lists` VALUES ('Khalamari',802,1350); -- ink cloud
INSERT INTO `mob_skill_lists` VALUES ('Kukulkan',803,2152); -- aqua fortis
INSERT INTO `mob_skill_lists` VALUES ('Kukulkan',803,2153); -- regurgitation
INSERT INTO `mob_skill_lists` VALUES ('Kukulkan',803,2154); -- delta thrust
INSERT INTO `mob_skill_lists` VALUES ('Kukulkan',803,2155); -- torpefying charge
INSERT INTO `mob_skill_lists` VALUES ('Kukulkan',803,2156); -- grim glower
INSERT INTO `mob_skill_lists` VALUES ('Kukulkan',803,2157); -- calcifying mist
INSERT INTO `mob_skill_lists` VALUES ('Kukulkan',803,2392); -- oppressive gaze -- augments additional effect poison 100 hp/tic while under effect
INSERT INTO `mob_skill_lists` VALUES ('Lentor',804,2185); -- Corrosive Ooze
INSERT INTO `mob_skill_lists` VALUES ('Lentor',804,2186); -- Mucilaginous Ooze -- (60 seconds of encumbrance)
INSERT INTO `mob_skill_lists` VALUES ('Raskovnik',805,2164); -- Viscid Emission
-- INSERT INTO `mob_skill_lists` VALUES ('Raskovnik',805,2167); -- Bloody Caress
INSERT INTO `mob_skill_lists` VALUES ('Raskovnik',805,2169); -- Soothing Aroma (only after down to 50% hp)
INSERT INTO `mob_skill_lists` VALUES ('Kirtimukha',806,2163); -- Seedspray
INSERT INTO `mob_skill_lists` VALUES ('Kirtimukha',806,2164); -- Viscid Emission
INSERT INTO `mob_skill_lists` VALUES ('Kirtimukha',806,2165); -- Rotten Stench
INSERT INTO `mob_skill_lists` VALUES ('Kirtimukha',806,2166); -- Floral Bouquet
-- INSERT INTO `mob_skill_lists` VALUES ('Kirtimukha',806,2167); -- Bloody Caress
INSERT INTO `mob_skill_lists` VALUES ('Kirtimukha',806,2169); -- Soothing Aroma
INSERT INTO `mob_skill_lists` VALUES ('Turul',807,2427); -- tail lash
INSERT INTO `mob_skill_lists` VALUES ('Turul',807,2428); -- bloody beak
INSERT INTO `mob_skill_lists` VALUES ('Turul',807,2429); -- feral peck
INSERT INTO `mob_skill_lists` VALUES ('Turul',807,2430); -- warped wail
INSERT INTO `mob_skill_lists` VALUES ('Turul',807,2431); -- reaving wind
INSERT INTO `mob_skill_lists` VALUES ('Turul',807,2432); -- storm wing
INSERT INTO `mob_skill_lists` VALUES ('Turul',807,2433); -- calamitous wind
INSERT INTO `mob_skill_lists` VALUES ('Akash',808,907); -- poison nails
INSERT INTO `mob_skill_lists` VALUES ('Akash',808,908); -- shining ruby
INSERT INTO `mob_skill_lists` VALUES ('Akash',808,909); -- glittering ruby
INSERT INTO `mob_skill_lists` VALUES ('Akash',808,910); -- meteorite
INSERT INTO `mob_skill_lists` VALUES ('Adamastor',809,664); -- impact roar
INSERT INTO `mob_skill_lists` VALUES ('Adamastor',809,665); -- grand slam
INSERT INTO `mob_skill_lists` VALUES ('Adamastor',809,666); -- power attack
INSERT INTO `mob_skill_lists` VALUES ('Baba_Yaga',810,2193); -- zephyr arrow
INSERT INTO `mob_skill_lists` VALUES ('Baba_Yaga',810,2194); -- lethe arrows
INSERT INTO `mob_skill_lists` VALUES ('Briareus',811,666); -- power attack
INSERT INTO `mob_skill_lists` VALUES ('Briareus',811,1636); -- trebuchet
-- INSERT INTO `mob_skill_lists` VALUES ('Briareus',811,2253); -- Meikyo Shisui
INSERT INTO `mob_skill_lists` VALUES ('Briareus',811,2576); -- mercurial strike
INSERT INTO `mob_skill_lists` VALUES ('Briareus',811,2578); -- colossal slam
INSERT INTO `mob_skill_lists` VALUES ('Carabosse',812,2193); -- zephyr arrow
INSERT INTO `mob_skill_lists` VALUES ('Carabosse',812,2194); -- lethe arrows
INSERT INTO `mob_skill_lists` VALUES ('Carabosse_Post_Benediction',813,2193); -- zephyr arrow  -- group 813 used only after benediction
INSERT INTO `mob_skill_lists` VALUES ('Carabosse_Post_Benediction',813,2194); -- lethe arrows
INSERT INTO `mob_skill_lists` VALUES ('Carabosse_Post_Benediction',813,2195); -- spring breeze
INSERT INTO `mob_skill_lists` VALUES ('Carabosse_Post_Benediction',813,2196); -- summer breeze
INSERT INTO `mob_skill_lists` VALUES ('Carabosse_Post_Benediction',813,2197); -- autumn breeze
INSERT INTO `mob_skill_lists` VALUES ('Carabosse_Post_Benediction',813,2198); -- winter breeze
INSERT INTO `mob_skill_lists` VALUES ('Chasmic_Hornet',814,335); -- pollen
-- INSERT INTO `mob_skill_lists` VALUES ('Chasmic_Hornet',814,1847); -- frenzy pollen
-- INSERT INTO `mob_skill_lists` VALUES ('Chasmic_Hornet',814,2608); -- terminal sting
INSERT INTO `mob_skill_lists` VALUES ('Dozing_Dorian',815,262); -- sheep charge
INSERT INTO `mob_skill_lists` VALUES ('Dozing_Dorian',815,265); -- rage
INSERT INTO `mob_skill_lists` VALUES ('Dozing_Dorian',815,1837); -- feeble bleat
INSERT INTO `mob_skill_lists` VALUES ('Grandgousier',816,658); -- catapult
INSERT INTO `mob_skill_lists` VALUES ('Grandgousier',816,662); -- lightning roar
INSERT INTO `mob_skill_lists` VALUES ('Grandgousier',816,1636); -- trebuchet
INSERT INTO `mob_skill_lists` VALUES ('Hadhayosh',817,628); -- wild horn
INSERT INTO `mob_skill_lists` VALUES ('Hadhayosh',817,629); -- thunderbolt
INSERT INTO `mob_skill_lists` VALUES ('Hadhayosh',817,632); -- flame armor
INSERT INTO `mob_skill_lists` VALUES ('Hadhayosh',817,633); -- howl
-- INSERT INTO `mob_skill_lists` VALUES ('Hadhayosh',817,2390); -- accursed armor
INSERT INTO `mob_skill_lists` VALUES ('Hadhayosh',817,2391); -- amnesic blast
INSERT INTO `mob_skill_lists` VALUES ('Hadhayosh',817,2586); -- ecliptic meteor
-- NOTE: "Meteor" is spell not skill (verified via youtube video) and is cast at 20% and 5% (via script, not spell-List)
INSERT INTO `mob_skill_lists` VALUES ('Keesha_Poppo',818,290); -- spinning claw
INSERT INTO `mob_skill_lists` VALUES ('Keesha_Poppo',818,291); -- claw storm
INSERT INTO `mob_skill_lists` VALUES ('Keesha_Poppo',818,295); -- magic fruit
-- INSERT INTO `mob_skill_lists` VALUES ('Keesha_Poppo',818,2610); -- vacant gaze
INSERT INTO `mob_skill_lists` VALUES ('Lugarhoo',819,2170); -- fevered pitch
INSERT INTO `mob_skill_lists` VALUES ('Lugarhoo',819,2171); -- call of the moon
INSERT INTO `mob_skill_lists` VALUES ('Mangy-tailed_Marvin',820,257); -- foot kick
INSERT INTO `mob_skill_lists` VALUES ('Mangy-tailed_Marvin',820,259); -- whirl claws
INSERT INTO `mob_skill_lists` VALUES ('Mangy-tailed_Marvin',820,323); -- wild carrot
INSERT INTO `mob_skill_lists` VALUES ('Megamaw_Mikey',821,424); -- full-force blow
INSERT INTO `mob_skill_lists` VALUES ('Megantereon',822,270); -- roar
-- INSERT INTO `mob_skill_lists` VALUES ('Megantereon',822,2207); -- Disorienting_Waul
INSERT INTO `mob_skill_lists` VALUES ('Nguruvilu',823,1720); -- Wind_Shear
INSERT INTO `mob_skill_lists` VALUES ('Nguruvilu',823,1721); -- Obfuscate
INSERT INTO `mob_skill_lists` VALUES ('Nguruvilu',823,1722); -- Zephyr_Mantle
INSERT INTO `mob_skill_lists` VALUES ('Nguruvilu',823,1723); -- Ill_Wind
INSERT INTO `mob_skill_lists` VALUES ('Ovni',824,1370); -- vitriolic barrage
INSERT INTO `mob_skill_lists` VALUES ('Ovni',824,1371); -- primal drill
INSERT INTO `mob_skill_lists` VALUES ('Ovni',824,1372); -- concussive oscillation
INSERT INTO `mob_skill_lists` VALUES ('Ovni',824,1373); -- ion shower
-- INSERT INTO `mob_skill_lists` VALUES ('Ovni',824,1374); -- torrential torment
INSERT INTO `mob_skill_lists` VALUES ('Ovni',824,1375); -- asthenic fog
-- INSERT INTO `mob_skill_lists` VALUES ('Ovni',824,1377); -- flourescence
INSERT INTO `mob_skill_lists` VALUES ('Pantagruel',825,663); -- ice roar
INSERT INTO `mob_skill_lists` VALUES ('Pantagruel',825,2367); -- moribund hack
INSERT INTO `mob_skill_lists` VALUES ('Piasa',826,1445); -- damnation dive
-- INSERT INTO `mob_skill_lists` VALUES ('Poroggo_Dom_Juan',827,1957); -- frog song
INSERT INTO `mob_skill_lists` VALUES ('Poroggo_Dom_Juan',827,1959); -- water bomb
INSERT INTO `mob_skill_lists` VALUES ('Toppling_Tuber',828,308); -- frog kick
INSERT INTO `mob_skill_lists` VALUES ('Toppling_Tuber',828,310); -- queazyshroom
INSERT INTO `mob_skill_lists` VALUES ('Toppling_Tuber',828,311); -- numbshroom
-- INSERT INTO `mob_skill_lists` VALUES ('Toppling_Tuber',828,2607); -- agaricus
INSERT INTO `mob_skill_lists` VALUES ('Trudging_Thomas',829,266); -- ram charge
-- INSERT INTO `mob_skill_lists` VALUES ('Trudging_Thomas',829,0); -- Doom Bleat missing from mob_skills.sql in Topaz -- Doom Bleat which is roughly 50% HP down. HP down effect can be erased
INSERT INTO `mob_skill_lists` VALUES ('Abas',830,515); -- toxic spit
INSERT INTO `mob_skill_lists` VALUES ('Adze',831,2158); -- insipid nip
INSERT INTO `mob_skill_lists` VALUES ('Adze',831,2159); -- pandemic nip
INSERT INTO `mob_skill_lists` VALUES ('Adze',831,2160); -- bombilation
INSERT INTO `mob_skill_lists` VALUES ('Adze',831,2161); -- cimicine discharge
INSERT INTO `mob_skill_lists` VALUES ('Adze',831,2162); -- emetic discharge
INSERT INTO `mob_skill_lists` VALUES ('Alectryon',832,406); -- hammer beak
INSERT INTO `mob_skill_lists` VALUES ('Alectryon',832,407); -- poison pick
INSERT INTO `mob_skill_lists` VALUES ('Alectryon',832,408); -- Sound_Vacuum
INSERT INTO `mob_skill_lists` VALUES ('Alectryon',832,410); -- sound blast
INSERT INTO `mob_skill_lists` VALUES ('Alectryon',832,411); -- baleful gaze
-- INSERT INTO `mob_skill_lists` VALUES ('Alectryon',832,1334); -- contamination
INSERT INTO `mob_skill_lists` VALUES ('Bhumi',833,852); -- megalith throw
INSERT INTO `mob_skill_lists` VALUES ('Bhumi',833,853); -- earthen ward
INSERT INTO `mob_skill_lists` VALUES ('Bhumi',833,854); -- stone iv
INSERT INTO `mob_skill_lists` VALUES ('Bhumi',833,855); -- mountain buster
INSERT INTO `mob_skill_lists` VALUES ('NM_Corpselights',834,2511); -- corpse breath
INSERT INTO `mob_skill_lists` VALUES ('Chloris',835,306); -- scream
INSERT INTO `mob_skill_lists` VALUES ('Chloris',835,2210); -- petal pirouette
INSERT INTO `mob_skill_lists` VALUES ('Chloris',835,2387); -- fatal scream
-- INSERT INTO `mob_skill_lists` VALUES ('Chloris',835,2579); -- phaeosynthesis
INSERT INTO `mob_skill_lists` VALUES ('Chukwa',836,806); -- tortoise stomp
INSERT INTO `mob_skill_lists` VALUES ('Cuelebre',837,1303); -- ocher blast
INSERT INTO `mob_skill_lists` VALUES ('Cuelebre',837,1304); -- bai wing
INSERT INTO `mob_skill_lists` VALUES ('Gancanagh',838,2210); -- petal pirouette
-- INSERT INTO `mob_skill_lists` VALUES ('Gancanagh',838,2599); -- tepal twist
-- INSERT INTO `mob_skill_lists` VALUES ('Gancanagh',838,2600); -- bloom fouette
-- INSERT INTO `mob_skill_lists` VALUES ('Gancanagh',838,2601); -- petalback spin
INSERT INTO `mob_skill_lists` VALUES ('Glavoid',839,2187); -- dustvoid
INSERT INTO `mob_skill_lists` VALUES ('Glavoid',839,2188); -- slaverous gale
INSERT INTO `mob_skill_lists` VALUES ('Glavoid',839,2189); -- aeolian void
INSERT INTO `mob_skill_lists` VALUES ('Glavoid',839,2190); -- extreme purgation
INSERT INTO `mob_skill_lists` VALUES ('Glavoid',839,2191); -- desiccation
-- INSERT INTO `mob_skill_lists` VALUES ('Glavoid',839,2605); -- disgorge
INSERT INTO `mob_skill_lists` VALUES ('Hedetet',840,353); -- death scissors
INSERT INTO `mob_skill_lists` VALUES ('Hedetet',840,2221); -- hell scissors
INSERT INTO `mob_skill_lists` VALUES ('Iratham',841,2566); -- diabolic claw
INSERT INTO `mob_skill_lists` VALUES ('Iratham',841,2568); -- deathly diminuendo
INSERT INTO `mob_skill_lists` VALUES ('Iratham',841,2569); -- hellish crescendo
INSERT INTO `mob_skill_lists` VALUES ('Iratham',841,2570); -- afflicting gaze
INSERT INTO `mob_skill_lists` VALUES ('Iratham',841,2571); -- stygian sphere
INSERT INTO `mob_skill_lists` VALUES ('Iratham',841,2572); -- malign invocation
INSERT INTO `mob_skill_lists` VALUES ('Iratham',841,2573); -- shadow wreck
INSERT INTO `mob_skill_lists` VALUES ('Lachrymater',842,1217); -- empty cutter
INSERT INTO `mob_skill_lists` VALUES ('Lachrymater',842,1218); -- vacuous osculation
INSERT INTO `mob_skill_lists` VALUES ('Lachrymater',842,1219); -- hexegon belt
INSERT INTO `mob_skill_lists` VALUES ('Lachrymater',842,1220); -- auroral drape
INSERT INTO `mob_skill_lists` VALUES ('Lachrymater',842,1228); -- memory of the dark
-- INSERT INTO `mob_skill_lists` VALUES ('Lacovie',843,1047); -- tortise song **modified removes 3 buffs**
INSERT INTO `mob_skill_lists` VALUES ('Lacovie',843,2585); -- tetsudo tremor
INSERT INTO `mob_skill_lists` VALUES ('Mictlantecuhtli',844,530); -- memento mori
INSERT INTO `mob_skill_lists` VALUES ('Mictlantecuhtli',844,531); -- silence seal
INSERT INTO `mob_skill_lists` VALUES ('Mictlantecuhtli',844,532); -- envoutement
INSERT INTO `mob_skill_lists` VALUES ('Mictlantecuhtli',844,533); -- danse macabre
INSERT INTO `mob_skill_lists` VALUES ('Mictlantecuhtli',844,1326); -- final retrobution
INSERT INTO `mob_skill_lists` VALUES ('Minhocao',845,2188); -- slaverous gale
INSERT INTO `mob_skill_lists` VALUES ('Minhocao',845,2189); -- aeolian void
INSERT INTO `mob_skill_lists` VALUES ('Minhocao',845,2190); -- extreme purgation
INSERT INTO `mob_skill_lists` VALUES ('Minhocao',845,2191); -- desiccation
INSERT INTO `mob_skill_lists` VALUES ('Minhocao',845,2604); -- gorge
INSERT INTO `mob_skill_lists` VALUES ('Minhocao',845,2605); -- disgorge
INSERT INTO `mob_skill_lists` VALUES ('Muscaliet',846,800); -- heat breath
INSERT INTO `mob_skill_lists` VALUES ('Myrmecoleon',847,2516); -- gravitic horn
INSERT INTO `mob_skill_lists` VALUES ('Ophanim',848,437); -- death ray
INSERT INTO `mob_skill_lists` VALUES ('Ophanim',848,438); -- hex eye
-- INSERT INTO `mob_skill_lists` VALUES ('Ophanim',848,439); -- petro gaze
INSERT INTO `mob_skill_lists` VALUES ('Ophanim',848,440); -- cartharsis
INSERT INTO `mob_skill_lists` VALUES ('Tefenet',849,652); -- blaster
INSERT INTO `mob_skill_lists` VALUES ('Tefenet',849,653); -- chaotic eye
-- INSERT INTO `mob_skill_lists` VALUES ('Tefenet',849,2209); -- blink of peril
-- INSERT INTO `mob_skill_lists` VALUES ('Tefenet',849,2602); -- mortal blast
-- INSERT INTO `mob_skill_lists` VALUES ('Treble_Noctules',850,1157); -- slipstream
-- INSERT INTO `mob_skill_lists` VALUES ('Treble_Noctules',850,1341); -- knife edge circle
-- INSERT INTO `mob_skill_lists` VALUES ('Treble_Noctules',850,1342); -- train fall
INSERT INTO `mob_skill_lists` VALUES ('Treble_Noctules',850,395); -- jet stream
INSERT INTO `mob_skill_lists` VALUES ('Vetehinen',851,2564); -- blazing bound
INSERT INTO `mob_skill_lists` VALUES ('Vetehinen',851,2565); -- molting burst
INSERT INTO `mob_skill_lists` VALUES ('Halimede',852,2562); -- acrid stream
INSERT INTO `mob_skill_lists` VALUES ('Halimede',852,2563); -- rime spray
-- INSERT INTO `mob_skill_lists` VALUES ('Siranpa-kamuy',853,1026); -- Arbor Storm
INSERT INTO `mob_skill_lists` VALUES ('Manananggal',854,1778); -- spinal cleave
INSERT INTO `mob_skill_lists` VALUES ('Manananggal',854,1779); -- mangle
INSERT INTO `mob_skill_lists` VALUES ('Manananggal',854,1782); -- animating wail
INSERT INTO `mob_skill_lists` VALUES ('Manananggal',854,1783); -- fortifying wail
INSERT INTO `mob_skill_lists` VALUES ('Aggressor_Antlion',855,275); -- sand blast
INSERT INTO `mob_skill_lists` VALUES ('Aggressor_Antlion',855,277); -- venom spray
INSERT INTO `mob_skill_lists` VALUES ('Aggressor_Antlion',855,279); -- mandibular bite
-- INSERT INTO `mob_skill_lists` VALUES ('Aggressor_Antlion',855,2517); -- quake blast
-- INSERT INTO `mob_skill_lists` VALUES ('Amun',856,439); -- Petro Gaze
INSERT INTO `mob_skill_lists` VALUES ('Amun',856,440); -- Catharsis
INSERT INTO `mob_skill_lists` VALUES ('Berstuk',857,2185); -- corrosive_ooze
-- The incinerate script needs adjustment.. Max HP of NM (30k) and regular mob (way less), and is breath dmg..
-- INSERT INTO `mob_skill_lists` VALUES ('Blazing_Eruca',858,1791); -- incinerate
INSERT INTO `mob_skill_lists` VALUES ('Drekavac',859,472); -- grave reel
INSERT INTO `mob_skill_lists` VALUES ('Gaizkin',860,490); -- undead mold
INSERT INTO `mob_skill_lists` VALUES ('Gaizkin',860,492); -- abyss blast
INSERT INTO `mob_skill_lists` VALUES ('Chahnameeds_Stomach',861,486); -- whip_tongue
INSERT INTO `mob_skill_lists` VALUES ('Chahnameeds_Stomach',861,488); -- acid_breath
INSERT INTO `mob_skill_lists` VALUES ('Chahnameeds_Stomach',861,489); -- stinking_gas
INSERT INTO `mob_skill_lists` VALUES ('Chahnameeds_Stomach',861,491); -- call_of_the_grave
INSERT INTO `mob_skill_lists` VALUES ('Chahnameeds_Stomach',861,492); -- abyss_blast
INSERT INTO `mob_skill_lists` VALUES ('Chahnameeds_Stomach',861,1338); -- infernal_pestilence
INSERT INTO `mob_skill_lists` VALUES ('Granite_Borer',862,1816); -- vitrolic spray
INSERT INTO `mob_skill_lists` VALUES ('Granite_Borer',862,1817); -- thermal pulse
INSERT INTO `mob_skill_lists` VALUES ('Granite_Borer',862,1818); -- cannonball
INSERT INTO `mob_skill_lists` VALUES ('Granite_Borer',862,1819); -- heat barrier
INSERT INTO `mob_skill_lists` VALUES ('Ironclad_Cleaver',863,2619); -- Turbine_Cyclone
INSERT INTO `mob_skill_lists` VALUES ('Ironclad_Cleaver',863,2620); -- Seismic_Impact
INSERT INTO `mob_skill_lists` VALUES ('Itzpapalotl',864,1951); -- Magma_fan
INSERT INTO `mob_skill_lists` VALUES ('Itzpapalotl',864,1952); -- Erratic_Flutter
INSERT INTO `mob_skill_lists` VALUES ('Itzpapalotl',864,1953); -- Proboscis
INSERT INTO `mob_skill_lists` VALUES ('Itzpapalotl',864,1955); -- Exuviation
INSERT INTO `mob_skill_lists` VALUES ('Itzpapalotl',864,1956); -- fire_break
INSERT INTO `mob_skill_lists` VALUES ('Kampe_base/mode3',865,353); -- death scissors
INSERT INTO `mob_skill_lists` VALUES ('Kampe_mode1',866,348); -- numbing breath
INSERT INTO `mob_skill_lists` VALUES ('Kampe_mode1',866,349); -- cold breath
INSERT INTO `mob_skill_lists` VALUES ('Kampe_mode2',867,354); -- wild rage
INSERT INTO `mob_skill_lists` VALUES ('Kampe_mode2',867,355); -- earth pounder
INSERT INTO `mob_skill_lists` VALUES ('Kharon',868,484); -- black cloud
INSERT INTO `mob_skill_lists` VALUES ('Kharon',868,485); -- blood saber
INSERT INTO `mob_skill_lists` VALUES ('Kharon',868,2766); -- malediction
INSERT INTO `mob_skill_lists` VALUES ('Maahes',869,480); -- Petrifactive_Breath
INSERT INTO `mob_skill_lists` VALUES ('Maahes',869,652); -- blaster
INSERT INTO `mob_skill_lists` VALUES ('Maahes',869,653); -- chaotic eye
-- INSERT INTO `mob_skill_lists` VALUES ('Maahes',869,2209); -- blink of peril
-- INSERT INTO `mob_skill_lists` VALUES ('Maahes',869,2602); -- mortal blast
INSERT INTO `mob_skill_lists` VALUES ('Maahes',869,483); -- charged whisker
INSERT INTO `mob_skill_lists` VALUES ('Mielikki',870,331); -- leafstorm
INSERT INTO `mob_skill_lists` VALUES ('Mielikki',870,332); -- entangle
-- INSERT INTO `mob_skill_lists` VALUES ('Mielikki',870,1026); -- arbor storm
INSERT INTO `mob_skill_lists` VALUES ('Nightshade',871,2210); -- Petal_Pirouette
-- INSERT INTO `mob_skill_lists` VALUES ('Nightshade',871,2601); -- Petalback_spin
INSERT INTO `mob_skill_lists` VALUES ('Pallid_Percy',872,426); -- sandspin
INSERT INTO `mob_skill_lists` VALUES ('Pallid_Percy',872,427); -- tremors
INSERT INTO `mob_skill_lists` VALUES ('Pallid_Percy',872,2645); -- mud stream
INSERT INTO `mob_skill_lists` VALUES ('Svarbhanu',873,646); -- heavy_stomp
INSERT INTO `mob_skill_lists` VALUES ('Svarbhanu',873,648); -- petrosong
INSERT INTO `mob_skill_lists` VALUES ('Svarbhanu',873,649); -- voidsong
INSERT INTO `mob_skill_lists` VALUES ('Smok',874,1279); -- tebbad wing
INSERT INTO `mob_skill_lists` VALUES ('Smok',874,1280); -- spike flail
INSERT INTO `mob_skill_lists` VALUES ('Smok',874,1281); -- firey breath
INSERT INTO `mob_skill_lists` VALUES ('Smok',874,1285); -- absolute terror
INSERT INTO `mob_skill_lists` VALUES ('Smok',874,1286); -- horrid roar
INSERT INTO `mob_skill_lists` VALUES ('Tejas_Pre50',875,842); -- burning strike
INSERT INTO `mob_skill_lists` VALUES ('Tejas_Pre50',875,845); -- fire_iv (bloodpact)
INSERT INTO `mob_skill_lists` VALUES ('Tejas_Pre50',875,846); -- flaming_crush
INSERT INTO `mob_skill_lists` VALUES ('Tejas_Pre50',875,847); -- meteor_strike
-- INSERT INTO `mob_skill_lists` VALUES ('Tejas_Pre50',875,0); -- crimson _howl not in tpz database at all
INSERT INTO `mob_skill_lists` VALUES ('Tejas_post50',876,842); -- burning strike
INSERT INTO `mob_skill_lists` VALUES ('Tejas_post50',876,845); -- fire_iv (bloodpact)
INSERT INTO `mob_skill_lists` VALUES ('Tejas_post50',876,846); -- flaming_crush
INSERT INTO `mob_skill_lists` VALUES ('Tejas_post50',876,847); -- meteor_strike
INSERT INTO `mob_skill_lists` VALUES ('Tejas_post50',876,913); -- inferno
-- INSERT INTO `mob_skill_lists` VALUES ('Tejas_Pre50',876,0); -- crimson _howl not in tpz database at all
INSERT INTO `mob_skill_lists` VALUES ('Titlacauan',877,530); -- Memento_Mori
INSERT INTO `mob_skill_lists` VALUES ('Titlacauan',877,531); -- Silence_Seal
INSERT INTO `mob_skill_lists` VALUES ('Titlacauan',877,533); -- danse macambre
INSERT INTO `mob_skill_lists` VALUES ('Titlacauan',877,1326); -- final retrobution
INSERT INTO `mob_skill_lists` VALUES ('Titlacauan',877,1329); -- gala mancabre
INSERT INTO `mob_skill_lists` VALUES ('Titlacauan',877,2638); -- hadal summons
INSERT INTO `mob_skill_lists` VALUES ('Ulhuadshi',878,2187); -- dustvoid
INSERT INTO `mob_skill_lists` VALUES ('Ulhuadshi',878,2188); -- slavernous_gale
INSERT INTO `mob_skill_lists` VALUES ('Ulhuadshi',878,2189); -- aeolian_void
INSERT INTO `mob_skill_lists` VALUES ('Ulhuadshi',878,2191); -- Desiccation
-- INSERT INTO `mob_skill_lists` VALUES ('Ulhuadshi',878,2641); -- psyche_suction
INSERT INTO `mob_skill_lists` VALUES ('Warbler',879,2158); -- Insepid_nip
INSERT INTO `mob_skill_lists` VALUES ('Warbler',879,2160); -- bombilation
INSERT INTO `mob_skill_lists` VALUES ('Warbler',879,2161); -- Cimicine_Discharge
INSERT INTO `mob_skill_lists` VALUES ('Wherwetrice',880,406); -- hammer_beak
INSERT INTO `mob_skill_lists` VALUES ('Wherwetrice',880,410); -- sound_vaccume
INSERT INTO `mob_skill_lists` VALUES ('Wherwetrice',880,411); -- baleful_gaze
INSERT INTO `mob_skill_lists` VALUES ('Whiro',881,516); -- geist_wall
INSERT INTO `mob_skill_lists` VALUES ('Whiro',881,517); -- numbing_noise
INSERT INTO `mob_skill_lists` VALUES ('Whiro',881,519); -- cyclotail
INSERT INTO `mob_skill_lists` VALUES ('Yaanei',882,2567); -- Stygian_cyclone
INSERT INTO `mob_skill_lists` VALUES ('Yaanei',882,2568); -- Deathly_diminuendo
INSERT INTO `mob_skill_lists` VALUES ('Yaanei',882,2569); -- Hellish_crescendo
INSERT INTO `mob_skill_lists` VALUES ('Yaanei',882,2571); -- Stygian_sphere
INSERT INTO `mob_skill_lists` VALUES ('Yaanei',882,2572); -- Malign_invocation
INSERT INTO `mob_skill_lists` VALUES ('Yaanei',882,2634); -- Interference
INSERT INTO `mob_skill_lists` VALUES ('Yaanei',882,2635); -- Dark_arrivisme
INSERT INTO `mob_skill_lists` VALUES ('Yaanei',882,2637); -- Besiegers_bane
INSERT INTO `mob_skill_lists` VALUES ('Abyssic_Cluster',883,568); -- Formation attack
INSERT INTO `mob_skill_lists` VALUES ('Abyssic_Cluster',883,569); -- refuling
INSERT INTO `mob_skill_lists` VALUES ('Abyssic_Cluster',883,570); -- Circle of Flames
-- INSERT INTO `mob_skill_lists` VALUES ('Abyssic_Cluster',883,571); -- self destruct
INSERT INTO `mob_skill_lists` VALUES ('Amhuluk',884,2431); -- reaving_wind
INSERT INTO `mob_skill_lists` VALUES ('Amhuluk',884,2432); -- storm_wing
INSERT INTO `mob_skill_lists` VALUES ('Amhuluk',884,2433); -- calamitouis_wind
INSERT INTO `mob_skill_lists` VALUES ('Amhuluk',884,2642); -- vermillion_wind
INSERT INTO `mob_skill_lists` VALUES ('Asanbosam',885,392); -- ultrasonics
INSERT INTO `mob_skill_lists` VALUES ('Asanbosam',885,394); -- blood_drain
INSERT INTO `mob_skill_lists` VALUES ('Asanbosam',885,1155); -- suibsonics
INSERT INTO `mob_skill_lists` VALUES ('Asanbosam',885,1156); -- marrow_drain
-- 886 to 887: free
INSERT INTO `mob_skill_lists` VALUES ('Cep-Kamuy',888,1695); -- seismec_tail
INSERT INTO `mob_skill_lists` VALUES ('Cep-Kamuy',888,1696); -- hypnic_lamp
INSERT INTO `mob_skill_lists` VALUES ('Cep-Kamuy',888,1698); -- leeching_current
INSERT INTO `mob_skill_lists` VALUES ('Cirein-croin_pre50',889,1693); -- gnash
INSERT INTO `mob_skill_lists` VALUES ('Cirein-croin_pre50',889,1694); -- vile_belch
INSERT INTO `mob_skill_lists` VALUES ('Cirein-croin_pre50',889,1695); -- sesmec_tail
INSERT INTO `mob_skill_lists` VALUES ('Cirein-croin_pre50',889,1696); -- hypnic_lamp
INSERT INTO `mob_skill_lists` VALUES ('Cirein-croin_pre50',889,1697); -- seaspray
-- INSERT INTO `mob_skill_lists` VALUES ('Cirein-croin_pre50',889,1978); -- abominable_belch
-- INSERT INTO `mob_skill_lists` VALUES ('Cirein-croin_pre50',889,2639); -- mayhem_lantern
INSERT INTO `mob_skill_lists` VALUES ('Cirein-croin_post50',890,1694); -- vile_belch
INSERT INTO `mob_skill_lists` VALUES ('Cirein-croin_post50',890,1695); -- sesmec_tail
INSERT INTO `mob_skill_lists` VALUES ('Cirein-croin_post50',890,1696); -- hypnic_lamp
INSERT INTO `mob_skill_lists` VALUES ('Cirein-croin_post50',890,1697); -- seaspray
-- INSERT INTO `mob_skill_lists` VALUES ('Cirein-croin_post50',890,1977); -- deathgnash
-- INSERT INTO `mob_skill_lists` VALUES ('Cirein-croin_post50',890,1978); -- abominable_belch
-- INSERT INTO `mob_skill_lists` VALUES ('Cirein-croin_post50',890,2639); -- mayhem_lantern
INSERT INTO `mob_skill_lists` VALUES ('Funereal_Apkallu',891,1713); -- Yawn
INSERT INTO `mob_skill_lists` VALUES ('Funereal_Apkallu',891,1714); -- Wing_Slap
INSERT INTO `mob_skill_lists` VALUES ('Funereal_Apkallu',891,1715); -- Beak_Lunge
INSERT INTO `mob_skill_lists` VALUES ('Funereal_Apkallu',891,1717); -- Wing_whirl
INSERT INTO `mob_skill_lists` VALUES ('Gukumatz',892,2152); -- aqua fortis
INSERT INTO `mob_skill_lists` VALUES ('Gukumatz',892,2153); -- regurgitation
INSERT INTO `mob_skill_lists` VALUES ('Gukumatz',892,2154); -- delta_thrust
INSERT INTO `mob_skill_lists` VALUES ('Gukumatz',892,2156); -- grim_glower
INSERT INTO `mob_skill_lists` VALUES ('Heqet',893,1959); -- water_bomb
INSERT INTO `mob_skill_lists` VALUES ('Heqet',893,1960); -- frog_cheer
-- INSERT INTO `mob_skill_lists` VALUES ('Heqet',893,1961); -- providence
INSERT INTO `mob_skill_lists` VALUES ('Ironclad_Observer',894,2626); -- Auger_Smash
INSERT INTO `mob_skill_lists` VALUES ('Ironclad_Observer',894,2627); -- Area_Bombardment
INSERT INTO `mob_skill_lists` VALUES ('Ironclad_Pulverizer',895,2619); -- Turbine_Cyclone
INSERT INTO `mob_skill_lists` VALUES ('Ironclad_Pulverizer',895,2620); -- Seismic_Impact
INSERT INTO `mob_skill_lists` VALUES ('Ironclad_Pulverizer',895,2621); -- Incinerator
INSERT INTO `mob_skill_lists` VALUES ('Ironclad_Pulverizer',895,2622); -- Arm_Cannon
INSERT INTO `mob_skill_lists` VALUES ('Ironclad_Pulverizer',895,2623); -- Ballistic_Kick
INSERT INTO `mob_skill_lists` VALUES ('Ironclad_Pulverizer',895,2624); -- Scapula_Beam
INSERT INTO `mob_skill_lists` VALUES ('Ironclad_Pulverizer',895,2625); -- Eradicator
INSERT INTO `mob_skill_lists` VALUES ('Ironclad_Pulverizer',895,2626); -- Auger_Smash
INSERT INTO `mob_skill_lists` VALUES ('Ironclad_Pulverizer',895,2627); -- Area_Bombardment
INSERT INTO `mob_skill_lists` VALUES ('Ironclad_Severer',896,2623); -- Ballistic_Kick
INSERT INTO `mob_skill_lists` VALUES ('Ironclad_Severer',896,2624); -- Scapula_Beam
INSERT INTO `mob_skill_lists` VALUES ('Jala',897,863); -- water_iv
INSERT INTO `mob_skill_lists` VALUES ('Jala',897,864); -- spinning_dive
INSERT INTO `mob_skill_lists` VALUES ('Jala',897,865); -- grand_fall
INSERT INTO `mob_skill_lists` VALUES ('Jala',897,866); -- tidal_wave
INSERT INTO `mob_skill_lists` VALUES ('Brothers_DAurphe',898,246); -- shackled_fists
INSERT INTO `mob_skill_lists` VALUES ('Brothers_DAurphe',898,247); -- foxfire
INSERT INTO `mob_skill_lists` VALUES ('Brothers_DAurphe',898,248); -- grim_halo
INSERT INTO `mob_skill_lists` VALUES ('Brothers_DAurphe',898,249); -- netherspikes
INSERT INTO `mob_skill_lists` VALUES ('Brothers_DAurphe',898,250); -- carnal_nightmare
INSERT INTO `mob_skill_lists` VALUES ('Brothers_DAurphe',898,251); -- aegis_schism
INSERT INTO `mob_skill_lists` VALUES ('Brothers_DAurphe',898,252); -- dancing_chains
INSERT INTO `mob_skill_lists` VALUES ('Brothers_DAurphe',898,253); -- barbed_crescent
INSERT INTO `mob_skill_lists` VALUES ('Brothers_DAurphe',898,255); -- dimensional_death
INSERT INTO `mob_skill_lists` VALUES ('Kutharei',899,2566); -- Diabolic_Claw
INSERT INTO `mob_skill_lists` VALUES ('Kutharei',899,2570); -- Afflicting_Gaze
INSERT INTO `mob_skill_lists` VALUES ('Kutharei',899,2571); -- Stygian_Sphere
INSERT INTO `mob_skill_lists` VALUES ('Kutharei',899,2572); -- Malign_Invocation
INSERT INTO `mob_skill_lists` VALUES ('Kutharei',899,2636); -- Banneret_Charge
INSERT INTO `mob_skill_lists` VALUES ('Kutharei',899,2634); -- Interference
INSERT INTO `mob_skill_lists` VALUES ('Manohra',900,622); -- helldive
INSERT INTO `mob_skill_lists` VALUES ('Manohra',900,1580); -- damnation_dive
INSERT INTO `mob_skill_lists` VALUES ('Minax_Bugard',901,383); -- Tusk
INSERT INTO `mob_skill_lists` VALUES ('Minax_Bugard',901,387); -- heavy_bellow
-- INSERT INTO `mob_skill_lists` VALUES ('Minax_Bugard',901,2643); -- tyrant_tusk
INSERT INTO `mob_skill_lists` VALUES ('Nehebkau',902,376); -- foul_breath
INSERT INTO `mob_skill_lists` VALUES ('Nehebkau',902,377); -- frost_breath
INSERT INTO `mob_skill_lists` VALUES ('Nehebkau',902,378); -- thunderbolt_breath
INSERT INTO `mob_skill_lists` VALUES ('Nonno',903,300); -- headbutt
INSERT INTO `mob_skill_lists` VALUES ('Nonno',903,301); -- dream flower
INSERT INTO `mob_skill_lists` VALUES ('Nonno',903,306); -- scream
INSERT INTO `mob_skill_lists` VALUES ('Npfundlwa',904,258); -- dust_cloud
INSERT INTO `mob_skill_lists` VALUES ('Sirrush',905,367); -- fireball
INSERT INTO `mob_skill_lists` VALUES ('Sirrush',905,621); -- snowball
INSERT INTO `mob_skill_lists` VALUES ('Sobek',906,386); -- awful_eye
INSERT INTO `mob_skill_lists` VALUES ('Sobek',906,387); -- heavy_bellow
-- INSERT INTO `mob_skill_lists` VALUES ('Sobek',906,2643); -- tyrant_tusk
-- 907: free
INSERT INTO `mob_skill_lists` VALUES ('Armillaria',908,314); -- silence gas
INSERT INTO `mob_skill_lists` VALUES ('Armillaria',908,315); -- Dark Spore
INSERT INTO `mob_skill_lists` VALUES ('Ayravata',909,1703); -- barrier tusk
INSERT INTO `mob_skill_lists` VALUES ('Ayravata',909,1704); -- silence gas
INSERT INTO `mob_skill_lists` VALUES ('Ayravata',909,1707); -- Voracious Trunk
INSERT INTO `mob_skill_lists` VALUES ('Bukhis',910,1360); -- Apocalyptic Ray
INSERT INTO `mob_skill_lists` VALUES ('Bukhis',910,2389); -- Lethal Triclip
INSERT INTO `mob_skill_lists` VALUES ('Bukhis',910,2533); -- Lithic Ray
INSERT INTO `mob_skill_lists` VALUES ('Bukhis',910,2640); -- Ruinous Scythe
INSERT INTO `mob_skill_lists` VALUES ('Chhir_Batti',911,2219); -- Dark_Wave
-- INSERT INTO `mob_skill_lists` VALUES ('Chhir_Batti',911,2220); -- Tartarean_Storm
-- INSERT INTO `mob_skill_lists` VALUES ('Div-e_Sepid',912,1712); -- Bugle_Call
INSERT INTO `mob_skill_lists` VALUES ('Div-e_Sepid',912,2003); -- Grating_Tantara
INSERT INTO `mob_skill_lists` VALUES ('Div-e_Sepid',912,2004); -- Stifling_Tantara
INSERT INTO `mob_skill_lists` VALUES ('Dvalinn',913,2114); -- hellclap
INSERT INTO `mob_skill_lists` VALUES ('Dvalinn',913,2115); -- Cackle
INSERT INTO `mob_skill_lists` VALUES ('Dvalinn',913,2118); -- Bilgestorm
INSERT INTO `mob_skill_lists` VALUES ('Fulmotondro',914,890); -- Thunder_IV
INSERT INTO `mob_skill_lists` VALUES ('Fulmotondro',914,891); -- chaotic_strike
INSERT INTO `mob_skill_lists` VALUES ('Fulmotondro',914,892); -- thunderstorm
INSERT INTO `mob_skill_lists` VALUES ('Fulmotondro',914,893); -- Judgment Bolt
-- 915: free
INSERT INTO `mob_skill_lists` VALUES ('Hanuman',916,290); -- Spinning Claw
INSERT INTO `mob_skill_lists` VALUES ('Hanuman',916,291); -- Claw_Storm
INSERT INTO `mob_skill_lists` VALUES ('Hanuman',916,295); -- Magic Fruit
-- INSERT INTO `mob_skill_lists` VALUES ('Hanuman',916,2610); -- Vacant_Gaze
INSERT INTO `mob_skill_lists` VALUES ('Hrosshvalur',917,450); -- Aqua Ball
INSERT INTO `mob_skill_lists` VALUES ('Hrosshvalur',917,641); -- Recoil Dive
-- 918: free
INSERT INTO `mob_skill_lists` VALUES ('Iku-Turso',919,462); -- Maelstrom
INSERT INTO `mob_skill_lists` VALUES ('Kadraeth_the_Hatespawn',920,1963); -- Mind_Blast
-- INSERT INTO `mob_skill_lists` VALUES ('Kadraeth_the_Hatespawn',920,1964); -- Immortal Shield
-- INSERT INTO `mob_skill_lists` VALUES ('Kadraeth_the_Hatespawn',920,1965); -- Immortal_Mind
-- INSERT INTO `mob_skill_lists` VALUES ('Kadraeth_the_Hatespawn',920,1969); -- Reprobation
INSERT INTO `mob_skill_lists` VALUES ('Karkadann',921,2335); -- Lightning_spear
INSERT INTO `mob_skill_lists` VALUES ('Karkadann',921,2337); -- Damsel_memento
INSERT INTO `mob_skill_lists` VALUES ('Karkadann',921,2338); -- Rampant_stance
INSERT INTO `mob_skill_lists` VALUES ('Khalkotaur',922,500); -- Mow
INSERT INTO `mob_skill_lists` VALUES ('Khalkotaur',922,1360); -- Apocalyptic Ray
INSERT INTO `mob_skill_lists` VALUES ('Lord_Varney',923,2107); -- Decollation
INSERT INTO `mob_skill_lists` VALUES ('Lord_Varney',923,2109); -- Heliovoid
INSERT INTO `mob_skill_lists` VALUES ('Lord_Varney',923,2110); -- Wings of Gehenna
-- 924: free
INSERT INTO `mob_skill_lists` VALUES ('Quasimodo',925,2424); -- Terror Eye
INSERT INTO `mob_skill_lists` VALUES ('Quasimodo',925,2425); -- Bloody Claw
-- INSERT INTO `mob_skill_lists` VALUES ('Quasimodo',925,2426); -- Shadow Burst
INSERT INTO `mob_skill_lists` VALUES ('Rakshas',926,270); -- Roar
INSERT INTO `mob_skill_lists` VALUES ('Rakshas',926,271); -- Razor Fang
INSERT INTO `mob_skill_lists` VALUES ('Rakshas',926,273); -- Claw Cyclone
-- INSERT INTO `mob_skill_lists` VALUES ('Rakshas',926,1340); -- Crossthrash
-- INSERT INTO `mob_skill_lists` VALUES ('Rakshas',926,1680); -- Predatory_Glare
-- INSERT INTO `mob_skill_lists` VALUES ('Rakshas',926,2207); -- Disorienting_Waul
INSERT INTO `mob_skill_lists` VALUES ('Sedna',927,2437); -- Aqua_Blast
INSERT INTO `mob_skill_lists` VALUES ('Sedna',927,2439); -- Hydro Wave
-- INSERT INTO `mob_skill_lists` VALUES ('Sedna',927,2439); -- Hydro Blast not in Topaz/Custom skill list http://ffxi.gamerescape.com/wiki/Hydro_Blast
INSERT INTO `mob_skill_lists` VALUES ('Seps',928,1720); -- Wind Shear
INSERT INTO `mob_skill_lists` VALUES ('Seps',928,1721); -- Obfuscate
INSERT INTO `mob_skill_lists` VALUES ('Seps',928,1723); -- Ill Wind
-- INSERT INTO `mob_skill_lists` VALUES ('Seps',928,2644); -- Somnial Durance
INSERT INTO `mob_skill_lists` VALUES ('Durinn',929,2113); -- Hellsnap
INSERT INTO `mob_skill_lists` VALUES ('Durinn',929,2114); -- Hellclap
INSERT INTO `mob_skill_lists` VALUES ('Durinn',929,2115); -- Cackle
INSERT INTO `mob_skill_lists` VALUES ('Durinn',929,2116); -- Necrobane
INSERT INTO `mob_skill_lists` VALUES ('Durinn',929,2117); -- Necropurge
INSERT INTO `mob_skill_lists` VALUES ('Durinn',929,2118); -- Bilgestorm
INSERT INTO `mob_skill_lists` VALUES ('Amarok',930,1785); -- Lava_Spit
INSERT INTO `mob_skill_lists` VALUES ('Amarok',930,1786); -- Sulfurous_Breath
INSERT INTO `mob_skill_lists` VALUES ('Amarok',930,1787); -- Scorching_Lash
INSERT INTO `mob_skill_lists` VALUES ('Amarok',930,1788); -- Ululation
INSERT INTO `mob_skill_lists` VALUES ('Amarok',930,1789); -- Magma_Hoplon
-- 931: free
INSERT INTO `mob_skill_lists` VALUES ('Battlerigged_Chariot',932,2054); -- Diffusion_ray
INSERT INTO `mob_skill_lists` VALUES ('Battlerigged_Chariot',932,2055); -- Intertia_stream
INSERT INTO `mob_skill_lists` VALUES ('Bennu',933,399); -- Scratch
INSERT INTO `mob_skill_lists` VALUES ('Bennu',933,400); -- Triple_Attack
INSERT INTO `mob_skill_lists` VALUES ('Bennu',933,401); -- Gliding_Spike
INSERT INTO `mob_skill_lists` VALUES ('Bennu',933,402); -- Feather_Barrier
INSERT INTO `mob_skill_lists` VALUES ('Bennu',933,922); -- Blind_Vortex
INSERT INTO `mob_skill_lists` VALUES ('Bennu',933,923); -- Giga_Scream
-- INSERT INTO `mob_skill_lists` VALUES ('Bennu',933,2703); -- Dread_Wind
INSERT INTO `mob_skill_lists` VALUES ('Calchas',934,722); -- venom_storm
-- 935: free
INSERT INTO `mob_skill_lists` VALUES ('Chickcharney',936,406); -- Hammer_Beak
INSERT INTO `mob_skill_lists` VALUES ('Chickcharney',936,407); -- Poison_Pick
INSERT INTO `mob_skill_lists` VALUES ('Chickcharney',936,408); -- Sound_Vacuum
INSERT INTO `mob_skill_lists` VALUES ('Chickcharney',936,411); -- Baleful_Gaze
-- INSERT INTO `mob_skill_lists` VALUES ('Chickcharney',936,1333); -- Contagion Transfer
INSERT INTO `mob_skill_lists` VALUES ('Cuijatender',937,304); -- Photosynthesis
INSERT INTO `mob_skill_lists` VALUES ('Cuijatender',937,2704); -- ???_Needles
INSERT INTO `mob_skill_lists` VALUES ('Dragua',938,1299); -- Typhoon_Wing
INSERT INTO `mob_skill_lists` VALUES ('Dragua',938,1301); -- Geotic_Breath
INSERT INTO `mob_skill_lists` VALUES ('Dragua',938,1305); -- Absolute_Terror
INSERT INTO `mob_skill_lists` VALUES ('Dragua',938,1306); -- Horrid_Roar_3
-- INSERT INTO `mob_skill_lists` VALUES ('Dragua',938,2702); -- Terra_Wing
INSERT INTO `mob_skill_lists` VALUES ('Emperador_de_Altepa',939,322); -- 1000_Needles
INSERT INTO `mob_skill_lists` VALUES ('Emperador_de_Altepa',939,1625); -- 2000_Needles
INSERT INTO `mob_skill_lists` VALUES ('Emperador_de_Altepa',939,1626); -- 4000_Needles
INSERT INTO `mob_skill_lists` VALUES ('Hazhdiha',940,645); -- Body_Slam
INSERT INTO `mob_skill_lists` VALUES ('Hazhdiha',940,646); -- Heavy_Stomp
INSERT INTO `mob_skill_lists` VALUES ('Hazhdiha',940,647); -- Chaos_Blade
INSERT INTO `mob_skill_lists` VALUES ('Hazhdiha',940,649); -- Voidsong
INSERT INTO `mob_skill_lists` VALUES ('Hazhdiha',940,650); -- Thornsong
INSERT INTO `mob_skill_lists` VALUES ('Hedjedjet',941,353); -- Death_Scissors
INSERT INTO `mob_skill_lists` VALUES ('Hedjedjet',941,354); -- Wild_Rage
INSERT INTO `mob_skill_lists` VALUES ('Hedjedjet',941,356); -- Sharp_Strike
INSERT INTO `mob_skill_lists` VALUES ('Hedjedjet',941,717); -- Venom_Breath
-- INSERT INTO `mob_skill_lists` VALUES ('Hedjedjet',941,2221); -- Hell_Scissors
INSERT INTO `mob_skill_lists` VALUES ('Ironclad_Smiter',942,2619); -- Turbine_Cyclone
INSERT INTO `mob_skill_lists` VALUES ('Ironclad_Smiter',942,2620); -- Seismic_Impact
INSERT INTO `mob_skill_lists` VALUES ('Ironclad_Smiter',942,2622); -- Arm_Cannon
INSERT INTO `mob_skill_lists` VALUES ('Ironclad_Smiter',942,2623); -- Ballistic_Kick
INSERT INTO `mob_skill_lists` VALUES ('Ironclad_Smiter',942,2624); -- Scapula_Beam
INSERT INTO `mob_skill_lists` VALUES ('Long-Barreled_Chariot',943,2055); -- Intertia_stream
INSERT INTO `mob_skill_lists` VALUES ('Long-Barreled_Chariot',943,2056); -- Discharge
INSERT INTO `mob_skill_lists` VALUES ('Long-Barreled_Chariot',943,2058); -- PW_Homing_missile
INSERT INTO `mob_skill_lists` VALUES ('Orthrus',944,1785); -- Lava_Spit
INSERT INTO `mob_skill_lists` VALUES ('Orthrus',944,1786); -- Sulfurous_Breath
INSERT INTO `mob_skill_lists` VALUES ('Orthrus',944,1787); -- Scorching_Lash
INSERT INTO `mob_skill_lists` VALUES ('Orthrus',944,1788); -- Ululation
INSERT INTO `mob_skill_lists` VALUES ('Orthrus',944,1789); -- Magma_Hoplon
INSERT INTO `mob_skill_lists` VALUES ('Orthrus',944,1790); -- Gates_of_Hades
INSERT INTO `mob_skill_lists` VALUES ('Orthrus_post_50',945,1785); -- Lava_Spit
INSERT INTO `mob_skill_lists` VALUES ('Orthrus_post_50',945,1786); -- Sulfurous_Breath
INSERT INTO `mob_skill_lists` VALUES ('Orthrus_post_50',945,1787); -- Scorching_Lash
INSERT INTO `mob_skill_lists` VALUES ('Orthrus_post_50',945,1788); -- Ululation
INSERT INTO `mob_skill_lists` VALUES ('Orthrus_post_50',945,1789); -- Magma_Hoplon
-- INSERT INTO `mob_skill_lists` VALUES ('Orthrus_post_50',945,2701); -- Acheron_Flame
-- 946: free
INSERT INTO `mob_skill_lists` VALUES ('Rani',947,2566); -- Diabolic_Claw
INSERT INTO `mob_skill_lists` VALUES ('Rani',947,2567); -- Stygian_Cyclone
INSERT INTO `mob_skill_lists` VALUES ('Rani',947,2570); -- Afflicting_Gaze
INSERT INTO `mob_skill_lists` VALUES ('Rani',947,2571); -- Stygian_Sphere
INSERT INTO `mob_skill_lists` VALUES ('Rani',947,2572); -- Malign_Invocation
INSERT INTO `mob_skill_lists` VALUES ('Rani',947,2634); -- Interference
-- INSERT INTO `mob_skill_lists` VALUES ('Rani',947,2700); -- Enthrall
INSERT INTO `mob_skill_lists` VALUES ('Sharabha',948,797); -- Deadly_Hold
INSERT INTO `mob_skill_lists` VALUES ('Sharabha',948,798); -- Tail_Swing
INSERT INTO `mob_skill_lists` VALUES ('Sharabha',948,799); -- Tail_Smash
INSERT INTO `mob_skill_lists` VALUES ('Sharabha',948,802); -- Great_Sandstorm
INSERT INTO `mob_skill_lists` VALUES ('Sharabha',948,803); -- Great_Whirlwind
-- 949: free
INSERT INTO `mob_skill_lists` VALUES ('Tablilla',950,539); -- Typhoon
INSERT INTO `mob_skill_lists` VALUES ('Tablilla',950,541); -- Gravity_Field
INSERT INTO `mob_skill_lists` VALUES ('Vadleany',951,2182); -- Spiral_Spin
INSERT INTO `mob_skill_lists` VALUES ('Waugyl',952,1720); -- Wind_Shear
INSERT INTO `mob_skill_lists` VALUES ('Waugyl',952,1723); -- Ill_Wind
-- INSERT INTO `mob_skill_lists` VALUES ('Waugyl',952,1724); -- White_Wind
INSERT INTO `mob_skill_lists` VALUES ('Anemic_Aloysius',953,424); -- Full-Force_Blow
INSERT INTO `mob_skill_lists` VALUES ('Anemic_Aloysius',953,425); -- Gastric_Bomb
INSERT INTO `mob_skill_lists` VALUES ('Anemic_Aloysius',953,426); -- Sandspin
INSERT INTO `mob_skill_lists` VALUES ('Anemic_Aloysius',953,427); -- Tremors
INSERT INTO `mob_skill_lists` VALUES ('Anemic_Aloysius',953,428); -- MP_Absorption
INSERT INTO `mob_skill_lists` VALUES ('Anemic_Aloysius',953,429); -- Sound_Vacuum
-- INSERT INTO `mob_skill_lists` VALUES ('Anemic_Aloysius',953,1889); -- Spirit_Vacuum
INSERT INTO `mob_skill_lists` VALUES ('Apademak',954,2022); -- Tenebrous_Mist
INSERT INTO `mob_skill_lists` VALUES ('Apademak',954,2023); -- Thunderstrike
INSERT INTO `mob_skill_lists` VALUES ('Apademak',954,2025); -- Dreadstorm
INSERT INTO `mob_skill_lists` VALUES ('Apademak',954,2026); -- Fossilizing_Breath
INSERT INTO `mob_skill_lists` VALUES ('Apademak',954,2027); -- Plague_Swipe
-- INSERT INTO `mob_skill_lists` VALUES ('Apademak',954,2698); -- Lithic_Breath
INSERT INTO `mob_skill_lists` VALUES ('Audumbla',955,493); -- Rampant_Gnaw
INSERT INTO `mob_skill_lists` VALUES ('Audumbla',955,494); -- Big_Horn
INSERT INTO `mob_skill_lists` VALUES ('Audumbla',955,496); -- Rabid_Dance
INSERT INTO `mob_skill_lists` VALUES ('Audumbla',955,497); -- Lowing
-- INSERT INTO `mob_skill_lists` VALUES ('Audumbla',955,1364); -- Mighty_Snort
INSERT INTO `mob_skill_lists` VALUES ('Awahondo',956,362); -- Double_Claw
INSERT INTO `mob_skill_lists` VALUES ('Awahondo',956,363); -- Grapple
INSERT INTO `mob_skill_lists` VALUES ('Awahondo',956,364); -- Filamented_Hold
INSERT INTO `mob_skill_lists` VALUES ('Awahondo',956,365); -- Spinning_Top
INSERT INTO `mob_skill_lists` VALUES ('Blanga',957,2423); -- Triumphant_roar
INSERT INTO `mob_skill_lists` VALUES ('Blanga',957,2424); -- Terror_eye
INSERT INTO `mob_skill_lists` VALUES ('Blanga',957,2425); -- Bloody_claw
INSERT INTO `mob_skill_lists` VALUES ('Chillwing_Hwitti_Pre_50',958,1709); -- Abrasive_Tantara
INSERT INTO `mob_skill_lists` VALUES ('Chillwing_Hwitti_Pre_50',958,1710); -- Deafening_Tantara
INSERT INTO `mob_skill_lists` VALUES ('Chillwing_Hwitti_Post_50',959,1709); -- Abrasive_Tantara
INSERT INTO `mob_skill_lists` VALUES ('Chillwing_Hwitti_Post_50',959,1710); -- Deafening_Tantara
-- INSERT INTO `mob_skill_lists` VALUES ('Chillwing_Hwitti_Post_50',959,2003); -- Grating_Tantara
-- INSERT INTO `mob_skill_lists` VALUES ('Chillwing_Hwitti_Post_50',959,2004); -- Stifling_Tantara
-- 960: free
INSERT INTO `mob_skill_lists` VALUES ('Empousa_Flying',962,2421); -- Dark_orb
INSERT INTO `mob_skill_lists` VALUES ('Empousa_Flying',962,2422); -- Dark_mist
INSERT INTO `mob_skill_lists` VALUES ('Empousa_Ground',961,2423); -- Triumphant_roar
INSERT INTO `mob_skill_lists` VALUES ('Empousa_Ground',961,2424); -- Terror_eye
INSERT INTO `mob_skill_lists` VALUES ('Empousa_Ground',961,2425); -- Bloody_claw
INSERT INTO `mob_skill_lists` VALUES ('Impervious_Chariot',963,2054); -- Diffusion_ray
INSERT INTO `mob_skill_lists` VALUES ('Impervious_Chariot',963,2055); -- Intertia_stream
INSERT INTO `mob_skill_lists` VALUES ('Impervious_Chariot',963,2056); -- Discharge
INSERT INTO `mob_skill_lists` VALUES ('Indrik',964,2337); -- Damsel_memento
INSERT INTO `mob_skill_lists` VALUES ('Indrik',964,2338); -- Rampant_stance
INSERT INTO `mob_skill_lists` VALUES ('Indrik',964,2369); -- Scintillant_lance
-- INSERT INTO `mob_skill_lists` VALUES ('Indrik',964,2370); -- Grace_of_Hera
INSERT INTO `mob_skill_lists` VALUES ('Isgebind',965,1289); -- Gregale_Wing
INSERT INTO `mob_skill_lists` VALUES ('Isgebind',965,1290); -- Spike_Flail
INSERT INTO `mob_skill_lists` VALUES ('Isgebind',965,1291); -- Glacial_Breath
INSERT INTO `mob_skill_lists` VALUES ('Isgebind',965,1295); -- Absolute_Terror
INSERT INTO `mob_skill_lists` VALUES ('Isgebind',965,1296); -- Horrid_Roar_3
INSERT INTO `mob_skill_lists` VALUES ('Koghatu',966,2071); -- Dire_straight
INSERT INTO `mob_skill_lists` VALUES ('Koghatu',966,2073); -- Sinker_drill
INSERT INTO `mob_skill_lists` VALUES ('Kur',967,642); -- Flame_Breath
INSERT INTO `mob_skill_lists` VALUES ('Kur',967,643); -- Poison_Breath
INSERT INTO `mob_skill_lists` VALUES ('Kur',967,644); -- Wind_Breath
INSERT INTO `mob_skill_lists` VALUES ('Kur',967,645); -- Body_Slam
INSERT INTO `mob_skill_lists` VALUES ('Kur',967,646); -- Heavy_Stomp
INSERT INTO `mob_skill_lists` VALUES ('Kur',967,647); -- Chaos_Blade
INSERT INTO `mob_skill_lists` VALUES ('Kur',967,649); -- Voidsong
INSERT INTO `mob_skill_lists` VALUES ('Kur',967,650); -- Thornsong
INSERT INTO `mob_skill_lists` VALUES ('Kur',967,651); -- Lodesong
INSERT INTO `mob_skill_lists` VALUES ('Pantokrator',968,1525); -- Guided_Missile_II
INSERT INTO `mob_skill_lists` VALUES ('Pantokrator',968,1527); -- Laser_Shower
INSERT INTO `mob_skill_lists` VALUES ('Pantokrator',968,1529); -- Hyper_Pulse
INSERT INTO `mob_skill_lists` VALUES ('Pantokrator',968,1530); -- Stun_Cannon
INSERT INTO `mob_skill_lists` VALUES ('Pantokrator',968,1533); -- Pile_Pitch
INSERT INTO `mob_skill_lists` VALUES ('Pantokrator',968,1534); -- Guided_Missile
-- INSERT INTO `mob_skill_lists` VALUES ('Pantokrator',968,1539); -- Rear_Lasers
INSERT INTO `mob_skill_lists` VALUES ('Refitted_Chariot',969,2054); -- Diffusion_ray
INSERT INTO `mob_skill_lists` VALUES ('Refitted_Chariot',969,2055); -- Intertia_stream
INSERT INTO `mob_skill_lists` VALUES ('Refitted_Chariot',969,2056); -- Discharge
INSERT INTO `mob_skill_lists` VALUES ('Resheph',970,362); -- Double_Claw
INSERT INTO `mob_skill_lists` VALUES ('Resheph',970,365); -- Spinning_Top
-- INSERT INTO `mob_skill_lists` VALUES ('Resheph',970,2699); -- Tarsal_Slam
-- 971: free
INSERT INTO `mob_skill_lists` VALUES ('Upas-Kamuy',972,1645); -- Freeze_Rush
INSERT INTO `mob_skill_lists` VALUES ('Upas-Kamuy',972,1646); -- Cold_Wave
INSERT INTO `mob_skill_lists` VALUES ('Veri_Selen',973,813); -- Dispelling_Wind
INSERT INTO `mob_skill_lists` VALUES ('Veri_Selen',973,814); -- Deadly_Drive
INSERT INTO `mob_skill_lists` VALUES ('Veri_Selen',973,815); -- Wind_Wall
INSERT INTO `mob_skill_lists` VALUES ('Veri_Selen',973,816); -- Fang_Rush
INSERT INTO `mob_skill_lists` VALUES ('Veri_Selen',973,817); -- Dread_Shriek
-- INSERT INTO `mob_skill_lists` VALUES ('Veri_Selen',973,2222); -- Hurricane_Breath
INSERT INTO `mob_skill_lists` VALUES ('Yaguarogui_group_1',974,270); -- Roar
-- INSERT INTO `mob_skill_lists` VALUES ('Yaguarogui_group_1',974,2207); -- Disorienting_Waul
INSERT INTO `mob_skill_lists` VALUES ('Yaguarogui_group_2',975,273); -- Claw_Cyclone
-- INSERT INTO `mob_skill_lists` VALUES ('Yaguarogui_group_2',975,1340); -- Crossthrash
INSERT INTO `mob_skill_lists` VALUES ('Alfard',976,1828); -- Pyric_Blast
INSERT INTO `mob_skill_lists` VALUES ('Alfard',976,1830); -- Polar_Blast
INSERT INTO `mob_skill_lists` VALUES ('Alfard',976,1835); -- Serpentine_Tail
INSERT INTO `mob_skill_lists` VALUES ('Alfard',976,1836); -- Nerve_Gas
-- INSERT INTO `mob_skill_lists` VALUES ('Amphitrite',977,506); -- Palsynyxis
-- INSERT INTO `mob_skill_lists` VALUES ('Amphitrite',977,507); -- Painful_Whip
-- INSERT INTO `mob_skill_lists` VALUES ('Amphitrite',977,2693); -- Virulent_Haze
INSERT INTO `mob_skill_lists` VALUES ('Assailer_Chariot',978,2055); -- Intertia_stream
INSERT INTO `mob_skill_lists` VALUES ('Assailer_Chariot',978,2056); -- Discharge
INSERT INTO `mob_skill_lists` VALUES ('Assailer_Chariot',978,2059); -- PW_Discoid
INSERT INTO `mob_skill_lists` VALUES ('Azdaja',979,1309); -- Cyclone_Wing
INSERT INTO `mob_skill_lists` VALUES ('Azdaja',979,1310); -- Spike_Flail
INSERT INTO `mob_skill_lists` VALUES ('Azdaja',979,1311); -- Sable_Breath
-- INSERT INTO `mob_skill_lists` VALUES ('Azdaja',979,2696); -- Baleful_Roar
-- INSERT INTO `mob_skill_lists` VALUES ('Azdaja',979,2697); -- Infinite_Terror
-- INSERT INTO `mob_skill_lists` VALUES ('Bomblix_Flamefinger',980,1119); -- Frag_Bomb
INSERT INTO `mob_skill_lists` VALUES ('Burstrox_Powderpate',981,591); -- Bomb_Toss
INSERT INTO `mob_skill_lists` VALUES ('Deelgeed',982,382); -- Tail_Roll
INSERT INTO `mob_skill_lists` VALUES ('Deelgeed',982,384); -- Scutum
INSERT INTO `mob_skill_lists` VALUES ('Deelgeed',982,386); -- Awful_Eye
-- INSERT INTO `mob_skill_lists` VALUES ('Deelgeed',982,2643); -- Tyrant_Tusk
-- INSERT INTO `mob_skill_lists` VALUES ('Deelgeed',982,2695); -- Torment_Tusk
INSERT INTO `mob_skill_lists` VALUES ('Fleshflayer_Killakriq',983,1081); -- Frypan
INSERT INTO `mob_skill_lists` VALUES ('Fleshflayer_Killakriq',983,1082); -- Smokebomb
INSERT INTO `mob_skill_lists` VALUES ('Fleshflayer_Killakriq',983,1084); -- Crispy_Candle
INSERT INTO `mob_skill_lists` VALUES ('Fleshflayer_Killakriq',983,1086); -- Paralysis_Shower
INSERT INTO `mob_skill_lists` VALUES ('Fleshflayer_Killakriq',983,1088); -- Goblin_Rush
INSERT INTO `mob_skill_lists` VALUES ('Fuath',984,2193); -- Zephyr_Arrow
INSERT INTO `mob_skill_lists` VALUES ('Fuath',984,2194); -- Lethe_Arrows
-- INSERT INTO `mob_skill_lists` VALUES ('Fuath',984,2694); -- Cyclonic_Blight
-- 985: free
INSERT INTO `mob_skill_lists` VALUES ('Ironclad_Sunderer',986,2619); -- Turbine_Cyclone
INSERT INTO `mob_skill_lists` VALUES ('Ironclad_Sunderer',986,2620); -- Seismic_Impact
INSERT INTO `mob_skill_lists` VALUES ('Ironclad_Sunderer',986,2621); -- Incinerator
INSERT INTO `mob_skill_lists` VALUES ('Ironclad_Sunderer',986,2622); -- Arm_Cannon
INSERT INTO `mob_skill_lists` VALUES ('Ironclad_Sunderer',986,2624); -- Scapula_Beam
INSERT INTO `mob_skill_lists` VALUES ('Jaculus',987,1718); -- Crosswind
INSERT INTO `mob_skill_lists` VALUES ('Jaculus',987,1720); -- Wind_Shear
INSERT INTO `mob_skill_lists` VALUES ('Jaculus',987,1722); -- Zephyr_Mantle
INSERT INTO `mob_skill_lists` VALUES ('Jaculus',987,1723); -- Ill_Wind
INSERT INTO `mob_skill_lists` VALUES ('Lorelei',988,2193); -- Zephyr_Arrow
INSERT INTO `mob_skill_lists` VALUES ('Lorelei',988,2194); -- Lethe_Arrows
INSERT INTO `mob_skill_lists` VALUES ('Lorelei',988,2200); -- Cyclonic_Torrent
INSERT INTO `mob_skill_lists` VALUES ('Melo_Melo',989,1572); -- Venom_Shell
INSERT INTO `mob_skill_lists` VALUES ('Minaruja',990,813); -- Dispelling_Wind
INSERT INTO `mob_skill_lists` VALUES ('Minaruja',990,814); -- Deadly_Drive
INSERT INTO `mob_skill_lists` VALUES ('Minaruja',990,815); -- Wind_Wall
INSERT INTO `mob_skill_lists` VALUES ('Minaruja',990,816); -- Fang_Rush
INSERT INTO `mob_skill_lists` VALUES ('Minaruja',990,817); -- Dread_Shriek
INSERT INTO `mob_skill_lists` VALUES ('Minaruja',990,818); -- Tail_Crush
-- INSERT INTO `mob_skill_lists` VALUES ('Minaruja',990,819); -- Blizzard_Breath
-- INSERT INTO `mob_skill_lists` VALUES ('Minaruja',990,820); -- Thunder_Breath
INSERT INTO `mob_skill_lists` VALUES ('Minaruja',990,822); -- Chaos_Breath
-- INSERT INTO `mob_skill_lists` VALUES ('Minaruja',990,2222); -- Hurricane_Breath
INSERT INTO `mob_skill_lists` VALUES ('Ningishzida',991,1829); -- Pyric_Bulwark
INSERT INTO `mob_skill_lists` VALUES ('Ningishzida',991,1831); -- Polar_Bulwark
INSERT INTO `mob_skill_lists` VALUES ('Ningishzida',991,1832); -- Barofield
INSERT INTO `mob_skill_lists` VALUES ('Ningishzida',991,1834); -- Trembling
INSERT INTO `mob_skill_lists` VALUES ('Ningishzida',991,1835); -- Serpentine_Tail
INSERT INTO `mob_skill_lists` VALUES ('Raja',992,2567); -- Stygian_Cyclone
INSERT INTO `mob_skill_lists` VALUES ('Raja',992,2571); -- Stygian_Sphere
INSERT INTO `mob_skill_lists` VALUES ('Raja',992,2572); -- Malign_Invocation
INSERT INTO `mob_skill_lists` VALUES ('Raja',992,2692); -- Royal_Decree
-- 993 to 994: free
INSERT INTO `mob_skill_lists` VALUES ('Teugghia',995,2197); -- Autumn_Breeze
-- 996: free
INSERT INTO `mob_skill_lists` VALUES ('Flame_Skimmer',997,318); -- somersault
INSERT INTO `mob_skill_lists` VALUES ('Flame_Skimmer',997,659); -- cuirsed_sphere
INSERT INTO `mob_skill_lists` VALUES ('Flame_Skimmer',997,660); -- venom
-- INSERT INTO `mob_skill_lists` VALUES ('Flame_Skimmer',997,1624); -- debilitating_drone
INSERT INTO `mob_skill_lists` VALUES ('Hovering_Hotpot',998,521); -- spinning attack
INSERT INTO `mob_skill_lists` VALUES ('Suparna',999,923);
INSERT INTO `mob_skill_lists` VALUES ('Suparna',999,924);
INSERT INTO `mob_skill_lists` VALUES ('Chariot_Armed',1000,2060); -- brainjack
INSERT INTO `mob_skill_lists` VALUES ('Chariot_Battle',1001,2059); -- discoid
INSERT INTO `mob_skill_lists` VALUES ('Chariot_Armored',1002,2054); -- diffusion ray
INSERT INTO `mob_skill_lists` VALUES ('Chariot_Armored',1002,2055); -- inertia stream
INSERT INTO `mob_skill_lists` VALUES ('Chariot_Armored',1002,2056); -- discharge
INSERT INTO `mob_skill_lists` VALUES ('Chariot_Armored',1002,2057); -- mortal revolution
INSERT INTO `mob_skill_lists` VALUES ('Chariot_Bowed',1003,2058); -- homing missle
INSERT INTO `mob_skill_lists` VALUES ('NM_Rocs',1004,402); -- Feather Barrier
INSERT INTO `mob_skill_lists` VALUES ('NM_Rocs',1004,922); -- Blind Vortex
INSERT INTO `mob_skill_lists` VALUES ('NM_Rocs',1004,923); -- Giga Scream
INSERT INTO `mob_skill_lists` VALUES ('NM_Rocs',1004,924); -- Dread Dive
-- INSERT INTO `mob_skill_lists` VALUES ('NM_Rocs',1004,925); -- Feather Barrier (For now using 402. Retail data needed. Diff is likely animation time.)
INSERT INTO `mob_skill_lists` VALUES ('NM_Rocs',1004,926); -- Stormwind
INSERT INTO `mob_skill_lists` VALUES ('Nargun',1005,677); -- Thunder Break
INSERT INTO `mob_skill_lists` VALUES ('Ignamoth',1006,1952);
INSERT INTO `mob_skill_lists` VALUES ('Ignamoth',1006,1956);
INSERT INTO `mob_skill_lists` VALUES ('Ankabut',1007,704);
INSERT INTO `mob_skill_lists` VALUES ('White_Coney',1008,323); -- only Wild Carrot
INSERT INTO `mob_skill_lists` VALUES ('Ophiotaurus',1009,2922); -- Soulshattering Roar
INSERT INTO `mob_skill_lists` VALUES ('Ophiotaurus',1009,2923); -- Calcifying Claw
INSERT INTO `mob_skill_lists` VALUES ('Ophiotaurus',1009,2924); -- Divesting Stampede
INSERT INTO `mob_skill_lists` VALUES ('Ophiotaurus',1009,2925); -- Bonebreaking Barrage
INSERT INTO `mob_skill_lists` VALUES ('Ophiotaurus',1009,3506); -- Hellfire Arrow
INSERT INTO `mob_skill_lists` VALUES ('Ophiotaurus',1009,3507); -- Incensed Pummel
INSERT INTO `mob_skill_lists` VALUES ('Siren',1010,3511); -- Lunatic Voice
INSERT INTO `mob_skill_lists` VALUES ('Siren',1010,3512); -- Sonic Buffet
INSERT INTO `mob_skill_lists` VALUES ('Siren',1010,3513); -- Entice
INSERT INTO `mob_skill_lists` VALUES ('Siren',1010,3514); -- Hysteric Assault
INSERT INTO `mob_skill_lists` VALUES ('Siren',1010,3515); -- Clarsach Call
-- Trusts
-- INSERT INTO `mob_skill_lists` VALUES ('TRUST_Shantotto',1011,0);
-- INSERT INTO `mob_skill_lists` VALUES ('TRUST_Naji',1012,0);
-- INSERT INTO `mob_skill_lists` VALUES ('TRUST_Kupipi',1013,0);
-- INSERT INTO `mob_skill_lists` VALUES ('TRUST_Excenmille',1014,0);
-- INSERT INTO `mob_skill_lists` VALUES ('TRUST_Ayame',1015,0);
-- INSERT INTO `mob_skill_lists` VALUES ('TRUST_Nanaa_Mihgo',1016,0);
-- INSERT INTO `mob_skill_lists` VALUES ('TRUST_Curilla',1017,0);
-- INSERT INTO `mob_skill_lists` VALUES ('TRUST_Volker',1018,0);
-- INSERT INTO `mob_skill_lists` VALUES ('TRUST_Ajido-Marujido',1019,0);
-- INSERT INTO `mob_skill_lists` VALUES ('TRUST_Trion',1020,0);
-- INSERT INTO `mob_skill_lists` VALUES ('TRUST_Zeid',1021,0);
-- INSERT INTO `mob_skill_lists` VALUES ('TRUST_Lion',1022,0);
-- INSERT INTO `mob_skill_lists` VALUES ('TRUST_Tenzen',1023,0);
-- INSERT INTO `mob_skill_lists` VALUES ('TRUST_Mihli_Aliapoh',1024,0);
-- INSERT INTO `mob_skill_lists` VALUES ('TRUST_Valaineral',1025,0);
-- INSERT INTO `mob_skill_lists` VALUES ('TRUST_Joachim',1026,0);
-- INSERT INTO `mob_skill_lists` VALUES ('TRUST_Naja_Salaheem',1026,0);
-- INSERT INTO `mob_skill_lists` VALUES ('TRUST_Prishe',1028,0);
-- INSERT INTO `mob_skill_lists` VALUES ('TRUST_Ulmia',1029,0);
-- INSERT INTO `mob_skill_lists` VALUES ('TRUST_Shikaree_Z',1030,0);
-- INSERT INTO `mob_skill_lists` VALUES ('TRUST_Cherukiki',1031,0);
-- INSERT INTO `mob_skill_lists` VALUES ('TRUST_Iron_Eater',1032,0);
-- INSERT INTO `mob_skill_lists` VALUES ('TRUST_Gessho',1033,0);
-- INSERT INTO `mob_skill_lists` VALUES ('TRUST_Gadalar',1034,0);
-- INSERT INTO `mob_skill_lists` VALUES ('TRUST_Rainemard',1035,0);
-- INSERT INTO `mob_skill_lists` VALUES ('TRUST_Ingrid',1036,0);
-- INSERT INTO `mob_skill_lists` VALUES ('TRUST_Lehko_Habhoka',1037,0);
-- INSERT INTO `mob_skill_lists` VALUES ('TRUST_Nashmeira',1038,0);
-- INSERT INTO `mob_skill_lists` VALUES ('TRUST_Zazarg',1039,0);
-- INSERT INTO `mob_skill_lists` VALUES ('TRUST_Ovjang',1040,0);
-- INSERT INTO `mob_skill_lists` VALUES ('TRUST_Mnejing',1041,0);
-- INSERT INTO `mob_skill_lists` VALUES ('TRUST_Sakura',1042,0);
-- INSERT INTO `mob_skill_lists` VALUES ('TRUST_Luzaf',1043,0);
-- INSERT INTO `mob_skill_lists` VALUES ('TRUST_Najelith',1044,0);
-- INSERT INTO `mob_skill_lists` VALUES ('TRUST_Aldo',1045,0);
-- INSERT INTO `mob_skill_lists` VALUES ('TRUST_Moogle',1046,0);
-- INSERT INTO `mob_skill_lists` VALUES ('TRUST_Fablinix',1047,0);
-- INSERT INTO `mob_skill_lists` VALUES ('TRUST_Maat',1048,0);
-- INSERT INTO `mob_skill_lists` VALUES ('TRUST_D_Shantotto',1049,0);
-- INSERT INTO `mob_skill_lists` VALUES ('TRUST_Star_Sibyl',1050,0);
-- INSERT INTO `mob_skill_lists` VALUES ('TRUST_Karaha-Baruha',1051,0);
-- INSERT INTO `mob_skill_lists` VALUES ('TRUST_Cid',1052,0);
-- INSERT INTO `mob_skill_lists` VALUES ('TRUST_Gilgamesh',1053,0);
-- INSERT INTO `mob_skill_lists` VALUES ('TRUST_Areuhat',1054,0);
-- INSERT INTO `mob_skill_lists` VALUES ('TRUST_Semih_Lafihna',1055,0);
-- INSERT INTO `mob_skill_lists` VALUES ('TRUST_Elivira',1056,0);
-- INSERT INTO `mob_skill_lists` VALUES ('TRUST_Noillurie',1057,0);
-- INSERT INTO `mob_skill_lists` VALUES ('TRUST_Lhu_Mhakaracca',1058,0);
-- INSERT INTO `mob_skill_lists` VALUES ('TRUST_Ferreous_Coffin',1059,0);
-- INSERT INTO `mob_skill_lists` VALUES ('TRUST_Lilisette',1060,0);
-- INSERT INTO `mob_skill_lists` VALUES ('TRUST_Mumor',1061,0);
-- INSERT INTO `mob_skill_lists` VALUES ('TRUST_Uka_Totlihn',1062,0);
-- INSERT INTO `mob_skill_lists` VALUES ('TRUST_Klara',1063,0);
-- INSERT INTO `mob_skill_lists` VALUES ('TRUST_Romaa_Mihgo',1064,0);
-- INSERT INTO `mob_skill_lists` VALUES ('TRUST_Kuyin_Hathdenna',1065,0);
-- INSERT INTO `mob_skill_lists` VALUES ('TRUST_Rahal',1066,0);
-- INSERT INTO `mob_skill_lists` VALUES ('TRUST_Koru-Moru',1067,0);
-- INSERT INTO `mob_skill_lists` VALUES ('TRUST_Pieuje_UC',1068,0);
-- INSERT INTO `mob_skill_lists` VALUES ('TRUST_Invincible_Shield_UC',1069,0);
-- INSERT INTO `mob_skill_lists` VALUES ('TRUST_Apururu_UC',1070,0);
-- INSERT INTO `mob_skill_lists` VALUES ('TRUST_Jakoh_Wahcondalo_UC',1071,0);
-- INSERT INTO `mob_skill_lists` VALUES ('TRUST_Flaviria_UC',1072,0);
-- INSERT INTO `mob_skill_lists` VALUES ('TRUST_Babban',1073,0);
-- INSERT INTO `mob_skill_lists` VALUES ('TRUST_Abenzio',1074,0);
-- INSERT INTO `mob_skill_lists` VALUES ('TRUST_Rughadjeen',1075,0);
-- INSERT INTO `mob_skill_lists` VALUES ('TRUST_Kukki-Chebukki',1076,0);
-- INSERT INTO `mob_skill_lists` VALUES ('TRUST_Margret',1077,0);
-- INSERT INTO `mob_skill_lists` VALUES ('TRUST_Chacharoon',1078,0);
-- INSERT INTO `mob_skill_lists` VALUES ('TRUST_Lhe_Lhangavo',1079,0);
-- INSERT INTO `mob_skill_lists` VALUES ('TRUST_Arciela',1080,0);
-- INSERT INTO `mob_skill_lists` VALUES ('TRUST_Mayakov',1081,0);
-- INSERT INTO `mob_skill_lists` VALUES ('TRUST_Qultada',1082,0);
-- INSERT INTO `mob_skill_lists` VALUES ('TRUST_Adelheid',1083,0);
-- INSERT INTO `mob_skill_lists` VALUES ('TRUST_Amchuchu',1084,0);
-- INSERT INTO `mob_skill_lists` VALUES ('TRUST_Brygid',1085,0);
-- INSERT INTO `mob_skill_lists` VALUES ('TRUST_Mildaurion',1086,0);
-- INSERT INTO `mob_skill_lists` VALUES ('TRUST_Halver',1087,0);
-- INSERT INTO `mob_skill_lists` VALUES ('TRUST_Rongelouts',1088,0);
-- INSERT INTO `mob_skill_lists` VALUES ('TRUST_Leonoyne',1089,0);
-- INSERT INTO `mob_skill_lists` VALUES ('TRUST_Maximilian',1090,0);
-- INSERT INTO `mob_skill_lists` VALUES ('TRUST_Kayeel-Payeel',1091,0);
-- INSERT INTO `mob_skill_lists` VALUES ('TRUST_Robel-Akbel',1092,0);
-- INSERT INTO `mob_skill_lists` VALUES ('TRUST_Kupofried',1093,0);
-- INSERT INTO `mob_skill_lists` VALUES ('TRUST_Selh_teus',1094,0);
-- INSERT INTO `mob_skill_lists` VALUES ('TRUST_Yoran-Oran_UC',1095,0);
-- INSERT INTO `mob_skill_lists` VALUES ('TRUST_Sylvie_UC',1096,0);
-- INSERT INTO `mob_skill_lists` VALUES ('TRUST_Abquhbah',1097,0);
-- INSERT INTO `mob_skill_lists` VALUES ('TRUST_Balamor',1098,0);
-- INSERT INTO `mob_skill_lists` VALUES ('TRUST_August',1099,0);
-- INSERT INTO `mob_skill_lists` VALUES ('TRUST_Rosulatia',1100,0);
-- INSERT INTO `mob_skill_lists` VALUES ('TRUST_Teodor',1101,0);
-- INSERT INTO `mob_skill_lists` VALUES ('TRUST_Ullegore',1102,0);
-- INSERT INTO `mob_skill_lists` VALUES ('TRUST_Makki-Chebukki',1103,0);
-- INSERT INTO `mob_skill_lists` VALUES ('TRUST_King_of_Hearts',1104,0);
-- INSERT INTO `mob_skill_lists` VALUES ('TRUST_Morimar',1105,0);
-- INSERT INTO `mob_skill_lists` VALUES ('TRUST_Darrcuiln',1106,0);
-- INSERT INTO `mob_skill_lists` VALUES ('TRUST_AAHM',1107,0);
-- INSERT INTO `mob_skill_lists` VALUES ('TRUST_AAEV',1108,0);
-- INSERT INTO `mob_skill_lists` VALUES ('TRUST_AAMR',1109,0);
-- INSERT INTO `mob_skill_lists` VALUES ('TRUST_AATT',1110,0);
-- INSERT INTO `mob_skill_lists` VALUES ('TRUST_AAGK',1111,0);
-- INSERT INTO `mob_skill_lists` VALUES ('TRUST_Iroha',1112,0);
-- INSERT INTO `mob_skill_lists` VALUES ('TRUST_Ygnas',1113,0);
-- INSERT INTO `mob_skill_lists` VALUES ('TRUST_Monberaux',1114,0);
-- Reserved for future Trust 6000 (ID: 1115)
-- Reserved for future Trust 6001 (ID: 1116)
-- Reserved for future Trust 6002 (ID: 1117)
-- Reserved for future Trust 6003 (ID: 1118) (Formerly Cornelia)
-- INSERT INTO `mob_skill_lists` VALUES ('TRUST_Excenmille_S',1119,0);
-- INSERT INTO `mob_skill_lists` VALUES ('TRUST_Ayame_UC',1120,0);
-- INSERT INTO `mob_skill_lists` VALUES ('TRUST_Maat_UC',1121,0);
-- INSERT INTO `mob_skill_lists` VALUES ('TRUST_Aldo_UC',1122,0);
-- INSERT INTO `mob_skill_lists` VALUES ('TRUST_Naja_Salaheem_UC',1123,0);
-- INSERT INTO `mob_skill_lists` VALUES ('TRUST_Lion_II',1124,0);
-- INSERT INTO `mob_skill_lists` VALUES ('TRUST_Zied_II',1125,0);
-- INSERT INTO `mob_skill_lists` VALUES ('TRUST_Prishe_II',1126,0);
-- INSERT INTO `mob_skill_lists` VALUES ('TRUST_Nashmeira_II',1127,0);
-- INSERT INTO `mob_skill_lists` VALUES ('TRUST_Lilisette_II',1128,0);
-- INSERT INTO `mob_skill_lists` VALUES ('TRUST_Tenzen_II',1129,0);
-- INSERT INTO `mob_skill_lists` VALUES ('TRUST_Mumor_II',1130,0);
-- INSERT INTO `mob_skill_lists` VALUES ('TRUST_Ingrid_II',1131,0);
-- INSERT INTO `mob_skill_lists` VALUES ('TRUST_Arciela_II',1132,0);
-- INSERT INTO `mob_skill_lists` VALUES ('TRUST_Iroha_II',1133,0);
-- INSERT INTO `mob_skill_lists` VALUES ('TRUST_Shantotto_II',1134,0);
-- Reserved for future Trust 6020 (ID: 1135)
-- Reserved for future Trust 6021 (ID: 1136)
-- Reserved for future Trust 6022 (ID: 1137)

INSERT INTO `mob_skill_lists` VALUES ('Lightning_Wyvern',1138,813); -- Dispelling Wind
INSERT INTO `mob_skill_lists` VALUES ('Lightning_Wyvern',1138,814); -- Deadly Drive
INSERT INTO `mob_skill_lists` VALUES ('Lightning_Wyvern',1138,815); -- Wind Wall
INSERT INTO `mob_skill_lists` VALUES ('Lightning_Wyvern',1138,816); -- Fang RUsh
INSERT INTO `mob_skill_lists` VALUES ('Lightning_Wyvern',1138,817); -- Dread Shriek
INSERT INTO `mob_skill_lists` VALUES ('Lightning_Wyvern',1138,818); -- Tail Crush
INSERT INTO `mob_skill_lists` VALUES ('Lightning_Wyvern',1138,820); -- Thunder Breath
INSERT INTO `mob_skill_lists` VALUES ('Chaos_Wyvern',1139,813); -- Dispelling Wind
INSERT INTO `mob_skill_lists` VALUES ('Chaos_Wyvern',1139,814); -- Deadly Drive 
INSERT INTO `mob_skill_lists` VALUES ('Chaos_Wyvern',1139,815); -- Wind Wall
INSERT INTO `mob_skill_lists` VALUES ('Chaos_Wyvern',1139,816); -- Fang Rush
INSERT INTO `mob_skill_lists` VALUES ('Chaos_Wyvern',1139,817); -- Dread Shriek
INSERT INTO `mob_skill_lists` VALUES ('Chaos_Wyvern',1139,818); -- Tail Crush
INSERT INTO `mob_skill_lists` VALUES ('Chaos_Wyvern',1139,822); -- Chaos Breath
INSERT INTO `mob_skill_lists` VALUES ('Blizzard_Wyvern',1140,813); -- Dispelling Wind 
INSERT INTO `mob_skill_lists` VALUES ('Blizzard_Wyvern',1140,814); -- Deadly Drive
INSERT INTO `mob_skill_lists` VALUES ('Blizzard_Wyvern',1140,815); -- Wind Wall
INSERT INTO `mob_skill_lists` VALUES ('Blizzard_Wyvern',1140,816); -- Fang Rush
INSERT INTO `mob_skill_lists` VALUES ('Blizzard_Wyvern',1140,817); -- Dread Shriek
INSERT INTO `mob_skill_lists` VALUES ('Blizzard_Wyvern',1140,818); -- Tail Crush
INSERT INTO `mob_skill_lists` VALUES ('Blizzard_Wyvern',1140,819); -- Blizzard Breath
INSERT INTO `mob_skill_lists` VALUES ('Kamlanaut (Apoc Nigh)',1141,823); -- Fire Blade
INSERT INTO `mob_skill_lists` VALUES ('Kamlanaut (Apoc Nigh)',1141,824); -- Frost Blade
INSERT INTO `mob_skill_lists` VALUES ('Kamlanaut (Apoc Nigh)',1141,825); -- Wind Blade
INSERT INTO `mob_skill_lists` VALUES ('Kamlanaut (Apoc Nigh)',1141,826); -- Earth Blade
INSERT INTO `mob_skill_lists` VALUES ('Kamlanaut (Apoc Nigh)',1141,827); -- Lightning Blade
INSERT INTO `mob_skill_lists` VALUES ('Kamlanaut (Apoc Nigh)',1141,828); -- Water Blade
INSERT INTO `mob_skill_lists` VALUES ('Kamlanaut (Apoc Nigh)',1141,829); -- Great Wheel
INSERT INTO `mob_skill_lists` VALUES ('Kamlanaut (Apoc Nigh)',1141,830); -- Light Blade
INSERT INTO `mob_skill_lists` VALUES ('Ealdnarche (Apoc Nigh)',1142,985); -- Stellar Burst
INSERT INTO `mob_skill_lists` VALUES ('Ealdnarche (Apoc Nigh)',1142,986); -- Vortex
INSERT INTO `mob_skill_lists` VALUES ('Ealdnarche (Apoc Nigh)',1142,988); -- Warp In (Works the same as Ealdnarche's)
INSERT INTO `mob_skill_lists` VALUES ('Ealdnarche (Apoc Nigh)',1142,989); -- Warp Out (Works the same as Ealdnarche's)
INSERT INTO `mob_skill_lists` VALUES ('Ealdnarche (Apoc Nigh)',1142,1006); -- Omega Javelin

<<<<<<< HEAD
-- Next available ID: 1143
=======
INSERT INTO `mob_skill_lists` VALUES ('Luopan',1141,3045); -- Concentric Pulse 
INSERT INTO `mob_skill_lists` VALUES ('Luopan',1141,3051); -- Mending Halation
INSERT INTO `mob_skill_lists` VALUES ('Luopan',1141,3052); -- Radial Arcana

-- Next available ID: 1141
>>>>>>> 6840f745
<|MERGE_RESOLUTION|>--- conflicted
+++ resolved
@@ -3611,26 +3611,22 @@
 INSERT INTO `mob_skill_lists` VALUES ('Blizzard_Wyvern',1140,817); -- Dread Shriek
 INSERT INTO `mob_skill_lists` VALUES ('Blizzard_Wyvern',1140,818); -- Tail Crush
 INSERT INTO `mob_skill_lists` VALUES ('Blizzard_Wyvern',1140,819); -- Blizzard Breath
-INSERT INTO `mob_skill_lists` VALUES ('Kamlanaut (Apoc Nigh)',1141,823); -- Fire Blade
-INSERT INTO `mob_skill_lists` VALUES ('Kamlanaut (Apoc Nigh)',1141,824); -- Frost Blade
-INSERT INTO `mob_skill_lists` VALUES ('Kamlanaut (Apoc Nigh)',1141,825); -- Wind Blade
-INSERT INTO `mob_skill_lists` VALUES ('Kamlanaut (Apoc Nigh)',1141,826); -- Earth Blade
-INSERT INTO `mob_skill_lists` VALUES ('Kamlanaut (Apoc Nigh)',1141,827); -- Lightning Blade
-INSERT INTO `mob_skill_lists` VALUES ('Kamlanaut (Apoc Nigh)',1141,828); -- Water Blade
-INSERT INTO `mob_skill_lists` VALUES ('Kamlanaut (Apoc Nigh)',1141,829); -- Great Wheel
-INSERT INTO `mob_skill_lists` VALUES ('Kamlanaut (Apoc Nigh)',1141,830); -- Light Blade
-INSERT INTO `mob_skill_lists` VALUES ('Ealdnarche (Apoc Nigh)',1142,985); -- Stellar Burst
-INSERT INTO `mob_skill_lists` VALUES ('Ealdnarche (Apoc Nigh)',1142,986); -- Vortex
-INSERT INTO `mob_skill_lists` VALUES ('Ealdnarche (Apoc Nigh)',1142,988); -- Warp In (Works the same as Ealdnarche's)
-INSERT INTO `mob_skill_lists` VALUES ('Ealdnarche (Apoc Nigh)',1142,989); -- Warp Out (Works the same as Ealdnarche's)
-INSERT INTO `mob_skill_lists` VALUES ('Ealdnarche (Apoc Nigh)',1142,1006); -- Omega Javelin
 
-<<<<<<< HEAD
--- Next available ID: 1143
-=======
 INSERT INTO `mob_skill_lists` VALUES ('Luopan',1141,3045); -- Concentric Pulse 
 INSERT INTO `mob_skill_lists` VALUES ('Luopan',1141,3051); -- Mending Halation
 INSERT INTO `mob_skill_lists` VALUES ('Luopan',1141,3052); -- Radial Arcana
+INSERT INTO `mob_skill_lists` VALUES ('Kamlanaut (Apoc Nigh)',1142,823); -- Fire Blade
+INSERT INTO `mob_skill_lists` VALUES ('Kamlanaut (Apoc Nigh)',1142,824); -- Frost Blade
+INSERT INTO `mob_skill_lists` VALUES ('Kamlanaut (Apoc Nigh)',1142,825); -- Wind Blade
+INSERT INTO `mob_skill_lists` VALUES ('Kamlanaut (Apoc Nigh)',1142,826); -- Earth Blade
+INSERT INTO `mob_skill_lists` VALUES ('Kamlanaut (Apoc Nigh)',1142,827); -- Lightning Blade
+INSERT INTO `mob_skill_lists` VALUES ('Kamlanaut (Apoc Nigh)',1142,828); -- Water Blade
+INSERT INTO `mob_skill_lists` VALUES ('Kamlanaut (Apoc Nigh)',1142,829); -- Great Wheel
+INSERT INTO `mob_skill_lists` VALUES ('Kamlanaut (Apoc Nigh)',1142,830); -- Light Blade
+INSERT INTO `mob_skill_lists` VALUES ('Ealdnarche (Apoc Nigh)',1143,985); -- Stellar Burst
+INSERT INTO `mob_skill_lists` VALUES ('Ealdnarche (Apoc Nigh)',1143,986); -- Vortex
+INSERT INTO `mob_skill_lists` VALUES ('Ealdnarche (Apoc Nigh)',1143,988); -- Warp In (Works the same as Ealdnarche's)
+INSERT INTO `mob_skill_lists` VALUES ('Ealdnarche (Apoc Nigh)',1143,989); -- Warp Out (Works the same as Ealdnarche's)
+INSERT INTO `mob_skill_lists` VALUES ('Ealdnarche (Apoc Nigh)',1143,1006); -- Omega Javelin
 
--- Next available ID: 1141
->>>>>>> 6840f745
+-- Next available ID: 1144