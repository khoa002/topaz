-----------------------------------
-- Area: Nashmau
--  NPC: Yoyoroon
-- Standard Merchant NPC
-----------------------------------
local ID = require("scripts/zones/Nashmau/IDs")
require("scripts/globals/shop")

function onTrade(player, npc, trade)
end

function onTrigger(player, npc)
    local stock =
    {
        2239,  4940,    -- Tension Spring
        2243,  4940,    -- Loudspeaker
        2246,  4940,    -- Accelerator
        2251,  4940,    -- Armor Plate
        2254,  4940,    -- Stabilizer
        2258,  4940,    -- Mana Jammer
        2262,  4940,    -- Auto-Repair Kit
        2266,  4940,    -- Mana Tank
        2240,  9925,    -- Inhibitor
        9229,  9925,    -- Speedloader
        2242,  9925,    -- Mana Booster
        2247,  9925,    -- Scope
        2250,  9925,    -- Shock Absorber
        2255,  9925,    -- Volt Gun
        2260,  9925,    -- Stealth Screen
        2264,  9925,    -- Damage Gauge
        2268,  9925,    -- Mana Conserver
        2238, 19890,    -- Strobe
        2409, 19890,    -- Flame Holder
        2410, 19890,    -- Ice Maker
        2248, 19890,    -- Pattern Reader
        2411, 19890,    -- Replicator
        2252, 19890,    -- Analyzer
        2256, 19890,    -- Heat Seeker
        2259, 19890,    -- Heatsink
        2263, 19890,    -- Flashbulb
        2267, 19890,    -- Mana Converter
<<<<<<< HEAD
		2241, 29640,    -- Tension Spring II
		2244, 29640,    -- Scanner
		2245, 29640,    -- Loudspeaker II
		2249, 29640,    -- Accelerator II
		2253, 29640,    -- Armor Plate II
		2257, 29640,    -- Stabilizer II
		2261, 29640,    -- Mana Jammer II
		2412, 41496,    -- Hammermill
		9068, 41496,    -- Barrier Module
		9070, 41496,    -- Resister
		2265, 41496,    -- Auto-Repair Kit II
		9072, 41496,    -- Arcanic Cell
		2269, 41496,    -- Mana Tank II
		9032, 53352,    -- Strobe II
		9033, 65208,    -- Tension Spring III
		9034, 65208,    -- Loudspeaker III
		9066, 65208,    -- Amplifier
		9037, 65208,    -- Accelerator III
		9036, 65208,    -- Scope II
		9039, 65208,    -- Armor Plate III
		9040, 65208,    -- Stabilizer III
		9042, 65208,    -- Mana Jammer III
		9065, 82992,    -- Inhibitor II
		9230, 82992,    -- Speedloader II
		9067, 82992,    -- Repeater
		9043, 82992,    -- Stealth Screen II
		2322, 118560,   -- Attuner
		3307, 118560,   -- Heat Capacitor
		2323, 118560,   -- Tactical Processor
		3308, 118560,   -- Power Cooler
		2324, 118560,   -- Drum Magazine
		3309, 118560,   -- Barrage Turbine
		2325, 118560,   -- Equalizer
		3310, 118560,   -- Barrier Module II
		2326, 118560,   -- Target Marker
		3311, 118560,   -- Galvanizer
		2327, 118560,   -- Mana Channeler
		3312, 118560,   -- Percolator
		2328, 118560,   -- Eraser
		3313, 118560,   -- Vivi-Valve
		2329, 118560,   -- Smoke Screen
		3314, 118560,   -- Disruptor
=======
        2241, 29640,    -- Tension Spring II
        2244, 29640,    -- Scanner
        2245, 29640,    -- Loudspeaker II
        2249, 29640,    -- Accelerator II
        2253, 29640,    -- Armor Plate II
        2257, 29640,    -- Stabilizer II
        2261, 29640,    -- Mana Jammer II
        2412, 41496,    -- Hammermill
        9068, 41496,    -- Barrier Module
        9070, 41496,    -- Resister
        2265, 41496,    -- Auto-Repair Kit II
        9072, 41496,    -- Arcanic Cell
        2269, 41496,    -- Mana Tank II
        9032, 53352,    -- Strobe II
        9033, 65208,    -- Tension Spring III
        9034, 65208,    -- Loudspeaker III
        9066, 65208,    -- Amplifier
        9037, 65208,    -- Accelerator III
        9036, 65208,    -- Scope II
        9039, 65208,    -- Armor Plate III
        9040, 65208,    -- Stabilizer III
        9042, 65208,    -- Mana Jammer III
        9065, 82992,    -- Inhibitor II
        9230, 82992,    -- Speedloader II
        9067, 82992,    -- Repeater
        9043, 82992,    -- Stealth Screen II
        2322, 118560,   -- Attuner
        3307, 118560,   -- Heat Capacitor
        2323, 118560,   -- Tactical Processor
        3308, 118560,   -- Power Cooler
        2324, 118560,   -- Drum Magazine
        3309, 118560,   -- Barrage Turbine
        2325, 118560,   -- Equalizer
        3310, 118560,   -- Barrier Module II
        2326, 118560,   -- Target Marker
        3311, 118560,   -- Galvanizer
        2327, 118560,   -- Mana Channeler
        3312, 118560,   -- Percolator
        2328, 118560,   -- Eraser
        3313, 118560,   -- Vivi-Valve
        2329, 118560,   -- Smoke Screen
        3314, 118560,   -- Disruptor
>>>>>>> 3f45ba7b
    }

    player:showText(npc, ID.text.YOYOROON_SHOP_DIALOG)
    tpz.shop.general(player, stock)
end

function onEventUpdate(player, csid, option)
end

function onEventFinish(player, csid, option)
end<|MERGE_RESOLUTION|>--- conflicted
+++ resolved
@@ -39,50 +39,6 @@
         2259, 19890,    -- Heatsink
         2263, 19890,    -- Flashbulb
         2267, 19890,    -- Mana Converter
-<<<<<<< HEAD
-		2241, 29640,    -- Tension Spring II
-		2244, 29640,    -- Scanner
-		2245, 29640,    -- Loudspeaker II
-		2249, 29640,    -- Accelerator II
-		2253, 29640,    -- Armor Plate II
-		2257, 29640,    -- Stabilizer II
-		2261, 29640,    -- Mana Jammer II
-		2412, 41496,    -- Hammermill
-		9068, 41496,    -- Barrier Module
-		9070, 41496,    -- Resister
-		2265, 41496,    -- Auto-Repair Kit II
-		9072, 41496,    -- Arcanic Cell
-		2269, 41496,    -- Mana Tank II
-		9032, 53352,    -- Strobe II
-		9033, 65208,    -- Tension Spring III
-		9034, 65208,    -- Loudspeaker III
-		9066, 65208,    -- Amplifier
-		9037, 65208,    -- Accelerator III
-		9036, 65208,    -- Scope II
-		9039, 65208,    -- Armor Plate III
-		9040, 65208,    -- Stabilizer III
-		9042, 65208,    -- Mana Jammer III
-		9065, 82992,    -- Inhibitor II
-		9230, 82992,    -- Speedloader II
-		9067, 82992,    -- Repeater
-		9043, 82992,    -- Stealth Screen II
-		2322, 118560,   -- Attuner
-		3307, 118560,   -- Heat Capacitor
-		2323, 118560,   -- Tactical Processor
-		3308, 118560,   -- Power Cooler
-		2324, 118560,   -- Drum Magazine
-		3309, 118560,   -- Barrage Turbine
-		2325, 118560,   -- Equalizer
-		3310, 118560,   -- Barrier Module II
-		2326, 118560,   -- Target Marker
-		3311, 118560,   -- Galvanizer
-		2327, 118560,   -- Mana Channeler
-		3312, 118560,   -- Percolator
-		2328, 118560,   -- Eraser
-		3313, 118560,   -- Vivi-Valve
-		2329, 118560,   -- Smoke Screen
-		3314, 118560,   -- Disruptor
-=======
         2241, 29640,    -- Tension Spring II
         2244, 29640,    -- Scanner
         2245, 29640,    -- Loudspeaker II
@@ -125,7 +81,6 @@
         3313, 118560,   -- Vivi-Valve
         2329, 118560,   -- Smoke Screen
         3314, 118560,   -- Disruptor
->>>>>>> 3f45ba7b
     }
 
     player:showText(npc, ID.text.YOYOROON_SHOP_DIALOG)
