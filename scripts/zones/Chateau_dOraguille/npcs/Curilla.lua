--- conflicted
+++ resolved
@@ -64,12 +64,7 @@
         player:startEvent(573, 0, 0, 0, TrustMemory(player), 0, 0, 0, Rank3)
     elseif wsQuestEvent ~= nil then
         player:startEvent(wsQuestEvent)
-<<<<<<< HEAD
-    elseif (player:getQuestStatus(SANDORIA, tpz.quest.id.sandoria.LURE_OF_THE_WILDCAT) == QUEST_ACCEPTED and
-        player:getMaskBit(WildcatSandy, 15) == false) then
-=======
     elseif (player:getQuestStatus(SANDORIA, tpz.quest.id.sandoria.LURE_OF_THE_WILDCAT) == QUEST_ACCEPTED and not utils.mask.getBit(WildcatSandy, 15)) then
->>>>>>> c5a5df3e
         player:startEvent(562)
     elseif (theGeneralSecret == QUEST_AVAILABLE and player:getFameLevel(SANDORIA) >= 2) then
         player:startEvent(55) -- Start Quest "The General's Secret"
@@ -132,14 +127,10 @@
     elseif (csid == 101) then
         player:setCharVar("needs_crawler_blood", 1)
     elseif (csid == 562) then
-<<<<<<< HEAD
-        player:setMaskBit(player:getCharVar("WildcatSandy"), "WildcatSandy", 15, true)
+        player:setCharVar("WildcatSandy", utils.mask.setBit(player:getCharVar("WildcatSandy"), 15, true))
     elseif csid == 573 and option == 2 then
         player:addSpell(902, true, true)
         player:messageSpecial(ID.text.YOU_LEARNED_TRUST, 0, 902)
-=======
-        player:setCharVar("WildcatSandy", utils.mask.setBit(player:getCharVar("WildcatSandy"), 15, true))
->>>>>>> c5a5df3e
     else
         tpz.wsquest.handleEventFinish(wsQuest, player, csid, option, ID.text.SAVAGE_BLADE_LEARNED)
     end
