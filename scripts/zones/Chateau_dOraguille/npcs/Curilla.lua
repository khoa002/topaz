--- conflicted
+++ resolved
@@ -30,15 +30,9 @@
         memories = memories + 8
     end
     -- 16 - Heroine's Combat BCNM
-<<<<<<< HEAD
-    --if (playervar for Heroine's Combat) then
-    --  memories = memories + 16
-    --end
-=======
     -- if (playervar for Heroine's Combat) then
     --  memories = memories + 16
     -- end
->>>>>>> 1edc824b
     -- 32 - FIT_FOR_A_PRINCE
     if player:hasCompletedQuest(SANDORIA, tpz.quest.id.sandoria.FIT_FOR_A_PRINCE) then
         memories = memories + 32
@@ -46,13 +40,8 @@
     return memories
 end
 
-<<<<<<< HEAD
-function onTrade(player,npc,trade)
-    local wsQuestEvent = tpz.wsquest.getTradeEvent(wsQuest,player,trade)
-=======
 function onTrade(player, npc, trade)
     local wsQuestEvent = tpz.wsquest.getTradeEvent(wsQuest, player, trade)
->>>>>>> 1edc824b
 
     if wsQuestEvent ~= nil then
         player:startEvent(wsQuestEvent)
