--- conflicted
+++ resolved
@@ -33,15 +33,9 @@
         memories = memories + 16
     end
     -- 32 - Hero's Combat BCNM
-<<<<<<< HEAD
-    --if (playervar for Hero's Combat) then
-    --  memories = memories + 32
-    --end
-=======
     -- if (playervar for Hero's Combat) then
     --  memories = memories + 32
     -- end
->>>>>>> 1edc824b
     return memories
 end
 
@@ -56,8 +50,6 @@
     local infiltrateDavoi = player:hasCompletedMission(SANDORIA, tpz.mission.id.sandoria.INFILTRATE_DAVOI)
     local Rank6 = player:getRank() >= 6
 
-    local Rank6 = player:getRank() >= 6
-
     if (player:getCharVar("aBoysDreamCS") == 8) then
         player:startEvent(88)
     elseif (player:getQuestStatus(SANDORIA, tpz.quest.id.sandoria.A_BOY_S_DREAM) == QUEST_COMPLETED and
@@ -65,18 +57,10 @@
         tpz.job.PLD) then
         player:startEvent(90)
     elseif (player:getCharVar("UnderOathCS") == 8) then
-<<<<<<< HEAD
         player:startEvent(89)
     elseif Rank6 and player:hasKeyItem(tpz.ki.SAN_DORIA_TRUST_PERMIT) and not player:hasSpell(905) then
         player:startEvent(574, 0, 0, 0, TrustMemory(player))
     elseif (currentMission == tpz.mission.id.sandoria.INFILTRATE_DAVOI and infiltrateDavoi == false and missionStatus == 0) then
-=======
-        player:startEvent(89);
-    elseif Rank6 and player:hasKeyItem(tpz.ki.SAN_DORIA_TRUST_PERMIT) and not player:hasSpell(905) then
-        player:startEvent(574, 0, 0, 0, TrustMemory(player))
-    elseif (currentMission == tpz.mission.id.sandoria.INFILTRATE_DAVOI and infiltrateDavoi == false and missionStatus ==
-        0) then
->>>>>>> 1edc824b
         player:startEvent(553, 0, tpz.ki.ROYAL_KNIGHTS_DAVOI_REPORT)
     elseif (currentMission == tpz.mission.id.sandoria.INFILTRATE_DAVOI and missionStatus == 4) then
         player:startEvent(554, 0, tpz.ki.ROYAL_KNIGHTS_DAVOI_REPORT)
