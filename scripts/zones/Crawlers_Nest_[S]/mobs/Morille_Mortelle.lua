--- conflicted
+++ resolved
@@ -22,8 +22,4 @@
 
 function onMobDeath(mob, player, isKiller)
     tpz.hunts.checkHunt(mob, player, 515)
-<<<<<<< HEAD
-end;
-=======
-end
->>>>>>> 3f45ba7b
+end