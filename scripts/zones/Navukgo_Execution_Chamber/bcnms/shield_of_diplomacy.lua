-----------------------------------
-- Area: Navukgo Execution Chamber
-- BCNM: TOAU-22 Shield of Diplomacy
-----------------------------------
require("scripts/globals/battlefield")
require("scripts/globals/keyitems");
----------------------------------------

-- After registering the BCNM via bcnmRegister(bcnmid)
function onBattlefieldTick(battlefield, tick)
    dsp.battlefield.onBattlefieldTick(battlefield, tick)
end


function onBattlefieldRegister(player,battlefield)
    local baseID = 17039401 + (battlefield:getArea() - 1) * 2
    local pos = GetMobByID(baseID):getSpawnPos();

    local karababa  = battlefield:insertEntity(2157, true);
    karababa:setSpawn(pos.x, pos.y, pos.z, 0);
    karababa:spawn();
end;

-- Physically entering the BCNM via bcnmEnter(bcnmid)
function onBattlefieldEnter(player,battlefield)
end;

-- Leaving the BCNM by every mean possible, given by the LeaveCode
-- 1=Select Exit on circle
-- 2=Winning the BC
-- 3=Disconnected or warped out
-- 4=Losing the BC
-- via bcnmLeave(1) or bcnmLeave(2). LeaveCodes 3 and 4 are called
-- from the core when a player disconnects or the time limit is up, etc

function onBattlefieldLeave(player,battlefield,leavecode)
    -- print("leave code "..leavecode);

    if leavecode == dsp.battlefield.leaveCode.WON then -- play end CS. Need time and battle id for record keeping + storage

        local name, clearTime, partySize = battlefield:getRecord()
        if (player:hasCompletedMission(TOAU,SHIELD_OF_DIPLOMACY)) then
            player:startEvent(32001, battlefield:getArea(), clearTime, partySize, battlefield:getTimeInside(), 1, battlefield:getLocalVar("[cs]bit"), 1)
        else
            player:startEvent(32001, battlefield:getArea(), clearTime, partySize, battlefield:getTimeInside(), 1, battlefield:getLocalVar("[cs]bit"), 0)
        end
    elseif leavecode == dsp.battlefield.leaveCode.LOST then
        player:startEvent(32002);
    end

end;

function onEventUpdate(player,csid,option)
    -- print("bc update csid "..csid.." and option "..option);
end;

function onEventFinish(player,csid,option)
    -- print("bc finish csid "..csid.." and option "..option);
<<<<<<< HEAD

    if (csid == 32001) then
=======
    
    if csid == 32001 and player:getCurrentMission(TOAU) == SHIELD_OF_DIPLOMACY then
>>>>>>> dc2af036
        player:completeMission(TOAU,SHIELD_OF_DIPLOMACY);
        player:setVar("AhtUrganStatus",0);
        player:addMission(TOAU,SOCIAL_GRACES);
    end

end;<|MERGE_RESOLUTION|>--- conflicted
+++ resolved
@@ -56,13 +56,8 @@
 
 function onEventFinish(player,csid,option)
     -- print("bc finish csid "..csid.." and option "..option);
-<<<<<<< HEAD
 
-    if (csid == 32001) then
-=======
-    
     if csid == 32001 and player:getCurrentMission(TOAU) == SHIELD_OF_DIPLOMACY then
->>>>>>> dc2af036
         player:completeMission(TOAU,SHIELD_OF_DIPLOMACY);
         player:setVar("AhtUrganStatus",0);
         player:addMission(TOAU,SOCIAL_GRACES);
