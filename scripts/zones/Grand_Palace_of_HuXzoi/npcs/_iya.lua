--- conflicted
+++ resolved
@@ -4,72 +4,46 @@
 -- !pos -20 0.1 -283 34
 -----------------------------------
 local ID = require("scripts/zones/Grand_Palace_of_HuXzoi/IDs")
-<<<<<<< HEAD
 require("scripts/globals/missions")
 require("scripts/globals/quests")
 -----------------------------------
 
-function onTrade(player,npc,trade)
-=======
------------------------------------
-
 function onTrade(player, npc, trade)
->>>>>>> 77063b0a
 end
 
 function onTrigger(player, npc)
 
-    if (player:getCurrentMission(COP) == tpz.mission.id.cop.GARDEN_OF_ANTIQUITY and player:getCharVar("PromathiaStatus") == 3) then
+    if player:getCurrentMission(COP) == tpz.mission.id.cop.GARDEN_OF_ANTIQUITY and player:getCharVar("PromathiaStatus") == 3 then
         player:startEvent(1)
-<<<<<<< HEAD
-    elseif player:getQuestStatus(JEUNO,tpz.quest.id.jeuno.APOCALYPSE_NIGH) == QUEST_ACCEPTED and player:getCharVar('ApocalypseNigh') == 2 then
+    elseif player:getQuestStatus(JEUNO, tpz.quest.id.jeuno.APOCALYPSE_NIGH) == QUEST_ACCEPTED and
+        player:getCharVar('ApocalypseNigh') == 2 then
         player:startEvent(4)
-=======
->>>>>>> 77063b0a
     else
         player:startEvent(52)
     end
     return 1
 end
 
-<<<<<<< HEAD
-function onEventUpdate(player,csid,option)
-=======
 function onEventUpdate(player, csid, option)
->>>>>>> 77063b0a
 end
 
 function onEventFinish(player, csid, option)
 
     if (csid == 52 and option == 1) then
-<<<<<<< HEAD
-        player:setPos(-419.995, 0, 248.483, 191,35); -- To The Garden of RuHmet
+        player:setPos(-419.995, 0, 248.483, 191, 35); -- To The Garden of RuHmet
     elseif csid == 4 then
         player:setCharVar('ApocalypseNigh', 3)
         player:setPos(-419.995, 0, 248.483, 191, 35)
     elseif csid == 1 then
         if (player:getFreeSlotsCount() == 0) then
-            player:messageSpecial(ID.text.ITEM_CANNOT_BE_OBTAINED,14672)
-        else
-            if (player:addItem(14672)) then
-                player:setCharVar("PromathiaStatus",0)
-=======
-        player:setPos(-419.995, 0, 248.483, 191, 35) -- To The Garden of RuHmet {R}
-    elseif (csid == 1) then
-        if (player:getFreeSlotsCount() == 0) then
             player:messageSpecial(ID.text.ITEM_CANNOT_BE_OBTAINED, 14672)
         else
             if (player:addItem(14672)) then
                 player:setCharVar("PromathiaStatus", 0)
->>>>>>> 77063b0a
                 player:completeMission(COP, tpz.mission.id.cop.GARDEN_OF_ANTIQUITY)
                 player:addMission(COP, tpz.mission.id.cop.A_FATE_DECIDED)
                 player:messageSpecial(ID.text.ITEM_OBTAINED, 14672)
             end
         end
     end
-<<<<<<< HEAD
-=======
-
->>>>>>> 77063b0a
 end