-----------------------------------
-- Area: Grand Palace of Hu'Xzoi
--  NPC: Gate of the Gods
-- !pos -20 0.1 -283 34
-----------------------------------
local ID = require("scripts/zones/Grand_Palace_of_HuXzoi/IDs")
require("scripts/globals/missions")
require("scripts/globals/quests")
-----------------------------------

function onTrade(player, npc, trade)
end

function onTrigger(player, npc)

    if player:getCurrentMission(COP) == tpz.mission.id.cop.GARDEN_OF_ANTIQUITY and player:getCharVar("PromathiaStatus") == 3 then
        player:startEvent(1)
<<<<<<< HEAD
    elseif player:getQuestStatus(JEUNO, tpz.quest.id.jeuno.APOCALYPSE_NIGH) == QUEST_ACCEPTED and player:getCharVar('ApocalypseNigh') == 2 then
=======
    elseif player:getQuestStatus(JEUNO, tpz.quest.id.jeuno.APOCALYPSE_NIGH) == QUEST_ACCEPTED and
        player:getCharVar('ApocalypseNigh') == 2 then
>>>>>>> dc5758c1
        player:startEvent(4)
    else
        player:startEvent(52)
    end
    return 1
end

function onEventUpdate(player, csid, option)
end

function onEventFinish(player, csid, option)

    if (csid == 52 and option == 1) then
<<<<<<< HEAD
        player:setPos(-419.995, 0, 248.483, 191,35); -- To The Garden of RuHmet
=======
        player:setPos(-419.995, 0, 248.483, 191, 35); -- To The Garden of RuHmet
>>>>>>> dc5758c1
    elseif csid == 4 then
        player:setCharVar('ApocalypseNigh', 3)
        player:setPos(-419.995, 0, 248.483, 191, 35)
    elseif csid == 1 then
        if (player:getFreeSlotsCount() == 0) then
            player:messageSpecial(ID.text.ITEM_CANNOT_BE_OBTAINED, 14672)
        else
            if (player:addItem(14672)) then
                player:setCharVar("PromathiaStatus", 0)
                player:completeMission(COP, tpz.mission.id.cop.GARDEN_OF_ANTIQUITY)
                player:addMission(COP, tpz.mission.id.cop.A_FATE_DECIDED)
                player:messageSpecial(ID.text.ITEM_OBTAINED, 14672)
            end
        end
    end
end<|MERGE_RESOLUTION|>--- conflicted
+++ resolved
@@ -15,12 +15,8 @@
 
     if player:getCurrentMission(COP) == tpz.mission.id.cop.GARDEN_OF_ANTIQUITY and player:getCharVar("PromathiaStatus") == 3 then
         player:startEvent(1)
-<<<<<<< HEAD
-    elseif player:getQuestStatus(JEUNO, tpz.quest.id.jeuno.APOCALYPSE_NIGH) == QUEST_ACCEPTED and player:getCharVar('ApocalypseNigh') == 2 then
-=======
     elseif player:getQuestStatus(JEUNO, tpz.quest.id.jeuno.APOCALYPSE_NIGH) == QUEST_ACCEPTED and
         player:getCharVar('ApocalypseNigh') == 2 then
->>>>>>> dc5758c1
         player:startEvent(4)
     else
         player:startEvent(52)
@@ -34,11 +30,7 @@
 function onEventFinish(player, csid, option)
 
     if (csid == 52 and option == 1) then
-<<<<<<< HEAD
-        player:setPos(-419.995, 0, 248.483, 191,35); -- To The Garden of RuHmet
-=======
         player:setPos(-419.995, 0, 248.483, 191, 35); -- To The Garden of RuHmet
->>>>>>> dc5758c1
     elseif csid == 4 then
         player:setCharVar('ApocalypseNigh', 3)
         player:setPos(-419.995, 0, 248.483, 191, 35)
