--- conflicted
+++ resolved
@@ -5,67 +5,16 @@
 -- !pos -55.770 -5.499 18.914 238
 -----------------------------------
 local ID = require("scripts/zones/Windurst_Waters/IDs")
-<<<<<<< HEAD
-require("scripts/globals/settings")
-=======
 require("scripts/globals/npc_util")
->>>>>>> d68d97f3
 require("scripts/globals/quests")
 require("scripts/globals/keyitems")
 require("scripts/globals/titles")
 -----------------------------------
 
-<<<<<<< HEAD
 function onTrade(player, npc, trade)
 end
 
 function onTrigger(player, npc)
-
-    local ecoWarWindurst = player:getQuestStatus(WINDURST, tpz.quest.id.windurst.ECO_WARRIOR)
-    local ecoWarActiveNation = player:getCharVar("ECO_WARRIOR_ACTIVE")
-    if (player:hasKeyItem(tpz.ki.INDIGESTED_MEAT) and ecoWarActiveNation == 238) then
-        player:startEvent(822) -- quest done
-    elseif (ecoWarActiveNation < 1 and player:getFameLevel(WINDURST) >= 1 and player:getCharVar("ECO-WAR_ConquestWeek") ~= getConquestTally()) then
-        player:startEvent(818) -- Start CS
-    elseif (ecoWarActiveNation ~= 238 and ecoWarActiveNation > 1) then
-        player:startEvent(823)
-    elseif (ecoWarWindurst ~= QUEST_AVAILABLE and ecoWarActiveNation == 238  and player:getCharVar("ECO-WAR_ConquestWeek") ~= getConquestTally()) then
-        player:startEvent(820) -- reminder
-    else
-        player:startEvent(821) -- Default chit-chat
-    end
-end
-
-function onEventUpdate(player, csid, option)
-end
-
-function onEventFinish(player, csid, option)
-    if (csid == 818 and option == 1) then
-        if (player:getQuestStatus(WINDURST, tpz.quest.id.windurst.ECO_WARRIOR) == QUEST_AVAILABLE) then
-            player:addQuest(WINDURST, tpz.quest.id.windurst.ECO_WARRIOR)
-        end
-        player:setCharVar("ECO_WARRIOR_ACTIVE", player:getZoneID())
-        player:setCharVar("ECO-WAR_ConquestWeek", 0)
-    elseif (csid == 822) then
-        if (player:getFreeSlotsCount() >= 1) then
-            player:completeQuest(WINDURST, tpz.quest.id.windurst.ECO_WARRIOR)
-            player:delKeyItem(tpz.ki.INDIGESTED_MEAT)
-            player:addGil(GIL_RATE * 5000)
-            player:messageSpecial(ID.text.GIL_OBTAINED, GIL_RATE * 5000)
-            player:addItem(4198)
-            player:messageSpecial(ID.text.ITEM_OBTAINED, 4198)
-            player:addTitle(tpz.title.EMERALD_EXTERMINATOR)
-            player:addFame(WINDURST, 80)
-            player:setCharVar("ECO_WAR_WIN-NMs_killed", 0)
-            player:setCharVar("ECO-WAR_ConquestWeek", getConquestTally())
-            player:setCharVar("ECO_WARRIOR_ACTIVE", 0)
-        else
-            player:messageSpecial(ID.text.ITEM_CANNOT_BE_OBTAINED, 4198)
-=======
-function onTrade(player,npc,trade)
-end
-
-function onTrigger(player,npc)
     local ecoStatus = player:getCharVar("EcoStatus")
     
     if ecoStatus == 0 and player:getFameLevel(WINDURST) >= 1 and player:getCharVar("EcoReset") ~= getConquestTally() then
@@ -81,18 +30,17 @@
     end
 end
 
-function onEventUpdate(player,csid,option)
+function onEventUpdate(player, csid, option)
 end
 
-function onEventFinish(player,csid,option)
+function onEventFinish(player, csid, option)
     if csid == 818 and option == 1 then
-        if player:getQuestStatus(WINDURST,tpz.quest.id.windurst.ECO_WARRIOR) == QUEST_AVAILABLE then
-            player:addQuest(WINDURST,tpz.quest.id.windurst.ECO_WARRIOR)
->>>>>>> d68d97f3
+        if player:getQuestStatus(WINDURST, tpz.quest.id.windurst.ECO_WARRIOR) == QUEST_AVAILABLE then
+            player:addQuest(WINDURST, tpz.quest.id.windurst.ECO_WARRIOR)
         end
         player:setCharVar("EcoStatus", 201) -- EcoStatus var:  1 to 3 for sandy // 101 to 103 for bastok // 201 to 203 for windurst
     elseif csid == 822 and npcUtil.completeQuest(player, WINDURST, tpz.quest.id.windurst.ECO_WARRIOR, {gil = 5000, item = 4198, title = tpz.title.EMERALD_EXTERMINATOR, fame = 80, var = "EcoStatus"}) then
         player:delKeyItem(tpz.ki.INDIGESTED_MEAT)
-        player:setCharVar("EcoReset",getConquestTally())
+        player:setCharVar("EcoReset", getConquestTally())
     end
 end