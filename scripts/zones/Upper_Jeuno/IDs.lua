--- conflicted
+++ resolved
@@ -19,12 +19,9 @@
         NOT_HAVE_ENOUGH_GIL              = 6552, -- You do not have enough gil.
         NOTHING_OUT_OF_ORDINARY          = 6561, -- There is nothing out of the ordinary here.
         YOU_MUST_WAIT_ANOTHER_N_DAYS     = 6583, -- You must wait another ≺number≻ [day/days] to perform that action.
-<<<<<<< HEAD
-=======
         CARRIED_OVER_POINTS              = 6586, -- You have carried over <number> login point[/s].
         LOGIN_CAMPAIGN_UNDERWAY          = 6587, -- The [/January/February/March/April/May/June/July/August/September/October/November/December] <number> Login Campaign is currently underway!<space>
         LOGIN_NUMBER                     = 6588, -- In celebration of your most recent login (login no. <number>), we have provided you with <number> points! You currently have a total of <number> points.
->>>>>>> 16bd03ca
         HOMEPOINT_SET                    = 6676, -- Home point set!
         MOG_LOCKER_OFFSET                = 6794, -- Your Mog Locker lease is valid until <timestamp>, kupo.
         GLYKE_SHOP_DIALOG                = 6977, -- Can I help you?
