-----------------------------------
-- Area: Heavens_Tower
-----------------------------------
require("scripts/globals/zone")
-----------------------------------

zones = zones or {}

zones[tpz.zone.HEAVENS_TOWER] =
{
    text =
    {
        STAIRWAY_LOCKED         = 554, -- The door to the Starway Stairway is locked tight.
        STAIRWAY_ONLY_CITIZENS  = 555, -- The door to the Starway Stairway is locked tight, and only citizens of Windurst can open it.
        CONQUEST_BASE           = 582, -- Tallying conquest results...
        ITEM_CANNOT_BE_OBTAINED = 7123, -- You cannot obtain the <item>. Come back after sorting your inventory.
        ITEM_OBTAINED           = 7129, -- Obtained: <item>.
        GIL_OBTAINED            = 7130, -- Obtained <number> gil.
        KEYITEM_OBTAINED        = 7132, -- Obtained key item: <keyitem>.
        KEYITEM_LOST            = 7133, -- Lost key item: <keyitem>.
        NOT_HAVE_ENOUGH_GIL     = 7134, -- You do not have enough gil.
<<<<<<< HEAD
        YOU_LEARNED_TRUST       = 7192, -- You learned Trust: <name>!
        CALL_MULTIPLE_ALTER_EGO = 7193, -- You are now able to call multiple alter egos.
=======
        CARRIED_OVER_POINTS     = 7168, -- You have carried over <number> login point[/s].
        LOGIN_CAMPAIGN_UNDERWAY = 7169, -- The [/January/February/March/April/May/June/July/August/September/October/November/December] <number> Login Campaign is currently underway!<space>
        LOGIN_NUMBER            = 7170, -- In celebration of your most recent login (login no. <number>), we have provided you with <number> points! You currently have a total of <number> points.
>>>>>>> a821b589
        FISHING_MESSAGE_OFFSET  = 7366, -- You can't fish here.
        CELEBRATORY_GOODS       = 9099, -- An assortment of celebratory goods is available for purchase.
    },
    mob =
    {
    },
    npc =
    {
    },
}

return zones[tpz.zone.HEAVENS_TOWER]<|MERGE_RESOLUTION|>--- conflicted
+++ resolved
@@ -19,14 +19,11 @@
         KEYITEM_OBTAINED        = 7132, -- Obtained key item: <keyitem>.
         KEYITEM_LOST            = 7133, -- Lost key item: <keyitem>.
         NOT_HAVE_ENOUGH_GIL     = 7134, -- You do not have enough gil.
-<<<<<<< HEAD
-        YOU_LEARNED_TRUST       = 7192, -- You learned Trust: <name>!
-        CALL_MULTIPLE_ALTER_EGO = 7193, -- You are now able to call multiple alter egos.
-=======
         CARRIED_OVER_POINTS     = 7168, -- You have carried over <number> login point[/s].
         LOGIN_CAMPAIGN_UNDERWAY = 7169, -- The [/January/February/March/April/May/June/July/August/September/October/November/December] <number> Login Campaign is currently underway!<space>
         LOGIN_NUMBER            = 7170, -- In celebration of your most recent login (login no. <number>), we have provided you with <number> points! You currently have a total of <number> points.
->>>>>>> a821b589
+        YOU_LEARNED_TRUST       = 7192, -- You learned Trust: <name>!
+        CALL_MULTIPLE_ALTER_EGO = 7193, -- You are now able to call multiple alter egos.
         FISHING_MESSAGE_OFFSET  = 7366, -- You can't fish here.
         CELEBRATORY_GOODS       = 9099, -- An assortment of celebratory goods is available for purchase.
     },
