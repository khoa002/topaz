-----------------------------------
-- Area: Southern_San_dOria
-----------------------------------
require("scripts/globals/zone")
-----------------------------------

zones = zones or {}

zones[tpz.zone.SOUTHERN_SAN_DORIA] =
{
    text =
    {
        HOMEPOINT_SET                  = 24, -- Home point set!
        ITEM_CANNOT_BE_OBTAINED        = 6426, -- You cannot obtain the <item>. Come back after sorting your inventory.
        FULL_INVENTORY_AFTER_TRADE     = 6430, -- You cannot obtain the <item>. Try trading again after sorting your inventory.
        ITEM_OBTAINED                  = 6432, -- Obtained: <item>.
        GIL_OBTAINED                   = 6433, -- Obtained <number> gil.
        KEYITEM_OBTAINED               = 6435, -- Obtained key item: <keyitem>.
        KEYITEM_LOST                   = 6436, -- Lost key item: <keyitem>.
        NOT_HAVE_ENOUGH_GIL            = 6437, -- You do not have enough gil.
        NOTHING_OUT_OF_ORDINARY        = 6446, -- There is nothing out of the ordinary here.
<<<<<<< HEAD
        CARRIED_OVER_POINTS            = 6471, -- You have carried over <number> login point[/s].
        LOGIN_CAMPAIGN_UNDERWAY        = 6472, -- The [/January/February/March/April/May/June/July/August/September/October/November/December] <number> Login Campaign is currently underway!<space>
        LOGIN_NUMBER                   = 6473, -- In celebration of your most recent login (login no. <number>), we have provided you with <number> points! You currently have a total of <number> points.
        MOG_LOCKER_OFFSET              = 6678, -- Your Mog Locker lease is valid until <timestamp>, kupo.
        LEATHER_SUPPORT                = 6780, -- Your [fishing/woodworking/smithing/goldsmithing/clothcraft/leatherworking/bonecraft/alchemy/cooking] skills went up [a little/ever so slightly/ever so slightly].
        GUILD_TERMINATE_CONTRACT       = 6794, -- You have terminated your trading contract with the [Fishermen's/Carpenters'/Blacksmiths'/Goldsmiths'/Weavers'/Tanners'/Boneworkers'/Alchemists'/Culinarians'] Guild and formed a new one with the [Fishermen's/Carpenters'/Blacksmiths'/Goldsmiths'/Weavers'/Tanners'/Boneworkers'/Alchemists'/Culinarians'] Guild.
        GUILD_NEW_CONTRACT             = 6802, -- You have formed a new trading contract with the [Fishermen's/Carpenters'/Blacksmiths'/Goldsmiths'/Weavers'/Tanners'/Boneworkers'/Alchemists'/Culinarians'] Guild.
        NO_MORE_GP_ELIGIBLE            = 6809, -- You are not eligible to receive guild points at this time.
        GP_OBTAINED                    = 6814, -- Obtained: <number> guild points.
        NOT_HAVE_ENOUGH_GP             = 6815, -- You do not have enough guild points.
        CONQUEST_BASE                  = 7037, -- Tallying conquest results...
        YOU_ACCEPT_THE_MISSION         = 7201, -- You accept the mission.
        ORIGINAL_MISSION_OFFSET        = 7212, -- Bring me one of those axes, and your mission will be a success. No running away now; we've a proud country to defend!
        TRICK_OR_TREAT                 = 7360, -- Trick or treat...
        THANK_YOU_TREAT                = 7361, -- Thank you... And now for your treat...
        HERE_TAKE_THIS                 = 7362, -- Here, take this...
        IF_YOU_WEAR_THIS               = 7363, -- If you put this on and walk around, something...unexpected might happen...
        THANK_YOU                      = 7364, -- Thank you...
        NOKKHI_BAD_COUNT               = 7382, -- What kinda smart-alecky baloney is this!? I told you to bring me the same kinda ammunition in complete sets. And don't forget the flowers, neither.
        NOKKHI_GOOD_TRADE              = 7384, -- And here you go! Come back soon, and bring your friends!
        NOKKHI_BAD_ITEM                = 7385, -- I'm real sorry, but there's nothing I can do with those.
        YOU_CANNOT_ENTER_DYNAMIS       = 7419, -- You cannot enter Dynamis - [Dummy/San d'Oria/Bastok/Windurst/Jeuno/Beaucedine/Xarcabard/Valkurm/Buburimu/Qufim/Tavnazia] for <number> [day/days] (Vana'diel time).
        PLAYERS_HAVE_NOT_REACHED_LEVEL = 7421, -- Players who have not reached level <number> are prohibited from entering Dynamis.
        DYNA_NPC_DEFAULT_MESSAGE       = 7431, -- There is an unusual arrangement of branches here.
        VARCHET_BET_LOST               = 7762, -- You lose your bet of 5 gil.
        VARCHET_KEEP_PROMISE           = 7771, -- As promised, I shall go and see about those woodchippers. Maybe we can play another game later.
        FFR_ROSEL                      = 7791, -- Hrmm... Now, this is interesting! It pays to keep an eye on the competition. Thanks for letting me know!
        LUSIANE_SHOP_DIALOG            = 7965, -- Hello! Let Taumila's handle all your sundry needs!
        OSTALIE_SHOP_DIALOG            = 7966, -- Welcome, customer. Please have a look.
        ASH_THADI_ENE_SHOP_DIALOG      = 7987, -- Welcome to Helbort's Blades!
        UNLOCK_PALADIN                 = 8014, -- You can now become a paladin!
        FFR_BLENDARE                   = 8098, -- Wait! If I had magic, maybe I could keep my brother's hands off my sweets...
        RAMINEL_DELIVERY               = 8102, -- Here's your delivery!
        RAMINEL_DELIVERIES             = 8104, -- Sorry, I have deliveries to make!
        SHILAH_SHOP_DIALOG             = 8119, -- Welcome, weary traveler. Make yourself at home!
        VALERIANO_SHOP_DIALOG          = 8137, -- Oh, a fellow outsider! We are Troupe Valeriano. I am Valeriano, at your service!
        FERDOULEMIONT_SHOP_DIALOG      = 8153, -- Hello!
        CLETAE_DIALOG                  = 8205, -- Why, hello. All our skins are guild-approved.
        KUEH_IGUNAHMORI_DIALOG         = 8206, -- Good day! We have lots in stock today.
        PAUNELIE_DIALOG                = 8314, -- I'm sorry, can I help you?
        PAUNELIE_SHOP_DIALOG           = 8319, -- These magic shells are full of mysteries...
        ITEM_DELIVERY_DIALOG           = 8414, -- Parcels delivered to rooms anywhere in Vana'diel!
        MACHIELLE_OPEN_DIALOG          = 8420, -- Might I interest you in produce from Norvallen?
        CORUA_OPEN_DIALOG              = 8421, -- Ronfaure produce for sale!
        PHAMELISE_OPEN_DIALOG          = 8422, -- I've got fresh produce from Zulkheim!
        APAIREMANT_OPEN_DIALOG         = 8423, -- Might you be interested in produce from Gustaberg
        AVELINE_SHOP_DIALOG            = 8424, -- Welcome to Raimbroy's Grocery!
        MIOGIQUE_SHOP_DIALOG           = 8425, -- Looking for something in particular?
        BENAIGE_SHOP_DIALOG            = 8425, -- Looking for something in particular?
        CARAUTIA_SHOP_DIALOG           = 8426, -- Well, what sort of armor would you like?
        MACHIELLE_CLOSED_DIALOG        = 8427, -- We want to sell produce from Norvallen, but the entire region is under foreign control!
        CORUA_CLOSED_DIALOG            = 8428, -- We specialize in Ronfaure produce, but we cannot import from that region without a strong San d'Orian presence there.
        PHAMELISE_CLOSED_DIALOG        = 8429, -- I'd be making a killing selling produce from Zulkheim, but the region's under foreign control!
        APAIREMANT_CLOSED_DIALOG       = 8430, -- I'd love to import produce from Gustaberg, but the foreign powers in control there make me feel unsafe!
        POURETTE_OPEN_DIALOG           = 8431, -- Derfland produce for sale!
        POURETTE_CLOSED_DIALOG         = 8432, -- Listen, adventurer... I can't import from Derfland until the region knows San d'Orian power!
        CONQUEST                       = 8489, -- You've earned conquest points!
        FLYER_ACCEPTED                 = 8834, -- The flyer is accepted.
        FLYER_ALREADY                  = 8835, -- This person already has a flyer.
        FFR_LOOKS_CURIOUSLY_BASE       = 8836, -- Blendare looks over curiously for a moment.
        FFR_MAUGIE                     = 8838, -- A magic shop, eh? Hmm... A little magic could go a long way for making a leisurely retirement! Ho ho ho!
        FFR_ADAUNEL                    = 8840, -- A magic shop? Maybe I'll check it out one of these days. Could help with my work, even...
        FFR_LEUVERET                   = 8842, -- A magic shop? That'd be a fine place to peddle my wares. I smell a profit! I'll be up to my gills in gil, I will!
        LUSIANE_THANK                  = 8885, -- Thank you! My snoring will express gratitude mere words cannot! Here's something for you in return.
        IMPULSE_DRIVE_LEARNED          = 9322, -- You have learned the weapon skill Impulse Drive!
        CLOUD_BAD_COUNT                = 10110, -- Well, don't just stand there like an idiot! I can't do any bundlin' until you fork over a set of 99 tools and <item>! And I ain't doin' no more than seven sets at one time, so don't even try it!
        CLOUD_GOOD_TRADE               = 10114, -- Here, take 'em and scram. And don't say I ain't never did nothin' for you!
        CLOUD_BAD_ITEM                 = 10115, -- What the hell is this junk!? Why don't you try bringin' what I asked for before I shove one of my sandals up your...nose!
        CAPUCINE_SHOP_DIALOG           = 10316, -- Hello! You seem to be working very hard. I'm really thankful! But you needn't rush around so fast. Take your time! I can wait if it makes the job easier for you!
        TUTORIAL_NPC                   = 13522, -- Greetings and well met! Guardian of the Kingdom, Alaune, at your most humble service.
        YOU_WISH_TO_EXCHANGE_SPARKS    = 15372, -- You wish to exchange your sparks?
        NOT_ENOUGH_SPARKS              = 15402, -- You do not possess enough sparks of eminence to complete the transaction.
        TEAR_IN_FABRIC_OF_SPACE        = 16557, -- There appears to be a tear in the fabric of space...
=======
        YOU_MUST_WAIT_ANOTHER_N_DAYS   = 6468, -- You must wait another ≺number≻ [day/days] to perform that action.
        MOG_LOCKER_OFFSET              = 6673, -- Your Mog Locker lease is valid until <timestamp>, kupo.
        LEATHER_SUPPORT                = 6775, -- Your [fishing/woodworking/smithing/goldsmithing/clothcraft/leatherworking/bonecraft/alchemy/cooking] skills went up [a little/ever so slightly/ever so slightly].
        GUILD_TERMINATE_CONTRACT       = 6789, -- You have terminated your trading contract with the [Fishermen's/Carpenters'/Blacksmiths'/Goldsmiths'/Weavers'/Tanners'/Boneworkers'/Alchemists'/Culinarians'] Guild and formed a new one with the [Fishermen's/Carpenters'/Blacksmiths'/Goldsmiths'/Weavers'/Tanners'/Boneworkers'/Alchemists'/Culinarians'] Guild.
        GUILD_NEW_CONTRACT             = 6797, -- You have formed a new trading contract with the [Fishermen's/Carpenters'/Blacksmiths'/Goldsmiths'/Weavers'/Tanners'/Boneworkers'/Alchemists'/Culinarians'] Guild.
        NO_MORE_GP_ELIGIBLE            = 6804, -- You are not eligible to receive guild points at this time.
        GP_OBTAINED                    = 6809, -- Obtained: <number> guild points.
        NOT_HAVE_ENOUGH_GP             = 6810, -- You do not have enough guild points.
        CONQUEST_BASE                  = 7032, -- Tallying conquest results...
        YOU_ACCEPT_THE_MISSION         = 7196, -- You accept the mission.
        ORIGINAL_MISSION_OFFSET        = 7207, -- Bring me one of those axes, and your mission will be a success. No running away now; we've a proud country to defend!
        TRICK_OR_TREAT                 = 7355, -- Trick or treat...
        THANK_YOU_TREAT                = 7356, -- Thank you... And now for your treat...
        HERE_TAKE_THIS                 = 7357, -- Here, take this...
        IF_YOU_WEAR_THIS               = 7358, -- If you put this on and walk around, something...unexpected might happen...
        THANK_YOU                      = 7359, -- Thank you...
        NOKKHI_BAD_COUNT               = 7377, -- What kinda smart-alecky baloney is this!? I told you to bring me the same kinda ammunition in complete sets. And don't forget the flowers, neither.
        NOKKHI_GOOD_TRADE              = 7379, -- And here you go! Come back soon, and bring your friends!
        NOKKHI_BAD_ITEM                = 7380, -- I'm real sorry, but there's nothing I can do with those.
        YOU_CANNOT_ENTER_DYNAMIS       = 7414, -- You cannot enter Dynamis - [Dummy/San d'Oria/Bastok/Windurst/Jeuno/Beaucedine/Xarcabard/Valkurm/Buburimu/Qufim/Tavnazia] for <number> [day/days] (Vana'diel time).
        PLAYERS_HAVE_NOT_REACHED_LEVEL = 7416, -- Players who have not reached level <number> are prohibited from entering Dynamis.
        DYNA_NPC_DEFAULT_MESSAGE       = 7426, -- There is an unusual arrangement of branches here.
        VARCHET_BET_LOST               = 7757, -- You lose your bet of 5 gil.
        VARCHET_KEEP_PROMISE           = 7766, -- As promised, I shall go and see about those woodchippers. Maybe we can play another game later.
        FFR_ROSEL                      = 7786, -- Hrmm... Now, this is interesting! It pays to keep an eye on the competition. Thanks for letting me know!
        LUSIANE_SHOP_DIALOG            = 7960, -- Hello! Let Taumila's handle all your sundry needs!
        OSTALIE_SHOP_DIALOG            = 7961, -- Welcome, customer. Please have a look.
        ASH_THADI_ENE_SHOP_DIALOG      = 7982, -- Welcome to Helbort's Blades!
        UNLOCK_PALADIN                 = 8009, -- You can now become a paladin!
        FFR_BLENDARE                   = 8093, -- Wait! If I had magic, maybe I could keep my brother's hands off my sweets...
        RAMINEL_DELIVERY               = 8097, -- Here's your delivery!
        RAMINEL_DELIVERIES             = 8099, -- Sorry, I have deliveries to make!
        SHILAH_SHOP_DIALOG             = 8114, -- Welcome, weary traveler. Make yourself at home!
        VALERIANO_SHOP_DIALOG          = 8132, -- Oh, a fellow outsider! We are Troupe Valeriano. I am Valeriano, at your service!
        FERDOULEMIONT_SHOP_DIALOG      = 8148, -- Hello!
        CLETAE_DIALOG                  = 8200, -- Why, hello. All our skins are guild-approved.
        KUEH_IGUNAHMORI_DIALOG         = 8201, -- Good day! We have lots in stock today.
        PAUNELIE_DIALOG                = 8309, -- I'm sorry, can I help you?
        PAUNELIE_SHOP_DIALOG           = 8314, -- These magic shells are full of mysteries...
        ITEM_DELIVERY_DIALOG           = 8409, -- Parcels delivered to rooms anywhere in Vana'diel!
        MACHIELLE_OPEN_DIALOG          = 8415, -- Might I interest you in produce from Norvallen?
        CORUA_OPEN_DIALOG              = 8416, -- Ronfaure produce for sale!
        PHAMELISE_OPEN_DIALOG          = 8417, -- I've got fresh produce from Zulkheim!
        APAIREMANT_OPEN_DIALOG         = 8418, -- Might you be interested in produce from Gustaberg
        AVELINE_SHOP_DIALOG            = 8419, -- Welcome to Raimbroy's Grocery!
        MIOGIQUE_SHOP_DIALOG           = 8420, -- Looking for something in particular?
        BENAIGE_SHOP_DIALOG            = 8420, -- Looking for something in particular?
        CARAUTIA_SHOP_DIALOG           = 8421, -- Well, what sort of armor would you like?
        MACHIELLE_CLOSED_DIALOG        = 8422, -- We want to sell produce from Norvallen, but the entire region is under foreign control!
        CORUA_CLOSED_DIALOG            = 8423, -- We specialize in Ronfaure produce, but we cannot import from that region without a strong San d'Orian presence there.
        PHAMELISE_CLOSED_DIALOG        = 8424, -- I'd be making a killing selling produce from Zulkheim, but the region's under foreign control!
        APAIREMANT_CLOSED_DIALOG       = 8425, -- I'd love to import produce from Gustaberg, but the foreign powers in control there make me feel unsafe!
        POURETTE_OPEN_DIALOG           = 8426, -- Derfland produce for sale!
        POURETTE_CLOSED_DIALOG         = 8427, -- Listen, adventurer... I can't import from Derfland until the region knows San d'Orian power!
        CONQUEST                       = 8484, -- You've earned conquest points!
        FLYER_ACCEPTED                 = 8829, -- The flyer is accepted.
        FLYER_ALREADY                  = 8830, -- This person already has a flyer.
        FFR_LOOKS_CURIOUSLY_BASE       = 8831, -- Blendare looks over curiously for a moment.
        FFR_MAUGIE                     = 8833, -- A magic shop, eh? Hmm... A little magic could go a long way for making a leisurely retirement! Ho ho ho!
        FFR_ADAUNEL                    = 8835, -- A magic shop? Maybe I'll check it out one of these days. Could help with my work, even...
        FFR_LEUVERET                   = 8837, -- A magic shop? That'd be a fine place to peddle my wares. I smell a profit! I'll be up to my gills in gil, I will!
        LUSIANE_THANK                  = 8880, -- Thank you! My snoring will express gratitude mere words cannot! Here's something for you in return.
        IMPULSE_DRIVE_LEARNED          = 9317, -- You have learned the weapon skill Impulse Drive!
        CLOUD_BAD_COUNT                = 10105, -- Well, don't just stand there like an idiot! I can't do any bundlin' until you fork over a set of 99 tools and <item>! And I ain't doin' no more than seven sets at one time, so don't even try it!
        CLOUD_GOOD_TRADE               = 10109, -- Here, take 'em and scram. And don't say I ain't never did nothin' for you!
        CLOUD_BAD_ITEM                 = 10110, -- What the hell is this junk!? Why don't you try bringin' what I asked for before I shove one of my sandals up your...nose!
        CAPUCINE_SHOP_DIALOG           = 10311, -- Hello! You seem to be working very hard. I'm really thankful! But you needn't rush around so fast. Take your time! I can wait if it makes the job easier for you!
        TUTORIAL_NPC                   = 13517, -- Greetings and well met! Guardian of the Kingdom, Alaune, at your most humble service.
        YOU_WISH_TO_EXCHANGE_SPARKS    = 15367, -- You wish to exchange your sparks?
        NOT_ENOUGH_SPARKS              = 15397, -- You do not possess enough sparks of eminence to complete the transaction.
        TEAR_IN_FABRIC_OF_SPACE        = 16552, -- There appears to be a tear in the fabric of space...
>>>>>>> 526d4a3e
    },
    mob =
    {
    },
    npc =
    {
        HALLOWEEN_SKINS =
        {
            [17719303] = 47, -- Machielle
            [17719304] = 50, -- Corua
            [17719305] = 48, -- Phamelise
            [17719306] = 46, -- Apairemant
            [17719493] = 49, -- Pourette
        },
        LUSIANE  = 17719350,
        ARPETION = 17719409,
    },
}

return zones[tpz.zone.SOUTHERN_SAN_DORIA]<|MERGE_RESOLUTION|>--- conflicted
+++ resolved
@@ -19,7 +19,7 @@
         KEYITEM_LOST                   = 6436, -- Lost key item: <keyitem>.
         NOT_HAVE_ENOUGH_GIL            = 6437, -- You do not have enough gil.
         NOTHING_OUT_OF_ORDINARY        = 6446, -- There is nothing out of the ordinary here.
-<<<<<<< HEAD
+        YOU_MUST_WAIT_ANOTHER_N_DAYS   = 6468, -- You must wait another ≺number≻ [day/days] to perform that action.
         CARRIED_OVER_POINTS            = 6471, -- You have carried over <number> login point[/s].
         LOGIN_CAMPAIGN_UNDERWAY        = 6472, -- The [/January/February/March/April/May/June/July/August/September/October/November/December] <number> Login Campaign is currently underway!<space>
         LOGIN_NUMBER                   = 6473, -- In celebration of your most recent login (login no. <number>), we have provided you with <number> points! You currently have a total of <number> points.
@@ -93,79 +93,6 @@
         YOU_WISH_TO_EXCHANGE_SPARKS    = 15372, -- You wish to exchange your sparks?
         NOT_ENOUGH_SPARKS              = 15402, -- You do not possess enough sparks of eminence to complete the transaction.
         TEAR_IN_FABRIC_OF_SPACE        = 16557, -- There appears to be a tear in the fabric of space...
-=======
-        YOU_MUST_WAIT_ANOTHER_N_DAYS   = 6468, -- You must wait another ≺number≻ [day/days] to perform that action.
-        MOG_LOCKER_OFFSET              = 6673, -- Your Mog Locker lease is valid until <timestamp>, kupo.
-        LEATHER_SUPPORT                = 6775, -- Your [fishing/woodworking/smithing/goldsmithing/clothcraft/leatherworking/bonecraft/alchemy/cooking] skills went up [a little/ever so slightly/ever so slightly].
-        GUILD_TERMINATE_CONTRACT       = 6789, -- You have terminated your trading contract with the [Fishermen's/Carpenters'/Blacksmiths'/Goldsmiths'/Weavers'/Tanners'/Boneworkers'/Alchemists'/Culinarians'] Guild and formed a new one with the [Fishermen's/Carpenters'/Blacksmiths'/Goldsmiths'/Weavers'/Tanners'/Boneworkers'/Alchemists'/Culinarians'] Guild.
-        GUILD_NEW_CONTRACT             = 6797, -- You have formed a new trading contract with the [Fishermen's/Carpenters'/Blacksmiths'/Goldsmiths'/Weavers'/Tanners'/Boneworkers'/Alchemists'/Culinarians'] Guild.
-        NO_MORE_GP_ELIGIBLE            = 6804, -- You are not eligible to receive guild points at this time.
-        GP_OBTAINED                    = 6809, -- Obtained: <number> guild points.
-        NOT_HAVE_ENOUGH_GP             = 6810, -- You do not have enough guild points.
-        CONQUEST_BASE                  = 7032, -- Tallying conquest results...
-        YOU_ACCEPT_THE_MISSION         = 7196, -- You accept the mission.
-        ORIGINAL_MISSION_OFFSET        = 7207, -- Bring me one of those axes, and your mission will be a success. No running away now; we've a proud country to defend!
-        TRICK_OR_TREAT                 = 7355, -- Trick or treat...
-        THANK_YOU_TREAT                = 7356, -- Thank you... And now for your treat...
-        HERE_TAKE_THIS                 = 7357, -- Here, take this...
-        IF_YOU_WEAR_THIS               = 7358, -- If you put this on and walk around, something...unexpected might happen...
-        THANK_YOU                      = 7359, -- Thank you...
-        NOKKHI_BAD_COUNT               = 7377, -- What kinda smart-alecky baloney is this!? I told you to bring me the same kinda ammunition in complete sets. And don't forget the flowers, neither.
-        NOKKHI_GOOD_TRADE              = 7379, -- And here you go! Come back soon, and bring your friends!
-        NOKKHI_BAD_ITEM                = 7380, -- I'm real sorry, but there's nothing I can do with those.
-        YOU_CANNOT_ENTER_DYNAMIS       = 7414, -- You cannot enter Dynamis - [Dummy/San d'Oria/Bastok/Windurst/Jeuno/Beaucedine/Xarcabard/Valkurm/Buburimu/Qufim/Tavnazia] for <number> [day/days] (Vana'diel time).
-        PLAYERS_HAVE_NOT_REACHED_LEVEL = 7416, -- Players who have not reached level <number> are prohibited from entering Dynamis.
-        DYNA_NPC_DEFAULT_MESSAGE       = 7426, -- There is an unusual arrangement of branches here.
-        VARCHET_BET_LOST               = 7757, -- You lose your bet of 5 gil.
-        VARCHET_KEEP_PROMISE           = 7766, -- As promised, I shall go and see about those woodchippers. Maybe we can play another game later.
-        FFR_ROSEL                      = 7786, -- Hrmm... Now, this is interesting! It pays to keep an eye on the competition. Thanks for letting me know!
-        LUSIANE_SHOP_DIALOG            = 7960, -- Hello! Let Taumila's handle all your sundry needs!
-        OSTALIE_SHOP_DIALOG            = 7961, -- Welcome, customer. Please have a look.
-        ASH_THADI_ENE_SHOP_DIALOG      = 7982, -- Welcome to Helbort's Blades!
-        UNLOCK_PALADIN                 = 8009, -- You can now become a paladin!
-        FFR_BLENDARE                   = 8093, -- Wait! If I had magic, maybe I could keep my brother's hands off my sweets...
-        RAMINEL_DELIVERY               = 8097, -- Here's your delivery!
-        RAMINEL_DELIVERIES             = 8099, -- Sorry, I have deliveries to make!
-        SHILAH_SHOP_DIALOG             = 8114, -- Welcome, weary traveler. Make yourself at home!
-        VALERIANO_SHOP_DIALOG          = 8132, -- Oh, a fellow outsider! We are Troupe Valeriano. I am Valeriano, at your service!
-        FERDOULEMIONT_SHOP_DIALOG      = 8148, -- Hello!
-        CLETAE_DIALOG                  = 8200, -- Why, hello. All our skins are guild-approved.
-        KUEH_IGUNAHMORI_DIALOG         = 8201, -- Good day! We have lots in stock today.
-        PAUNELIE_DIALOG                = 8309, -- I'm sorry, can I help you?
-        PAUNELIE_SHOP_DIALOG           = 8314, -- These magic shells are full of mysteries...
-        ITEM_DELIVERY_DIALOG           = 8409, -- Parcels delivered to rooms anywhere in Vana'diel!
-        MACHIELLE_OPEN_DIALOG          = 8415, -- Might I interest you in produce from Norvallen?
-        CORUA_OPEN_DIALOG              = 8416, -- Ronfaure produce for sale!
-        PHAMELISE_OPEN_DIALOG          = 8417, -- I've got fresh produce from Zulkheim!
-        APAIREMANT_OPEN_DIALOG         = 8418, -- Might you be interested in produce from Gustaberg
-        AVELINE_SHOP_DIALOG            = 8419, -- Welcome to Raimbroy's Grocery!
-        MIOGIQUE_SHOP_DIALOG           = 8420, -- Looking for something in particular?
-        BENAIGE_SHOP_DIALOG            = 8420, -- Looking for something in particular?
-        CARAUTIA_SHOP_DIALOG           = 8421, -- Well, what sort of armor would you like?
-        MACHIELLE_CLOSED_DIALOG        = 8422, -- We want to sell produce from Norvallen, but the entire region is under foreign control!
-        CORUA_CLOSED_DIALOG            = 8423, -- We specialize in Ronfaure produce, but we cannot import from that region without a strong San d'Orian presence there.
-        PHAMELISE_CLOSED_DIALOG        = 8424, -- I'd be making a killing selling produce from Zulkheim, but the region's under foreign control!
-        APAIREMANT_CLOSED_DIALOG       = 8425, -- I'd love to import produce from Gustaberg, but the foreign powers in control there make me feel unsafe!
-        POURETTE_OPEN_DIALOG           = 8426, -- Derfland produce for sale!
-        POURETTE_CLOSED_DIALOG         = 8427, -- Listen, adventurer... I can't import from Derfland until the region knows San d'Orian power!
-        CONQUEST                       = 8484, -- You've earned conquest points!
-        FLYER_ACCEPTED                 = 8829, -- The flyer is accepted.
-        FLYER_ALREADY                  = 8830, -- This person already has a flyer.
-        FFR_LOOKS_CURIOUSLY_BASE       = 8831, -- Blendare looks over curiously for a moment.
-        FFR_MAUGIE                     = 8833, -- A magic shop, eh? Hmm... A little magic could go a long way for making a leisurely retirement! Ho ho ho!
-        FFR_ADAUNEL                    = 8835, -- A magic shop? Maybe I'll check it out one of these days. Could help with my work, even...
-        FFR_LEUVERET                   = 8837, -- A magic shop? That'd be a fine place to peddle my wares. I smell a profit! I'll be up to my gills in gil, I will!
-        LUSIANE_THANK                  = 8880, -- Thank you! My snoring will express gratitude mere words cannot! Here's something for you in return.
-        IMPULSE_DRIVE_LEARNED          = 9317, -- You have learned the weapon skill Impulse Drive!
-        CLOUD_BAD_COUNT                = 10105, -- Well, don't just stand there like an idiot! I can't do any bundlin' until you fork over a set of 99 tools and <item>! And I ain't doin' no more than seven sets at one time, so don't even try it!
-        CLOUD_GOOD_TRADE               = 10109, -- Here, take 'em and scram. And don't say I ain't never did nothin' for you!
-        CLOUD_BAD_ITEM                 = 10110, -- What the hell is this junk!? Why don't you try bringin' what I asked for before I shove one of my sandals up your...nose!
-        CAPUCINE_SHOP_DIALOG           = 10311, -- Hello! You seem to be working very hard. I'm really thankful! But you needn't rush around so fast. Take your time! I can wait if it makes the job easier for you!
-        TUTORIAL_NPC                   = 13517, -- Greetings and well met! Guardian of the Kingdom, Alaune, at your most humble service.
-        YOU_WISH_TO_EXCHANGE_SPARKS    = 15367, -- You wish to exchange your sparks?
-        NOT_ENOUGH_SPARKS              = 15397, -- You do not possess enough sparks of eminence to complete the transaction.
-        TEAR_IN_FABRIC_OF_SPACE        = 16552, -- There appears to be a tear in the fabric of space...
->>>>>>> 526d4a3e
     },
     mob =
     {
