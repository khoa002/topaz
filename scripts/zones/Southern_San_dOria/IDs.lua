--- conflicted
+++ resolved
@@ -19,12 +19,9 @@
         KEYITEM_LOST                   = 6436, -- Lost key item: <keyitem>.
         NOT_HAVE_ENOUGH_GIL            = 6437, -- You do not have enough gil.
         NOTHING_OUT_OF_ORDINARY        = 6446, -- There is nothing out of the ordinary here.
-<<<<<<< HEAD
+        YOU_MUST_WAIT_ANOTHER_N_DAYS   = 6468, -- You must wait another ≺number≻ [day/days] to perform that action.
         YOU_LEARNED_TRUST              = 6495, -- You learned Trust: <name>!
         CALL_MULTIPLE_ALTER_EGO        = 6496, -- You are now able to call multiple alter egos.
-=======
-        YOU_MUST_WAIT_ANOTHER_N_DAYS   = 6468, -- You must wait another ≺number≻ [day/days] to perform that action.
->>>>>>> f2ceae01
         MOG_LOCKER_OFFSET              = 6673, -- Your Mog Locker lease is valid until <timestamp>, kupo.
         LEATHER_SUPPORT                = 6775, -- Your [fishing/woodworking/smithing/goldsmithing/clothcraft/leatherworking/bonecraft/alchemy/cooking] skills went up [a little/ever so slightly/ever so slightly].
         GUILD_TERMINATE_CONTRACT       = 6789, -- You have terminated your trading contract with the [Fishermen's/Carpenters'/Blacksmiths'/Goldsmiths'/Weavers'/Tanners'/Boneworkers'/Alchemists'/Culinarians'] Guild and formed a new one with the [Fishermen's/Carpenters'/Blacksmiths'/Goldsmiths'/Weavers'/Tanners'/Boneworkers'/Alchemists'/Culinarians'] Guild.
