-----------------------------------
-- Area: Southern San d'Oria
--  NPC: Norejaie
-- Type: Quest NPC - Involved in Eco-Warrior (San d'Oria)
-- !pos 83.924 1 110.54 230
-----------------------------------
local ID = require("scripts/zones/Southern_San_dOria/IDs")
require("scripts/globals/npc_util")
require("scripts/globals/quests")
require("scripts/globals/keyitems")
require("scripts/globals/titles")
-----------------------------------

function onTrade(player,npc,trade)
end

<<<<<<< HEAD
function onTrigger(player,npc)
    local ecoStatus = player:getCharVar("EcoStatus")
    
    if ecoStatus == 0 and player:getFameLevel(SANDORIA) >= 1 and player:getCharVar("EcoReset") ~= getConquestTally() then
        player:startEvent(677) -- Offer Eco-Warrior quest
    elseif ecoStatus == 1 then
        player:startEvent(679) -- Reminder dialogue to talk to Rojaireaut
    elseif ecoStatus == 3 and player:hasKeyItem(tpz.ki.INDIGESTED_ORE) then
        player:startEvent(681) -- Complete quest
    elseif ecoStatus > 100 then
        player:startEvent(682) -- Already on a different nation's Eco-Warrior
    else
        player:startEvent(680) -- Default dialogue
    end
=======
function onTrigger(player, npc)
    player:startEvent(677)
>>>>>>> 77063b0a
end

function onEventUpdate(player, csid, option)
end

<<<<<<< HEAD
function onEventFinish(player,csid,option)
    if csid == 677 and option == 1 then
        if player:getQuestStatus(SANDORIA,tpz.quest.id.sandoria.ECO_WARRIOR) == QUEST_AVAILABLE then
            player:addQuest(SANDORIA,tpz.quest.id.sandoria.ECO_WARRIOR)
        end
        player:setCharVar("EcoStatus", 1) -- EcoStatus var:  1 to 3 for sandy // 101 to 103 for bastok // 201 to 203 for windurst
    elseif csid == 681 and npcUtil.completeQuest(player, SANDORIA, tpz.quest.id.sandoria.ECO_WARRIOR, {gil = 5000, item = 4198, title = tpz.title.VERMILLION_VENTURER, fame = 80, var = "EcoStatus"}) then
        player:delKeyItem(tpz.ki.INDIGESTED_ORE)
        player:setCharVar("EcoReset",getConquestTally())
    end
=======
function onEventFinish(player, csid, option)
>>>>>>> 77063b0a
end<|MERGE_RESOLUTION|>--- conflicted
+++ resolved
@@ -11,13 +11,12 @@
 require("scripts/globals/titles")
 -----------------------------------
 
-function onTrade(player,npc,trade)
+function onTrade(player, npc, trade)
 end
 
-<<<<<<< HEAD
-function onTrigger(player,npc)
+function onTrigger(player, npc)
     local ecoStatus = player:getCharVar("EcoStatus")
-    
+
     if ecoStatus == 0 and player:getFameLevel(SANDORIA) >= 1 and player:getCharVar("EcoReset") ~= getConquestTally() then
         player:startEvent(677) -- Offer Eco-Warrior quest
     elseif ecoStatus == 1 then
@@ -29,27 +28,25 @@
     else
         player:startEvent(680) -- Default dialogue
     end
-=======
-function onTrigger(player, npc)
-    player:startEvent(677)
->>>>>>> 77063b0a
 end
 
 function onEventUpdate(player, csid, option)
 end
 
-<<<<<<< HEAD
-function onEventFinish(player,csid,option)
+function onEventFinish(player, csid, option)
     if csid == 677 and option == 1 then
-        if player:getQuestStatus(SANDORIA,tpz.quest.id.sandoria.ECO_WARRIOR) == QUEST_AVAILABLE then
-            player:addQuest(SANDORIA,tpz.quest.id.sandoria.ECO_WARRIOR)
+        if player:getQuestStatus(SANDORIA, tpz.quest.id.sandoria.ECO_WARRIOR) == QUEST_AVAILABLE then
+            player:addQuest(SANDORIA, tpz.quest.id.sandoria.ECO_WARRIOR)
         end
         player:setCharVar("EcoStatus", 1) -- EcoStatus var:  1 to 3 for sandy // 101 to 103 for bastok // 201 to 203 for windurst
-    elseif csid == 681 and npcUtil.completeQuest(player, SANDORIA, tpz.quest.id.sandoria.ECO_WARRIOR, {gil = 5000, item = 4198, title = tpz.title.VERMILLION_VENTURER, fame = 80, var = "EcoStatus"}) then
+    elseif csid == 681 and npcUtil.completeQuest(player, SANDORIA, tpz.quest.id.sandoria.ECO_WARRIOR, {
+        gil = 5000,
+        item = 4198,
+        title = tpz.title.VERMILLION_VENTURER,
+        fame = 80,
+        var = "EcoStatus"
+    }) then
         player:delKeyItem(tpz.ki.INDIGESTED_ORE)
-        player:setCharVar("EcoReset",getConquestTally())
+        player:setCharVar("EcoReset", getConquestTally())
     end
-=======
-function onEventFinish(player, csid, option)
->>>>>>> 77063b0a
 end