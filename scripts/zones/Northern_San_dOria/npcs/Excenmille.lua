--- conflicted
+++ resolved
@@ -33,11 +33,7 @@
 
 function onTrigger(player, npc)
     local TrustSandoria = player:getQuestStatus(SANDORIA, tpz.quest.id.sandoria.TRUST_SANDORIA)
-<<<<<<< HEAD
-    local TrustBastok   = player:getQuestStatus(BASTOK, tpz.quest.id.bastok.TRUST_BASTOK)
-=======
     local TrustBastok = player:getQuestStatus(BASTOK, tpz.quest.id.bastok.TRUST_BASTOK)
->>>>>>> 1edc824b
     local TrustWindurst = player:getQuestStatus(WINDURST, tpz.quest.id.windurst.TRUST_WINDURST)
     local SandoriaFirstTrust = player:getCharVar("SandoriaFirstTrust")
     local ExcenmilleTrustChatFlag = player:getLocalVar("ExcenmilleTrustChatFlag")
@@ -64,11 +60,7 @@
 end
 
 function onEventFinish(player, csid, option)
-<<<<<<< HEAD
-    --TRUST
-=======
     -- TRUST
->>>>>>> 1edc824b
     if csid == 893 then
         player:addSpell(899, true, true)
         player:messageSpecial(ID.text.YOU_LEARNED_TRUST, 0, 899)
@@ -79,12 +71,8 @@
         npcUtil.completeQuest(player, SANDORIA, tpz.quest.id.sandoria.TRUST_SANDORIA, {
             keyItem = tpz.ki.SAN_DORIA_TRUST_PERMIT,
             title = tpz.title.THE_TRUSTWORTHY,
-<<<<<<< HEAD
-            var = "SandoriaFirstTrust" })
-=======
             var = "SandoriaFirstTrust"
         })
->>>>>>> 1edc824b
         player:messageSpecial(ID.text.CALL_MULTIPLE_ALTER_EGO)
     elseif csid == 897 then
         player:addSpell(899, true, true)
@@ -92,11 +80,7 @@
         player:delKeyItem(tpz.ki.RED_INSTITUTE_CARD)
         player:messageSpecial(ID.text.KEYITEM_LOST, tpz.ki.RED_INSTITUTE_CARD)
         npcUtil.completeQuest(player, SANDORIA, tpz.quest.id.sandoria.TRUST_SANDORIA, {
-<<<<<<< HEAD
-            keyItem = tpz.ki.SAN_DORIA_TRUST_PERMIT })
-=======
             keyItem = tpz.ki.SAN_DORIA_TRUST_PERMIT
         })
->>>>>>> 1edc824b
     end
 end