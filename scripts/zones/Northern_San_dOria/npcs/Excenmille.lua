-----------------------------------
-- Area: Northern San d'Oria
--   NPC: Excenmille
-- Type: Trust NPC, Ballista Pursuivant
-- !pos -229.344 6.999 22.976 231
-----------------------------------
local ID = require("scripts/zones/Northern_San_dOria/IDs")
require("scripts/globals/keyitems")
require("scripts/globals/missions")
require("scripts/globals/npc_util")
require("scripts/globals/quests")
require("scripts/globals/titles")
-----------------------------------

local TrustMemory = function(player)
    local memories = 0
    if player:hasKeyItem(tpz.ki.BALLISTA_LICENSE) then
        memories = memories + 2
    end
    -- 4 - Chocobo racing
    --  memories = memories + 4
    if player:hasCompletedQuest(WOTG, tpz.quest.id.crystalWar.CLAWS_OF_THE_GRIFFON) then
        memories = memories + 8
    end
    if player:hasCompletedQuest(WOTG, tpz.quest.id.crystalWar.BLOOD_OF_HEROES) then
        memories = memories + 16
    end
    return memories
end

<<<<<<< HEAD
function onTrade(player,npc,trade)
end

function onTrigger(player,npc)
    local TrustSandoria = player:getQuestStatus(SANDORIA, tpz.quest.id.sandoria.TRUST_SANDORIA)
    local TrustBastok   = player:getQuestStatus(BASTOK, tpz.quest.id.bastok.TRUST_BASTOK)
    local TrustWindurst = player:getQuestStatus(WINDURST, tpz.quest.id.windurst.TRUST_WINDURST)
    local SandoriaFirstTrust = player:getCharVar("SandoriaFirstTrust")
    local ExcenmilleTrustChatFlag = player:getLocalVar("ExcenmilleTrustChatFlag")
    local Rank3 = player:getRank() >= 3 and 1 or 0

    if TrustSandoria == QUEST_ACCEPTED and (TrustWindurst == QUEST_COMPLETED or TrustBastok == QUEST_COMPLETED) then
        player:startEvent(897, 0, 0, 0, TrustMemory(player), 0, 0, 0, Rank3)
    elseif TrustSandoria == QUEST_ACCEPTED and SandoriaFirstTrust == 0 then
        player:startEvent(893, 0, 0, 0, TrustMemory(player), 0, 0, 0, Rank3)
    elseif TrustSandoria == QUEST_ACCEPTED and SandoriaFirstTrust == 1 and ExcenmilleTrustChatFlag == 0 then
        player:startEvent(894)
        player:setLocalVar("ExcenmilleTrustChatFlag", 1)
    elseif TrustSandoria == QUEST_ACCEPTED and SandoriaFirstTrust == 2 then
        player:startEvent(895)
    elseif TrustSandoria == QUEST_COMPLETED and not player:hasSpell(902) and ExcenmilleTrustChatFlag == 0 then
        player:startEvent(896, 0, 0, 0, 0, 0, 0, 0, Rank3)
        player:setLocalVar("ExcenmilleTrustChatFlag", 1)
    else
        player:startEvent(29)
    end
end

function onEventUpdate(player,csid,option)
end

function onEventFinish(player,csid,option)
    --TRUST
    if csid == 893 then
        player:addSpell(899, true, true)
        player:messageSpecial(ID.text.YOU_LEARNED_TRUST, 0, 899)
        player:setCharVar("SandoriaFirstTrust", 1)
    elseif csid == 895 then
        player:delKeyItem(tpz.ki.RED_INSTITUTE_CARD)
        player:messageSpecial(ID.text.KEYITEM_LOST, tpz.ki.RED_INSTITUTE_CARD)
        npcUtil.completeQuest(player, SANDORIA, tpz.quest.id.sandoria.TRUST_SANDORIA, {
            keyItem = tpz.ki.SAN_DORIA_TRUST_PERMIT,
            title = tpz.title.THE_TRUSTWORTHY,
            var = "SandoriaFirstTrust" })
        player:messageSpecial(ID.text.CALL_MULTIPLE_ALTER_EGO)
    elseif csid == 897 then
        player:addSpell(899, true, true)
        player:messageSpecial(ID.text.YOU_LEARNED_TRUST, 0, 899)
        player:delKeyItem(tpz.ki.RED_INSTITUTE_CARD)
        player:messageSpecial(ID.text.KEYITEM_LOST, tpz.ki.RED_INSTITUTE_CARD)
        npcUtil.completeQuest(player, SANDORIA, tpz.quest.id.sandoria.TRUST_SANDORIA, {
            keyItem = tpz.ki.SAN_DORIA_TRUST_PERMIT })
    end
=======
function onTrade(player, npc, trade)
end

function onTrigger(player, npc)
    player:startEvent(29)
end

function onEventUpdate(player, csid, option)
end

function onEventFinish(player, csid, option)
>>>>>>> 3f45ba7b
end<|MERGE_RESOLUTION|>--- conflicted
+++ resolved
@@ -28,11 +28,10 @@
     return memories
 end
 
-<<<<<<< HEAD
-function onTrade(player,npc,trade)
+function onTrade(player, npc, trade)
 end
 
-function onTrigger(player,npc)
+function onTrigger(player, npc)
     local TrustSandoria = player:getQuestStatus(SANDORIA, tpz.quest.id.sandoria.TRUST_SANDORIA)
     local TrustBastok   = player:getQuestStatus(BASTOK, tpz.quest.id.bastok.TRUST_BASTOK)
     local TrustWindurst = player:getQuestStatus(WINDURST, tpz.quest.id.windurst.TRUST_WINDURST)
@@ -57,10 +56,10 @@
     end
 end
 
-function onEventUpdate(player,csid,option)
+function onEventUpdate(player, csid, option)
 end
 
-function onEventFinish(player,csid,option)
+function onEventFinish(player, csid, option)
     --TRUST
     if csid == 893 then
         player:addSpell(899, true, true)
@@ -82,17 +81,4 @@
         npcUtil.completeQuest(player, SANDORIA, tpz.quest.id.sandoria.TRUST_SANDORIA, {
             keyItem = tpz.ki.SAN_DORIA_TRUST_PERMIT })
     end
-=======
-function onTrade(player, npc, trade)
-end
-
-function onTrigger(player, npc)
-    player:startEvent(29)
-end
-
-function onEventUpdate(player, csid, option)
-end
-
-function onEventFinish(player, csid, option)
->>>>>>> 3f45ba7b
 end