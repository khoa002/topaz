--- conflicted
+++ resolved
@@ -11,7 +11,7 @@
 require("scripts/globals/titles");
 local ID = require("scripts/zones/Port_San_dOria/IDs");
 
-local quests = dsp.quest.involvedQuests({
+local quests = tpz.quest.involvedQuests({
     require("scripts/quests/sandoria/the_brugaire_consortium")
 })
 -----------------------------------
@@ -25,15 +25,7 @@
         else
             player:startEvent(526);
         end
-<<<<<<< HEAD
     elseif not quests.onTrade(player, npc, trade) then
-=======
-    elseif (player:getQuestStatus(SANDORIA,tpz.quest.id.sandoria.THE_BRUGAIRE_CONSORTIUM) == QUEST_ACCEPTED and trade:hasItemQty(595,1) == true and count == 1) then
-        player:tradeComplete();
-        player:startEvent(539);
-        player:setCharVar("TheBrugaireConsortium-Parcels", 31);
-    else
->>>>>>> 9c50df41
         player:startEvent(529);
     end
 end;
