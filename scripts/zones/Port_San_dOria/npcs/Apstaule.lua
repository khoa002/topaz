--- conflicted
+++ resolved
@@ -7,7 +7,7 @@
 require("scripts/globals/quests");
 require("scripts/globals/shop");
 
-local quests = dsp.quest.involvedQuests({
+local quests = tpz.quest.involvedQuests({
     require("scripts/quests/sandoria/the_brugaire_consortium")
 })
 -----------------------------------
@@ -22,18 +22,8 @@
         if (FlyerForRegine == 1) then
             player:messageSpecial(ID.text.FLYER_REFUSED);
         end
-<<<<<<< HEAD
     else
         quests.onTrade(player, npc, trade)
-=======
-    elseif (AuctionParcel == true and count == 1) then
-        local TheBrugaireConsortium = player:getQuestStatus(SANDORIA,tpz.quest.id.sandoria.THE_BRUGAIRE_CONSORTIUM);
-        if (TheBrugaireConsortium == 1) then
-            player:tradeComplete();
-            player:startEvent(540);
-            player:setCharVar("TheBrugaireConsortium-Parcels", 21);
-        end
->>>>>>> 9c50df41
     end
 
 end;
