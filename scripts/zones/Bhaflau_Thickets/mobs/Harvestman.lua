--- conflicted
+++ resolved
@@ -17,11 +17,7 @@
 
 function onMobDeath(mob, player, isKiller)
     tpz.hunts.checkHunt(mob, player, 451)
-<<<<<<< HEAD
-end;
-=======
 end
->>>>>>> 3f45ba7b
 
 function onMobDespawn(mob)
     -- Set Harvesman's spawnpoint and respawn time (21-24 hours)
