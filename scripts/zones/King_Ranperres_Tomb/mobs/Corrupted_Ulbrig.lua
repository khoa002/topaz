-----------------------------------
-- Area: King Ranperres Tomb
--   NM: Corrupted Ulbrig
-----------------------------------
local ID = require("scripts/zones/King_Ranperres_Tomb/IDs")
require("scripts/globals/missions")
require("scripts/globals/status")
-----------------------------------

function onMobInitialize(mob)
    mob:setMobMod(tpz.mobMod.IDLE_DESPAWN, 180)
    mob:setMod(tpz.mod.SLEEPRES, 50)
    mob:setMod(tpz.mod.LULLABYRES, 50)
end

function onMobSpawn(mob)
    DespawnMob(mob:getID(), 180)
end

function onMobDeath(mob, player, isKiller)
<<<<<<< HEAD
    if        
=======
    if
>>>>>>> 3f45ba7b
        player:getCurrentMission(SANDORIA) == tpz.mission.id.sandoria.RANPERRE_S_FINAL_REST and
        player:getCharVar("MissionStatus") == 1 and
        GetMobByID(ID.mob.CORRUPTED_YORGOS):isDead() and
        GetMobByID(ID.mob.CORRUPTED_SOFFEIL):isDead()
    then
        player:setCharVar("MissionStatus", 2)
    end
end<|MERGE_RESOLUTION|>--- conflicted
+++ resolved
@@ -18,11 +18,7 @@
 end
 
 function onMobDeath(mob, player, isKiller)
-<<<<<<< HEAD
-    if        
-=======
     if
->>>>>>> 3f45ba7b
         player:getCurrentMission(SANDORIA) == tpz.mission.id.sandoria.RANPERRE_S_FINAL_REST and
         player:getCharVar("MissionStatus") == 1 and
         GetMobByID(ID.mob.CORRUPTED_YORGOS):isDead() and
