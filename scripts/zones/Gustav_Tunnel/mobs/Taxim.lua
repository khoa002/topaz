-----------------------------------
-- Area: Gustav Tunnel
--   NM: Taxim
-----------------------------------
require("scripts/globals/hunts")

function onMobDeath(mob, player, isKiller)
    tpz.hunts.checkHunt(mob, player, 424)
<<<<<<< HEAD
end;
=======
end
>>>>>>> 3f45ba7b
<|MERGE_RESOLUTION|>--- conflicted
+++ resolved
@@ -6,8 +6,4 @@
 
 function onMobDeath(mob, player, isKiller)
     tpz.hunts.checkHunt(mob, player, 424)
-<<<<<<< HEAD
-end;
-=======
-end
->>>>>>> 3f45ba7b
+end