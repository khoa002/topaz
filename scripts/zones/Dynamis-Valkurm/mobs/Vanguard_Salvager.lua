-----------------------------------
-- Area: Dynamis Valkurm
--  MOB: Vanguard_Salvager
-----------------------------------
<<<<<<< HEAD
mixins =
{
    require("scripts/mixins/dynamis_beastmen"),
    require("scripts/mixins/job_special")
}
require("scripts/globals/status")
-----------------------------------

function onMobSpawn(mob)
    mob:setLocalVar("mainSpec", dsp.jsa.EES_YAGUDO)
    mob:setLocalVar("dynamis_currency", 1449)
end

=======
mixins = {require("scripts/mixins/job_special")}
-----------------------------------

>>>>>>> 264b3422
function onMobDeath(mob, player, isKiller)
end<|MERGE_RESOLUTION|>--- conflicted
+++ resolved
@@ -2,24 +2,16 @@
 -- Area: Dynamis Valkurm
 --  MOB: Vanguard_Salvager
 -----------------------------------
-<<<<<<< HEAD
 mixins =
 {
     require("scripts/mixins/dynamis_beastmen"),
     require("scripts/mixins/job_special")
 }
-require("scripts/globals/status")
 -----------------------------------
 
 function onMobSpawn(mob)
-    mob:setLocalVar("mainSpec", dsp.jsa.EES_YAGUDO)
     mob:setLocalVar("dynamis_currency", 1449)
 end
 
-=======
-mixins = {require("scripts/mixins/job_special")}
------------------------------------
-
->>>>>>> 264b3422
 function onMobDeath(mob, player, isKiller)
 end