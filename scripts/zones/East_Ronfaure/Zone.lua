-----------------------------------
--
-- Zone: East_Ronfaure (101)
--
-----------------------------------
local ID = require("scripts/zones/East_Ronfaure/IDs")
require("scripts/quests/i_can_hear_a_rainbow")
require("scripts/globals/chocobo_digging")
require("scripts/globals/conquest");
require("scripts/globals/quests")
require("scripts/globals/helm")
require("scripts/globals/zone")
-----------------------------------

function onChocoboDig(player, precheck)
    return tpz.chocoboDig.start(player, precheck)
end

function onInitialize(zone)
    tpz.helm.initZone(zone, tpz.helm.type.LOGGING)
end

function onZoneIn(player, prevZone)
    local cs = -1
    if (player:getXPos() == 0 and player:getYPos() == 0 and player:getZPos() == 0) then
        player:setPos(200.015, -3.187, -536.074, 187)
    end

    if quests.rainbow.onZoneIn(player) then
        cs = 21
    elseif (player:getCurrentMission(WINDURST) == tpz.mission.id.windurst.VAIN and player:getCharVar("MissionStatus") ==
        1) then
        cs = 23
    end

    return cs
end

function onConquestUpdate(zone, updatetype)
    tpz.conq.onConquestUpdate(zone, updatetype)
end

function onRegionEnter(player, region)
end

function onEventUpdate(player, csid, option)
<<<<<<< HEAD
    if (csid == 21) then
=======
    if csid == 21 then
>>>>>>> 77063b0a
        quests.rainbow.onEventUpdate(player)
    elseif (csid == 23) then
        if (player:getYPos() >= -22) then
            player:updateEvent(0, 0, 0, 0, 0, 7)
        else
            player:updateEvent(0, 0, 0, 0, 0, 6)
        end
    end
end

function onEventFinish(player, csid, option)
end<|MERGE_RESOLUTION|>--- conflicted
+++ resolved
@@ -6,7 +6,7 @@
 local ID = require("scripts/zones/East_Ronfaure/IDs")
 require("scripts/quests/i_can_hear_a_rainbow")
 require("scripts/globals/chocobo_digging")
-require("scripts/globals/conquest");
+require("scripts/globals/conquest")
 require("scripts/globals/quests")
 require("scripts/globals/helm")
 require("scripts/globals/zone")
@@ -28,8 +28,7 @@
 
     if quests.rainbow.onZoneIn(player) then
         cs = 21
-    elseif (player:getCurrentMission(WINDURST) == tpz.mission.id.windurst.VAIN and player:getCharVar("MissionStatus") ==
-        1) then
+    elseif player:getCurrentMission(WINDURST) == tpz.mission.id.windurst.VAIN and player:getCharVar("MissionStatus") == 1 then
         cs = 23
     end
 
@@ -44,11 +43,7 @@
 end
 
 function onEventUpdate(player, csid, option)
-<<<<<<< HEAD
-    if (csid == 21) then
-=======
     if csid == 21 then
->>>>>>> 77063b0a
         quests.rainbow.onEventUpdate(player)
     elseif (csid == 23) then
         if (player:getYPos() >= -22) then
