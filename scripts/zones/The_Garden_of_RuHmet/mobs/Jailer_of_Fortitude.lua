-----------------------------------
-- Area: The Garden of Ru'Hmet
--  NM:  Jailer of Fortitude
-----------------------------------
require("scripts/zones/The_Garden_of_RuHmet/MobIDs");
require("scripts/globals/settings");
require("scripts/globals/limbus");
require("scripts/globals/status");
require("scripts/globals/magic");
<<<<<<< HEAD

-----------------------------------
-- onMobSpawn Action
-----------------------------------
=======
>>>>>>> 43bda3da

function onMobSpawn(mob)
    -- Give it two hour
    mob:setMobMod(MOBMOD_MAIN_2HOUR, 1);
    mob:setMobMod(MOBMOD_2HOUR_MULTI, 1);
    -- Change animation to humanoid w/ prismatic core
    mob:AnimationSub(1);
    mob:setModelId(1169);
end;

function onMobFight(mob, target)
    local delay = mob:getLocalVar("delay");
    local LastCast = mob:getLocalVar("LAST_CAST");
    local spell = mob:getLocalVar("COPY_SPELL");

    if (mob:getBattleTime() - LastCast > 30) then
        mob:setLocalVar("COPY_SPELL", 0);
        mob:setLocalVar("delay", 0);
    end;

<<<<<<< HEAD
    if ( GetMobByID(16921016):isAlive() or GetMobByID(16921017):isAlive() ) then -- check for kf'ghrah
        if (spell > 0 and mob:hasStatusEffect(EFFECT_SILENCE) == false) then
=======
    if (not GetMobByID(Kf_Ghrah_WHM):isDead() or not GetMobByID(Kf_Ghrah_BLM):isDead()) then -- check for kf'ghrah
        if (spell > 0 and not mob:hasStatusEffect(EFFECT_SILENCE)) then
>>>>>>> 43bda3da
            if (delay >= 3) then
                mob:castSpell(spell);
                mob:setLocalVar("COPY_SPELL", 0);
                mob:setLocalVar("delay", 0);
            else
                mob:setLocalVar("delay", delay+1);
            end
        end
    end
end;

function onMagicHit(caster,target,spell)
    if (spell:tookEffect() and (caster:isPC() or caster:isPet()) and spell:getSpellGroup() ~= SPELLGROUP_BLUE ) then
        -- Handle mimicked spells
        target:setLocalVar("COPY_SPELL", spell:getID());
        target:setLocalVar("LAST_CAST", target:getBattleTime());
        target:setLocalVar("reflectTime", target:getBattleTime());
        target:AnimationSub(1);
    end;

    return 1;
end;

function onMobDeath(mob, player, isKiller)
    -- Despawn the pets if alive
    DespawnMob(Kf_Ghrah_WHM);
    DespawnMob(Kf_Ghrah_BLM);
end;

function onMobDespawn(mob)
    local qm1 = GetNPCByID(Jailer_of_Fortitude_QM);
    qm1:updateNPCHideTime(FORCE_SPAWN_QM_RESET_TIME);

    -- Move it to a random location
    local qm1position = math.random(1,5);
    qm1:setPos(Jailer_of_Fortitude_QM_POS[qm1position][1], Jailer_of_Fortitude_QM_POS[qm1position][2], Jailer_of_Fortitude_QM_POS[qm1position][3]);
end;<|MERGE_RESOLUTION|>--- conflicted
+++ resolved
@@ -7,13 +7,6 @@
 require("scripts/globals/limbus");
 require("scripts/globals/status");
 require("scripts/globals/magic");
-<<<<<<< HEAD
-
------------------------------------
--- onMobSpawn Action
------------------------------------
-=======
->>>>>>> 43bda3da
 
 function onMobSpawn(mob)
     -- Give it two hour
@@ -34,13 +27,8 @@
         mob:setLocalVar("delay", 0);
     end;
 
-<<<<<<< HEAD
-    if ( GetMobByID(16921016):isAlive() or GetMobByID(16921017):isAlive() ) then -- check for kf'ghrah
-        if (spell > 0 and mob:hasStatusEffect(EFFECT_SILENCE) == false) then
-=======
     if (not GetMobByID(Kf_Ghrah_WHM):isDead() or not GetMobByID(Kf_Ghrah_BLM):isDead()) then -- check for kf'ghrah
         if (spell > 0 and not mob:hasStatusEffect(EFFECT_SILENCE)) then
->>>>>>> 43bda3da
             if (delay >= 3) then
                 mob:castSpell(spell);
                 mob:setLocalVar("COPY_SPELL", 0);
