--- conflicted
+++ resolved
@@ -19,19 +19,11 @@
 function onTrigger(player,npc)
     --player:addMission(COP, dsp.mission.id.cop.WHEN_ANGELS_FALL);
     --player:setVar("PromathiaStatus",3);
-<<<<<<< HEAD
-   if (player:getCurrentMission(COP) == WHEN_ANGELS_FALL and player:getVar("PromathiaStatus")==3) then
-      player:startEvent(203);            
-   elseif (EventTriggerBCNM(player,npc)) then
-   elseif (player:getCurrentMission(COP) == WHEN_ANGELS_FALL and player:getVar("PromathiaStatus")==5) then
-      player:startEvent(205);    
-=======
     if (player:getCurrentMission(COP) == dsp.mission.id.cop.WHEN_ANGELS_FALL and player:getVar("PromathiaStatus")==3) then
         player:startEvent(203);
     elseif (EventTriggerBCNM(player,npc)) then
     elseif (player:getCurrentMission(COP) == dsp.mission.id.cop.WHEN_ANGELS_FALL and player:getVar("PromathiaStatus")==5) then
         player:startEvent(205);
->>>>>>> 264b3422
     end
     return 1;
 end;
@@ -39,10 +31,6 @@
 function onEventUpdate(player,csid,option,extras)
     EventUpdateBCNM(player,csid,option,extras);
 end;
-
------------------------------------
--- onEventFinish Action 
------------------------------------
 
 function onEventFinish(player,csid,option)
     -- printf("onFinish CSID: %u",csid);
@@ -52,4 +40,4 @@
     elseif (EventFinishBCNM(player,csid,option)) then
         return;
     end
-end;+end