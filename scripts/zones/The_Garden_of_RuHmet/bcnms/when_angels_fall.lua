-----------------------------------
-- Area: The_Garden_of_RuHmet
-- Name: when_angels_fall
-----------------------------------

require("scripts/globals/titles");
require("scripts/globals/battlefield")
require("scripts/globals/keyitems");
require("scripts/globals/quests");
require("scripts/globals/missions");

-----------------------------------
-- EXAMPLE SCRIPT
--
-- What should go here:
-- giving key items, playing ENDING cutscenes
--
-- What should NOT go here:
-- Handling of "battlefield" status, spawning of monsters,
-- putting loot into treasure pool,
-- enforcing ANY rules (SJ/number of people/etc), moving
-- chars around, playing entrance CSes (entrance CSes go in bcnm.lua)

-- After registering the BCNM via bcnmRegister(bcnmid)
function onBattlefieldRegister(player,battlefield)
end;
function onBattlefieldTick(battlefield, tick)
    dsp.battlefield.onBattlefieldTick(battlefield, tick)
end

-- Physically entering the BCNM via bcnmEnter(bcnmid)
function onBattlefieldEnter(player,battlefield)
end;

-- Leaving the BCNM by every mean possible, given by the LeaveCode
-- 1=Select Exit on circle
-- 2=Winning the BC
-- 3=Disconnected or warped out
-- 4=Losing the BC
-- via bcnmLeave(1) or bcnmLeave(2). LeaveCodes 3 and 4 are called
-- from the core when a player disconnects or the time limit is up, etc

function onBattlefieldLeave(player,battlefield,leavecode)

    if leavecode == dsp.battlefield.leaveCode.WON then -- play end CS. Need time and battle id for record keeping + storage

        local name, clearTime, partySize = battlefield:getRecord()

        if (player:getCurrentMission(COP) == WHEN_ANGELS_FALL and player:getVar("PromathiaStatus")==4) then
            player:startEvent(32001, battlefield:getArea(), clearTime, partySize, battlefield:getTimeInside(), 0, battlefield:getLocalVar("[cs]bit"), 0)
            player:setVar("PromathiaStatus",5);
        else
            player:startEvent(32001, battlefield:getArea(), clearTime, partySize, battlefield:getTimeInside(), 0, battlefield:getLocalVar("[cs]bit"), 1) --
        end
    elseif leavecode == dsp.battlefield.leaveCode.LOST then
        player:startEvent(32002);
    end
    --printf("leavecode: %u",leavecode);

end;

function onEventUpdate(player,csid,option)
    -- print("bc update csid "..csid.." and option "..option);
end;

function onEventFinish(player,csid,option)
<<<<<<< HEAD
-- print("bc finish csid "..csid.." and option "..option);
  if (csid== 32001) then
    player:setPos(420,0,445,192);
end

=======
    -- print("bc finish csid "..csid.." and option "..option);
    if (csid== 32001) then
        player:setPos(420,0,445,192);
    end
 
>>>>>>> cb53b2e2
end;<|MERGE_RESOLUTION|>--- conflicted
+++ resolved
@@ -64,17 +64,9 @@
 end;
 
 function onEventFinish(player,csid,option)
-<<<<<<< HEAD
 -- print("bc finish csid "..csid.." and option "..option);
   if (csid== 32001) then
     player:setPos(420,0,445,192);
 end
 
-=======
-    -- print("bc finish csid "..csid.." and option "..option);
-    if (csid== 32001) then
-        player:setPos(420,0,445,192);
-    end
- 
->>>>>>> cb53b2e2
 end;