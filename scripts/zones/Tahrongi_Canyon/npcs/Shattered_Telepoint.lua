--- conflicted
+++ resolved
@@ -16,10 +16,6 @@
     -- RoV Missions
     if  player:getCurrentMission(ROV) == tpz.mission.id.rov.THE_PATH_UNTRAVELED and player:getRank() >= 3 then
         player:startEvent(41)
-<<<<<<< HEAD
-    elseif player:getCurrentMission(ROV) == tpz.mission.id.rov.A_LAND_AFTER_TIME then
-        player:startEvent(42)
-=======
     elseif player:getCharVar("LionIICipher") == 1 then
         if npcUtil.giveItem(player, 10159) then -- Cipher: Lion II
             npcUtil.giveKeyItem(player, tpz.ki.RHAPSODY_IN_UMBER)
@@ -30,7 +26,6 @@
     elseif player:getCurrentMission(ROV) == tpz.mission.id.rov.A_LAND_AFTER_TIME then
         local rank6 = (player:getRank(player:getNation()) >= 6) and 1 or 0
         player:startEvent(42, player:getZoneID(), 0, 0, 0, 0, 0, rank6)
->>>>>>> 5a1091ac
 
     -- CoP Missions
     elseif player:getCurrentMission(COP) == tpz.mission.id.cop.BELOW_THE_ARKS and player:getCharVar("PromathiaStatus") == 1 then
@@ -60,12 +55,6 @@
         player:completeMission(ROV, tpz.mission.id.rov.THE_PATH_UNTRAVELED)
         player:addMission(ROV, tpz.mission.id.rov.AT_THE_HEAVENS_DOOR)
     elseif csid == 42 then
-<<<<<<< HEAD
-        npcUtil.giveKeyItem(player, tpz.ki.RHAPSODY_IN_UMBER)
-        player:addItem(10159) -- Cipher: Lion II
-        player:completeMission(ROV, tpz.mission.id.rov.A_LAND_AFTER_TIME)
-        player:addMission(ROV, tpz.mission.id.rov.FATES_CALL)
-=======
         if npcUtil.giveItem(player, 10159) then -- Cipher: Lion II
             npcUtil.giveKeyItem(player, tpz.ki.RHAPSODY_IN_UMBER)
             player:completeMission(ROV, tpz.mission.id.rov.A_LAND_AFTER_TIME)
@@ -73,7 +62,6 @@
         else
             player:setCharVar("LionIICipher", 1)
         end
->>>>>>> 5a1091ac
 
     -- CoP Missions
     elseif csid == 912 then
