-----------------------------------
-- Area: Tahrongi_Canyon
--  NPC: Dimensional_Portal
-- !pos 260.000 35.150 340.000 117
-----------------------------------
<<<<<<< HEAD
require("scripts/globals/keyitems")
local ID = require("scripts/zones/Tahrongi_Canyon/IDs");
=======
local ID = require("scripts/zones/Tahrongi_Canyon/IDs")
require("scripts/globals/missions")
require("scripts/globals/settings")
>>>>>>> 264b3422
-----------------------------------

function onTrade(player, npc, trade)
end

function onTrigger(player, npc)
<<<<<<< HEAD
    if player:getCurrentMission(COP) > THE_WARRIOR_S_PATH then
=======
    if player:getCurrentMission(COP) > dsp.mission.id.cop.THE_WARRIOR_S_PATH or DIMENSIONAL_PORTAL_UNLOCK then
>>>>>>> 264b3422
        player:startEvent(915)
    else
        player:messageSpecial(ID.text.ALREADY_OBTAINED_TELE + 1) -- Telepoint Disappeared
    end
end

function onEventUpdate(player, csid, option)
end

function onEventFinish(player, csid, option)
    if csid == 915 and option == 1 then
<<<<<<< HEAD
        player:setPos(654.200,-2.799,100.700,193,33) -- To AlTaieu {R}
=======
        player:setPos(654.200, -2.799, 100.700, 193, 33) -- To AlTaieu {R}
>>>>>>> 264b3422
    end
end<|MERGE_RESOLUTION|>--- conflicted
+++ resolved
@@ -3,25 +3,16 @@
 --  NPC: Dimensional_Portal
 -- !pos 260.000 35.150 340.000 117
 -----------------------------------
-<<<<<<< HEAD
-require("scripts/globals/keyitems")
-local ID = require("scripts/zones/Tahrongi_Canyon/IDs");
-=======
 local ID = require("scripts/zones/Tahrongi_Canyon/IDs")
 require("scripts/globals/missions")
 require("scripts/globals/settings")
->>>>>>> 264b3422
 -----------------------------------
 
 function onTrade(player, npc, trade)
 end
 
 function onTrigger(player, npc)
-<<<<<<< HEAD
-    if player:getCurrentMission(COP) > THE_WARRIOR_S_PATH then
-=======
     if player:getCurrentMission(COP) > dsp.mission.id.cop.THE_WARRIOR_S_PATH or DIMENSIONAL_PORTAL_UNLOCK then
->>>>>>> 264b3422
         player:startEvent(915)
     else
         player:messageSpecial(ID.text.ALREADY_OBTAINED_TELE + 1) -- Telepoint Disappeared
@@ -33,10 +24,6 @@
 
 function onEventFinish(player, csid, option)
     if csid == 915 and option == 1 then
-<<<<<<< HEAD
-        player:setPos(654.200,-2.799,100.700,193,33) -- To AlTaieu {R}
-=======
         player:setPos(654.200, -2.799, 100.700, 193, 33) -- To AlTaieu {R}
->>>>>>> 264b3422
     end
 end