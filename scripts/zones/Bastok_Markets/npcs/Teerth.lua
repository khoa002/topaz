--- conflicted
+++ resolved
@@ -13,19 +13,11 @@
 function onTrade(player, npc, trade)
 end
 
-<<<<<<< HEAD
-function onTrigger(player,npc)
+function onTrigger(player, npc)
     local guildSkillId = tpz.skill.GOLDSMITHING
     local stock = tpz.shop.generalGuildStock[guildSkillId]
     tpz.shop.generalGuild(player, stock, guildSkillId)
-    player:showText(npc,ID.text.TEERTH_SHOP_DIALOG)
-=======
-function onTrigger(player, npc)
-    local guildRank = player:getSkillRank(tpz.skill.GOLDSMITHING)
-    local stock = tpz.shop.generalGuildStock[guild.goldsmithing]
-    tpz.shop.generalGuild(player, stock, guildRank)
     player:showText(npc, ID.text.TEERTH_SHOP_DIALOG)
->>>>>>> 3f45ba7b
 end
 
 function onEventUpdate(player, csid, option)
