--- conflicted
+++ resolved
@@ -13,23 +13,13 @@
 end
 
 function onTrigger(player,npc)
-<<<<<<< HEAD
-    local guildMember = isGuildMember(player,6);
-    local SkillCap = getCraftSkillCap(player, tpz.skill.GOLDSMITHING);
-    local SkillLevel = player:getSkillLevel(tpz.skill.GOLDSMITHING);
-
-    if (guildMember == 1) then
-        if (player:hasStatusEffect(tpz.effect.GOLDSMITHING_IMAGERY) == false) then
-            player:startEvent(303,SkillCap,SkillLevel,1,201,player:getGil(),0,3,0);
-=======
     local guildMember = isGuildMember(player, 6)
-    local SkillCap = getCraftSkillCap(player, dsp.skill.GOLDSMITHING)
-    local SkillLevel = player:getSkillLevel(dsp.skill.GOLDSMITHING)
+    local SkillCap = getCraftSkillCap(player, tpz.skill.GOLDSMITHING)
+    local SkillLevel = player:getSkillLevel(tpz.skill.GOLDSMITHING)
 
     if guildMember == 1 then
-        if (player:hasStatusEffect(dsp.effect.GOLDSMITHING_IMAGERY) == false) then
+        if (player:hasStatusEffect(tpz.effect.GOLDSMITHING_IMAGERY) == false) then
             player:startEvent(303, SkillCap, SkillLevel, 1, 201, player:getGil(), 0, 3, 0)
->>>>>>> 4d0f1c89
         else
             player:startEvent(303, SkillCap, SkillLevel, 1, 201, player:getGil(), 7054, 3, 0)
         end
@@ -42,15 +32,9 @@
 end
 
 function onEventFinish(player,csid,option)
-<<<<<<< HEAD
-    if (csid == 303 and option == 1) then
-        player:messageSpecial(ID.text.GOLDSMITHING_SUPPORT,0,3,1);
-        player:addStatusEffect(tpz.effect.GOLDSMITHING_IMAGERY,1,0,120);
-=======
     if csid == 303 and option == 1 then
-        player:delStatusEffectsByFlag(dsp.effectFlag.SYNTH_SUPPORT, true)
-        player:addStatusEffect(dsp.effect.GOLDSMITHING_IMAGERY, 1, 0, 120)
+        player:delStatusEffectsByFlag(tpz.effectFlag.SYNTH_SUPPORT, true)
+        player:addStatusEffect(tpz.effect.GOLDSMITHING_IMAGERY, 1, 0, 120)
         player:messageSpecial(ID.text.GOLDSMITHING_SUPPORT, 0, 3, 1)
->>>>>>> 4d0f1c89
     end
 end