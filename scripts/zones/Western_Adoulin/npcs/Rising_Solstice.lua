--- conflicted
+++ resolved
@@ -7,7 +7,7 @@
 require("scripts/globals/missions")
 require("scripts/globals/quests")
 
-local quests = dsp.quest.involvedQuests({
+local quests = tpz.quest.involvedQuests({
     require("scripts/quests/adoulin/a_certain_substitute_patrolman")
 })
 -----------------------------------
@@ -16,37 +16,14 @@
 end
 
 function onTrigger(player,npc)
-<<<<<<< HEAD
     local SOA_Mission = player:getCurrentMission(SOA)
 
-    if SOA_Mission >= LIFE_ON_THE_FRONTIER then
-        if (SOA_Mission >= BEAUTY_AND_THE_BEAST) and (SOA_Mission <= SALVATION) then
+    if SOA_Mission >= tpz.mission.id.soa.LIFE_ON_THE_FRONTIER then
+        if (SOA_Mission >= tpz.mission.id.soa.BEAUTY_AND_THE_BEAST) and (SOA_Mission <= tpz.mission.id.soa.SALVATION) then
             -- Speech while Arciela is 'kidnapped'
             player:startEvent(150)
         else
             if not quests.onTrigger(player, npc) then
-=======
-    local ACSP = player:getQuestStatus(ADOULIN, tpz.quest.id.adoulin.A_CERTAIN_SUBSTITUTE_PATROLMAN);
-    local SOA_Mission = player:getCurrentMission(SOA);
-
-    if (SOA_Mission >= tpz.mission.id.soa.LIFE_ON_THE_FRONTIER) then
-        if (ACSP == QUEST_ACCEPTED) then
-            -- Finishing Quest: 'A Certain Substitute Patrolman'
-            if (player:getCharVar("ACSP_NPCs_Visited") >= 8) then
-                player:startEvent(2552);
-            -- During Quest: 'A Certain Substitute Patrolman'
-            else
-                player:startEvent(2551);
-            end
-        -- Starts Quest: 'A Certain Substitute Patrolman'
-        elseif (ACSP == QUEST_AVAILABLE) then
-            player:startEvent(2550);
-        else
-            if ((SOA_Mission >= tpz.mission.id.soa.BEAUTY_AND_THE_BEAST) and (SOA_Mission <= tpz.mission.id.soa.SALVATION)) then
-                -- Speech while Arciela is 'kidnapped'
-                player:startEvent(150);
-            else
->>>>>>> 9c50df41
                 -- Standard dialogue, after joining colonization effort
                 player:startEvent(580)
             end
@@ -61,25 +38,5 @@
 end
 
 function onEventFinish(player,csid,option)
-<<<<<<< HEAD
     quests.onEventFinish(player, csid, option)
-end
-=======
-    if (csid == 2550) then
-        -- Starting Quest: 'A Certain Substitute Patrolman'
-        player:addQuest(ADOULIN, tpz.quest.id.adoulin.A_CERTAIN_SUBSTITUTE_PATROLMAN);
-        player:addKeyItem(tpz.ki.WESTERN_ADOULIN_PATROL_ROUTE);
-        player:messageSpecial(ID.text.KEYITEM_OBTAINED, tpz.ki.WESTERN_ADOULIN_PATROL_ROUTE);
-        player:setCharVar("ACSP_NPCs_Visited", 1);
-    elseif (csid == 2552) then
-        -- Finishing Quest: 'A Certain Substitute Patrolman'
-        player:completeQuest(ADOULIN, tpz.quest.id.adoulin.A_CERTAIN_SUBSTITUTE_PATROLMAN);
-        player:addExp(1000 * EXP_RATE);
-        player:addCurrency('bayld', 500 * BAYLD_RATE);
-        player:messageSpecial(ID.text.BAYLD_OBTAINED, 500 * BAYLD_RATE);
-        player:delKeyItem(tpz.ki.WESTERN_ADOULIN_PATROL_ROUTE);
-        player:addFame(ADOULIN);
-        player:setCharVar("ACSP_NPCs_Visited", 0);
-    end
-end;
->>>>>>> 9c50df41
+end