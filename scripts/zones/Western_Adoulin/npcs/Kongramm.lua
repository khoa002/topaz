--- conflicted
+++ resolved
@@ -21,12 +21,7 @@
 
 function onTrigger(player,npc)
     local SOA_Mission = player:getCurrentMission(SOA);
-<<<<<<< HEAD
-    local Transporting = player:getQuestStatus(ADOULIN, TRANSPORTING);
-=======
-    local ACSP = player:getQuestStatus(ADOULIN, dsp.quest.id.adoulin.A_CERTAIN_SUBSTITUTE_PATROLMAN);
     local Transporting = player:getQuestStatus(ADOULIN, dsp.quest.id.adoulin.TRANSPORTING);
->>>>>>> 26aede0a
 
     if ((SOA_Mission == A_CURSE_FROM_THE_PAST) and (not player:hasKeyItem(dsp.ki.PIECE_OF_A_STONE_WALL))) then
         if (player:getVar("SOA_ACFTP_Kongramm") < 1) then
