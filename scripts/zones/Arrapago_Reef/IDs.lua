--- conflicted
+++ resolved
@@ -31,12 +31,9 @@
         MEMBER_TOO_FAR              = 8454, -- One or more party members are too far away from the entrance. Unable to enter area.
         MEDUSA_ENGAGE               = 8556, -- Foolish two-legs... Have you forgotten the terrible power of the gorgons you created? It is time you were reminded...
         MEDUSA_DEATH                = 8557, -- No... I cannot leave my sisters...
-<<<<<<< HEAD
         GLITTERING_FRAGMENTS        = 8906, -- Minute glittering fragments are scattered all over...
+        SLIMY_TOUCH                 = 8907, -- The ground here is slimy to the touch...
         DRAWS_NEAR                  = 8909, -- Something draws near!
-=======
-        SLIMY_TOUCH                 = 8907, -- The ground here is slimy to the touch...
->>>>>>> 40cbca5e
     },
     mob =
     {
