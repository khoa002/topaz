--- conflicted
+++ resolved
@@ -29,21 +29,12 @@
     end
 
     -- Check if we are on Windurst Mission 1-2
-<<<<<<< HEAD
-    if (player:getCurrentMission(WINDURST) == tpz.mission.id.windurst.THE_HEART_OF_THE_MATTER and player:getCharVar( "MissionStatus") == 5 and prevZone == tpz.zone.OUTER_HORUTOTO_RUINS) then
-        cs = 48
-    elseif quests.rainbow.onZoneIn(player) then
-        cs = 50
-    elseif (player:getCurrentMission(WINDURST) == tpz.mission.id.windurst.VAIN and player:getCharVar("MissionStatus") ==1) then
-=======
     if (player:getCurrentMission(WINDURST) == tpz.mission.id.windurst.THE_HEART_OF_THE_MATTER and
         player:getCharVar("MissionStatus") == 5 and prevZone == tpz.zone.OUTER_HORUTOTO_RUINS) then
         cs = 48;
     elseif quests.rainbow.onZoneIn(player) then
         cs = 50;
-    elseif (player:getCurrentMission(WINDURST) == tpz.mission.id.windurst.VAIN and player:getCharVar("MissionStatus") ==
-        1) then
->>>>>>> 77063b0a
+    elseif player:getCurrentMission(WINDURST) == tpz.mission.id.windurst.VAIN and player:getCharVar("MissionStatus") == 1 then
         cs = 52 -- go north no parameters (0 = north NE 1 E 2 SE 3 S 4 SW 5 W6 NW 7 @ as the 6th parameter)
     elseif (player:getCurrentMission(ASA) == tpz.mission.id.asa.BURGEONING_DREAD and prevZone == tpz.zone.WINDURST_WOODS and
         player:hasStatusEffect(tpz.effect.MOUNTED) == false) then
@@ -85,21 +76,12 @@
     if (csid == 48) then
         player:setCharVar("MissionStatus", 6)
         -- Remove the glowing orb key items
-<<<<<<< HEAD
         player:delKeyItem(tpz.ki.FIRST_GLOWING_MANA_ORB)
         player:delKeyItem(tpz.ki.SECOND_GLOWING_MANA_ORB)
         player:delKeyItem(tpz.ki.THIRD_GLOWING_MANA_ORB)
         player:delKeyItem(tpz.ki.FOURTH_GLOWING_MANA_ORB)
         player:delKeyItem(tpz.ki.FIFTH_GLOWING_MANA_ORB)
         player:delKeyItem(tpz.ki.SIXTH_GLOWING_MANA_ORB)
-=======
-        player:delKeyItem(tpz.ki.FIRST_GLOWING_MANA_ORB);
-        player:delKeyItem(tpz.ki.SECOND_GLOWING_MANA_ORB);
-        player:delKeyItem(tpz.ki.THIRD_GLOWING_MANA_ORB);
-        player:delKeyItem(tpz.ki.FOURTH_GLOWING_MANA_ORB);
-        player:delKeyItem(tpz.ki.FIFTH_GLOWING_MANA_ORB);
-        player:delKeyItem(tpz.ki.SIXTH_GLOWING_MANA_ORB);
->>>>>>> 77063b0a
     elseif (csid == 71) then
         player:completeMission(ASA, tpz.mission.id.asa.BURGEONING_DREAD)
         player:addMission(ASA, tpz.mission.id.asa.THAT_WHICH_CURDLES_BLOOD)
