--- conflicted
+++ resolved
@@ -4,21 +4,12 @@
 --
 -----------------------------------
 local ID = require("scripts/zones/East_Sarutabaruta/IDs")
-<<<<<<< HEAD
-require("scripts/globals/icanheararainbow")
+require("scripts/quests/i_can_hear_a_rainbow")
 require("scripts/globals/chocobo_digging")
 require("scripts/globals/conquest")
 require("scripts/globals/keyitems")
 require("scripts/globals/missions")
 require("scripts/globals/zone")
-=======
-require("scripts/quests/i_can_hear_a_rainbow")
-require("scripts/globals/chocobo_digging");
-require("scripts/globals/conquest");
-require("scripts/globals/keyitems");
-require("scripts/globals/missions");
-require("scripts/globals/zone");
->>>>>>> decc2409
 -----------------------------------
 
 function onChocoboDig(player, precheck)
@@ -30,7 +21,7 @@
     GetMobByID(ID.mob.DUKE_DECAPOD):setRespawnTime(math.random(3600, 4200))
 end
 
-function onZoneIn( player, prevZone)
+function onZoneIn(player, prevZone)
     local cs = -1
 
     if (player:getXPos() == 0 and player:getYPos() == 0 and player:getZPos() == 0) then
@@ -38,20 +29,16 @@
     end
 
     -- Check if we are on Windurst Mission 1-2
-    if (player:getCurrentMission(WINDURST) == tpz.mission.id.windurst.THE_HEART_OF_THE_MATTER and player:getCharVar( "MissionStatus") == 5 and prevZone == tpz.zone.OUTER_HORUTOTO_RUINS) then
-<<<<<<< HEAD
-        cs = 48
-    elseif (triggerLightCutscene(player)) then -- Quest: I Can Hear A Rainbow
-        cs = 50
-=======
+    if (player:getCurrentMission(WINDURST) == tpz.mission.id.windurst.THE_HEART_OF_THE_MATTER and
+        player:getCharVar("MissionStatus") == 5 and prevZone == tpz.zone.OUTER_HORUTOTO_RUINS) then
         cs = 48;
     elseif quests.rainbow.onZoneIn(player) then
         cs = 50;
->>>>>>> decc2409
-    elseif (player:getCurrentMission(WINDURST) == tpz.mission.id.windurst.VAIN and player:getCharVar("MissionStatus") ==1) then
+    elseif (player:getCurrentMission(WINDURST) == tpz.mission.id.windurst.VAIN and player:getCharVar("MissionStatus") ==
+        1) then
         cs = 52 -- go north no parameters (0 = north NE 1 E 2 SE 3 S 4 SW 5 W6 NW 7 @ as the 6th parameter)
     elseif (player:getCurrentMission(ASA) == tpz.mission.id.asa.BURGEONING_DREAD and prevZone == tpz.zone.WINDURST_WOODS and
-        player:hasStatusEffect(tpz.effect.MOUNTED) == false ) then
+        player:hasStatusEffect(tpz.effect.MOUNTED) == false) then
         cs = 71
     end
 
@@ -62,18 +49,15 @@
     tpz.conq.onConquestUpdate(zone, updatetype)
 end
 
-function onRegionEnter( player, region)
+function onRegionEnter(player, region)
 end
 
-function onEventUpdate( player, csid, option)
+function onEventUpdate(player, csid, option)
     if (csid == 50) then
-<<<<<<< HEAD
-        lightCutsceneUpdate(player) -- Quest: I Can Hear A Rainbow
-=======
         quests.rainbow.onEventUpdate(player)
->>>>>>> decc2409
     elseif (csid == 52) then
-        if (player:getPreviousZone() == tpz.zone.WINDURST_WOODS or player:getPreviousZone() == tpz.zone.WEST_SARUTABARUTA) then
+        if (player:getPreviousZone() == tpz.zone.WINDURST_WOODS or player:getPreviousZone() ==
+            tpz.zone.WEST_SARUTABARUTA) then
             if (player:getZPos() < 570) then
                 player:updateEvent(0, 0, 0, 0, 0, 1)
             else
@@ -89,27 +73,16 @@
     end
 end
 
-function onEventFinish( player, csid, option)
+function onEventFinish(player, csid, option)
     if (csid == 48) then
-        player:setCharVar( "MissionStatus", 6)
+        player:setCharVar("MissionStatus", 6)
         -- Remove the glowing orb key items
-<<<<<<< HEAD
-        player:delKeyItem(tpz.ki.FIRST_GLOWING_MANA_ORB)
-        player:delKeyItem(tpz.ki.SECOND_GLOWING_MANA_ORB)
-        player:delKeyItem(tpz.ki.THIRD_GLOWING_MANA_ORB)
-        player:delKeyItem(tpz.ki.FOURTH_GLOWING_MANA_ORB)
-        player:delKeyItem(tpz.ki.FIFTH_GLOWING_MANA_ORB)
-        player:delKeyItem(tpz.ki.SIXTH_GLOWING_MANA_ORB)
-    elseif (csid == 50) then
-        lightCutsceneFinish(player) -- Quest: I Can Hear A Rainbow
-=======
         player:delKeyItem(tpz.ki.FIRST_GLOWING_MANA_ORB);
         player:delKeyItem(tpz.ki.SECOND_GLOWING_MANA_ORB);
         player:delKeyItem(tpz.ki.THIRD_GLOWING_MANA_ORB);
         player:delKeyItem(tpz.ki.FOURTH_GLOWING_MANA_ORB);
         player:delKeyItem(tpz.ki.FIFTH_GLOWING_MANA_ORB);
         player:delKeyItem(tpz.ki.SIXTH_GLOWING_MANA_ORB);
->>>>>>> decc2409
     elseif (csid == 71) then
         player:completeMission(ASA, tpz.mission.id.asa.BURGEONING_DREAD)
         player:addMission(ASA, tpz.mission.id.asa.THAT_WHICH_CURDLES_BLOOD)
