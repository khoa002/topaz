-----------------------------------
-- Area: Windurst_Woods
-----------------------------------
require("scripts/globals/zone")
-----------------------------------

zones = zones or {}

zones[tpz.zone.WINDURST_WOODS] =
{
    text =
    {
        CONQUEST_BASE                = 0,    -- Tallying conquest results...
        ITEM_CANNOT_BE_OBTAINED      = 6541, -- You cannot obtain the <item>. Come back after sorting your inventory.
        ITEM_OBTAINED                = 6547, -- Obtained: <item>.
        GIL_OBTAINED                 = 6548, -- Obtained <number> gil.
        KEYITEM_OBTAINED             = 6550, -- Obtained key item: <keyitem>.
        KEYITEM_LOST                 = 6551, -- Lost key item: <keyitem>.
        NOT_HAVE_ENOUGH_GIL          = 6552, -- You do not have enough gil.
<<<<<<< HEAD
        YOU_LEARNED_TRUST            = 6610, -- You learned Trust: <name>!
=======
        YOU_MUST_WAIT_ANOTHER_N_DAYS = 6583, -- You must wait another ≺number≻ [day/days] to perform that action.
>>>>>>> f2ceae01
        HOMEPOINT_SET                = 6638, -- Home point set!
        YOU_ACCEPT_THE_MISSION       = 6731, -- You have accepted the mission.
        PEW_SAHBARAEF_DIALOG         = 6827, -- We can deliver goods to your residence or to the residences of your friends.
        ITEM_DELIVERY_DIALOG         = 6827, -- We can deliver goods to your residence or to the residences of your friends.
        JU_KAMJA_DIALOG              = 6827, -- We can deliver goods to your residence or to the residences of your friends.
        MOG_LOCKER_OFFSET            = 6998, -- Your Mog Locker lease is valid until <timestamp>, kupo.
        FISHING_MESSAGE_OFFSET       = 7096, -- You can't fish here.
        IMAGE_SUPPORT                = 7200, -- Your [fishing/woodworking/smithing/goldsmithing/clothcraft/leatherworking/bonecraft/alchemy/cooking] skills went up [a little/ever so slightly/ever so slightly].
        GUILD_TERMINATE_CONTRACT     = 7214, -- You have terminated your trading contract with the [Fishermen's/Carpenters'/Blacksmiths'/Goldsmiths'/Weavers'/Tanners'/Boneworkers'/Alchemists'/Culinarians'] Guild and formed a new one with the [Fishermen's/Carpenters'/Blacksmiths'/Goldsmiths'/Weavers'/Tanners'/Boneworkers'/Alchemists'/Culinarians'] Guild.
        GUILD_NEW_CONTRACT           = 7222, -- You have formed a new trading contract with the [Fishermen's/Carpenters'/Blacksmiths'/Goldsmiths'/Weavers'/Tanners'/Boneworkers'/Alchemists'/Culinarians'] Guild.
        NO_MORE_GP_ELIGIBLE          = 7229, -- You are not eligible to receive guild points at this time.
        GP_OBTAINED                  = 7234, -- Obtained: <number> guild points.
        NOT_HAVE_ENOUGH_GP           = 7235, -- You do not have enough guild points.
        VALERIANO_SHOP_DIALOG        = 7545, -- Halfling philosophers and heroine beauties, welcome to the Troupe Valeriano show! And how gorgeous and green this fair town is!
        RAKOHBUUMA_OPEN_DIALOG       = 7642, -- To expel those who would subvert the law and order of Windurst Woods... To protect the Mithra populace from all manner of threats and dangers... That is the job of us guards.
        RETTO_MARUTTO_DIALOG         = 7958, -- Allo-allo! If you're after boneworking materials, then make sure you buy them herey in Windurst! We're the cheapest in the whole wide worldy!
        SHIH_TAYUUN_DIALOG           = 7960, -- Oh, that Retto-Marutto... If he keeps carrying on while speaking to the customers, he'll get in trouble with the guildmaster again!
        KUZAH_HPIROHPON_DIALOG       = 7969, -- Sew...I mean...So, want to get your paws on the top-quality materials as used in the Weaverrrs' Guild?
        MERIRI_DIALOG                = 7971, -- If you're interested in buying some works of art from our Weavers' Guild, then you've come to the right placey-wacey.
        PERIH_VASHAI_DIALOG          = 8257, -- You can now become a ranger!
        QUESSE_SHOP_DIALOG           = 8511, -- Welcome to the Windurst Chocobo Stables.
        MONONCHAA_SHOP_DIALOG        = 8512, -- Huh...? If you be wanting anything therrre, [mister/missy], then hurry up and decide, then get the heck out of herrre!
        MANYNY_SHOP_DIALOG           = 8513, -- Are you in urgent needy-weedy of anything? I have a variety of thingy-wingies you may be interested in.
        WIJETIREN_SHOP_DIALOG        = 8518, -- From humble Mithran cold medicines to the legendary Windurstian ambrrrosia of immortality, we have it all...
        NHOBI_ZALKIA_OPEN_DIALOG     = 8521, -- Psst... Interested in some rrreal hot property? From lucky chocobo digs to bargain goods that fell off the back of an airship...all my stuff is a rrreal steal!
        NHOBI_ZALKIA_CLOSED_DIALOG   = 8522, -- You're interested in some cheap shopping, rrright? I'm real sorry. I'm not doing business rrright now.
        NYALABICCIO_OPEN_DIALOG      = 8523, -- Ladies and gentlemen, kittens and cubs! Do we have the sale that you've been waiting forrr!
        NYALABICCIO_CLOSED_DIALOG    = 8524, -- Sorry, but our shop is closed rrright now. Why don't you go to Gustaberg and help the situation out therrre?
        BIN_STEJIHNA_OPEN_DIALOG     = 8525, -- Why don't you buy something from me? You won't regrrret it! I've got all sorts of goods from the Zulkheim region!
        BIN_STEJIHNA_CLOSED_DIALOG   = 8526, -- I'm taking a brrreak from  the saleswoman gig to give dirrrections.  So...through this arrrch is the residential  area.
        TARAIHIPERUNHI_OPEN_DIALOG   = 8527, -- Ooh...do I have some great merchandise for you! Man...these are once-in-a-lifetime offers, so get them while you can.
        TARAIHIPERUNHI_CLOSED_DIALOG = 8528, -- <pant> I am but a poor  merchant. Mate, but you just wait! Strife...one day I'll live the high life. Hey, that's my dream, anyway...
        CATALIA_DIALOG               = 8559, -- While we cannot break our promise to the Windurstians, to ensure justice is served, we would secretly like you to take two shields off of the Yagudo who you meet en route.
        FORINE_DIALOG                = 8560, -- Act according to our convictions while fulfilling our promise with the Tarutaru. This is indeed a fitting course for us, the people of glorious San d'Oria.
        CONQUEST                     = 8928, -- You've earned conquest points!
        APURURU_DIALOG               = 9491, -- There's no way Semih Lafihna will just hand it over for no good reason. Maybe if you try talking with Kupipi...
        EMPYREAL_ARROW_LEARNED       = 9725, -- You have learned the weapon skill Empyreal Arrow!
        TRICK_OR_TREAT               = 9736, -- Trick or treat...
        THANK_YOU_TREAT              = 9737, -- Thank you... And now for your treat...
        HERE_TAKE_THIS               = 9738, -- Here, take this...
        IF_YOU_WEAR_THIS             = 9739, -- If you put this on and walk around, something...unexpected might happen...
        THANK_YOU                    = 9740, -- Thank you...
        NOKKHI_BAD_COUNT             = 9758, -- What kinda smart-alecky baloney is this!? I told you to bring me the same kinda ammunition in complete sets. And don't forget the flowers, neither.
        NOKKHI_GOOD_TRADE            = 9760, -- And here you go! Come back soon, and bring your friends!
        NOKKHI_BAD_ITEM              = 9761, -- I'm real sorry, but there's nothing I can do with those.
        MILLEROVIEUNET_OPEN_DIALOG   = 9979, -- Please have a look at these wonderful products from Qufim Island! You won't regret it!
        MILLEROVIEUNET_CLOSED_DIALOG = 9980, -- Now that I've finally learned the language here, I'd like to start my own business. If I could only find a supplier...
        CLOUD_BAD_COUNT              = 10105, -- Well, don't just stand there like an idiot! I can't do any bundlin' until you fork over a set of 99 tools and <item>! And I ain't doin' no more than seven sets at one time, so don't even try it!
        CLOUD_GOOD_TRADE             = 10109, -- Here, take 'em and scram. And don't say I ain't never did nothin' for you!
        CLOUD_BAD_ITEM               = 10110, -- What the hell is this junk!? Why don't you try bringin' what I asked for before I shove one of my sandals up your...nose!
        CHOCOBO_DIALOG               = 10404, -- Kweh!
    },
    mob =
    {
    },
    npc =
    {
        HALLOWEEN_SKINS =
        {
            [17764400] = 55, -- Meriri
            [17764401] = 54, -- Kuzah Hpirohpon
            [17764462] = 58, -- Taraihi-Perunhi
            [17764464] = 56, -- Nhobi Zalkia
            [17764465] = 57, -- Millerovieunet
        },
    },
}

return zones[tpz.zone.WINDURST_WOODS]<|MERGE_RESOLUTION|>--- conflicted
+++ resolved
@@ -17,11 +17,8 @@
         KEYITEM_OBTAINED             = 6550, -- Obtained key item: <keyitem>.
         KEYITEM_LOST                 = 6551, -- Lost key item: <keyitem>.
         NOT_HAVE_ENOUGH_GIL          = 6552, -- You do not have enough gil.
-<<<<<<< HEAD
+        YOU_MUST_WAIT_ANOTHER_N_DAYS = 6583, -- You must wait another ≺number≻ [day/days] to perform that action.
         YOU_LEARNED_TRUST            = 6610, -- You learned Trust: <name>!
-=======
-        YOU_MUST_WAIT_ANOTHER_N_DAYS = 6583, -- You must wait another ≺number≻ [day/days] to perform that action.
->>>>>>> f2ceae01
         HOMEPOINT_SET                = 6638, -- Home point set!
         YOU_ACCEPT_THE_MISSION       = 6731, -- You have accepted the mission.
         PEW_SAHBARAEF_DIALOG         = 6827, -- We can deliver goods to your residence or to the residences of your friends.
