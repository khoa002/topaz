--- conflicted
+++ resolved
@@ -4,8 +4,8 @@
 -- Type: Clothcraft Guild Master
 -- !pos -38.243 -2.25 -120.954 241
 -- TODO Allow players to purchase additional Cuttings
--- TODO Allow players to cancel quest 
--- TODO Requre check for other 3 quests An Understanding General, A Generous General, 
+-- TODO Allow players to cancel quest
+-- TODO Requre check for other 3 quests An Understanding General, A Generous General,
 -----------------------------------
 local ID = require("scripts/zones/Windurst_Woods/IDs")
 require("scripts/globals/crafting")
@@ -15,20 +15,7 @@
 function onTrade(player, npc, trade)
     local signed = trade:getItem():getSignature() == player:getName() and 1 or 0
     local newRank = tradeTestItem(player, npc, trade, tpz.skill.CLOTHCRAFT)
-<<<<<<< HEAD
     local moralManifest = player:getQuestStatus(OTHER_AREAS_LOG, tpz.quest.id.otherAreas.A_MORAL_MANIFEST)
-    local tradeGil = trade:getGil()
-    if newRank ~= 0 then
-        player:setSkillRank(tpz.skill.CLOTHCRAFT, newRank)
-        player:startEvent(10012, 0, 0, 0, 0, newRank)
-    elseif moralManifest == QUEST_ACCEPTED and player:getCharVar("moral") == 2 then
-        if npcUtil.tradeHas(trade, {828, 830, {"gil", 10000}}) then -- Trade Velvet Cloth, Rainbow Cloth and 10k
-            player:setCharVar("moral", 3)
-            player:setLocalVar('moralZone', 1)
-            player:setCharVar("moralWait", getVanaMidnight())
-            player:startEvent(703)
-        end
-=======
 
     if
         newRank > 9 and
@@ -46,36 +33,37 @@
     elseif newRank ~= 0 and newRank <=9 then
         player:setSkillRank(tpz.skill.CLOTHCRAFT, newRank)
         player:startEvent(10012, 0, 0, 0, 0, newRank)
-        player:setLocalVar("ClothcraftTraded",1)
->>>>>>> b8fa7c08
+        player:setLocalVar("ClothcraftTraded", 1)
+    elseif moralManifest == QUEST_ACCEPTED and player:getCharVar("moral") == 2 then
+        if npcUtil.tradeHas(trade, {828, 830, {"gil", 10000}}) then -- Trade Velvet Cloth, Rainbow Cloth and 10k
+            player:setCharVar("moral", 3)
+            player:setLocalVar('moralZone', 1)
+            player:setCharVar("moralWait", getVanaMidnight())
+            player:startEvent(703)
+        end
     end
 end
 
 function onTrigger(player, npc)
+    local moralManifest = player:getQuestStatus(OTHER_AREAS_LOG, tpz.quest.id.otherAreas.A_MORAL_MANIFEST)
     local craftSkill = player:getSkillLevel(tpz.skill.CLOTHCRAFT)
     local testItem = getTestItem(player, npc, tpz.skill.CLOTHCRAFT)
     local guildMember = isGuildMember(player, 3)
-<<<<<<< HEAD
-    local moralManifest = player:getQuestStatus(OTHER_AREAS_LOG, tpz.quest.id.otherAreas.A_MORAL_MANIFEST)
-    if guildMember == 1 then
-        guildMember = 10000
-    end
-    if canGetNewRank(player, craftSkill, tpz.skill.CLOTHCRAFT) == 1 then
-        getNewRank = 100
-=======
     local rankCap = getCraftSkillCap(player, tpz.skill.CLOTHCRAFT)
     local expertQuestStatus = 0
     local Rank = player:getSkillRank(tpz.skill.CLOTHCRAFT)
     local realSkill = (craftSkill - Rank) / 32
+
     if guildMember == 1 then guildMember = 10000; end
+
     if player:getCharVar("ClothcraftExpertQuest") == 1 then
         if player:hasKeyItem(tpz.keyItem.WAY_OF_THE_WEAVER) then
             expertQuestStatus = 600
         else
             expertQuestStatus = 550
         end
->>>>>>> b8fa7c08
     end
+
     if moralManifest == QUEST_ACCEPTED and player:getCharVar("moral") == 1 then
         player:startEvent(700)
     elseif moralManifest == QUEST_COMPLETE or moralManifest == QUEST_ACCEPTED and player:getCharVar("moral") >= 4 then
@@ -83,12 +71,7 @@
     elseif player:getCharVar("moral") == 3 and player:getLocalVar("moralZone") == 0 and player:getCharVar("moralWait") <=
         os.time() then
         player:startEvent(705)
-    else
-        player:startEvent(10011, testItem, getNewRank, 30, guildMember, 44, 0, 0, 0)
-
-<<<<<<< HEAD
-=======
-    if expertQuestStatus == 600 then
+    elseif expertQuestStatus == 600 then
         --[[  Feeding the proper parameter currently hangs the client in cutscene. This may
               possibly be due to an unimplemented packet or function (display recipe?) Work
               around to present dialog to player to let them know the trade is ready to be
@@ -98,7 +81,6 @@
         player:startEvent(10011, testItem, realSkill, 44, guildMember, 0, 0, 0, 0)
     else
         player:startEvent(10011, testItem, realSkill, rankCap, guildMember, expertQuestStatus, 0, 0, 0)
->>>>>>> b8fa7c08
     end
 end
 
@@ -107,23 +89,19 @@
 end
 
 function onEventFinish(player, csid, option)
-<<<<<<< HEAD
+    local guildMember = isGuildMember(player, 3)
+
     if csid == 700 then
         player:setCharVar("moral", 2)
     elseif csid == 705 then
         if npcUtil.giveItem(player, 1867) then
             player:setCharVar("moral", 4)
         end
-    elseif csid == 10011 and option == 1 then
-=======
-    local guildMember = isGuildMember(player, 3)
-
-    if (csid == 10011 and option == 2) then
+    elseif (csid == 10011 and option == 2) then
         if guildMember == 1 then
             player:setCharVar("ClothcraftExpertQuest",1)
         end
     elseif (csid == 10011 and option == 1) then
->>>>>>> b8fa7c08
         if player:getFreeSlotsCount() == 0 then
             player:messageSpecial(ID.text.ITEM_CANNOT_BE_OBTAINED, 4099)
         else
