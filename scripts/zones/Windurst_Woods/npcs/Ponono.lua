-----------------------------------
-- Area: Windurst Woods
--  NPC: Ponono
-- Type: Clothcraft Guild Master
-- !pos -38.243 -2.25 -120.954 241
-- TODO Allow players to purchase additional Cuttings
-- TODO Allow players to cancel quest
-- TODO Requre check for other 3 quests An Understanding General, A Generous General,
-----------------------------------
local ID = require("scripts/zones/Windurst_Woods/IDs")
require("scripts/globals/crafting")
require("scripts/globals/status")
-----------------------------------

function onTrade(player, npc, trade)
    local signed = trade:getItem():getSignature() == player:getName() and 1 or 0
    local newRank = tradeTestItem(player, npc, trade, tpz.skill.CLOTHCRAFT)
    local moralManifest = player:getQuestStatus(OTHER_AREAS_LOG, tpz.quest.id.otherAreas.A_MORAL_MANIFEST)

    if
        newRank > 9 and
        player:getCharVar("ClothcraftExpertQuest") == 1 and
        player:hasKeyItem(tpz.keyItem.WAY_OF_THE_WEAVER)
    then
        if signed ~=0 then
            player:setSkillRank(tpz.skill.CLOTHCRAFT, newRank)
            player:startEvent(10012, 0, 0, 0, 0, newRank, 1)
<<<<<<< HEAD
            player:setCharVar("ClothcraftExpertQuest",0)
            player:setLocalVar("ClothcraftTraded",1)
        else
            player:startEvent(10012, 0, 0, 0, 0, newRank, 0)
        end
    elseif newRank ~= 0 and newRank <=9 then
=======
            player:setCharVar("ClothcraftExpertQuest", 0)
            player:setLocalVar("ClothcraftTraded", 1)
        else
            player:startEvent(10012, 0, 0, 0, 0, newRank, 0)
        end
    elseif newRank ~= 0 and newRank <= 9 then
>>>>>>> d19c7ed9
        player:setSkillRank(tpz.skill.CLOTHCRAFT, newRank)
        player:startEvent(10012, 0, 0, 0, 0, newRank)
        player:setLocalVar("ClothcraftTraded", 1)
    elseif moralManifest == QUEST_ACCEPTED and player:getCharVar("moral") == 2 then
        if npcUtil.tradeHas(trade, {828, 830, {"gil", 10000}}) then -- Trade Velvet Cloth, Rainbow Cloth and 10k
            player:setCharVar("moral", 3)
            player:setLocalVar('moralZone', 1)
            player:setCharVar("moralWait", getVanaMidnight())
            player:startEvent(703)
        end
    end
end

function onTrigger(player, npc)
    local moralManifest = player:getQuestStatus(OTHER_AREAS_LOG, tpz.quest.id.otherAreas.A_MORAL_MANIFEST)
<<<<<<< HEAD
=======

>>>>>>> d19c7ed9
    local craftSkill = player:getSkillLevel(tpz.skill.CLOTHCRAFT)
    local testItem = getTestItem(player, npc, tpz.skill.CLOTHCRAFT)
    local guildMember = isGuildMember(player, 3)
    local rankCap = getCraftSkillCap(player, tpz.skill.CLOTHCRAFT)
    local expertQuestStatus = 0
    local Rank = player:getSkillRank(tpz.skill.CLOTHCRAFT)
    local realSkill = (craftSkill - Rank) / 32

    if guildMember == 1 then guildMember = 10000; end

    if player:getCharVar("ClothcraftExpertQuest") == 1 then
        if player:hasKeyItem(tpz.keyItem.WAY_OF_THE_WEAVER) then
            expertQuestStatus = 600
        else
            expertQuestStatus = 550
        end
    end

    if moralManifest == QUEST_ACCEPTED and player:getCharVar("moral") == 1 then
        player:startEvent(700)
    elseif moralManifest == QUEST_COMPLETE or moralManifest == QUEST_ACCEPTED and player:getCharVar("moral") >= 4 then
        player:startEvent(704)
    elseif player:getCharVar("moral") == 3 and player:getLocalVar("moralZone") == 0 and player:getCharVar("moralWait") <=
        os.time() then
        player:startEvent(705)
    elseif expertQuestStatus == 600 then
        --[[  Feeding the proper parameter currently hangs the client in cutscene. This may
              possibly be due to an unimplemented packet or function (display recipe?) Work
              around to present dialog to player to let them know the trade is ready to be
              received by triggering with lower rank up parameters.  ]]--
        player:showText(npc, 7339)
        player:showText(npc, 7341)
        player:startEvent(10011, testItem, realSkill, 44, guildMember, 0, 0, 0, 0)
    else
<<<<<<< HEAD
=======
        player:startEvent(10011, testItem, getNewRank, 30, guildMember, 44, 0, 0, 0)

    if expertQuestStatus == 600 then
        --[[  Feeding the proper parameter currently hangs the client in cutscene. This may
              possibly be due to an unimplemented packet or function (display recipe?) Work
              around to present dialog to player to let them know the trade is ready to be
              received by triggering with lower rank up parameters.  ]]--
        player:showText(npc, 7339)
        player:showText(npc, 7341)
        player:startEvent(10011, testItem, realSkill, 44, guildMember, 0, 0, 0, 0)
    else
>>>>>>> d19c7ed9
        player:startEvent(10011, testItem, realSkill, rankCap, guildMember, expertQuestStatus, 0, 0, 0)
    end
end

-- 10011  10012  700  701  702  703  704  705  832  765
function onEventUpdate(player, csid, option)
end

function onEventFinish(player, csid, option)
    local guildMember = isGuildMember(player, 3)

    if csid == 700 then
        player:setCharVar("moral", 2)
    elseif csid == 705 then
        if npcUtil.giveItem(player, 1867) then
            player:setCharVar("moral", 4)
        end
<<<<<<< HEAD
    elseif (csid == 10011 and option == 2) then
        if guildMember == 1 then
            player:setCharVar("ClothcraftExpertQuest",1)
        end
    elseif (csid == 10011 and option == 1) then
=======
    elseif csid == 10011 and option == 2 then
        if guildMember == 1 then
            player:setCharVar("ClothcraftExpertQuest",1)
        end
    elseif csid == 10011 and option == 1 then
>>>>>>> d19c7ed9
        if player:getFreeSlotsCount() == 0 then
            player:messageSpecial(ID.text.ITEM_CANNOT_BE_OBTAINED, 4099)
        else
            player:addItem(4099) -- earth crystal
            player:messageSpecial(ID.text.ITEM_OBTAINED, 4099)
            signupGuild(player, guild.clothcraft)
        end
    else
        if player:getLocalVar("ClothcraftTraded") == 1 then
            player:tradeComplete()
            player:setLocalVar("ClothcraftTraded",0)
        end
    end
end<|MERGE_RESOLUTION|>--- conflicted
+++ resolved
@@ -25,21 +25,12 @@
         if signed ~=0 then
             player:setSkillRank(tpz.skill.CLOTHCRAFT, newRank)
             player:startEvent(10012, 0, 0, 0, 0, newRank, 1)
-<<<<<<< HEAD
-            player:setCharVar("ClothcraftExpertQuest",0)
-            player:setLocalVar("ClothcraftTraded",1)
-        else
-            player:startEvent(10012, 0, 0, 0, 0, newRank, 0)
-        end
-    elseif newRank ~= 0 and newRank <=9 then
-=======
             player:setCharVar("ClothcraftExpertQuest", 0)
             player:setLocalVar("ClothcraftTraded", 1)
         else
             player:startEvent(10012, 0, 0, 0, 0, newRank, 0)
         end
     elseif newRank ~= 0 and newRank <= 9 then
->>>>>>> d19c7ed9
         player:setSkillRank(tpz.skill.CLOTHCRAFT, newRank)
         player:startEvent(10012, 0, 0, 0, 0, newRank)
         player:setLocalVar("ClothcraftTraded", 1)
@@ -55,10 +46,6 @@
 
 function onTrigger(player, npc)
     local moralManifest = player:getQuestStatus(OTHER_AREAS_LOG, tpz.quest.id.otherAreas.A_MORAL_MANIFEST)
-<<<<<<< HEAD
-=======
-
->>>>>>> d19c7ed9
     local craftSkill = player:getSkillLevel(tpz.skill.CLOTHCRAFT)
     local testItem = getTestItem(player, npc, tpz.skill.CLOTHCRAFT)
     local guildMember = isGuildMember(player, 3)
@@ -81,8 +68,7 @@
         player:startEvent(700)
     elseif moralManifest == QUEST_COMPLETE or moralManifest == QUEST_ACCEPTED and player:getCharVar("moral") >= 4 then
         player:startEvent(704)
-    elseif player:getCharVar("moral") == 3 and player:getLocalVar("moralZone") == 0 and player:getCharVar("moralWait") <=
-        os.time() then
+    elseif player:getCharVar("moral") == 3 and player:getLocalVar("moralZone") == 0 and player:getCharVar("moralWait") <= os.time() then
         player:startEvent(705)
     elseif expertQuestStatus == 600 then
         --[[  Feeding the proper parameter currently hangs the client in cutscene. This may
@@ -93,20 +79,6 @@
         player:showText(npc, 7341)
         player:startEvent(10011, testItem, realSkill, 44, guildMember, 0, 0, 0, 0)
     else
-<<<<<<< HEAD
-=======
-        player:startEvent(10011, testItem, getNewRank, 30, guildMember, 44, 0, 0, 0)
-
-    if expertQuestStatus == 600 then
-        --[[  Feeding the proper parameter currently hangs the client in cutscene. This may
-              possibly be due to an unimplemented packet or function (display recipe?) Work
-              around to present dialog to player to let them know the trade is ready to be
-              received by triggering with lower rank up parameters.  ]]--
-        player:showText(npc, 7339)
-        player:showText(npc, 7341)
-        player:startEvent(10011, testItem, realSkill, 44, guildMember, 0, 0, 0, 0)
-    else
->>>>>>> d19c7ed9
         player:startEvent(10011, testItem, realSkill, rankCap, guildMember, expertQuestStatus, 0, 0, 0)
     end
 end
@@ -124,19 +96,11 @@
         if npcUtil.giveItem(player, 1867) then
             player:setCharVar("moral", 4)
         end
-<<<<<<< HEAD
-    elseif (csid == 10011 and option == 2) then
-        if guildMember == 1 then
-            player:setCharVar("ClothcraftExpertQuest",1)
-        end
-    elseif (csid == 10011 and option == 1) then
-=======
     elseif csid == 10011 and option == 2 then
         if guildMember == 1 then
             player:setCharVar("ClothcraftExpertQuest",1)
         end
     elseif csid == 10011 and option == 1 then
->>>>>>> d19c7ed9
         if player:getFreeSlotsCount() == 0 then
             player:messageSpecial(ID.text.ITEM_CANNOT_BE_OBTAINED, 4099)
         else
