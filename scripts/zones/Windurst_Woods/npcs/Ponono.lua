-----------------------------------
-- Area: Windurst Woods
--  NPC: Ponono
-- Type: Clothcraft Guild Master
-- !pos -38.243 -2.25 -120.954 241
-- TODO Allow players to purchase additional Cuttings
-- TODO Allow players to cancel quest
-- TODO Requre check for other 3 quests An Understanding General, A Generous General,
-----------------------------------
local ID = require("scripts/zones/Windurst_Woods/IDs")
require("scripts/globals/crafting")
require("scripts/globals/status")
-----------------------------------

function onTrade(player, npc, trade)
    local signed = trade:getItem():getSignature() == player:getName() and 1 or 0
    local newRank = tradeTestItem(player, npc, trade, tpz.skill.CLOTHCRAFT)
    local moralManifest = player:getQuestStatus(OTHER_AREAS_LOG, tpz.quest.id.otherAreas.A_MORAL_MANIFEST)

    if
        newRank > 9 and
        player:getCharVar("ClothcraftExpertQuest") == 1 and
        player:hasKeyItem(tpz.keyItem.WAY_OF_THE_WEAVER)
    then
        if signed ~=0 then
            player:setSkillRank(tpz.skill.CLOTHCRAFT, newRank)
            player:startEvent(10012, 0, 0, 0, 0, newRank, 1)
            player:setCharVar("ClothcraftExpertQuest", 0)
            player:setLocalVar("ClothcraftTraded", 1)
        else
            player:startEvent(10012, 0, 0, 0, 0, newRank, 0)
        end
    elseif newRank ~= 0 and newRank <= 9 then
        player:setSkillRank(tpz.skill.CLOTHCRAFT, newRank)
        player:startEvent(10012, 0, 0, 0, 0, newRank)
        player:setLocalVar("ClothcraftTraded", 1)
    elseif moralManifest == QUEST_ACCEPTED and player:getCharVar("moral") == 2 then
        if npcUtil.tradeHas(trade, {828, 830, {"gil", 10000}}) then -- Trade Velvet Cloth, Rainbow Cloth and 10k
            player:setCharVar("moral", 3)
            player:setLocalVar('moralZone', 1)
            player:setCharVar("moralWait", getVanaMidnight())
            player:startEvent(703)
        end
    end
end

function onTrigger(player, npc)
    local moralManifest = player:getQuestStatus(OTHER_AREAS_LOG, tpz.quest.id.otherAreas.A_MORAL_MANIFEST)
    local craftSkill = player:getSkillLevel(tpz.skill.CLOTHCRAFT)
    local testItem = getTestItem(player, npc, tpz.skill.CLOTHCRAFT)
    local guildMember = isGuildMember(player, 3)
    local rankCap = getCraftSkillCap(player, tpz.skill.CLOTHCRAFT)
    local expertQuestStatus = 0
    local Rank = player:getSkillRank(tpz.skill.CLOTHCRAFT)
    local realSkill = (craftSkill - Rank) / 32

    if guildMember == 1 then guildMember = 10000; end

    if player:getCharVar("ClothcraftExpertQuest") == 1 then
        if player:hasKeyItem(tpz.keyItem.WAY_OF_THE_WEAVER) then
            expertQuestStatus = 600
        else
            expertQuestStatus = 550
        end
    end

    if moralManifest == QUEST_ACCEPTED and player:getCharVar("moral") == 1 then
        player:startEvent(700)
    elseif moralManifest == QUEST_COMPLETE or moralManifest == QUEST_ACCEPTED and player:getCharVar("moral") >= 4 then
        player:startEvent(704)
    elseif player:getCharVar("moral") == 3 and player:getLocalVar("moralZone") == 0 and player:getCharVar("moralWait") <= os.time() then
        player:startEvent(705)
<<<<<<< HEAD
=======

>>>>>>> c432bb43
    elseif expertQuestStatus == 600 then
        --[[  Feeding the proper parameter currently hangs the client in cutscene. This may
              possibly be due to an unimplemented packet or function (display recipe?) Work
              around to present dialog to player to let them know the trade is ready to be
              received by triggering with lower rank up parameters.  ]]--
        player:showText(npc, 7339)
        player:showText(npc, 7341)
        player:startEvent(10011, testItem, realSkill, 44, guildMember, 0, 0, 0, 0)
    else
        player:startEvent(10011, testItem, realSkill, rankCap, guildMember, expertQuestStatus, 0, 0, 0)
    end
end

-- 10011  10012  700  701  702  703  704  705  832  765
function onEventUpdate(player, csid, option)
end

function onEventFinish(player, csid, option)
    local guildMember = isGuildMember(player, 3)

    if csid == 700 then
        player:setCharVar("moral", 2)
    elseif csid == 705 then
        if npcUtil.giveItem(player, 1867) then
            player:setCharVar("moral", 4)
        end
    elseif csid == 10011 and option == 2 then
        if guildMember == 1 then
            player:setCharVar("ClothcraftExpertQuest",1)
        end
    elseif csid == 10011 and option == 1 then
        if player:getFreeSlotsCount() == 0 then
            player:messageSpecial(ID.text.ITEM_CANNOT_BE_OBTAINED, 4099)
        else
            player:addItem(4099) -- earth crystal
            player:messageSpecial(ID.text.ITEM_OBTAINED, 4099)
            signupGuild(player, guild.clothcraft)
        end
    else
        if player:getLocalVar("ClothcraftTraded") == 1 then
            player:tradeComplete()
            player:setLocalVar("ClothcraftTraded", 0)
        end
    end
end<|MERGE_RESOLUTION|>--- conflicted
+++ resolved
@@ -70,10 +70,6 @@
         player:startEvent(704)
     elseif player:getCharVar("moral") == 3 and player:getLocalVar("moralZone") == 0 and player:getCharVar("moralWait") <= os.time() then
         player:startEvent(705)
-<<<<<<< HEAD
-=======
-
->>>>>>> c432bb43
     elseif expertQuestStatus == 600 then
         --[[  Feeding the proper parameter currently hangs the client in cutscene. This may
               possibly be due to an unimplemented packet or function (display recipe?) Work
