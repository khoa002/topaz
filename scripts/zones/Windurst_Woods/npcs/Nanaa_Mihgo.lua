--- conflicted
+++ resolved
@@ -73,23 +73,8 @@
     local job = player:getMainJob()
     local lvl = player:getMainLvl()
 
-<<<<<<< HEAD
-        -- MIHGO'S AMIGO
-    if mihgosAmigo == QUEST_AVAILABLE then
-        if player:getQuestStatus(WINDURST, tpz.quest.id.windurst.CRYING_OVER_ONIONS) == QUEST_AVAILABLE then
-            player:startEvent(81) -- Start Quest "Mihgo's Amigo" with quest "Crying Over Onions" Activated
-        else
-            player:startEvent(80) -- Start Quest "Mihgo's Amigo"
-        end
-    elseif mihgosAmigo == QUEST_ACCEPTED then
-        player:startEvent(82)
-
-        -- WINDURST 2-1: LOST FOR WORDS
-    elseif player:getCurrentMission(WINDURST) == tpz.mission.id.windurst.LOST_FOR_WORDS and missionStatus > 0 and
-=======
     -- WINDURST 2-1: LOST FOR WORDS
     if player:getCurrentMission(WINDURST) == tpz.mission.id.windurst.LOST_FOR_WORDS and missionStatus > 0 and
->>>>>>> 6e88e17b
         missionStatus < 5 then
         if missionStatus == 1 then
             player:startEvent(165, 0, tpz.ki.LAPIS_CORAL, tpz.ki.LAPIS_MONOCLE)
@@ -101,15 +86,12 @@
             player:startEvent(170)
         end
 
-<<<<<<< HEAD
         -- TRUST
     elseif player:hasKeyItem(tpz.ki.WINDURST_TRUST_PERMIT) and not player:hasSpell(901) then
         local trustFlag = (player:getRank() >=3 and 1 or 0) + (mihgosAmigo == QUEST_COMPLETED and 2 or 0)
 
         player:startEvent(865, 0, 0, 0, TrustMemory(player), 0, 0, 0, trustFlag)
 
-=======
->>>>>>> 6e88e17b
         -- LURE OF THE WILDCAT (WINDURST)
     elseif player:getQuestStatus(WINDURST, tpz.quest.id.windurst.LURE_OF_THE_WILDCAT) == QUEST_ACCEPTED and
         not player:getMaskBit(wildcatWindurst, 4) then
@@ -133,13 +115,6 @@
     elseif job == tpz.job.THF and lvl >= AF2_QUEST_LEVEL and thickAsThieves == QUEST_AVAILABLE and tenshodoShowdown ==
         QUEST_COMPLETED then
         player:startEvent(504) -- start quest
-<<<<<<< HEAD
-    elseif thickAsThievesCS >= 1 and thickAsThievesCS <= 4 and thickAsThievesGamblingCS <= 7 and
-        thickAsThievesGrapplingCS <= 7 then
-        player:startEvent(505, 0, tpz.ki.GANG_WHEREABOUTS_NOTE) -- before completing grappling and gambling sidequests
-    elseif thickAsThievesGamblingCS == 8 and thickAsThievesGrapplingCS == 8 then
-        player:startEvent(508) -- complete quest
-=======
     elseif thickAsThieves == QUEST_ACCEPTED then
         if player:hasKeyItem(tpz.ki.FIRST_SIGNED_FORGED_ENVELOPE) and
             player:hasKeyItem(tpz.ki.SECOND_SIGNED_FORGED_ENVELOPE) then
@@ -147,7 +122,6 @@
         else
             player:startEvent(505, 0, tpz.ki.GANG_WHEREABOUTS_NOTE) -- before completing grappling and gambling sidequests
         end
->>>>>>> 6e88e17b
 
         -- HITTING THE MARQUISATE
     elseif job == tpz.job.THF and lvl >= AF3_QUEST_LEVEL and thickAsThieves == QUEST_COMPLETED and hittingTheMarquisate ==
@@ -172,8 +146,6 @@
     elseif rockRacketeer == QUEST_ACCEPTED then
         player:startEvent(94) -- quest reminder
 
-<<<<<<< HEAD
-=======
         -- MIHGO'S AMIGO
     elseif mihgosAmigo == QUEST_AVAILABLE then
         if player:getQuestStatus(WINDURST, tpz.quest.id.windurst.CRYING_OVER_ONIONS) == QUEST_AVAILABLE then
@@ -184,7 +156,6 @@
     elseif mihgosAmigo == QUEST_ACCEPTED then
         player:startEvent(82)
 
->>>>>>> 6e88e17b
         -- STANDARD DIALOG
     elseif rockRacketeer == QUEST_COMPLETED then
         player:startEvent(99) -- new dialog after Rock Racketeer
@@ -223,20 +194,12 @@
         -- THICK AS THIEVES
     elseif (csid == 504 and option == 1) then -- start quest "as thick as thieves"
         player:addQuest(WINDURST, tpz.quest.id.windurst.AS_THICK_AS_THIEVES)
-<<<<<<< HEAD
-        player:setCharVar("thickAsThievesCS", 1)
-=======
         player:setCharVar("thickAsThievesGamblingCS", 1)
->>>>>>> 6e88e17b
         npcUtil.giveKeyItem(player,
             {tpz.ki.GANG_WHEREABOUTS_NOTE, tpz.ki.FIRST_FORGED_ENVELOPE, tpz.ki.SECOND_FORGED_ENVELOPE})
     elseif (csid == 508 and npcUtil.completeQuest(player, WINDURST, tpz.quest.id.windurst.AS_THICK_AS_THIEVES, {
         item = 12514,
-<<<<<<< HEAD
-        var = {"thickAsThievesCS", "thickAsThievesGrapplingCS", "thickAsThievesGamblingCS"}
-=======
         var = "thickAsThievesGamblingCS"
->>>>>>> 6e88e17b
     })) then
         player:delKeyItem(tpz.ki.GANG_WHEREABOUTS_NOTE)
         player:delKeyItem(tpz.ki.FIRST_SIGNED_FORGED_ENVELOPE)
