--- conflicted
+++ resolved
@@ -16,7 +16,6 @@
 require("scripts/globals/titles")
 -----------------------------------
 
-<<<<<<< HEAD
 local TrustMemory = function(player)
     local memories = 0
     -- 2 - Saw her at the start of the game
@@ -46,14 +45,9 @@
     return memories
 end
 
-function onTrade(player,npc,trade)
+function onTrade(player, npc, trade)
     if npcUtil.tradeHas(trade, {{498,4}}) then -- Yagudo Necklace x4
-        local mihgosAmigo = player:getQuestStatus(WINDURST,tpz.quest.id.windurst.MIHGO_S_AMIGO)
-=======
-function onTrade(player, npc, trade)
-    if npcUtil.tradeHas(trade, {{498, 4}}) then -- Yagudo Necklace x4
         local mihgosAmigo = player:getQuestStatus(WINDURST, tpz.quest.id.windurst.MIHGO_S_AMIGO)
->>>>>>> 3f45ba7b
 
         if mihgosAmigo == QUEST_ACCEPTED then
             player:startEvent(88, GIL_RATE*200)
@@ -71,16 +65,8 @@
     local tenshodoShowdownCS = player:getCharVar("theTenshodoShowdownCS")
     local rockRacketeer = player:getQuestStatus(WINDURST, tpz.quest.id.windurst.ROCK_RACKETEER)
     local rockRacketeerCS = player:getCharVar("rockracketeer_sold")
-<<<<<<< HEAD
-    local thickAsThieves = player:getQuestStatus(WINDURST,tpz.quest.id.windurst.AS_THICK_AS_THIEVES)
-    local hittingTheMarquisate = player:getQuestStatus(WINDURST,tpz.quest.id.windurst.HITTING_THE_MARQUISATE)
-=======
     local thickAsThieves = player:getQuestStatus(WINDURST, tpz.quest.id.windurst.AS_THICK_AS_THIEVES)
-    local thickAsThievesCS = player:getCharVar("thickAsThievesCS")
-    local thickAsThievesGrapplingCS = player:getCharVar("thickAsThievesGrapplingCS")
-    local thickAsThievesGamblingCS = player:getCharVar("thickAsThievesGamblingCS")
     local hittingTheMarquisate = player:getQuestStatus(WINDURST, tpz.quest.id.windurst.HITTING_THE_MARQUISATE)
->>>>>>> 3f45ba7b
     local hittingTheMarquisateYatnielCS = player:getCharVar("hittingTheMarquisateYatnielCS")
     local hittingTheMarquisateHagainCS = player:getCharVar("hittingTheMarquisateHagainCS")
     local hittingTheMarquisateNanaaCS = player:getCharVar("hittingTheMarquisateNanaaCS")
@@ -201,13 +187,8 @@
 
     -- THICK AS THIEVES
     elseif (csid == 504 and option == 1) then  -- start quest "as thick as thieves"
-<<<<<<< HEAD
-        player:addQuest(WINDURST,tpz.quest.id.windurst.AS_THICK_AS_THIEVES)
+        player:addQuest(WINDURST, tpz.quest.id.windurst.AS_THICK_AS_THIEVES)
         player:setCharVar("thickAsThievesGamblingCS",1)
-=======
-        player:addQuest(WINDURST, tpz.quest.id.windurst.AS_THICK_AS_THIEVES)
-        player:setCharVar("thickAsThievesCS", 1)
->>>>>>> 3f45ba7b
         npcUtil.giveKeyItem(player, {tpz.ki.GANG_WHEREABOUTS_NOTE, tpz.ki.FIRST_FORGED_ENVELOPE, tpz.ki.SECOND_FORGED_ENVELOPE})
     elseif (csid == 508 and npcUtil.completeQuest(player, WINDURST, tpz.quest.id.windurst.AS_THICK_AS_THIEVES, {item=12514, var="thickAsThievesGamblingCS"})) then
         player:delKeyItem(tpz.ki.GANG_WHEREABOUTS_NOTE)
