--- conflicted
+++ resolved
@@ -16,7 +16,6 @@
 require("scripts/globals/titles")
 -----------------------------------
 
-<<<<<<< HEAD
 local TrustMemory = function(player)
     local memories = 0
     -- 2 - Saw her at the start of the game
@@ -46,19 +45,14 @@
     return memories
 end
 
-function onTrade(player,npc,trade)
-    if npcUtil.tradeHas(trade, {{498,4}}) then -- Yagudo Necklace x4
-        local mihgosAmigo = player:getQuestStatus(WINDURST,tpz.quest.id.windurst.MIHGO_S_AMIGO)
-=======
 function onTrade(player, npc, trade)
     if npcUtil.tradeHas(trade, {{498, 4}}) then -- Yagudo Necklace x4
         local mihgosAmigo = player:getQuestStatus(WINDURST, tpz.quest.id.windurst.MIHGO_S_AMIGO)
->>>>>>> 9438a56f
 
         if mihgosAmigo == QUEST_ACCEPTED then
-            player:startEvent(88, GIL_RATE*200)
+            player:startEvent(88, GIL_RATE * 200)
         elseif mihgosAmigo == QUEST_COMPLETED then
-            player:startEvent(494, GIL_RATE*200)
+            player:startEvent(494, GIL_RATE * 200)
         end
     end
 end
@@ -87,8 +81,9 @@
     if mihgosAmigo == QUEST_COMPLETED and player:hasKeyItem(tpz.ki.WINDURST_TRUST_PERMIT) and not player:hasSpell(901) then
         player:startEvent(865, 0, 0, 0, TrustMemory(player), 0, 0, 0, Rank3)
 
-    -- WINDURST 2-1: LOST FOR WORDS
-    elseif player:getCurrentMission(WINDURST) == tpz.mission.id.windurst.LOST_FOR_WORDS and missionStatus > 0 and missionStatus < 5 then
+        -- WINDURST 2-1: LOST FOR WORDS
+    elseif player:getCurrentMission(WINDURST) == tpz.mission.id.windurst.LOST_FOR_WORDS and missionStatus > 0 and
+        missionStatus < 5 then
         if missionStatus == 1 then
             player:startEvent(165, 0, tpz.ki.LAPIS_CORAL, tpz.ki.LAPIS_MONOCLE)
         elseif missionStatus == 2 then
@@ -99,15 +94,16 @@
             player:startEvent(170)
         end
 
-    -- LURE OF THE WILDCAT (WINDURST)
-    elseif player:getQuestStatus(WINDURST, tpz.quest.id.windurst.LURE_OF_THE_WILDCAT) == QUEST_ACCEPTED and not player:getMaskBit(wildcatWindurst, 4) then
+        -- LURE OF THE WILDCAT (WINDURST)
+    elseif player:getQuestStatus(WINDURST, tpz.quest.id.windurst.LURE_OF_THE_WILDCAT) == QUEST_ACCEPTED and
+        not player:getMaskBit(wildcatWindurst, 4) then
         player:startEvent(732)
 
-    -- CRYING OVER ONIONS
+        -- CRYING OVER ONIONS
     elseif player:getCharVar("CryingOverOnions") == 1 then
         player:startEvent(598)
 
-    -- THE TENSHODO SHOWDOWN
+        -- THE TENSHODO SHOWDOWN
     elseif job == tpz.job.THF and lvl >= AF1_QUEST_LEVEL and tenshodoShowdown == QUEST_AVAILABLE then
         player:startEvent(496) -- start quest
     elseif tenshodoShowdownCS == 1 then
@@ -117,23 +113,26 @@
     elseif job == tpz.job.THF and lvl < AF2_QUEST_LEVEL and tenshodoShowdown == QUEST_COMPLETED then
         player:startEvent(503) -- standard dialog after
 
-    -- THICK AS THIEVES
-    elseif job == tpz.job.THF and lvl >= AF2_QUEST_LEVEL and thickAsThieves == QUEST_AVAILABLE and tenshodoShowdown == QUEST_COMPLETED then
+        -- THICK AS THIEVES
+    elseif job == tpz.job.THF and lvl >= AF2_QUEST_LEVEL and thickAsThieves == QUEST_AVAILABLE and tenshodoShowdown ==
+        QUEST_COMPLETED then
         player:startEvent(504) -- start quest
-    elseif thickAsThievesCS >= 1 and thickAsThievesCS <= 4 and thickAsThievesGamblingCS <= 7 and thickAsThievesGrapplingCS <= 7 then
+    elseif thickAsThievesCS >= 1 and thickAsThievesCS <= 4 and thickAsThievesGamblingCS <= 7 and
+        thickAsThievesGrapplingCS <= 7 then
         player:startEvent(505, 0, tpz.ki.GANG_WHEREABOUTS_NOTE) -- before completing grappling and gambling sidequests
     elseif thickAsThievesGamblingCS == 8 and thickAsThievesGrapplingCS == 8 then
         player:startEvent(508) -- complete quest
 
-    -- HITTING THE MARQUISATE
-    elseif job == tpz.job.THF and lvl >= AF3_QUEST_LEVEL and thickAsThieves == QUEST_COMPLETED and hittingTheMarquisate == QUEST_AVAILABLE then
+        -- HITTING THE MARQUISATE
+    elseif job == tpz.job.THF and lvl >= AF3_QUEST_LEVEL and thickAsThieves == QUEST_COMPLETED and hittingTheMarquisate ==
+        QUEST_AVAILABLE then
         player:startEvent(512) -- start quest
     elseif hittingTheMarquisateYatnielCS == 3 and hittingTheMarquisateHagainCS == 9 then
         player:startEvent(516) -- finish first part
     elseif hittingTheMarquisateNanaaCS == 1 then
         player:startEvent(517) -- second part
 
-    -- ROCK RACKETEER
+        -- ROCK RACKETEER
     elseif mihgosAmigo == QUEST_COMPLETED and rockRacketeer == QUEST_AVAILABLE and player:getFameLevel(WINDURST) >= 3 then
         if player:needToZone() then
             player:startEvent(89) -- complete
@@ -147,7 +146,7 @@
     elseif rockRacketeer == QUEST_ACCEPTED then
         player:startEvent(94) -- quest reminder
 
-    -- MIHGO'S AMIGO
+        -- MIHGO'S AMIGO
     elseif mihgosAmigo == QUEST_AVAILABLE then
         if player:getQuestStatus(WINDURST, tpz.quest.id.windurst.CRYING_OVER_ONIONS) == QUEST_AVAILABLE then
             player:startEvent(81) -- Start Quest "Mihgo's Amigo" with quest "Crying Over Onions" Activated
@@ -157,7 +156,7 @@
     elseif mihgosAmigo == QUEST_ACCEPTED then
         player:startEvent(82)
 
-    -- STANDARD DIALOG
+        -- STANDARD DIALOG
     elseif rockRacketeer == QUEST_COMPLETED then
         player:startEvent(99) -- new dialog after Rock Racketeer
     elseif mihgosAmigo == QUEST_COMPLETED then
@@ -182,27 +181,31 @@
         player:delKeyItem(tpz.ki.LAPIS_CORAL)
         npcUtil.giveKeyItem(player, tpz.ki.HIDEOUT_KEY)
 
-    -- LURE OF THE WILDCAT (WINDURST)
+        -- LURE OF THE WILDCAT (WINDURST)
     elseif csid == 732 then
         player:setMaskBit(player:getCharVar("WildcatWindurst"), "WildcatWindurst", 4, true)
 
-    -- THE TENSHODO SHOWDOWN
+        -- THE TENSHODO SHOWDOWN
     elseif (csid == 496) then
         player:addQuest(WINDURST, tpz.quest.id.windurst.THE_TENSHODO_SHOWDOWN)
         player:setCharVar("theTenshodoShowdownCS", 1)
         npcUtil.giveKeyItem(player, tpz.ki.LETTER_FROM_THE_TENSHODO)
 
-    -- THICK AS THIEVES
-    elseif (csid == 504 and option == 1) then  -- start quest "as thick as thieves"
+        -- THICK AS THIEVES
+    elseif (csid == 504 and option == 1) then -- start quest "as thick as thieves"
         player:addQuest(WINDURST, tpz.quest.id.windurst.AS_THICK_AS_THIEVES)
         player:setCharVar("thickAsThievesCS", 1)
-        npcUtil.giveKeyItem(player, {tpz.ki.GANG_WHEREABOUTS_NOTE, tpz.ki.FIRST_FORGED_ENVELOPE, tpz.ki.SECOND_FORGED_ENVELOPE})
-    elseif (csid == 508 and npcUtil.completeQuest(player, WINDURST, tpz.quest.id.windurst.AS_THICK_AS_THIEVES, {item=12514, var={"thickAsThievesCS", "thickAsThievesGrapplingCS", "thickAsThievesGamblingCS"}})) then
+        npcUtil.giveKeyItem(player,
+            {tpz.ki.GANG_WHEREABOUTS_NOTE, tpz.ki.FIRST_FORGED_ENVELOPE, tpz.ki.SECOND_FORGED_ENVELOPE})
+    elseif (csid == 508 and npcUtil.completeQuest(player, WINDURST, tpz.quest.id.windurst.AS_THICK_AS_THIEVES, {
+        item = 12514,
+        var = {"thickAsThievesCS", "thickAsThievesGrapplingCS", "thickAsThievesGamblingCS"}
+    })) then
         player:delKeyItem(tpz.ki.GANG_WHEREABOUTS_NOTE)
         player:delKeyItem(tpz.ki.FIRST_SIGNED_FORGED_ENVELOPE)
         player:delKeyItem(tpz.ki.SECOND_SIGNED_FORGED_ENVELOPE)
 
-    -- HITTING THE MARQUISATE
+        -- HITTING THE MARQUISATE
     elseif csid == 512 then
         player:addQuest(WINDURST, tpz.quest.id.windurst.HITTING_THE_MARQUISATE)
         player:setCharVar("hittingTheMarquisateYatnielCS", 1)
@@ -213,24 +216,29 @@
         player:setCharVar("hittingTheMarquisateYatnielCS", 0)
         player:setCharVar("hittingTheMarquisateHagainCS", 0)
 
-    -- ROCK RACKETEER
+        -- ROCK RACKETEER
     elseif csid == 93 then
         player:addQuest(WINDURST, tpz.quest.id.windurst.ROCK_RACKETEER)
         npcUtil.giveKeyItem(player, tpz.ki.SHARP_GRAY_STONE)
     elseif csid == 98 then
-        player:delGil(10*GIL_RATE)
+        player:delGil(10 * GIL_RATE)
         player:setCharVar("rockracketeer_sold", 3)
 
-    -- MIHGO'S AMIGO
+        -- MIHGO'S AMIGO
     elseif csid == 80 or csid == 81 then
         player:addQuest(WINDURST, tpz.quest.id.windurst.MIHGO_S_AMIGO)
-    elseif csid == 88 and npcUtil.completeQuest(player, WINDURST, tpz.quest.id.windurst.MIHGO_S_AMIGO, {gil=200, title=tpz.title.CAT_BURGLAR_GROUPIE, fameArea=NORG, fame=60}) then
+    elseif csid == 88 and npcUtil.completeQuest(player, WINDURST, tpz.quest.id.windurst.MIHGO_S_AMIGO, {
+        gil = 200,
+        title = tpz.title.CAT_BURGLAR_GROUPIE,
+        fameArea = NORG,
+        fame = 60
+    }) then
         player:confirmTrade()
         player:needToZone(true)
     elseif csid == 494 then
         player:confirmTrade()
         player:addTitle(tpz.title.CAT_BURGLAR_GROUPIE)
-        player:addGil(GIL_RATE*200)
+        player:addGil(GIL_RATE * 200)
         player:addFame(NORG, 30)
 
     elseif csid == 865 then
