-----------------------------------
-- Area: Windurst Walls
--  NPC: Nanaa Mihgo
-- Starts and Finishes Quest: Mihgo's Amigo (R), The Tenshodo Showdown (start), Rock Racketeer (start)
-- Involved In Quest: Crying Over Onions
-- Involved in Mission 2-1
-- !pos 62 -4 240 241
-----------------------------------
local ID = require("scripts/zones/Windurst_Woods/IDs")
require("scripts/globals/keyitems")
require("scripts/globals/missions")
require("scripts/globals/npc_util")
require("scripts/globals/settings")
require("scripts/globals/quests")
require("scripts/globals/status")
require("scripts/globals/titles")
require("scripts/globals/utils")
-----------------------------------

local TrustMemory = function(player)
    local memories = 0
    -- 2 - Saw her at the start of the game
    if player:getNation() == tpz.nation.WINDURST then
        memories = memories + 2
    end
    -- 4 - ROCK_RACKETEER
    if player:hasCompletedQuest(WINDURST, tpz.quest.id.windurst.ROCK_RACKETEER) then
        memories = memories + 4
    end
    -- 8 - HITTING_THE_MARQUISATE
    if player:hasCompletedQuest(WINDURST, tpz.quest.id.windurst.HITTING_THE_MARQUISATE) then
        memories = memories + 8
    end
    -- 16 - CRYING_OVER_ONIONS
    if player:hasCompletedQuest(WINDURST, tpz.quest.id.windurst.CRYING_OVER_ONIONS) then
        memories = memories + 16
    end
    -- 32 - hasItem(286) Nanaa Mihgo statue
    if player:hasItem(286) then
        memories = memories + 32
    end
    -- 64 - ROAR_A_CAT_BURGLAR_BARES_HER_FANGS
    if player:hasCompletedMission(AMK, tpz.mission.id.amk.ROAR_A_CAT_BURGLAR_BARES_HER_FANGS) then
        memories = memories + 64
    end
    return memories
end

function onTrade(player, npc, trade)
    if npcUtil.tradeHas(trade, {{498, 4}}) then -- Yagudo Necklace x4
        local mihgosAmigo = player:getQuestStatus(WINDURST, tpz.quest.id.windurst.MIHGO_S_AMIGO)

        if mihgosAmigo == QUEST_ACCEPTED then
            player:startEvent(88, GIL_RATE * 200)
        elseif mihgosAmigo == QUEST_COMPLETED then
            player:startEvent(494, GIL_RATE * 200)
        end
    end
end

function onTrigger(player, npc)
    local missionStatus = player:getCharVar("MissionStatus")
    local wildcatWindurst = player:getCharVar("WildcatWindurst")
    local mihgosAmigo = player:getQuestStatus(WINDURST, tpz.quest.id.windurst.MIHGO_S_AMIGO)
    local tenshodoShowdown = player:getQuestStatus(WINDURST, tpz.quest.id.windurst.THE_TENSHODO_SHOWDOWN)
    local tenshodoShowdownCS = player:getCharVar("theTenshodoShowdownCS")
    local rockRacketeer = player:getQuestStatus(WINDURST, tpz.quest.id.windurst.ROCK_RACKETEER)
    local rockRacketeerCS = player:getCharVar("rockracketeer_sold")
    local thickAsThieves = player:getQuestStatus(WINDURST, tpz.quest.id.windurst.AS_THICK_AS_THIEVES)
    local hittingTheMarquisate = player:getQuestStatus(WINDURST, tpz.quest.id.windurst.HITTING_THE_MARQUISATE)
    local hittingTheMarquisateYatnielCS = player:getCharVar("hittingTheMarquisateYatnielCS")
    local hittingTheMarquisateHagainCS = player:getCharVar("hittingTheMarquisateHagainCS")
    local hittingTheMarquisateNanaaCS = player:getCharVar("hittingTheMarquisateNanaaCS")
    local job = player:getMainJob()
    local lvl = player:getMainLvl()

    -- LURE OF THE WILDCAT (WINDURST 2-1)
    -- Simply checks this NPC as talked to for the PC, should be highest priority
    if
        player:getQuestStatus(WINDURST, tpz.quest.id.windurst.LURE_OF_THE_WILDCAT) == QUEST_ACCEPTED and
        not utils.mask.getBit(wildcatWindurst, 4)
    then
        player:startEvent(732)

    -- CRYING OVER ONIONS (Optional dialogue)
    -- Should be available at all times, variable gets increased to remove it from her logic to not block anything
    elseif player:getCharVar("CryingOverOnions") == 1 then
        player:startEvent(598)

    -- TRUST
    elseif player:hasKeyItem(tpz.ki.WINDURST_TRUST_PERMIT) and not player:hasSpell(901) then
        local trustFlag = (player:getRank() >=3 and 1 or 0) + (mihgosAmigo == QUEST_COMPLETED and 2 or 0)

        player:startEvent(865, 0, 0, 0, TrustMemory(player), 0, 0, 0, trustFlag)

    -- WINDURST 2-1: LOST FOR WORDS
    elseif
        player:getCurrentMission(WINDURST) == tpz.mission.id.windurst.LOST_FOR_WORDS and
        missionStatus > 0 and missionStatus < 5
    then
        if missionStatus == 1 then
            player:startEvent(165, 0, tpz.ki.LAPIS_CORAL, tpz.ki.LAPIS_MONOCLE)
        elseif missionStatus == 2 then
            player:startEvent(166, 0, tpz.ki.LAPIS_CORAL, tpz.ki.LAPIS_MONOCLE)
        elseif missionStatus == 3 then
            player:startEvent(169)
        else
            player:startEvent(170)
        end

<<<<<<< HEAD
        -- MIHGO'S AMIGO
    elseif mihgosAmigo == QUEST_AVAILABLE then
        if player:getQuestStatus(WINDURST, tpz.quest.id.windurst.CRYING_OVER_ONIONS) == QUEST_AVAILABLE then
            player:startEvent(81) -- Start Quest "Mihgo's Amigo" with quest "Crying Over Onions" Activated
        else
            player:startEvent(80) -- Start Quest "Mihgo's Amigo"
        end
    elseif mihgosAmigo == QUEST_ACCEPTED then
        player:startEvent(82)

        -- TRUST
    elseif player:hasKeyItem(tpz.ki.WINDURST_TRUST_PERMIT) and not player:hasSpell(901) then
        local trustFlag = (player:getRank() >=3 and 1 or 0) + (mihgosAmigo == QUEST_COMPLETED and 2 or 0)

        player:startEvent(865, 0, 0, 0, TrustMemory(player), 0, 0, 0, trustFlag)

        -- LURE OF THE WILDCAT (WINDURST)
    elseif player:getQuestStatus(WINDURST, tpz.quest.id.windurst.LURE_OF_THE_WILDCAT) == QUEST_ACCEPTED and
        not utils.mask.getBit(wildcatWindurst, 4) then
        player:startEvent(732)

        -- CRYING OVER ONIONS
    elseif player:getCharVar("CryingOverOnions") == 1 then
        player:startEvent(598)

        -- THE TENSHODO SHOWDOWN
=======
    -- THE TENSHODO SHOWDOWN (THF AF Weapon)
>>>>>>> d4b2a425
    elseif job == tpz.job.THF and lvl >= AF1_QUEST_LEVEL and tenshodoShowdown == QUEST_AVAILABLE then
        player:startEvent(496) -- start quest
    elseif tenshodoShowdownCS == 1 then
        player:startEvent(497) -- before cs at tensho HQ
    elseif tenshodoShowdownCS >= 2 then
        player:startEvent(498) -- after cs at tensho HQ
    elseif job == tpz.job.THF and lvl < AF2_QUEST_LEVEL and tenshodoShowdown == QUEST_COMPLETED then
        player:startEvent(503) -- standard dialog after

    -- THICK AS THIEVES (THF AF Head)
    elseif
        job == tpz.job.THF and lvl >= AF2_QUEST_LEVEL and
        thickAsThieves == QUEST_AVAILABLE and tenshodoShowdown == QUEST_COMPLETED
    then
        player:startEvent(504) -- start quest
    elseif thickAsThieves == QUEST_ACCEPTED then
        if player:hasKeyItem(tpz.ki.FIRST_SIGNED_FORGED_ENVELOPE) and
            player:hasKeyItem(tpz.ki.SECOND_SIGNED_FORGED_ENVELOPE) then
            player:startEvent(508) -- complete quest
        else
            player:startEvent(505, 0, tpz.ki.GANG_WHEREABOUTS_NOTE) -- before completing grappling and gambling sidequests
        end

    -- HITTING THE MARQUISATE (THF AF Feet)
    elseif job == tpz.job.THF and lvl >= AF3_QUEST_LEVEL and
        thickAsThieves == QUEST_COMPLETED and hittingTheMarquisate == QUEST_AVAILABLE
    then
        player:startEvent(512) -- start quest
    elseif hittingTheMarquisateYatnielCS == 3 and hittingTheMarquisateHagainCS == 9 then
        player:startEvent(516) -- finish first part
    elseif hittingTheMarquisateNanaaCS == 1 then
        player:startEvent(517) -- second part

    -- ROCK RACKETEER (Mihgo's Amigo follow-up)
    elseif mihgosAmigo == QUEST_COMPLETED and rockRacketeer == QUEST_AVAILABLE and
        player:getFameLevel(WINDURST) >= 3
    then
        if player:needToZone() then
            player:startEvent(89) -- complete
        else
            player:startEvent(93) -- quest start
        end
    elseif rockRacketeer == QUEST_ACCEPTED and rockRacketeerCS == 1 then
        player:startEvent(98) -- advance quest talk to Varun
    elseif rockRacketeer == QUEST_ACCEPTED and rockRacketeerCS == 2 then
        player:startEvent(95) -- not sold reminder
    elseif rockRacketeer == QUEST_ACCEPTED then
        player:startEvent(94) -- quest reminder

<<<<<<< HEAD
        -- STANDARD DIALOG
=======
    -- MIHGO'S AMIGO
    elseif mihgosAmigo == QUEST_AVAILABLE then
        if player:getQuestStatus(WINDURST, tpz.quest.id.windurst.CRYING_OVER_ONIONS) == QUEST_AVAILABLE then
            player:startEvent(81) -- Start Quest "Mihgo's Amigo" with quest "Crying Over Onions" Activated
        else
            player:startEvent(80) -- Start Quest "Mihgo's Amigo"
        end
    elseif mihgosAmigo == QUEST_ACCEPTED then
        player:startEvent(82)

    -- STANDARD DIALOG
>>>>>>> d4b2a425
    elseif rockRacketeer == QUEST_COMPLETED then
        player:startEvent(99) -- new dialog after Rock Racketeer
    elseif mihgosAmigo == QUEST_COMPLETED then
        player:startEvent(89) -- new dialog after Mihgo's Amigos
    else
        player:startEvent(76) -- standard dialog
    end
end

function onEventUpdate(player, csid, option)
end

function onEventFinish(player, csid, option)
    -- WINDURST 2-1: LOST FOR WORDS
    if csid == 165 and option == 1 then
        npcUtil.giveKeyItem(player, tpz.ki.LAPIS_MONOCLE)
        player:setCharVar("MissionStatus", 2)
    elseif csid == 169 then
        player:setCharVar("MissionStatus", 4)
        player:setCharVar("MissionStatus_randfoss", 0)
        player:delKeyItem(tpz.ki.LAPIS_MONOCLE)
        player:delKeyItem(tpz.ki.LAPIS_CORAL)
        npcUtil.giveKeyItem(player, tpz.ki.HIDEOUT_KEY)

    -- LURE OF THE WILDCAT (WINDURST)
    elseif csid == 732 then
        player:setCharVar("WildcatWindurst", utils.mask.setBit(player:getCharVar("WildcatWindurst"), 4, true))

    -- CRYING OVER ONIONS
    elseif csid == 598 then
        player:setCharVar("CryingOverOnions", 2)

    -- THE TENSHODO SHOWDOWN
    elseif (csid == 496) then
        player:addQuest(WINDURST, tpz.quest.id.windurst.THE_TENSHODO_SHOWDOWN)
        player:setCharVar("theTenshodoShowdownCS", 1)
        npcUtil.giveKeyItem(player, tpz.ki.LETTER_FROM_THE_TENSHODO)

    -- THICK AS THIEVES
    elseif (csid == 504 and option == 1) then -- start quest "as thick as thieves"
        player:addQuest(WINDURST, tpz.quest.id.windurst.AS_THICK_AS_THIEVES)
        player:setCharVar("thickAsThievesGamblingCS", 1)
        npcUtil.giveKeyItem(player,
            {tpz.ki.GANG_WHEREABOUTS_NOTE, tpz.ki.FIRST_FORGED_ENVELOPE, tpz.ki.SECOND_FORGED_ENVELOPE})
    elseif (csid == 508 and npcUtil.completeQuest(player, WINDURST, tpz.quest.id.windurst.AS_THICK_AS_THIEVES, {
        item = 12514,
        var = "thickAsThievesGamblingCS"
    })) then
        player:delKeyItem(tpz.ki.GANG_WHEREABOUTS_NOTE)
        player:delKeyItem(tpz.ki.FIRST_SIGNED_FORGED_ENVELOPE)
        player:delKeyItem(tpz.ki.SECOND_SIGNED_FORGED_ENVELOPE)

    -- HITTING THE MARQUISATE
    elseif csid == 512 then
        player:addQuest(WINDURST, tpz.quest.id.windurst.HITTING_THE_MARQUISATE)
        player:setCharVar("hittingTheMarquisateYatnielCS", 1)
        player:setCharVar("hittingTheMarquisateHagainCS", 1)
        npcUtil.giveKeyItem(player, tpz.ki.CAT_BURGLARS_NOTE)
    elseif csid == 516 then
        player:setCharVar("hittingTheMarquisateNanaaCS", 1)
        player:setCharVar("hittingTheMarquisateYatnielCS", 0)
        player:setCharVar("hittingTheMarquisateHagainCS", 0)

    -- ROCK RACKETEER
    elseif csid == 93 then
        player:addQuest(WINDURST, tpz.quest.id.windurst.ROCK_RACKETEER)
        npcUtil.giveKeyItem(player, tpz.ki.SHARP_GRAY_STONE)
    elseif csid == 98 then
        player:delGil(10 * GIL_RATE)
        player:setCharVar("rockracketeer_sold", 3)

    -- MIHGO'S AMIGO
    elseif csid == 80 or csid == 81 then
        player:addQuest(WINDURST, tpz.quest.id.windurst.MIHGO_S_AMIGO)
    elseif csid == 88 and npcUtil.completeQuest(player, WINDURST, tpz.quest.id.windurst.MIHGO_S_AMIGO, {
        gil = 200,
        title = tpz.title.CAT_BURGLAR_GROUPIE,
        fameArea = NORG,
        fame = 60
    }) then
        player:confirmTrade()
        player:needToZone(true)
    elseif csid == 494 then
        player:confirmTrade()
        player:addTitle(tpz.title.CAT_BURGLAR_GROUPIE)
        player:addGil(GIL_RATE * 200)
        player:addFame(NORG, 30)

    elseif csid == 865 and option == 2 then
        player:addSpell(901, true, true)
        player:messageSpecial(ID.text.YOU_LEARNED_TRUST, 0, 901)
    end
end<|MERGE_RESOLUTION|>--- conflicted
+++ resolved
@@ -108,36 +108,7 @@
             player:startEvent(170)
         end
 
-<<<<<<< HEAD
-        -- MIHGO'S AMIGO
-    elseif mihgosAmigo == QUEST_AVAILABLE then
-        if player:getQuestStatus(WINDURST, tpz.quest.id.windurst.CRYING_OVER_ONIONS) == QUEST_AVAILABLE then
-            player:startEvent(81) -- Start Quest "Mihgo's Amigo" with quest "Crying Over Onions" Activated
-        else
-            player:startEvent(80) -- Start Quest "Mihgo's Amigo"
-        end
-    elseif mihgosAmigo == QUEST_ACCEPTED then
-        player:startEvent(82)
-
-        -- TRUST
-    elseif player:hasKeyItem(tpz.ki.WINDURST_TRUST_PERMIT) and not player:hasSpell(901) then
-        local trustFlag = (player:getRank() >=3 and 1 or 0) + (mihgosAmigo == QUEST_COMPLETED and 2 or 0)
-
-        player:startEvent(865, 0, 0, 0, TrustMemory(player), 0, 0, 0, trustFlag)
-
-        -- LURE OF THE WILDCAT (WINDURST)
-    elseif player:getQuestStatus(WINDURST, tpz.quest.id.windurst.LURE_OF_THE_WILDCAT) == QUEST_ACCEPTED and
-        not utils.mask.getBit(wildcatWindurst, 4) then
-        player:startEvent(732)
-
-        -- CRYING OVER ONIONS
-    elseif player:getCharVar("CryingOverOnions") == 1 then
-        player:startEvent(598)
-
-        -- THE TENSHODO SHOWDOWN
-=======
     -- THE TENSHODO SHOWDOWN (THF AF Weapon)
->>>>>>> d4b2a425
     elseif job == tpz.job.THF and lvl >= AF1_QUEST_LEVEL and tenshodoShowdown == QUEST_AVAILABLE then
         player:startEvent(496) -- start quest
     elseif tenshodoShowdownCS == 1 then
@@ -187,9 +158,6 @@
     elseif rockRacketeer == QUEST_ACCEPTED then
         player:startEvent(94) -- quest reminder
 
-<<<<<<< HEAD
-        -- STANDARD DIALOG
-=======
     -- MIHGO'S AMIGO
     elseif mihgosAmigo == QUEST_AVAILABLE then
         if player:getQuestStatus(WINDURST, tpz.quest.id.windurst.CRYING_OVER_ONIONS) == QUEST_AVAILABLE then
@@ -201,7 +169,6 @@
         player:startEvent(82)
 
     -- STANDARD DIALOG
->>>>>>> d4b2a425
     elseif rockRacketeer == QUEST_COMPLETED then
         player:startEvent(99) -- new dialog after Rock Racketeer
     elseif mihgosAmigo == QUEST_COMPLETED then
