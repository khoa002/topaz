--- conflicted
+++ resolved
@@ -20,9 +20,9 @@
         local mihgosAmigo = player:getQuestStatus(WINDURST, tpz.quest.id.windurst.MIHGO_S_AMIGO)
 
         if mihgosAmigo == QUEST_ACCEPTED then
-            player:startEvent(88, GIL_RATE*200)
+            player:startEvent(88, GIL_RATE * 200)
         elseif mihgosAmigo == QUEST_COMPLETED then
-            player:startEvent(494, GIL_RATE*200)
+            player:startEvent(494, GIL_RATE * 200)
         end
     end
 end
@@ -35,16 +35,8 @@
     local tenshodoShowdownCS = player:getCharVar("theTenshodoShowdownCS")
     local rockRacketeer = player:getQuestStatus(WINDURST, tpz.quest.id.windurst.ROCK_RACKETEER)
     local rockRacketeerCS = player:getCharVar("rockracketeer_sold")
-<<<<<<< HEAD
-    local thickAsThieves = player:getQuestStatus(WINDURST,tpz.quest.id.windurst.AS_THICK_AS_THIEVES)
-    local hittingTheMarquisate = player:getQuestStatus(WINDURST,tpz.quest.id.windurst.HITTING_THE_MARQUISATE)
-=======
     local thickAsThieves = player:getQuestStatus(WINDURST, tpz.quest.id.windurst.AS_THICK_AS_THIEVES)
-    local thickAsThievesCS = player:getCharVar("thickAsThievesCS")
-    local thickAsThievesGrapplingCS = player:getCharVar("thickAsThievesGrapplingCS")
-    local thickAsThievesGamblingCS = player:getCharVar("thickAsThievesGamblingCS")
     local hittingTheMarquisate = player:getQuestStatus(WINDURST, tpz.quest.id.windurst.HITTING_THE_MARQUISATE)
->>>>>>> 8e2031dc
     local hittingTheMarquisateYatnielCS = player:getCharVar("hittingTheMarquisateYatnielCS")
     local hittingTheMarquisateHagainCS = player:getCharVar("hittingTheMarquisateHagainCS")
     local hittingTheMarquisateNanaaCS = player:getCharVar("hittingTheMarquisateNanaaCS")
@@ -52,7 +44,8 @@
     local lvl = player:getMainLvl()
 
     -- WINDURST 2-1: LOST FOR WORDS
-    if player:getCurrentMission(WINDURST) == tpz.mission.id.windurst.LOST_FOR_WORDS and missionStatus > 0 and missionStatus < 5 then
+    if player:getCurrentMission(WINDURST) == tpz.mission.id.windurst.LOST_FOR_WORDS and missionStatus > 0 and
+        missionStatus < 5 then
         if missionStatus == 1 then
             player:startEvent(165, 0, tpz.ki.LAPIS_CORAL, tpz.ki.LAPIS_MONOCLE)
         elseif missionStatus == 2 then
@@ -63,15 +56,16 @@
             player:startEvent(170)
         end
 
-    -- LURE OF THE WILDCAT (WINDURST)
-    elseif player:getQuestStatus(WINDURST, tpz.quest.id.windurst.LURE_OF_THE_WILDCAT) == QUEST_ACCEPTED and not player:getMaskBit(wildcatWindurst, 4) then
+        -- LURE OF THE WILDCAT (WINDURST)
+    elseif player:getQuestStatus(WINDURST, tpz.quest.id.windurst.LURE_OF_THE_WILDCAT) == QUEST_ACCEPTED and
+        not player:getMaskBit(wildcatWindurst, 4) then
         player:startEvent(732)
 
-    -- CRYING OVER ONIONS
+        -- CRYING OVER ONIONS
     elseif player:getCharVar("CryingOverOnions") == 1 then
         player:startEvent(598)
 
-    -- THE TENSHODO SHOWDOWN
+        -- THE TENSHODO SHOWDOWN
     elseif job == tpz.job.THF and lvl >= AF1_QUEST_LEVEL and tenshodoShowdown == QUEST_AVAILABLE then
         player:startEvent(496) -- start quest
     elseif tenshodoShowdownCS == 1 then
@@ -81,25 +75,28 @@
     elseif job == tpz.job.THF and lvl < AF2_QUEST_LEVEL and tenshodoShowdown == QUEST_COMPLETED then
         player:startEvent(503) -- standard dialog after
 
-    -- THICK AS THIEVES
-    elseif job == tpz.job.THF and lvl >= AF2_QUEST_LEVEL and thickAsThieves == QUEST_AVAILABLE and tenshodoShowdown == QUEST_COMPLETED then
+        -- THICK AS THIEVES
+    elseif job == tpz.job.THF and lvl >= AF2_QUEST_LEVEL and thickAsThieves == QUEST_AVAILABLE and tenshodoShowdown ==
+        QUEST_COMPLETED then
         player:startEvent(504) -- start quest
     elseif thickAsThieves == QUEST_ACCEPTED then
-        if player:hasKeyItem(tpz.ki.FIRST_SIGNED_FORGED_ENVELOPE) and player:hasKeyItem(tpz.ki.SECOND_SIGNED_FORGED_ENVELOPE) then
+        if player:hasKeyItem(tpz.ki.FIRST_SIGNED_FORGED_ENVELOPE) and
+            player:hasKeyItem(tpz.ki.SECOND_SIGNED_FORGED_ENVELOPE) then
             player:startEvent(508) -- complete quest
         else
             player:startEvent(505, 0, tpz.ki.GANG_WHEREABOUTS_NOTE) -- before completing grappling and gambling sidequests
         end
-        
-    -- HITTING THE MARQUISATE
-    elseif job == tpz.job.THF and lvl >= AF3_QUEST_LEVEL and thickAsThieves == QUEST_COMPLETED and hittingTheMarquisate == QUEST_AVAILABLE then
+
+        -- HITTING THE MARQUISATE
+    elseif job == tpz.job.THF and lvl >= AF3_QUEST_LEVEL and thickAsThieves == QUEST_COMPLETED and hittingTheMarquisate ==
+        QUEST_AVAILABLE then
         player:startEvent(512) -- start quest
     elseif hittingTheMarquisateYatnielCS == 3 and hittingTheMarquisateHagainCS == 9 then
         player:startEvent(516) -- finish first part
     elseif hittingTheMarquisateNanaaCS == 1 then
         player:startEvent(517) -- second part
 
-    -- ROCK RACKETEER
+        -- ROCK RACKETEER
     elseif mihgosAmigo == QUEST_COMPLETED and rockRacketeer == QUEST_AVAILABLE and player:getFameLevel(WINDURST) >= 3 then
         if player:needToZone() then
             player:startEvent(89) -- complete
@@ -113,7 +110,7 @@
     elseif rockRacketeer == QUEST_ACCEPTED then
         player:startEvent(94) -- quest reminder
 
-    -- MIHGO'S AMIGO
+        -- MIHGO'S AMIGO
     elseif mihgosAmigo == QUEST_AVAILABLE then
         if player:getQuestStatus(WINDURST, tpz.quest.id.windurst.CRYING_OVER_ONIONS) == QUEST_AVAILABLE then
             player:startEvent(81) -- Start Quest "Mihgo's Amigo" with quest "Crying Over Onions" Activated
@@ -123,7 +120,7 @@
     elseif mihgosAmigo == QUEST_ACCEPTED then
         player:startEvent(82)
 
-    -- STANDARD DIALOG
+        -- STANDARD DIALOG
     elseif rockRacketeer == QUEST_COMPLETED then
         player:startEvent(99) -- new dialog after Rock Racketeer
     elseif mihgosAmigo == QUEST_COMPLETED then
@@ -148,32 +145,31 @@
         player:delKeyItem(tpz.ki.LAPIS_CORAL)
         npcUtil.giveKeyItem(player, tpz.ki.HIDEOUT_KEY)
 
-    -- LURE OF THE WILDCAT (WINDURST)
+        -- LURE OF THE WILDCAT (WINDURST)
     elseif csid == 732 then
         player:setMaskBit(player:getCharVar("WildcatWindurst"), "WildcatWindurst", 4, true)
 
-    -- THE TENSHODO SHOWDOWN
+        -- THE TENSHODO SHOWDOWN
     elseif (csid == 496) then
         player:addQuest(WINDURST, tpz.quest.id.windurst.THE_TENSHODO_SHOWDOWN)
         player:setCharVar("theTenshodoShowdownCS", 1)
         npcUtil.giveKeyItem(player, tpz.ki.LETTER_FROM_THE_TENSHODO)
 
-    -- THICK AS THIEVES
-    elseif (csid == 504 and option == 1) then  -- start quest "as thick as thieves"
-<<<<<<< HEAD
-        player:addQuest(WINDURST,tpz.quest.id.windurst.AS_THICK_AS_THIEVES)
-        player:setCharVar("thickAsThievesGamblingCS",1)
-=======
+        -- THICK AS THIEVES
+    elseif (csid == 504 and option == 1) then -- start quest "as thick as thieves"
         player:addQuest(WINDURST, tpz.quest.id.windurst.AS_THICK_AS_THIEVES)
-        player:setCharVar("thickAsThievesCS", 1)
->>>>>>> 8e2031dc
-        npcUtil.giveKeyItem(player, {tpz.ki.GANG_WHEREABOUTS_NOTE, tpz.ki.FIRST_FORGED_ENVELOPE, tpz.ki.SECOND_FORGED_ENVELOPE})
-    elseif (csid == 508 and npcUtil.completeQuest(player, WINDURST, tpz.quest.id.windurst.AS_THICK_AS_THIEVES, {item=12514, var="thickAsThievesGamblingCS"})) then
+        player:setCharVar("thickAsThievesGamblingCS", 1)
+        npcUtil.giveKeyItem(player,
+            {tpz.ki.GANG_WHEREABOUTS_NOTE, tpz.ki.FIRST_FORGED_ENVELOPE, tpz.ki.SECOND_FORGED_ENVELOPE})
+    elseif (csid == 508 and npcUtil.completeQuest(player, WINDURST, tpz.quest.id.windurst.AS_THICK_AS_THIEVES, {
+        item = 12514,
+        var = "thickAsThievesGamblingCS"
+    })) then
         player:delKeyItem(tpz.ki.GANG_WHEREABOUTS_NOTE)
         player:delKeyItem(tpz.ki.FIRST_SIGNED_FORGED_ENVELOPE)
         player:delKeyItem(tpz.ki.SECOND_SIGNED_FORGED_ENVELOPE)
 
-    -- HITTING THE MARQUISATE
+        -- HITTING THE MARQUISATE
     elseif csid == 512 then
         player:addQuest(WINDURST, tpz.quest.id.windurst.HITTING_THE_MARQUISATE)
         player:setCharVar("hittingTheMarquisateYatnielCS", 1)
@@ -184,24 +180,29 @@
         player:setCharVar("hittingTheMarquisateYatnielCS", 0)
         player:setCharVar("hittingTheMarquisateHagainCS", 0)
 
-    -- ROCK RACKETEER
+        -- ROCK RACKETEER
     elseif csid == 93 then
         player:addQuest(WINDURST, tpz.quest.id.windurst.ROCK_RACKETEER)
         npcUtil.giveKeyItem(player, tpz.ki.SHARP_GRAY_STONE)
     elseif csid == 98 then
-        player:delGil(10*GIL_RATE)
+        player:delGil(10 * GIL_RATE)
         player:setCharVar("rockracketeer_sold", 3)
 
-    -- MIHGO'S AMIGO
+        -- MIHGO'S AMIGO
     elseif csid == 80 or csid == 81 then
         player:addQuest(WINDURST, tpz.quest.id.windurst.MIHGO_S_AMIGO)
-    elseif csid == 88 and npcUtil.completeQuest(player, WINDURST, tpz.quest.id.windurst.MIHGO_S_AMIGO, {gil=200, title=tpz.title.CAT_BURGLAR_GROUPIE, fameArea=NORG, fame=60}) then
+    elseif csid == 88 and npcUtil.completeQuest(player, WINDURST, tpz.quest.id.windurst.MIHGO_S_AMIGO, {
+        gil = 200,
+        title = tpz.title.CAT_BURGLAR_GROUPIE,
+        fameArea = NORG,
+        fame = 60
+    }) then
         player:confirmTrade()
         player:needToZone(true)
     elseif csid == 494 then
         player:confirmTrade()
         player:addTitle(tpz.title.CAT_BURGLAR_GROUPIE)
-        player:addGil(GIL_RATE*200)
+        player:addGil(GIL_RATE * 200)
         player:addFame(NORG, 30)
     end
 end