-----------------------------------
-- Area: Stellar Fulcrum
-- Door: Qe'Lov Gate
-- !pos -520 -4 17 179
-------------------------------------

require("scripts/globals/bcnm");

<<<<<<< HEAD
-----------------------------------
-- onTrade Action
-----------------------------------

=======
>>>>>>> 9c2ed4d5
function onTrade(player,npc,trade)
    TradeBCNM(player,npc,trade);
end;

function onTrigger(player,npc)
    EventTriggerBCNM(player,npc);
end;

<<<<<<< HEAD
-----------------------------------
-- onEventUpdate
-----------------------------------

function onEventUpdate(player,csid,option,extras)
    EventUpdateBCNM(player,csid,option,extras);
=======
function onEventUpdate(player,csid,option)
    -- printf("onUpdate CSID: %u",csid);
    -- printf("onUpdate RESULT: %u",option);

    if (EventUpdateBCNM(player,csid,option)) then
        return;
    end

>>>>>>> 9c2ed4d5
end;

-----------------------------------
-- onEventFinish Action
-----------------------------------

function onEventFinish(player,csid,option)
    EventFinishBCNM(player,csid,option);
end;<|MERGE_RESOLUTION|>--- conflicted
+++ resolved
@@ -6,13 +6,6 @@
 
 require("scripts/globals/bcnm");
 
-<<<<<<< HEAD
------------------------------------
--- onTrade Action
------------------------------------
-
-=======
->>>>>>> 9c2ed4d5
 function onTrade(player,npc,trade)
     TradeBCNM(player,npc,trade);
 end;
@@ -21,23 +14,8 @@
     EventTriggerBCNM(player,npc);
 end;
 
-<<<<<<< HEAD
------------------------------------
--- onEventUpdate
------------------------------------
-
 function onEventUpdate(player,csid,option,extras)
     EventUpdateBCNM(player,csid,option,extras);
-=======
-function onEventUpdate(player,csid,option)
-    -- printf("onUpdate CSID: %u",csid);
-    -- printf("onUpdate RESULT: %u",option);
-
-    if (EventUpdateBCNM(player,csid,option)) then
-        return;
-    end
-
->>>>>>> 9c2ed4d5
 end;
 
 -----------------------------------
