--- conflicted
+++ resolved
@@ -16,11 +16,7 @@
 
 function onTrigger(player, npc)
     if (ENABLE_ABYSSEA == 1 and player:getMainLvl() >= 30) then
-<<<<<<< HEAD
-        local HasStone = tpz.abyssea.getTravStonesTotal(player);
-=======
         local HasStone = tpz.abyssea.getTravStonesTotal(player)
->>>>>>> 3f45ba7b
         if (HasStone >= 1 and player:getQuestStatus(ABYSSEA, tpz.quest.id.abyssea.DAWN_OF_DEATH) == QUEST_ACCEPTED
         and player:getQuestStatus(ABYSSEA, tpz.quest.id.abyssea.A_GOLDSTRUCK_GIGAS) == QUEST_AVAILABLE) then
             player:startEvent(9)
