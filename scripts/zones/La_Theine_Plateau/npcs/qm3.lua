-----------------------------------
-- Area: La Theine Plateau
--  NPC:??? (qm3)
-- Involved in Quest: I Can Hear A Rainbow
-----------------------------------
local ID = require("scripts/zones/La_Theine_Plateau/IDs")
require("scripts/globals/missions")
require("scripts/globals/quests")
require("scripts/globals/status")
require("scripts/globals/titles")
-----------------------------------

function onTrade(player, npc, trade)
    if (player:getQuestStatus(WINDURST, tpz.quest.id.windurst.I_CAN_HEAR_A_RAINBOW) == QUEST_ACCEPTED) then
        if (trade:hasItemQty(1125, 1) and trade:getItemCount() == 1 and trade:getGil() == 0 and
            player:getCharVar("I_CAN_HEAR_A_RAINBOW") == 127) then
            player:startEvent(124)
        end
    end
end

function onTrigger(player, npc)
    if (player:getCurrentMission(COP) == tpz.mission.id.cop.THREE_PATHS and player:getCharVar("COP_Tenzen_s_Path") == 0) then
        player:startEvent(203)
    end
end

function onEventUpdate(player, csid, option)
end

function onEventFinish(player, csid, option)
    if (csid == 124) then
<<<<<<< HEAD
        player:tradeComplete()
        player:completeQuest(WINDURST, tpz.quest.id.windurst.I_CAN_HEAR_A_RAINBOW)
        player:addTitle(tpz.title.RAINBOW_WEAVER)
        player:unlockJob(tpz.job.SMN)
        player:addSpell(296)
        player:messageSpecial(ID.text.UNLOCK_SUMMONER)
        player:messageSpecial(ID.text.UNLOCK_CARBUNCLE)
        player:setCharVar("I_CAN_HEAR_A_RAINBOW",0)
=======
        player:tradeComplete();
        player:completeQuest(WINDURST, tpz.quest.id.windurst.I_CAN_HEAR_A_RAINBOW);
        player:addTitle(tpz.title.RAINBOW_WEAVER);
        player:unlockJob(tpz.job.SMN);
        player:addSpell(296);
        player:messageSpecial(ID.text.UNLOCK_SUMMONER);
        player:messageSpecial(ID.text.UNLOCK_CARBUNCLE);
        player:setCharVar("I_CAN_HEAR_A_RAINBOW", 0);
>>>>>>> 77063b0a

        local rainbow = GetNPCByID(ID.npc.RAINBOW)
        rainbow:setLocalVar('setRainbow', 1)
    elseif (csid == 203) then
        player:setCharVar("COP_Tenzen_s_Path", 1)
    end
end<|MERGE_RESOLUTION|>--- conflicted
+++ resolved
@@ -30,7 +30,6 @@
 
 function onEventFinish(player, csid, option)
     if (csid == 124) then
-<<<<<<< HEAD
         player:tradeComplete()
         player:completeQuest(WINDURST, tpz.quest.id.windurst.I_CAN_HEAR_A_RAINBOW)
         player:addTitle(tpz.title.RAINBOW_WEAVER)
@@ -39,16 +38,6 @@
         player:messageSpecial(ID.text.UNLOCK_SUMMONER)
         player:messageSpecial(ID.text.UNLOCK_CARBUNCLE)
         player:setCharVar("I_CAN_HEAR_A_RAINBOW",0)
-=======
-        player:tradeComplete();
-        player:completeQuest(WINDURST, tpz.quest.id.windurst.I_CAN_HEAR_A_RAINBOW);
-        player:addTitle(tpz.title.RAINBOW_WEAVER);
-        player:unlockJob(tpz.job.SMN);
-        player:addSpell(296);
-        player:messageSpecial(ID.text.UNLOCK_SUMMONER);
-        player:messageSpecial(ID.text.UNLOCK_CARBUNCLE);
-        player:setCharVar("I_CAN_HEAR_A_RAINBOW", 0);
->>>>>>> 77063b0a
 
         local rainbow = GetNPCByID(ID.npc.RAINBOW)
         rainbow:setLocalVar('setRainbow', 1)
