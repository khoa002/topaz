--- conflicted
+++ resolved
@@ -3,20 +3,11 @@
 --  NPC:??? (qm3)
 -- Involved in Quest: I Can Hear A Rainbow
 -----------------------------------
-<<<<<<< HEAD
-local ID = require("scripts/zones/La_Theine_Plateau/IDs");
-require("scripts/globals/missions");
-require("scripts/globals/quests");
-require("scripts/globals/status");
-require("scripts/globals/titles");
-=======
 local ID = require("scripts/zones/La_Theine_Plateau/IDs")
-require("scripts/globals/icanheararainbow")
 require("scripts/globals/missions")
 require("scripts/globals/quests")
 require("scripts/globals/status")
 require("scripts/globals/titles")
->>>>>>> 3f45ba7b
 -----------------------------------
 
 function onTrade(player, npc, trade)
@@ -38,19 +29,6 @@
 
 function onEventFinish(player, csid, option)
     if (csid == 124) then
-<<<<<<< HEAD
-        player:tradeComplete();
-        player:completeQuest(WINDURST, tpz.quest.id.windurst.I_CAN_HEAR_A_RAINBOW);
-        player:addTitle(tpz.title.RAINBOW_WEAVER);
-        player:unlockJob(tpz.job.SMN);
-        player:addSpell(296);
-        player:messageSpecial(ID.text.UNLOCK_SUMMONER);
-        player:messageSpecial(ID.text.UNLOCK_CARBUNCLE);
-        player:setCharVar("I_CAN_HEAR_A_RAINBOW",0);
-
-        local rainbow = GetNPCByID(ID.npc.RAINBOW)
-        rainbow:setLocalVar('setRainbow', 1)
-=======
         player:tradeComplete()
         player:completeQuest(WINDURST, tpz.quest.id.windurst.I_CAN_HEAR_A_RAINBOW)
         player:addTitle(tpz.title.RAINBOW_WEAVER)
@@ -58,9 +36,10 @@
         player:addSpell(296)
         player:messageSpecial(ID.text.UNLOCK_SUMMONER)
         player:messageSpecial(ID.text.UNLOCK_CARBUNCLE)
-        player:setCharVar("ICanHearARainbow", 0)
-        SetServerVariable("I_Can_Hear_a_Rainbow", 1)
->>>>>>> 3f45ba7b
+        player:setCharVar("I_CAN_HEAR_A_RAINBOW",0)
+
+        local rainbow = GetNPCByID(ID.npc.RAINBOW)
+        rainbow:setLocalVar('setRainbow', 1)
     elseif (csid == 203) then
         player:setCharVar("COP_Tenzen_s_Path", 1)
     end
