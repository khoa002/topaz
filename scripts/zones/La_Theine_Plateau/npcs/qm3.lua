--- conflicted
+++ resolved
@@ -33,22 +33,14 @@
 
 function onEventFinish(player, csid, option)
     if (csid == 124) then
-<<<<<<< HEAD
-        player:tradeComplete()
-=======
->>>>>>> 2b910153
         player:completeQuest(WINDURST, tpz.quest.id.windurst.I_CAN_HEAR_A_RAINBOW)
         player:addTitle(tpz.title.RAINBOW_WEAVER)
         player:unlockJob(tpz.job.SMN)
         player:addSpell(296)
         player:messageSpecial(ID.text.UNLOCK_SUMMONER)
         player:messageSpecial(ID.text.UNLOCK_CARBUNCLE)
-<<<<<<< HEAD
-        player:setCharVar("I_CAN_HEAR_A_RAINBOW",0)
-=======
         player:setCharVar("I_CAN_HEAR_A_RAINBOW", 0)
         player:confirmTrade()
->>>>>>> 2b910153
 
         local rainbow = GetNPCByID(ID.npc.RAINBOW)
         rainbow:setLocalVar('setRainbow', 1)
