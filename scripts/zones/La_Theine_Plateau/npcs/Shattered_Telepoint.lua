--- conflicted
+++ resolved
@@ -16,13 +16,6 @@
     -- RoV Missions
     if player:getCurrentMission(ROV) == tpz.mission.id.rov.THE_PATH_UNTRAVELED and player:getRank() >= 3 then
         player:startEvent(14)
-<<<<<<< HEAD
-    elseif player:getCurrentMission(ROV) == tpz.mission.id.rov.A_LAND_AFTER_TIME then
-        player:startEvent(15)
-
-    -- CoP Missions
-    elseif player:getCurrentMission(COP) == tpz.mission.id.cop.BELOW_THE_ARKS and player:getCharVar("PromathiaStatus") == 1 then
-=======
     elseif player:getCharVar("LionIICipher") == 1 then
         if npcUtil.giveItem(player, 10159) then -- Cipher: Lion II
             npcUtil.giveKeyItem(player, tpz.ki.RHAPSODY_IN_UMBER)
@@ -35,8 +28,7 @@
         player:startEvent(15, player:getZoneID(), 0, 0, 0, 0, 0, rank6)
 
     -- CoP Missions
-    elseif (player:getCurrentMission(COP) == tpz.mission.id.cop.BELOW_THE_ARKS and player:getCharVar("PromathiaStatus") == 1) then
->>>>>>> 5a1091ac
+    elseif player:getCurrentMission(COP) == tpz.mission.id.cop.BELOW_THE_ARKS and player:getCharVar("PromathiaStatus") == 1 then
         player:startEvent(202, 0, 0, 1) -- first time in promy -> have you made your preparations cs
     elseif player:getCurrentMission(COP) == tpz.mission.id.cop.THE_MOTHERCRYSTALS and (player:hasKeyItem(tpz.ki.LIGHT_OF_MEA) or player:hasKeyItem(tpz.ki.LIGHT_OF_DEM)) then
         if player:getCharVar("cspromy2") == 1 then
@@ -63,17 +55,6 @@
         player:completeMission(ROV, tpz.mission.id.rov.THE_PATH_UNTRAVELED)
         player:addMission(ROV, tpz.mission.id.rov.AT_THE_HEAVENS_DOOR)
     elseif csid == 15 then
-<<<<<<< HEAD
-        npcUtil.giveKeyItem(player, tpz.ki.RHAPSODY_IN_UMBER)
-        player:addItem(10159) -- Cipher: Lion II
-        player:completeMission(ROV, tpz.mission.id.rov.A_LAND_AFTER_TIME)
-        player:addMission(ROV, tpz.mission.id.rov.FATES_CALL)
-
-    -- CoP Missions
-    elseif csid == 201 then
-        player:setCharVar("cspromy2",0)
-        player:setCharVar("cs2ndpromy",1)
-=======
         if npcUtil.giveItem(player, 10159) then -- Cipher: Lion II
             npcUtil.giveKeyItem(player, tpz.ki.RHAPSODY_IN_UMBER)
             player:completeMission(ROV, tpz.mission.id.rov.A_LAND_AFTER_TIME)
@@ -83,10 +64,9 @@
         end
 
     -- CoP Missions
-    elseif (csid == 201) then
+    elseif csid == 201 then
         player:setCharVar("cspromy2", 0)
         player:setCharVar("cs2ndpromy", 1)
->>>>>>> 5a1091ac
         player:setPos(92.033, 0, 80.380, 255, 16) -- To Promyvion Holla
     elseif csid == 202 and option == 0 then
         player:setPos(-266.76, -0.635, 280.058, 0, 14) -- To Hall of Transference {R}
