-----------------------------------
--
-- Zone: La_Theine_Plateau (102)
--
-----------------------------------
local ID = require("scripts/zones/La_Theine_Plateau/IDs")
require("scripts/zones/La_Theine_Plateau/globals")
require("scripts/quests/i_can_hear_a_rainbow")
require("scripts/globals/chocobo_digging")
require("scripts/globals/conquest")
require("scripts/globals/missions")
require("scripts/globals/npc_util")
require("scripts/globals/settings")
require("scripts/globals/chocobo")
require("scripts/globals/weather")
require("scripts/globals/quests")
require("scripts/globals/status")
require("scripts/globals/zone")
-----------------------------------

function onChocoboDig(player, precheck)
    return tpz.chocoboDig.start(player, precheck)
end

function onInitialize(zone)
    LA_THEINE_PLATEAU.moveFallenEgg()
    tpz.chocobo.initZone(zone)
end

function onZoneIn(player, prevZone)
    local cs = -1

    if (player:getXPos() == 0 and player:getYPos() == 0 and player:getZPos() == 0) then
        player:setPos( -272.118, 21.715, 98.859, 243)
    end

    if quests.rainbow.onZoneIn(player) then
        cs = 123
    elseif (prevZone == tpz.zone.ORDELLES_CAVES and player:getCharVar("darkPuppetCS") == 5 and player:getFreeSlotsCount() >= 1) then
        cs = 122
    elseif (player:getCurrentMission(WINDURST) == tpz.mission.id.windurst.VAIN and player:getCharVar("MissionStatus") ==1) then
        cs = 125
    end

    return cs
end

function onConquestUpdate(zone, updatetype)
    tpz.conq.onConquestUpdate(zone, updatetype)
end

function onRegionEnter(player, region)
end

function onEventUpdate(player, csid, option)
    if (csid == 123) then
        quests.rainbow.onEventUpdate(player)
    elseif (csid == 125) then
        player:updateEvent(0, 0, 0, 0, 0, 2)
    end
end

<<<<<<< HEAD
function onEventFinish( player, csid, option)
=======
function onEventFinish(player, csid, option)
>>>>>>> 77063b0a
    if (csid == 122) then
        npcUtil.completeQuest(player, BASTOK, tpz.quest.id.bastok.DARK_PUPPET, {item=14096, fame=40, var="darkPuppetCS"}) -- Chaos Sollerets
    end
end

function onZoneWeatherChange(weather)
    local rainbow = GetNPCByID(ID.npc.RAINBOW)
    local TOTD = VanadielTOTD()
    local setRainbow = rainbow:getLocalVar("setRainbow")

    if (setRainbow == 1 and weather ~= tpz.weather.RAIN and TOTD >= tpz.time.DAWN and TOTD <= tpz.time.EVENING and rainbow:getAnimation() == tpz.anim.CLOSE_DOOR) then
        rainbow:setAnimation(tpz.anim.OPEN_DOOR)
    elseif (setRainbow == 1 and weather == tpz.weather.RAIN and rainbow:getAnimation() == tpz.anim.OPEN_DOOR) then
        rainbow:setAnimation(tpz.anim.CLOSE_DOOR)
        rainbow:setLocalVar('setRainbow', 0)
    end
end

function onTOTDChange(TOTD)
    local rainbow = GetNPCByID(ID.npc.RAINBOW)
    local setRainbow = rainbow:getLocalVar("setRainbow")

    if (setRainbow == 1 and TOTD >= tpz.time.DAWN and TOTD <= tpz.time.EVENING and rainbow:getAnimation() == tpz.anim.CLOSE_DOOR) then
        rainbow:setAnimation(tpz.anim.OPEN_DOOR)
    elseif (setRainbow == 1 and TOTD < tpz.time.DAWN or TOTD > tpz.time.EVENING and rainbow:getAnimation() == tpz.anim.OPEN_DOOR) then
        rainbow:setAnimation(tpz.anim.CLOSE_DOOR)
        rainbow:setLocalVar('setRainbow', 0)
    end
end<|MERGE_RESOLUTION|>--- conflicted
+++ resolved
@@ -60,11 +60,7 @@
     end
 end
 
-<<<<<<< HEAD
-function onEventFinish( player, csid, option)
-=======
 function onEventFinish(player, csid, option)
->>>>>>> 77063b0a
     if (csid == 122) then
         npcUtil.completeQuest(player, BASTOK, tpz.quest.id.bastok.DARK_PUPPET, {item=14096, fame=40, var="darkPuppetCS"}) -- Chaos Sollerets
     end
