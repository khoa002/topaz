--- conflicted
+++ resolved
@@ -10,11 +10,8 @@
 package.loaded["scripts/zones/Castle_Oztroja/TextIDs"] = nil;
 -----------------------------------
 require("scripts/zones/Castle_Oztroja/TextIDs");
-<<<<<<< HEAD
 require("scripts/zones/Castle_Oztroja/MobIDs");
-=======
 -----------------------------------
->>>>>>> d2be6475
 
 function onTrade(player,npc,trade)
 end;
@@ -36,17 +33,11 @@
     end
 end;
 
-<<<<<<< HEAD
-=======
-    --player:startEvent(13); -- Password event
-
->>>>>>> d2be6475
 function onEventUpdate(player,csid,option)
     -- printf("CSID: %u",csid);
     -- printf("RESULT: %u",option);
     local passwordGuess = player:getLocalVar("passwordGuess");
 
-<<<<<<< HEAD
     if (csid == 13 and option == OZ_PASSWORD_TABLE[Oz_passwordSet][1][2] and passwordGuess == 0) then
         player:updateEvent(1);
         player:setLocalVar("passwordGuess", 1);
@@ -62,8 +53,6 @@
     end
 end;
 
-=======
->>>>>>> d2be6475
 function onEventFinish(player,csid,option)
     -- printf("CSID: %u",csid);
     -- printf("RESULT: %u",option);
