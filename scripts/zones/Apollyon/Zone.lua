-----------------------------------
-- 
-- Zone: Apollyon (38)
-- 
-----------------------------------
package.loaded["scripts/zones/Apollyon/TextIDs"] = nil;
-----------------------------------

require("scripts/globals/settings");
require("scripts/globals/limbus");
require("scripts/zones/Apollyon/TextIDs");

-----------------------------------
--  onInitialize
-----------------------------------

function onInitialize(zone)
    SetServerVariable("[NW_Apollyon]UniqueID",0);
    SetServerVariable("[SW_Apollyon]UniqueID",0);
    SetServerVariable("[NE_Apollyon]UniqueID",0);
    SetServerVariable("[SE_Apollyon]UniqueID",0);
    SetServerVariable("[CS_Apollyon]UniqueID",0);
    SetServerVariable("[CS_Apollyon_II]UniqueID",0);
    SetServerVariable("[Central_Apollyon]UniqueID",0);
    SetServerVariable("[Central_Apollyon_II]UniqueID",0);

    zone:registerRegion( 1,  637, -4, -642,  642, 4, -637); -- APOLLYON_SE_NE exit
    zone:registerRegion( 2, -642, -4, -642, -637, 4, -637); -- APOLLYON_NW_SW exit

    zone:registerRegion(20,  396, -4, -522,  403, 4, -516); -- Apollyon SE telporter floor1 to floor2
    zone:registerRegion(21,  116, -4, -443,  123, 4, -436); -- Apollyon SE telporter floor2 to floor3
    zone:registerRegion(22,  276, -4, -283,  283, 4, -276); -- Apollyon SE telporter floor3 to floor4
    zone:registerRegion(23,  517, -4, -323,  523, 4, -316); -- Apollyon SE telporter floor4 to entrance

    zone:registerRegion(24,  396, -4,   76,  403, 4,   83); -- Apollyon NE telporter floor1 to floor2
    zone:registerRegion(25,  276, -4,  356,  283, 4,  363); -- Apollyon NE telporter floor2 to floor3
    zone:registerRegion(26,  236, -4,  517,  243, 4,  523); -- Apollyon NE telporter floor3 to floor4
    zone:registerRegion(27,  517, -4,  637,  523, 4,  643); -- Apollyon NE telporter floor4 to floor5
    zone:registerRegion(28,  557, -4,  356,  563, 4,  363); -- Apollyon NE telporter floor5 to entrance

    zone:registerRegion(29, -403, -4, -523, -396, 4, -516); -- Apollyon SW telporter floor1 to floor2   
    zone:registerRegion(30, -123, -4, -443, -116, 4, -436); -- Apollyon SW telporter floor2 to floor3  
    zone:registerRegion(31, -283, -4, -283, -276, 4, -276); -- Apollyon SW telporter floor3 to floor4 
    zone:registerRegion(32, -523, -4, -323, -517, 4, -316); -- Apollyon SW telporter floor4 to entrance 

    zone:registerRegion(33, -403, -4,   76, -396, 4,   83); -- Apollyon NW telporter floor1 to floor2 
    zone:registerRegion(34, -283, -4,  356, -276, 4,  363); -- Apollyon NW telporter floor2 to floor3 
    zone:registerRegion(35, -243, -4,  516, -236, 4,  523); -- Apollyon NW telporter floor3 to floor4 
    zone:registerRegion(36, -523, -4,  636, -516, 4,  643); -- Apollyon NW telporter floor4 to floor5 
    zone:registerRegion(37, -563, -4,  356, -556, 4,  363); -- Apollyon NW telporter floor5 to entrance 
                                                                
end;

-----------------------------------     
-- onConquestUpdate     
-----------------------------------     

function onConquestUpdate(zone, updatetype)
    local players = zone:getPlayers();
    
    for name, player in pairs(players) do
        conquestUpdate(zone, player, updatetype, CONQUEST_BASE);
    end
end;


-----------------------------------
-- onZoneIn
-----------------------------------

function onZoneIn(player,prevZone)
    local cs = 0;
    
    player:delStatusEffect(EFFECT_LIMBUS);
    local inst = belongsInBattlefield(player);
    
    -- player is returning from disconnect, so add them to matching run in progress
    if (inst > 0 and not player:isBattlefieldFree(inst)) then
        player:addPlayerToBattlefield(inst);
        local x, y, z = getBattlefieldEntrance(player, inst);
        printf("%s reconnected to battlefield. Moving to x=%f y=%f z=%f",player:getName(),x,y,z);
        player:setPos(x,y,z);
        cs = -1;
    
    -- GM can goto players in battlefield, and should not be set to entrance
    elseif (player:getGMLevel() > 0) then
        if ((player:getXPos() == 0) and (player:getYPos() == 0) and (player:getZPos() == 0)) then
            player:setPos(643,0.1,-600);
        end

    -- everyone else should be put at the entrance        
    else
        player:setPos(643,0.1,-600);
        
    end
    
    return cs;
end;

-----------------------------------
-- onRegionEnter          
-----------------------------------

function onRegionEnter(player,region)
  local regionID = region:GetRegionID();
   switch (regionID): caseof {
        [1] = function (x) 
<<<<<<< HEAD
             player:startEvent(0x0064); -- APOLLYON_SE_NE exit
        end,
        [2] = function (x) 
             player:startEvent(0x0065); -- APOLLYON_NW_SW exit
            -- print("APOLLYON_NW_SW");
=======
             player:startEvent(100); -- APPOLLYON_SE_NE exit
        end,
        [2] = function (x) 
             player:startEvent(101); -- APPOLLYON_NW_SW exit
            -- print("APPOLLYON_NW_SW");
        end,
        [3] = function (x) 
              if (player:hasStatusEffect(EFFECT_BATTLEFIELD) == false) then 
                  RegisterLimbusInstance(player,1293);
              end   --create instance appolyon SE     
        end,
        [4] = function (x) 
              if (player:hasStatusEffect(EFFECT_BATTLEFIELD) == false) then 
                  RegisterLimbusInstance(player,1292);
              end   --create instance appolyon NE     
        end,
        [5] = function (x) 
              if (player:hasStatusEffect(EFFECT_BATTLEFIELD) == false) then 
                  RegisterLimbusInstance(player,1291);
              end   --create instance appolyon SW     
>>>>>>> dd89310b
        end,
        
        -- ///////////////////////APOLLYON SE TELEPORTER///////////////////////////////////////////
        [20] = function (x) 
             -- print("SE_telporter_f1_to_f2");
<<<<<<< HEAD
             if (GetMobByID(16932992):isDead() and player:getAnimation()==0) then player:startEvent(0x00DB);end
        end,
        [21] = function (x) 
             -- print("SE_telporter_f2_to_f3");
              if (GetMobByID(16933006):isDead() and player:getAnimation()==0) then player:startEvent(0x00DA);end
        end,    
        [22] = function (x) 
            --  print("SE_telporter_f3_to_f4");
              if (GetMobByID(16933020):isDead() and player:getAnimation()==0) then player:startEvent(0x00D8);end
         end,       
        [23] = function (x) 
             -- print("SE_telporter_f3_to_entrance");
              if (GetMobByID(16933032):isDead() and player:getAnimation()==0) then player:startEvent(0x00D9);end
=======
             if (IsMobDead(16932992)==true and player:getAnimation()==0) then player:startEvent(219);end
        end,
        [21] = function (x) 
             -- print("SE_telporter_f2_to_f3");
              if (IsMobDead(16933006)==true and player:getAnimation()==0) then player:startEvent(218);end
        end,    
        [22] = function (x) 
            --  print("SE_telporter_f3_to_f4");
              if (IsMobDead(16933020)==true and player:getAnimation()==0) then player:startEvent(216);end
         end,       
        [23] = function (x) 
             -- print("SE_telporter_f3_to_entrance");
              if (IsMobDead(16933032)==true and player:getAnimation()==0) then player:startEvent(217);end
>>>>>>> dd89310b
         end,
         -- ///////////////////////////////////////////////////////////////////////////////////////////      
         -- /////////////////////    APOLLYON NE TELEPORTER           ////////////////////////////////
        [24] = function (x) 
             -- print("NE_telporter_f1_to_f2");
<<<<<<< HEAD
              if (GetMobByID(16933044):isDead() and player:getAnimation()==0) then player:startEvent(0x00D6);end 
         end,
         [25] = function (x) 
             -- print("NE_telporter_f2_to_f3");
              if (GetMobByID(16933064):isDead() and player:getAnimation()==0) then player:startEvent(0x00D4);end  --212
         end,
         [26] = function (x) 
            --  print("NE_telporter_f3_to_f4");
              if (GetMobByID(16933086):isDead() and player:getAnimation()==0) then player:startEvent(0x00D2);end  --210
         end,
         [27] = function (x) 
            --  print("NE_telporter_f4_to_f5");
              if (GetMobByID(16933101):isDead() and player:getAnimation()==0) then player:startEvent(0x00D7);end    --215
         end,
         [28] = function (x) 
            --  print("NE_telporter_f5_to_entrance");
              if ( (GetMobByID(16933114):isDead() or GetMobByID(16933113):isDead()) and player:getAnimation()==0) then player:startEvent(0x00D5);end --213
=======
              if (IsMobDead(16933044)==true and player:getAnimation()==0) then player:startEvent(214);end 
         end,
         [25] = function (x) 
             -- print("NE_telporter_f2_to_f3");
              if (IsMobDead(16933064)==true and player:getAnimation()==0) then player:startEvent(212);end  --212
         end,
         [26] = function (x) 
            --  print("NE_telporter_f3_to_f4");
              if (IsMobDead(16933086)==true and player:getAnimation()==0) then player:startEvent(210);end  --210
         end,
         [27] = function (x) 
            --  print("NE_telporter_f4_to_f5");
              if (IsMobDead(16933101)==true and player:getAnimation()==0) then player:startEvent(215);end    --215
         end,
         [28] = function (x) 
            --  print("NE_telporter_f5_to_entrance");
              if ( (IsMobDead(16933114)==true or IsMobDead(16933113)==true) and player:getAnimation()==0) then player:startEvent(213);end --213
>>>>>>> dd89310b
         end,
         -- //////////////////////////////////////////////////////////////////////////////////////////////////
         -- /////////////////////    APOLLYON SW TELEPORTER           //////////////////////////////// 
         [29] = function (x) 
<<<<<<< HEAD
              if (GetMobByID(16932873):isDead() and player:getAnimation()==0) then player:startEvent(0x00D0);end --208
         end,
         [30] = function (x) 
              if (GetMobByID(16932885):isDead() and player:getAnimation()==0) then player:startEvent(0x00D1);end --209
              --printf("Mimics should be 0: %u",GetServerVariable("[SW_Apollyon]MimicTrigger"));
         end,
         [31] = function (x)        
              if (( GetMobByID(16932896):isDead() or GetMobByID(16932897):isDead() or GetMobByID(16932898):isDead() or  GetMobByID(16932899):isDead() )and player:getAnimation()==0) then player:startEvent(0x00CF);end -- 207
=======
              if (IsMobDead(16932873)==true and player:getAnimation()==0) then player:startEvent(208);end --208
         end,
         [30] = function (x) 
              if (IsMobDead(16932885)==true and player:getAnimation()==0) then player:startEvent(209);end --209
              --printf("Mimics should be 0: %u",GetServerVariable("[SW_Apollyon]MimicTrigger"));
         end,
         [31] = function (x)        
              if (( IsMobDead(16932896)==true or IsMobDead(16932897)==true or IsMobDead(16932898)==true or  IsMobDead(16932899)==true )and player:getAnimation()==0) then player:startEvent(207);end -- 207
>>>>>>> dd89310b
         end,
         [32] = function (x) 
              if (IselementalDayAreDead()==true and player:getAnimation()==0) then player:startEvent(206);end -- 206
         end,        
             -- //////////////////////////////////////////////////////////////////////////////////////////////////
         -- /////////////////////    APOLLYON NW TELEPORTER           //////////////////////////////// 
         [33] = function (x) 
<<<<<<< HEAD
              if (GetMobByID(16932937):isDead() and player:getAnimation()==0) then player:startEvent(0x00CD);end --205
         end,
         [34] = function (x) 
              if (GetMobByID(16932950):isDead() and player:getAnimation()==0) then player:startEvent(0x00CB);end --203
         end,
         [35] = function (x) 
              if (GetMobByID(16932963):isDead() and player:getAnimation()==0) then player:startEvent(0x00C9);end --201
         end,
         [36] = function (x) 
              if (GetMobByID(16932976):isDead() and player:getAnimation()==0) then player:startEvent(0x00C8);end --200
         end,
         [37] = function (x) 
              if (GetMobByID(16932985):isDead() and player:getAnimation()==0) then player:startEvent(0x00CA);end --202
=======
              if (IsMobDead(16932937)==true and player:getAnimation()==0) then player:startEvent(205);end --205
         end,
         [34] = function (x) 
              if (IsMobDead(16932950)==true and player:getAnimation()==0) then player:startEvent(203);end --203
         end,
         [35] = function (x) 
              if (IsMobDead(16932963)==true and player:getAnimation()==0) then player:startEvent(201);end --201
         end,
         [36] = function (x) 
              if (IsMobDead(16932976)==true and player:getAnimation()==0) then player:startEvent(200);end --200
         end,
         [37] = function (x) 
              if (IsMobDead(16932985)==true and player:getAnimation()==0) then player:startEvent(202);end --202
>>>>>>> dd89310b
         end,
    }
    
end;

----------------------------------- 
-- onRegionLeave    
-----------------------------------
    
function onRegionLeave(player,region)
end;
 
-----------------------------------
-- onEventUpdate
-----------------------------------

function onEventUpdate(player,csid,option)
<<<<<<< HEAD
    -- printf("CSID: %u",csid);
    -- printf("RESULT: %u",option);
    if (csid == 0x00D1 and option == 0 and GetServerVariable("[SW_Apollyon]MimicTrigger")==0) then
        SpawnCofferSWfloor3();
        --printf("Mimics should be 1: %u",GetServerVariable("[SW_Apollyon]MimicTrigger"));
    elseif (csid == 0x00CF and option == 0 and GetServerVariable("[SW_Apollyon]ElementalTrigger")==0) then 
        SetServerVariable("[SW_Apollyon]ElementalTrigger",VanadielDayElement()+1);
        -- printf("Elementals should be 1: %u",GetServerVariable("[SW_Apollyon]ElementalTrigger"));
    end
=======
-- printf("CSID: %u",csid);
-- printf("RESULT: %u",option);
   if (csid == 209 and option == 0 and GetServerVariable("[SW_Apollyon]MimicTrigger")==0) then
    SpawnCofferSWfloor3();
    --printf("Mimics should be 1: %u",GetServerVariable("[SW_Apollyon]MimicTrigger"));
   elseif (csid == 207 and option == 0 and GetServerVariable("[SW_Apollyon]ElementalTrigger")==0) then 
    SetServerVariable("[SW_Apollyon]ElementalTrigger",VanadielDayElement()+1);
    -- printf("Elementals should be 1: %u",GetServerVariable("[SW_Apollyon]ElementalTrigger"));
   end
>>>>>>> dd89310b
end;

-----------------------------------
-- onEventFinish
-----------------------------------

function onEventFinish(player,csid,option)
<<<<<<< HEAD
    -- printf("CSID: %u",csid);
    -- printf("RESULT: %u",option);
    if (csid == 0x0064 and option == 1) then
        player:setPos(557,-1,441,128,0x21);  -- APOLLYON_SE_NE exit
    elseif (csid == 0x0065 and option == 1) then
        player:setPos(-561,0,443,242,0x21); -- APOLLYON_NW_SW exit
    end
=======
-- printf("CSID: %u",csid);
-- printf("RESULT: %u",option);
   if (csid == 100 and option == 1) then
    player:setPos(557,-1,441,128,0x21);  -- APPOLLYON_SE_NE exit
   elseif (csid == 101 and option == 1) then
    player:setPos(-561,0,443,242,0x21); -- APPOLLYON_NW_SW exit
   end   
>>>>>>> dd89310b
end;


<|MERGE_RESOLUTION|>--- conflicted
+++ resolved
@@ -105,133 +105,63 @@
   local regionID = region:GetRegionID();
    switch (regionID): caseof {
         [1] = function (x) 
-<<<<<<< HEAD
-             player:startEvent(0x0064); -- APOLLYON_SE_NE exit
+             player:startEvent(100); -- APOLLYON_SE_NE exit
         end,
         [2] = function (x) 
-             player:startEvent(0x0065); -- APOLLYON_NW_SW exit
+             player:startEvent(101); -- APOLLYON_NW_SW exit
             -- print("APOLLYON_NW_SW");
-=======
-             player:startEvent(100); -- APPOLLYON_SE_NE exit
-        end,
-        [2] = function (x) 
-             player:startEvent(101); -- APPOLLYON_NW_SW exit
-            -- print("APPOLLYON_NW_SW");
-        end,
-        [3] = function (x) 
-              if (player:hasStatusEffect(EFFECT_BATTLEFIELD) == false) then 
-                  RegisterLimbusInstance(player,1293);
-              end   --create instance appolyon SE     
-        end,
-        [4] = function (x) 
-              if (player:hasStatusEffect(EFFECT_BATTLEFIELD) == false) then 
-                  RegisterLimbusInstance(player,1292);
-              end   --create instance appolyon NE     
-        end,
-        [5] = function (x) 
-              if (player:hasStatusEffect(EFFECT_BATTLEFIELD) == false) then 
-                  RegisterLimbusInstance(player,1291);
-              end   --create instance appolyon SW     
->>>>>>> dd89310b
         end,
         
         -- ///////////////////////APOLLYON SE TELEPORTER///////////////////////////////////////////
         [20] = function (x) 
              -- print("SE_telporter_f1_to_f2");
-<<<<<<< HEAD
-             if (GetMobByID(16932992):isDead() and player:getAnimation()==0) then player:startEvent(0x00DB);end
+             if (GetMobByID(16932992):isDead() and player:getAnimation()==0) then player:startEvent(219);end
         end,
         [21] = function (x) 
              -- print("SE_telporter_f2_to_f3");
-              if (GetMobByID(16933006):isDead() and player:getAnimation()==0) then player:startEvent(0x00DA);end
+              if (GetMobByID(16933006):isDead() and player:getAnimation()==0) then player:startEvent(218);end
         end,    
         [22] = function (x) 
             --  print("SE_telporter_f3_to_f4");
-              if (GetMobByID(16933020):isDead() and player:getAnimation()==0) then player:startEvent(0x00D8);end
+              if (GetMobByID(16933020):isDead() and player:getAnimation()==0) then player:startEvent(216);end
          end,       
         [23] = function (x) 
              -- print("SE_telporter_f3_to_entrance");
-              if (GetMobByID(16933032):isDead() and player:getAnimation()==0) then player:startEvent(0x00D9);end
-=======
-             if (IsMobDead(16932992)==true and player:getAnimation()==0) then player:startEvent(219);end
-        end,
-        [21] = function (x) 
-             -- print("SE_telporter_f2_to_f3");
-              if (IsMobDead(16933006)==true and player:getAnimation()==0) then player:startEvent(218);end
-        end,    
-        [22] = function (x) 
-            --  print("SE_telporter_f3_to_f4");
-              if (IsMobDead(16933020)==true and player:getAnimation()==0) then player:startEvent(216);end
-         end,       
-        [23] = function (x) 
-             -- print("SE_telporter_f3_to_entrance");
-              if (IsMobDead(16933032)==true and player:getAnimation()==0) then player:startEvent(217);end
->>>>>>> dd89310b
+              if (GetMobByID(16933032):isDead() and player:getAnimation()==0) then player:startEvent(217);end
          end,
          -- ///////////////////////////////////////////////////////////////////////////////////////////      
          -- /////////////////////    APOLLYON NE TELEPORTER           ////////////////////////////////
         [24] = function (x) 
              -- print("NE_telporter_f1_to_f2");
-<<<<<<< HEAD
-              if (GetMobByID(16933044):isDead() and player:getAnimation()==0) then player:startEvent(0x00D6);end 
+              if (GetMobByID(16933044):isDead() and player:getAnimation()==0) then player:startEvent(214);end 
          end,
          [25] = function (x) 
              -- print("NE_telporter_f2_to_f3");
-              if (GetMobByID(16933064):isDead() and player:getAnimation()==0) then player:startEvent(0x00D4);end  --212
+              if (GetMobByID(16933064):isDead() and player:getAnimation()==0) then player:startEvent(212);end  --212
          end,
          [26] = function (x) 
             --  print("NE_telporter_f3_to_f4");
-              if (GetMobByID(16933086):isDead() and player:getAnimation()==0) then player:startEvent(0x00D2);end  --210
+              if (GetMobByID(16933086):isDead() and player:getAnimation()==0) then player:startEvent(210);end  --210
          end,
          [27] = function (x) 
             --  print("NE_telporter_f4_to_f5");
-              if (GetMobByID(16933101):isDead() and player:getAnimation()==0) then player:startEvent(0x00D7);end    --215
+              if (GetMobByID(16933101):isDead() and player:getAnimation()==0) then player:startEvent(215);end    --215
          end,
          [28] = function (x) 
             --  print("NE_telporter_f5_to_entrance");
-              if ( (GetMobByID(16933114):isDead() or GetMobByID(16933113):isDead()) and player:getAnimation()==0) then player:startEvent(0x00D5);end --213
-=======
-              if (IsMobDead(16933044)==true and player:getAnimation()==0) then player:startEvent(214);end 
-         end,
-         [25] = function (x) 
-             -- print("NE_telporter_f2_to_f3");
-              if (IsMobDead(16933064)==true and player:getAnimation()==0) then player:startEvent(212);end  --212
-         end,
-         [26] = function (x) 
-            --  print("NE_telporter_f3_to_f4");
-              if (IsMobDead(16933086)==true and player:getAnimation()==0) then player:startEvent(210);end  --210
-         end,
-         [27] = function (x) 
-            --  print("NE_telporter_f4_to_f5");
-              if (IsMobDead(16933101)==true and player:getAnimation()==0) then player:startEvent(215);end    --215
-         end,
-         [28] = function (x) 
-            --  print("NE_telporter_f5_to_entrance");
-              if ( (IsMobDead(16933114)==true or IsMobDead(16933113)==true) and player:getAnimation()==0) then player:startEvent(213);end --213
->>>>>>> dd89310b
+              if ( (GetMobByID(16933114):isDead() or GetMobByID(16933113):isDead()) and player:getAnimation()==0) then player:startEvent(213);end --213
          end,
          -- //////////////////////////////////////////////////////////////////////////////////////////////////
          -- /////////////////////    APOLLYON SW TELEPORTER           //////////////////////////////// 
          [29] = function (x) 
-<<<<<<< HEAD
-              if (GetMobByID(16932873):isDead() and player:getAnimation()==0) then player:startEvent(0x00D0);end --208
+              if (GetMobByID(16932873):isDead() and player:getAnimation()==0) then player:startEvent(208);end --208
          end,
          [30] = function (x) 
-              if (GetMobByID(16932885):isDead() and player:getAnimation()==0) then player:startEvent(0x00D1);end --209
+              if (GetMobByID(16932885):isDead() and player:getAnimation()==0) then player:startEvent(209);end --209
               --printf("Mimics should be 0: %u",GetServerVariable("[SW_Apollyon]MimicTrigger"));
          end,
          [31] = function (x)        
-              if (( GetMobByID(16932896):isDead() or GetMobByID(16932897):isDead() or GetMobByID(16932898):isDead() or  GetMobByID(16932899):isDead() )and player:getAnimation()==0) then player:startEvent(0x00CF);end -- 207
-=======
-              if (IsMobDead(16932873)==true and player:getAnimation()==0) then player:startEvent(208);end --208
-         end,
-         [30] = function (x) 
-              if (IsMobDead(16932885)==true and player:getAnimation()==0) then player:startEvent(209);end --209
-              --printf("Mimics should be 0: %u",GetServerVariable("[SW_Apollyon]MimicTrigger"));
-         end,
-         [31] = function (x)        
-              if (( IsMobDead(16932896)==true or IsMobDead(16932897)==true or IsMobDead(16932898)==true or  IsMobDead(16932899)==true )and player:getAnimation()==0) then player:startEvent(207);end -- 207
->>>>>>> dd89310b
+              if (( GetMobByID(16932896):isDead() or GetMobByID(16932897):isDead() or GetMobByID(16932898):isDead() or  GetMobByID(16932899):isDead() )and player:getAnimation()==0) then player:startEvent(207);end -- 207
          end,
          [32] = function (x) 
               if (IselementalDayAreDead()==true and player:getAnimation()==0) then player:startEvent(206);end -- 206
@@ -239,35 +169,19 @@
              -- //////////////////////////////////////////////////////////////////////////////////////////////////
          -- /////////////////////    APOLLYON NW TELEPORTER           //////////////////////////////// 
          [33] = function (x) 
-<<<<<<< HEAD
-              if (GetMobByID(16932937):isDead() and player:getAnimation()==0) then player:startEvent(0x00CD);end --205
+              if (GetMobByID(16932937):isDead() and player:getAnimation()==0) then player:startEvent(205);end --205
          end,
          [34] = function (x) 
-              if (GetMobByID(16932950):isDead() and player:getAnimation()==0) then player:startEvent(0x00CB);end --203
+              if (GetMobByID(16932950):isDead() and player:getAnimation()==0) then player:startEvent(203);end --203
          end,
          [35] = function (x) 
-              if (GetMobByID(16932963):isDead() and player:getAnimation()==0) then player:startEvent(0x00C9);end --201
+              if (GetMobByID(16932963):isDead() and player:getAnimation()==0) then player:startEvent(201);end --201
          end,
          [36] = function (x) 
-              if (GetMobByID(16932976):isDead() and player:getAnimation()==0) then player:startEvent(0x00C8);end --200
+              if (GetMobByID(16932976):isDead() and player:getAnimation()==0) then player:startEvent(200);end --200
          end,
          [37] = function (x) 
-              if (GetMobByID(16932985):isDead() and player:getAnimation()==0) then player:startEvent(0x00CA);end --202
-=======
-              if (IsMobDead(16932937)==true and player:getAnimation()==0) then player:startEvent(205);end --205
-         end,
-         [34] = function (x) 
-              if (IsMobDead(16932950)==true and player:getAnimation()==0) then player:startEvent(203);end --203
-         end,
-         [35] = function (x) 
-              if (IsMobDead(16932963)==true and player:getAnimation()==0) then player:startEvent(201);end --201
-         end,
-         [36] = function (x) 
-              if (IsMobDead(16932976)==true and player:getAnimation()==0) then player:startEvent(200);end --200
-         end,
-         [37] = function (x) 
-              if (IsMobDead(16932985)==true and player:getAnimation()==0) then player:startEvent(202);end --202
->>>>>>> dd89310b
+              if (GetMobByID(16932985):isDead() and player:getAnimation()==0) then player:startEvent(202);end --202
          end,
     }
     
@@ -285,27 +199,15 @@
 -----------------------------------
 
 function onEventUpdate(player,csid,option)
-<<<<<<< HEAD
     -- printf("CSID: %u",csid);
     -- printf("RESULT: %u",option);
-    if (csid == 0x00D1 and option == 0 and GetServerVariable("[SW_Apollyon]MimicTrigger")==0) then
+    if (csid == 209 and option == 0 and GetServerVariable("[SW_Apollyon]MimicTrigger")==0) then
         SpawnCofferSWfloor3();
         --printf("Mimics should be 1: %u",GetServerVariable("[SW_Apollyon]MimicTrigger"));
-    elseif (csid == 0x00CF and option == 0 and GetServerVariable("[SW_Apollyon]ElementalTrigger")==0) then 
+    elseif (csid == 207 and option == 0 and GetServerVariable("[SW_Apollyon]ElementalTrigger")==0) then 
         SetServerVariable("[SW_Apollyon]ElementalTrigger",VanadielDayElement()+1);
         -- printf("Elementals should be 1: %u",GetServerVariable("[SW_Apollyon]ElementalTrigger"));
     end
-=======
--- printf("CSID: %u",csid);
--- printf("RESULT: %u",option);
-   if (csid == 209 and option == 0 and GetServerVariable("[SW_Apollyon]MimicTrigger")==0) then
-    SpawnCofferSWfloor3();
-    --printf("Mimics should be 1: %u",GetServerVariable("[SW_Apollyon]MimicTrigger"));
-   elseif (csid == 207 and option == 0 and GetServerVariable("[SW_Apollyon]ElementalTrigger")==0) then 
-    SetServerVariable("[SW_Apollyon]ElementalTrigger",VanadielDayElement()+1);
-    -- printf("Elementals should be 1: %u",GetServerVariable("[SW_Apollyon]ElementalTrigger"));
-   end
->>>>>>> dd89310b
 end;
 
 -----------------------------------
@@ -313,23 +215,13 @@
 -----------------------------------
 
 function onEventFinish(player,csid,option)
-<<<<<<< HEAD
     -- printf("CSID: %u",csid);
     -- printf("RESULT: %u",option);
-    if (csid == 0x0064 and option == 1) then
+    if (csid == 100 and option == 1) then
         player:setPos(557,-1,441,128,0x21);  -- APOLLYON_SE_NE exit
-    elseif (csid == 0x0065 and option == 1) then
+    elseif (csid == 101 and option == 1) then
         player:setPos(-561,0,443,242,0x21); -- APOLLYON_NW_SW exit
     end
-=======
--- printf("CSID: %u",csid);
--- printf("RESULT: %u",option);
-   if (csid == 100 and option == 1) then
-    player:setPos(557,-1,441,128,0x21);  -- APPOLLYON_SE_NE exit
-   elseif (csid == 101 and option == 1) then
-    player:setPos(-561,0,443,242,0x21); -- APPOLLYON_NW_SW exit
-   end   
->>>>>>> dd89310b
-end;
-
-
+end;
+
+
