--- conflicted
+++ resolved
@@ -35,30 +35,24 @@
 -----------------------------------
 
 function onMobDespawn(mob)
-    local mobID = mob:getID();    
-    -- print(mobID);
-    local mobX = mob:getXPos();
+ local mobID = mob:getID();    
+ -- print(mobID);
+      local mobX = mob:getXPos();
     local mobY = mob:getYPos();
     local mobZ = mob:getZPos();
-
-    if (
-        GetMobByID(16933115):isDead() and 
-        GetMobByID(16933116):isDead() and   
-        GetMobByID(16933117):isDead() and
-        GetMobByID(16933118):isDead() and
-        GetMobByID(16933119):isDead() and
-        GetMobByID(16933120):isDead() and
-        GetMobByID(16933121):isDead() and
-        GetMobByID(16933122):isDead() 
+ 
+ 
+  if (IsMobDead(16933115)==true and 
+     IsMobDead(16933116)==true and   
+     IsMobDead(16933117)==true and
+     IsMobDead(16933118)==true and
+     IsMobDead(16933119)==true and
+     IsMobDead(16933120)==true and
+     IsMobDead(16933121)==true and
+     IsMobDead(16933122)==true 
     ) then
-<<<<<<< HEAD
-        GetNPCByID(16932864+178):setPos(mobX,mobY,mobZ);
-        GetNPCByID(16932864+178):setStatus(STATUS_NORMAL);
-    end
-=======
      -- item
        GetNPCByID(16932864+178):setPos(mobX,mobY,mobZ);
     GetNPCByID(16932864+178):setStatus(dsp.status.NORMAL);
    end
->>>>>>> 3c34ec73
 end;