--- conflicted
+++ resolved
@@ -27,15 +27,9 @@
 end;
 
 -- Physically entering the BCNM via bcnmEnter(bcnmid)
-<<<<<<< HEAD
 function onBattlefieldEnter(player,battlefield)
-    if (player:hasKeyItem(MIASMA_FILTER)) then
-        player:delKeyItem(MIASMA_FILTER);
-=======
-function onBcnmEnter(player,instance)
     if (player:hasKeyItem(dsp.ki.MIASMA_FILTER)) then
         player:delKeyItem(dsp.ki.MIASMA_FILTER);
->>>>>>> 3c34ec73
     end;
 end;
 
