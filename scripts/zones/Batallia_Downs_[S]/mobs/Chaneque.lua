-----------------------------------
-- Area: Batallia Downs [S]
--   NM: Chaneque
-----------------------------------
require("scripts/globals/hunts")
require("scripts/globals/mobs")
-----------------------------------

function onMobInitialize(mob)
    mob:setMobMod(tpz.mobMod.ADD_EFFECT, 1)
end

function onAdditionalEffect(mob, target, damage)
    return tpz.mob.onAddEffect(mob, target, damage, tpz.mob.ae.HP_DRAIN)
end

function onMobDeath(mob, player, isKiller)
    tpz.hunts.checkHunt(mob, player, 492)
<<<<<<< HEAD
end;
=======
end
>>>>>>> 3f45ba7b

function onMobDespawn(mob)
    mob:setRespawnTime(math.random(5400, 7200)) -- 90 to 120 minutes
end<|MERGE_RESOLUTION|>--- conflicted
+++ resolved
@@ -16,11 +16,7 @@
 
 function onMobDeath(mob, player, isKiller)
     tpz.hunts.checkHunt(mob, player, 492)
-<<<<<<< HEAD
-end;
-=======
 end
->>>>>>> 3f45ba7b
 
 function onMobDespawn(mob)
     mob:setRespawnTime(math.random(5400, 7200)) -- 90 to 120 minutes
