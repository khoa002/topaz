--- conflicted
+++ resolved
@@ -74,12 +74,8 @@
         player:startEvent(32004);
         player:setCharVar("mobid",mob:getID());
     else
-<<<<<<< HEAD
+        mob:getBattlefield():setLocalVar("loot", 0)
         player:addTitle(tpz.title.SHADOW_BANISHER);
-=======
-        mob:getBattlefield():setLocalVar("loot", 0)
-        player:addTitle(dsp.title.SHADOW_BANISHER);
->>>>>>> 31b12467
     end
     -- reset everything on death
     mob:AnimationSub(0);
