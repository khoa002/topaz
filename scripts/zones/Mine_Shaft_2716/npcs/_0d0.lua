-----------------------------------
-- Area: Mine_Shaft_2716
-- NPC:  Shaft entrance
-----------------------------------
package.loaded["scripts/zones/Mine_Shaft_2716/TextIDs"] = nil;
-----------------------------------

require("scripts/globals/bcnm");
require("scripts/globals/missions");
require("scripts/zones/Mine_Shaft_2716/TextIDs");

-----------------------------------
-- onTrade Action
-----------------------------------

function onTrade(player,npc,trade)
    if (player:getCurrentMission(COP) == THREE_PATHS and ( player:getVar("COP_Louverance_s_Path") == 7 or player:getVar("COP_Louverance_s_Path") == 8 )) then
        if (trade:getItemCount() == 1 and trade:hasItemQty(1684,1)) then            
            player:startEvent(3);
        end
    else
        TradeBCNM(player,npc,trade);
    end
end;

-----------------------------------
-- onTrigger Action
-----------------------------------

function onTrigger(player,npc)
    if (player:getCurrentMission(COP) ==FIRE_IN_THE_EYES_OF_MEN and player:getVar("PromathiaStatus")==0) then
<<<<<<< HEAD
        player:startEvent(0x0004);
    else
        EventTriggerBCNM(player,npc);
    end
=======
          player:startEvent(4);
    elseif (EventTriggerBCNM(player,npc)) then
   end
    return 1;
>>>>>>> dd89310b
end;

-----------------------------------
-- onEventUpdate
-----------------------------------

function onEventUpdate(player,csid,option,extras)
    EventUpdateBCNM(player,csid,option,extras);
end;

-----------------------------------
-- onEventFinish Action
-----------------------------------

function onEventFinish(player,csid,option)
<<<<<<< HEAD
    if (csid ==0x0003) then
        player:setVar("COP_Louverance_s_Path",9);
        player:tradeComplete();
    elseif (csid ==0x0004) then 
        player:setVar("PromathiaStatus",1);
    else
        EventFinishBCNM(player,csid,option);
=======
    -- printf("onFinish CSID: %u",csid);
    -- printf("onFinish RESULT: %u",option);
    if (csid ==3) then
      player:setVar("COP_Louverance_s_Path",9);
      player:tradeComplete();
     elseif (csid ==4) then 
      player:setVar("PromathiaStatus",1);
    elseif (EventFinishBCNM(player,csid,option)) then
        return;
>>>>>>> dd89310b
    end
end;<|MERGE_RESOLUTION|>--- conflicted
+++ resolved
@@ -29,17 +29,10 @@
 
 function onTrigger(player,npc)
     if (player:getCurrentMission(COP) ==FIRE_IN_THE_EYES_OF_MEN and player:getVar("PromathiaStatus")==0) then
-<<<<<<< HEAD
-        player:startEvent(0x0004);
+        player:startEvent(4);
     else
         EventTriggerBCNM(player,npc);
     end
-=======
-          player:startEvent(4);
-    elseif (EventTriggerBCNM(player,npc)) then
-   end
-    return 1;
->>>>>>> dd89310b
 end;
 
 -----------------------------------
@@ -55,24 +48,12 @@
 -----------------------------------
 
 function onEventFinish(player,csid,option)
-<<<<<<< HEAD
-    if (csid ==0x0003) then
+    if (csid ==3) then
         player:setVar("COP_Louverance_s_Path",9);
         player:tradeComplete();
-    elseif (csid ==0x0004) then 
+    elseif (csid ==4) then 
         player:setVar("PromathiaStatus",1);
     else
         EventFinishBCNM(player,csid,option);
-=======
-    -- printf("onFinish CSID: %u",csid);
-    -- printf("onFinish RESULT: %u",option);
-    if (csid ==3) then
-      player:setVar("COP_Louverance_s_Path",9);
-      player:tradeComplete();
-     elseif (csid ==4) then 
-      player:setVar("PromathiaStatus",1);
-    elseif (EventFinishBCNM(player,csid,option)) then
-        return;
->>>>>>> dd89310b
     end
 end;