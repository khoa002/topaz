-----------------------------------
-- Area: Tavnazian Safehold
--  NPC: Yurim
-- !pos 83.697 -25.000 3.250 26
-----------------------------------
require("scripts/globals/missions")
require("scripts/globals/npc_util")
require("scripts/globals/quests")
-----------------------------------

-- base items
local earring = 13327
local obi     = 13205
local gorget  = 13080

-- chips
local red     = 474
local blue    = 475
local yellow  = 476
local green   = 477
local clear   = 478
local purple  = 479
local white   = 480
local black   = 481

-- organs
local lumin   = 1783
local phuabo  = 1784
local xzomit  = 1785
local aern    = 1786
local hpemde  = 1787
local yovra   = 1788
local euvhi   = 1818

local nosTrades =
{
<<<<<<< HEAD
    [14791] = {hint = 17, base = {earring, white}, organs = { {lumin,5},   {euvhi,5}                         }}, -- Sanative Earring
    [14792] = {hint = 17, base = {earring, black}, organs = { {lumin,5},   {euvhi,5}                         }}, -- Relaxing Earring

    [15435] = {hint =  1, base = {obi, red},       organs = { {phuabo,7},  {xzomit,3}, {lumin,3}             }}, -- Karin Obi (Fire)
    [15436] = {hint =  2, base = {obi, clear},     organs = { {xzomit,7},  {phuabo,3}, {lumin,3}             }}, -- Hyorin Obi (Ice)
    [15437] = {hint =  3, base = {obi, green},     organs = { {aern,7},    {hpemde,3}, {lumin,3}             }}, -- Furin Obi (Wind)
    [15438] = {hint =  4, base = {obi, yellow},    organs = { {hpemde,7},  {aern,3},   {lumin,3}             }}, -- Dorin Obi (Earth)
    [15439] = {hint =  5, base = {obi, purple},    organs = { {phuabo,7},  {hpemde,3}, {lumin,3}             }}, -- Rairin Obi (Thunder)
    [15440] = {hint =  6, base = {obi, blue},      organs = { {hpemde,7},  {phuabo,3}, {lumin,3}             }}, -- Suirin Obi (Water)
    [15441] = {hint =  7, base = {obi, white},     organs = { {xzomit,7},  {aern,3},   {lumin,3}             }}, -- Korin Obi (Light)
    [15442] = {hint =  8, base = {obi, black},     organs = { {aern,7},    {xzomit,3}, {lumin,3}             }}, -- Anrin Obi (Dark)

    [15495] = {hint =  9, base = {gorget, red},    organs = { {phuabo,10}, {xzomit,5}, {yovra,1}             }}, -- Flame Gorget
    [15496] = {hint = 10, base = {gorget, clear},  organs = { {phuabo,10}, {aern,5},   {yovra,1}             }}, -- Snow Gorget
    [15497] = {hint = 11, base = {gorget, green},  organs = { {phuabo,10}, {hpemde,5}, {yovra,1}             }}, -- Breeze Gorget
    [15498] = {hint = 12, base = {gorget, yellow}, organs = { {xzomit,10}, {aern,5},   {yovra,1}             }}, -- Soil Gorget
    [15499] = {hint = 13, base = {gorget, purple}, organs = { {xzomit,10}, {hpemde,5}, {yovra,1}             }}, -- Thunder Gorget
    [15500] = {hint = 14, base = {gorget, blue},   organs = { {aern,10},   {hpemde,5}, {yovra,1}             }}, -- Aqua Gorget
    [15501] = {hint = 15, base = {gorget, white},  organs = { {aern,7},    {phuabo,3}, {hpemde,3}, {yovra,2} }}, -- Light Gorget
    [15502] = {hint = 16, base = {gorget, black},  organs = { {hpemde,7},  {phuabo,3}, {aern,3},   {yovra,2} }}, -- Shadow Gorget
=======
    [14792] = {hint = 17, base = {earring, black}, organs = { {lumin, 5},   {euvhi, 5}                         }}, -- Relaxing Earring
    [14791] = {hint = 17, base = {earring, white}, organs = { {lumin, 5},   {euvhi, 5}                         }}, -- Sanative Earring

    [15435] = {hint =  1, base = {obi, red},       organs = { {phuabo, 7},  {xzomit, 3}, {lumin, 3}             }}, -- Karin Obi (Fire)
    [15438] = {hint =  4, base = {obi, yellow},    organs = { {hpemde, 7},  {aern, 3},   {lumin, 3}             }}, -- Dorin Obi (Earth)
    [15440] = {hint =  6, base = {obi, blue},      organs = { {hpemde, 7},  {phuabo, 3}, {lumin, 3}             }}, -- Suirin Obi (Water)
    [15437] = {hint =  3, base = {obi, green},     organs = { {aern, 7},    {hpemde, 3}, {lumin, 3}             }}, -- Furin Obi (Wind)
    [15436] = {hint =  2, base = {obi, clear},     organs = { {xzomit, 7},  {phuabo, 3}, {lumin, 3}             }}, -- Hyorin Obi (Ice)
    [15439] = {hint =  5, base = {obi, purple},    organs = { {phuabo, 7},  {hpemde, 3}, {lumin, 3}             }}, -- Rairin Obi (Thunder)
    [15441] = {hint =  7, base = {obi, white},     organs = { {xzomit, 7},  {aern, 3},   {lumin, 3}             }}, -- Korin Obi (Light)
    [15442] = {hint =  8, base = {obi, black},     organs = { {aern, 7},    {xzomit, 3}, {lumin, 3}             }}, -- Anrin Obi (Dark)

    [15495] = {hint =  9, base = {gorget, red},    organs = { {phuabo, 10}, {xzomit, 5}, {yovra, 1}             }}, -- Flame Gorget
    [15498] = {hint = 12, base = {gorget, yellow}, organs = { {xzomit, 10}, {aern, 5},   {yovra, 1}             }}, -- Soil Gorget
    [15500] = {hint = 14, base = {gorget, blue},   organs = { {aern, 10},   {hpemde, 5}, {yovra, 1}             }}, -- Aqua Gorget
    [15497] = {hint = 11, base = {gorget, green},  organs = { {phuabo, 10}, {hpemde, 5}, {yovra, 1}             }}, -- Breeze Gorget
    [15496] = {hint = 10, base = {gorget, clear},  organs = { {phuabo, 10}, {aern, 5},   {yovra, 1}             }}, -- Snow Gorget
    [15499] = {hint = 13, base = {gorget, purple}, organs = { {xzomit, 10}, {hpemde, 5}, {yovra, 1}             }}, -- Thunder Gorget
    [15501] = {hint = 15, base = {gorget, white},  organs = { {aern, 7},    {phuabo, 3}, {hpemde, 3}, {yovra, 2} }}, -- Light Gorget
    [15502] = {hint = 16, base = {gorget, black},  organs = { {hpemde, 7},  {phuabo, 3}, {aern, 3},   {yovra, 2} }}, -- Shadow Gorget
>>>>>>> daf504aa
}

function onTrade(player, npc, trade)
    local nameOfScience  = player:getQuestStatus(OTHER_AREAS_LOG, tpz.quest.id.otherAreas.IN_THE_NAME_OF_SCIENCE)
    local itemInProgress = player:getCharVar("NAME_OF_SCIENCE_target")

    if itemInProgress > 0 and npcUtil.tradeHas(trade, nosTrades[itemInProgress].organs) then
        player:startEvent(529, gorget, earring, obi)
    elseif (nameOfScience == QUEST_ACCEPTED or nameOfScience == QUEST_COMPLETED) and npcUtil.tradeHas(trade, 4413) and itemInProgress > 0 then -- apple pie hint
        player:startEvent(531, 4413, 0, nosTrades[itemInProgress].hint)
    elseif (nameOfScience == QUEST_ACCEPTED or nameOfScience == QUEST_COMPLETED) and itemInProgress == 0 then
        for k, v in pairs(nosTrades) do
            if npcUtil.tradeHas(trade, v.base) then
                player:setCharVar("NAME_OF_SCIENCE_target", k)
                player:startEvent(526, unpack(v.base))
                break
            end
        end
    end
end

function onTrigger(player, npc)
    -- IN THE NAME OF SCIENCE
    if player:hasCompletedMission(COP, tpz.mission.id.cop.THE_WARRIOR_S_PATH) then
        local nameOfScience  = player:getQuestStatus(OTHER_AREAS_LOG, tpz.quest.id.otherAreas.IN_THE_NAME_OF_SCIENCE)
        local itemInProgress = player:getCharVar("NAME_OF_SCIENCE_target")

        if nameOfScience == QUEST_AVAILABLE then
            player:startEvent(524, obi, earring, gorget)
        elseif (nameOfScience == QUEST_ACCEPTED or nameOfScience == QUEST_COMPLETED) and itemInProgress == 0 then
            player:startEvent(525, obi, earring, gorget)
        elseif nameOfScience == QUEST_ACCEPTED or nameOfScience == QUEST_COMPLETED then
            if math.random(100) <= 30 then
                player:startEvent(532, unpack(nosTrades[itemInProgress].base))
            else
                player:startEvent(528, unpack(nosTrades[itemInProgress].base))
            end
        end

    -- STANDARD DIALOG
    else
        if math.random(100) <= 50 then
            player:startEvent(527)
        else
            player:startEvent(519)
        end
    end
end

function onEventUpdate(player, csid, option)
end

function onEventFinish(player, csid, option)
    if csid == 524 then
        player:addQuest(OTHER_AREAS_LOG, tpz.quest.id.otherAreas.IN_THE_NAME_OF_SCIENCE)
    elseif csid == 531 then
        player:confirmTrade()
    elseif csid == 526 then
        player:confirmTrade()
    elseif csid == 529 then
        local itemInProgress = player:getCharVar("NAME_OF_SCIENCE_target")
        if npcUtil.completeQuest(player, OTHER_AREAS_LOG, tpz.quest.id.otherAreas.IN_THE_NAME_OF_SCIENCE, {item=itemInProgress, var={"NAME_OF_SCIENCE_target"}}) then
            player:confirmTrade()
        end
    end
end<|MERGE_RESOLUTION|>--- conflicted
+++ resolved
@@ -34,49 +34,26 @@
 
 local nosTrades =
 {
-<<<<<<< HEAD
-    [14791] = {hint = 17, base = {earring, white}, organs = { {lumin,5},   {euvhi,5}                         }}, -- Sanative Earring
-    [14792] = {hint = 17, base = {earring, black}, organs = { {lumin,5},   {euvhi,5}                         }}, -- Relaxing Earring
-
-    [15435] = {hint =  1, base = {obi, red},       organs = { {phuabo,7},  {xzomit,3}, {lumin,3}             }}, -- Karin Obi (Fire)
-    [15436] = {hint =  2, base = {obi, clear},     organs = { {xzomit,7},  {phuabo,3}, {lumin,3}             }}, -- Hyorin Obi (Ice)
-    [15437] = {hint =  3, base = {obi, green},     organs = { {aern,7},    {hpemde,3}, {lumin,3}             }}, -- Furin Obi (Wind)
-    [15438] = {hint =  4, base = {obi, yellow},    organs = { {hpemde,7},  {aern,3},   {lumin,3}             }}, -- Dorin Obi (Earth)
-    [15439] = {hint =  5, base = {obi, purple},    organs = { {phuabo,7},  {hpemde,3}, {lumin,3}             }}, -- Rairin Obi (Thunder)
-    [15440] = {hint =  6, base = {obi, blue},      organs = { {hpemde,7},  {phuabo,3}, {lumin,3}             }}, -- Suirin Obi (Water)
-    [15441] = {hint =  7, base = {obi, white},     organs = { {xzomit,7},  {aern,3},   {lumin,3}             }}, -- Korin Obi (Light)
-    [15442] = {hint =  8, base = {obi, black},     organs = { {aern,7},    {xzomit,3}, {lumin,3}             }}, -- Anrin Obi (Dark)
-
-    [15495] = {hint =  9, base = {gorget, red},    organs = { {phuabo,10}, {xzomit,5}, {yovra,1}             }}, -- Flame Gorget
-    [15496] = {hint = 10, base = {gorget, clear},  organs = { {phuabo,10}, {aern,5},   {yovra,1}             }}, -- Snow Gorget
-    [15497] = {hint = 11, base = {gorget, green},  organs = { {phuabo,10}, {hpemde,5}, {yovra,1}             }}, -- Breeze Gorget
-    [15498] = {hint = 12, base = {gorget, yellow}, organs = { {xzomit,10}, {aern,5},   {yovra,1}             }}, -- Soil Gorget
-    [15499] = {hint = 13, base = {gorget, purple}, organs = { {xzomit,10}, {hpemde,5}, {yovra,1}             }}, -- Thunder Gorget
-    [15500] = {hint = 14, base = {gorget, blue},   organs = { {aern,10},   {hpemde,5}, {yovra,1}             }}, -- Aqua Gorget
-    [15501] = {hint = 15, base = {gorget, white},  organs = { {aern,7},    {phuabo,3}, {hpemde,3}, {yovra,2} }}, -- Light Gorget
-    [15502] = {hint = 16, base = {gorget, black},  organs = { {hpemde,7},  {phuabo,3}, {aern,3},   {yovra,2} }}, -- Shadow Gorget
-=======
+    [14791] = {hint = 17, base = {earring, white}, organs = { {lumin, 5},   {euvhi, 5}                         }}, -- Sanative Earring
     [14792] = {hint = 17, base = {earring, black}, organs = { {lumin, 5},   {euvhi, 5}                         }}, -- Relaxing Earring
-    [14791] = {hint = 17, base = {earring, white}, organs = { {lumin, 5},   {euvhi, 5}                         }}, -- Sanative Earring
 
     [15435] = {hint =  1, base = {obi, red},       organs = { {phuabo, 7},  {xzomit, 3}, {lumin, 3}             }}, -- Karin Obi (Fire)
+    [15436] = {hint =  2, base = {obi, clear},     organs = { {xzomit, 7},  {phuabo, 3}, {lumin, 3}             }}, -- Hyorin Obi (Ice)
+    [15437] = {hint =  3, base = {obi, green},     organs = { {aern, 7},    {hpemde, 3}, {lumin, 3}             }}, -- Furin Obi (Wind)
     [15438] = {hint =  4, base = {obi, yellow},    organs = { {hpemde, 7},  {aern, 3},   {lumin, 3}             }}, -- Dorin Obi (Earth)
+    [15439] = {hint =  5, base = {obi, purple},    organs = { {phuabo, 7},  {hpemde, 3}, {lumin, 3}             }}, -- Rairin Obi (Thunder)
     [15440] = {hint =  6, base = {obi, blue},      organs = { {hpemde, 7},  {phuabo, 3}, {lumin, 3}             }}, -- Suirin Obi (Water)
-    [15437] = {hint =  3, base = {obi, green},     organs = { {aern, 7},    {hpemde, 3}, {lumin, 3}             }}, -- Furin Obi (Wind)
-    [15436] = {hint =  2, base = {obi, clear},     organs = { {xzomit, 7},  {phuabo, 3}, {lumin, 3}             }}, -- Hyorin Obi (Ice)
-    [15439] = {hint =  5, base = {obi, purple},    organs = { {phuabo, 7},  {hpemde, 3}, {lumin, 3}             }}, -- Rairin Obi (Thunder)
     [15441] = {hint =  7, base = {obi, white},     organs = { {xzomit, 7},  {aern, 3},   {lumin, 3}             }}, -- Korin Obi (Light)
     [15442] = {hint =  8, base = {obi, black},     organs = { {aern, 7},    {xzomit, 3}, {lumin, 3}             }}, -- Anrin Obi (Dark)
 
     [15495] = {hint =  9, base = {gorget, red},    organs = { {phuabo, 10}, {xzomit, 5}, {yovra, 1}             }}, -- Flame Gorget
+    [15496] = {hint = 10, base = {gorget, clear},  organs = { {phuabo, 10}, {aern, 5},   {yovra, 1}             }}, -- Snow Gorget
+    [15497] = {hint = 11, base = {gorget, green},  organs = { {phuabo, 10}, {hpemde, 5}, {yovra, 1}             }}, -- Breeze Gorget
     [15498] = {hint = 12, base = {gorget, yellow}, organs = { {xzomit, 10}, {aern, 5},   {yovra, 1}             }}, -- Soil Gorget
+    [15499] = {hint = 13, base = {gorget, purple}, organs = { {xzomit, 10}, {hpemde, 5}, {yovra, 1}             }}, -- Thunder Gorget
     [15500] = {hint = 14, base = {gorget, blue},   organs = { {aern, 10},   {hpemde, 5}, {yovra, 1}             }}, -- Aqua Gorget
-    [15497] = {hint = 11, base = {gorget, green},  organs = { {phuabo, 10}, {hpemde, 5}, {yovra, 1}             }}, -- Breeze Gorget
-    [15496] = {hint = 10, base = {gorget, clear},  organs = { {phuabo, 10}, {aern, 5},   {yovra, 1}             }}, -- Snow Gorget
-    [15499] = {hint = 13, base = {gorget, purple}, organs = { {xzomit, 10}, {hpemde, 5}, {yovra, 1}             }}, -- Thunder Gorget
     [15501] = {hint = 15, base = {gorget, white},  organs = { {aern, 7},    {phuabo, 3}, {hpemde, 3}, {yovra, 2} }}, -- Light Gorget
     [15502] = {hint = 16, base = {gorget, black},  organs = { {hpemde, 7},  {phuabo, 3}, {aern, 3},   {yovra, 2} }}, -- Shadow Gorget
->>>>>>> daf504aa
 }
 
 function onTrade(player, npc, trade)
