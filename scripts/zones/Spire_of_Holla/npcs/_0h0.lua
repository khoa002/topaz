--- conflicted
+++ resolved
@@ -4,30 +4,13 @@
 -----------------------------------
 
 require("scripts/globals/bcnm");
-<<<<<<< HEAD
-=======
-require("scripts/globals/quests");
-require("scripts/globals/missions");
-local ID = require("scripts/zones/Spire_of_Holla/IDs");
->>>>>>> cb53b2e2
 
 function onTrade(player,npc,trade)
     TradeBCNM(player,npc,trade);
 end;
 
 function onTrigger(player,npc)
-<<<<<<< HEAD
     EventTriggerBCNM(player,npc);
-=======
-    
-    if (EventTriggerBCNM(player,npc)) then
-        return 1;
-    else
-        player:messageSpecial(ID.text.FAINT_SCRAPING);
-        return 1;
-    end
-    
->>>>>>> cb53b2e2
 end;
 
 function onEventUpdate(player,csid,option,extras)
