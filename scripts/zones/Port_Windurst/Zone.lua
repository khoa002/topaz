-----------------------------------
--
-- Zone: Port_Windurst (240)
--
-----------------------------------
local ID = require("scripts/zones/Port_Windurst/IDs")
require("scripts/globals/conquest")
require("scripts/globals/settings")
require("scripts/globals/zone")
-----------------------------------

function onInitialize(zone)
    SetExplorerMoogles(ID.npc.EXPLORER_MOOGLE)
end

<<<<<<< HEAD
function onZoneIn(player,prevZone)
    local cs = -1;

    if ENABLE_ROV == 1 and player:getCurrentMission(ROV) == tpz.mission.id.rov.RHAPSODIES_OF_VANADIEL and player:getMainLvl()>=3 then
        cs = 30035
    end

    if player:getCurrentMission(ROV) == tpz.mission.id.rov.FATES_CALL and player:getCurrentMission(player:getNation()) > 15 then
        cs = 30036
    end

=======
function onZoneIn(player, prevZone)
    local cs = -1
>>>>>>> d81e2c7b
    -- FIRST LOGIN (START CS)
    if player:getPlaytime(false) == 0 then
        if NEW_CHARACTER_CUTSCENE == 1 then
            cs = 305
        end
        player:setPos(-120, -5.5, 175, 48)
        player:setHomePoint()
    end
    if (player:getXPos() == 0 and player:getYPos() == 0 and player:getZPos() == 0) then
        if (prevZone == tpz.zone.WINDURST_JEUNO_AIRSHIP) then
            cs = 10004
            player:setPos(228.000, -3.000, 76.000, 160)
        else
            local position = math.random(1, 5) + 195
            player:setPos(position, -15.56, 258, 65)
        end
    end
    return cs
end

function onConquestUpdate(zone, updatetype)
    tpz.conq.onConquestUpdate(zone, updatetype)
end

function onTransportEvent(player, transport)
    player:startEvent(10002)
end

function onEventUpdate(player, csid, option)
end

function onEventFinish(player, csid, option)
    if (csid == 305) then
        player:messageSpecial(ID.text.ITEM_OBTAINED, 536)
    elseif (csid == 10002) then
<<<<<<< HEAD
        player:setPos(0,0,0,0,225);
    elseif csid == 30035 then
        player:completeMission(ROV, tpz.mission.id.rov.RHAPSODIES_OF_VANADIEL)
        player:addMission(ROV, tpz.mission.id.rov.RESONACE)
    elseif csid == 30036 then
        player:completeMission(ROV, tpz.mission.id.rov.FATES_CALL)
        player:addMission(ROV, tpz.mission.id.rov.WHAT_LIES_BEYOND)
=======
        player:setPos(0, 0, 0, 0, 225)
>>>>>>> d81e2c7b
    end
end<|MERGE_RESOLUTION|>--- conflicted
+++ resolved
@@ -13,9 +13,8 @@
     SetExplorerMoogles(ID.npc.EXPLORER_MOOGLE)
 end
 
-<<<<<<< HEAD
 function onZoneIn(player,prevZone)
-    local cs = -1;
+    local cs = -1
 
     if ENABLE_ROV == 1 and player:getCurrentMission(ROV) == tpz.mission.id.rov.RHAPSODIES_OF_VANADIEL and player:getMainLvl()>=3 then
         cs = 30035
@@ -25,10 +24,6 @@
         cs = 30036
     end
 
-=======
-function onZoneIn(player, prevZone)
-    local cs = -1
->>>>>>> d81e2c7b
     -- FIRST LOGIN (START CS)
     if player:getPlaytime(false) == 0 then
         if NEW_CHARACTER_CUTSCENE == 1 then
@@ -64,16 +59,12 @@
     if (csid == 305) then
         player:messageSpecial(ID.text.ITEM_OBTAINED, 536)
     elseif (csid == 10002) then
-<<<<<<< HEAD
-        player:setPos(0,0,0,0,225);
+        player:setPos(0, 0, 0, 0, 225)
     elseif csid == 30035 then
         player:completeMission(ROV, tpz.mission.id.rov.RHAPSODIES_OF_VANADIEL)
         player:addMission(ROV, tpz.mission.id.rov.RESONACE)
     elseif csid == 30036 then
         player:completeMission(ROV, tpz.mission.id.rov.FATES_CALL)
         player:addMission(ROV, tpz.mission.id.rov.WHAT_LIES_BEYOND)
-=======
-        player:setPos(0, 0, 0, 0, 225)
->>>>>>> d81e2c7b
     end
 end