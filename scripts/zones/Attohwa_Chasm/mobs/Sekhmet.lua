--- conflicted
+++ resolved
@@ -18,11 +18,7 @@
 
 function onMobDeath(mob, player, isKiller)
     tpz.hunts.checkHunt(mob, player, 276)
-<<<<<<< HEAD
-end;
-=======
 end
->>>>>>> 3f45ba7b
 
 function onMobDespawn(mob)
     mob:setRespawnTime(math.random(5400, 7200)) -- 1.5 to 2 hours.
