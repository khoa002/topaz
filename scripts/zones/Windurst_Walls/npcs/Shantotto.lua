-----------------------------------
-- Area: Windurst Walls (239)
--  NPC: Shantotto
-- !pos 122 -2 112 239
-- CSID's missing in autoEventID please check the old forums under resources for all of shantotto's csid's. I found them all manually.
-----------------------------------
require("scripts/globals/keyitems")
require("scripts/globals/quests")
require("scripts/globals/settings")
require("scripts/globals/titles")
require("scripts/globals/wsquest")
local ID = require("scripts/zones/Windurst_Walls/IDs")
-----------------------------------

local wsQuest = tpz.wsquest.retribution

local TrustMemory = function(player)
    local memories = 0
    --[[ TODO
    -- 2 - The Three Kingdoms
    if player:hasCompletedMission(SANDORIA, tpz.mission.id.sandoria.JOURNEY_TO_BASTOK2) or player:hasCompletedMission(WINDURST, tpz.mission.id.windurst.THE_THREE_KINGDOMS_BASTOK2) then
        memories = memories + 2
    end
    -- 4 - Where Two Paths Converge
    if player:hasCompletedMission(BASTOK, tpz.mission.id.bastok.WHERE_TWO_PATHS_CONVERGE) then
        memories = memories + 4
    end
    -- 8 - The Pirate's Cove
    if player:hasCompletedMission(BASTOK, tpz.mission.id.bastok.THE_PIRATE_S_COVE) then
        memories = memories + 8
    end
    -- 16 - Ayame and Kaede
    if player:hasCompletedQuest(BASTOK, tpz.quest.id.bastok.AYAME_AND_KAEDE) then
        memories = memories + 16
    end
    -- 32 - Light of Judgement
    if player:hasCompletedMission(TOAU, tpz.mission.id.toau.LIGHT_OF_JUDGMENT) then
        memories = memories + 32
    end
    -- 64 - True Strength
    if player:hasCompletedQuest(BASTOK, tpz.quest.id.bastok.TRUE_STRENGTH) then
        memories = memories + 64
    end
    ]]--

    -- Kill a Taru under the gun
    -- Defeated Shadowlord
    -- Saving Star Sibyl
    -- Grade, came up in spades
    -- Bring back Prishe
    -- Yoran Oran: No Heir
    -- Incident with Ragnarok
    -- Chocobo Races
    -- Markovich
    -- Puppet Twin battle
    -- Yoran-Oran and Koru-Moru
    -- Grimy Hat
    return memories
end

function onTrade(player, npc, trade)
    local wsQuestEvent = tpz.wsquest.getTradeEvent(wsQuest, player, trade)
    local count = trade:getItemCount()

    if wsQuestEvent ~= nil then
        if wsQuestEvent == 448 then
            player:startEvent(wsQuestEvent, nil, nil, tpz.keyItem.ANNALS_OF_TRUTH)
        else
            player:startEvent(wsQuestEvent)
        end

        -- Curses Foiled Again!
    elseif (player:getQuestStatus(WINDURST, tpz.quest.id.windurst.CURSES_FOILED_AGAIN_1) == QUEST_ACCEPTED) then
        if (trade:hasItemQty(928, 1) and trade:hasItemQty(880, 2) and count == 3) then
            player:startEvent(173, 0, 0, 0, 0, 0, 0, 928, 880) -- Correct items given, complete quest.
        else
            player:startEvent(172, 0, 0, 0, 0, 0, 0, 928, 880) -- Incorrect or not enough items
        end

        -- Curses, Foiled ... Again!?
    elseif (player:getQuestStatus(WINDURST, tpz.quest.id.windurst.CURSES_FOILED_AGAIN_2) == QUEST_ACCEPTED) then
        if (trade:hasItemQty(17316, 2) and trade:hasItemQty(940, 1) and trade:hasItemQty(552, 1) and count == 4) then
            player:startEvent(183) -- Correct items given, complete quest.
        else
            player:startEvent(181, 0, 0, 0, 0, 0, 0, 17316, 940) -- Incorrect or not enough items
        end
    end
end

function onTrigger(player, npc)
    local wsQuestEvent = tpz.wsquest.getTriggerEvent(wsQuest, player)
    local foiledAgain = player:getQuestStatus(WINDURST, tpz.quest.id.windurst.CURSES_FOILED_AGAIN_1)
    local CFA2 = player:getQuestStatus(WINDURST, tpz.quest.id.windurst.CURSES_FOILED_AGAIN_2)
    local CFAtimer = player:getCharVar("CursesFoiledAgain")
    local FoiledAGolem = player:getQuestStatus(WINDURST, tpz.quest.id.windurst.CURSES_FOILED_A_GOLEM)
    local golemdelivery = player:getCharVar("foiledagolemdeliverycomplete")
    local WildcatWindurst = player:getCharVar("WildcatWindurst")

    if wsQuestEvent ~= nil then
        player:startEvent(wsQuestEvent)
    elseif (player:getCurrentMission(WINDURST) == tpz.mission.id.windurst.THE_JESTER_WHO_D_BE_KING and
        player:getCharVar("MissionStatus") == 7) then
        player:startEvent(397, 0, 0, 0, 282)
    elseif (player:getQuestStatus(WINDURST, tpz.quest.id.windurst.LURE_OF_THE_WILDCAT) == QUEST_ACCEPTED and
        player:getMaskBit(WildcatWindurst, 6) == false) then
        player:startEvent(498)
    elseif (player:getQuestStatus(WINDURST, tpz.quest.id.windurst.CLASS_REUNION) == QUEST_ACCEPTED and
        player:getCharVar("ClassReunionProgress") == 3) then
        player:startEvent(409) -- she mentions that Sunny-Pabonny left for San d'Oria

        -- AMK
    elseif player:getCurrentMission(AMK) == tpz.mission.id.amk.CURSES_A_HORRIFICALLY_HARROWING_HEX then
        player:startEvent(506)

        -------------------------------------------------------
        -- Curses Foiled Again!
    elseif (foiledAgain == QUEST_AVAILABLE) then
        player:startEvent(171, 0, 0, 0, 0, 0, 0, 928, 880)
    elseif (foiledAgain == QUEST_ACCEPTED) then
        player:startEvent(172, 0, 0, 0, 0, 0, 0, 928, 880)
    elseif (foiledAgain == QUEST_COMPLETED and CFA2 == QUEST_AVAILABLE and CFAtimer == 0) then
        local cDay = VanadielDayOfTheYear()
        local cYear = VanadielYear()
        local dFinished = player:getCharVar("CursesFoiledAgainDay")
        local yFinished = player:getCharVar("CursesFoiledAgainYear")

        -- player:PrintToPlayer("Vana Day and year:  "..cDay..", "..cYear)
        -- player:PrintToPlayer("Database Day and year:  "..dFinished..", "..yFinished)

        if (cDay == dFinished and cYear == yFinished) then
            player:startEvent(174)
        elseif (cDay == dFinished + 1 and cYear == yFinished) then
            player:startEvent(178)
        elseif ((cDay >= dFinished + 2 and cYear == yFinished) or (cYear > yFinished)) then
            player:startEvent(179)
        end

        -- Curses, Foiled...Again!?
    elseif (foiledAgain == QUEST_COMPLETED and CFA2 == QUEST_AVAILABLE and player:getFameLevel(WINDURST) >= 2 and
        player:getMainLvl() >= 5 and CFAtimer == 1) then
        player:startEvent(180, 0, 0, 0, 0, 928, 880, 17316, 940) -- Quest Start
    elseif (CFA2 == QUEST_ACCEPTED) then
        player:startEvent(181, 0, 0, 0, 0, 0, 0, 17316, 940) -- Reminder dialog

        -- Curses, Foiled A-Golem!?
    elseif (CFA2 == QUEST_COMPLETED and FoiledAGolem == QUEST_AVAILABLE and player:getFameLevel(WINDURST) >= 4 and
        player:getMainLvl() >= 10) then
        player:startEvent(340) -- quest start
    elseif (golemdelivery == 1) then
        player:startEvent(342) -- finish
    elseif (FoiledAGolem == QUEST_ACCEPTED) then
        player:startEvent(341) -- reminder dialog

<<<<<<< HEAD
    -- Trust
    -- TODO: Wiki's aren't clear on the exact conditions for this event, assuming it's the final nation "extreme" trust
    elseif
        player:hasSpell(898) and -- Kupipi
        player:hasSpell(901) and -- Nanaa Mihgo
        player:hasSpell(903) and -- Volker
        player:hasSpell(904) and -- Ajido-Marujido
        player:hasSpell(905) and -- Trion
        not player:hasSpell(896) -- NOT Shantotto
=======
        -- Trust
        -- TODO: Wiki's aren't clear on the exact conditions for this event, assuming it's the final nation "extreme" trust
    elseif player:hasSpell(898) and -- Kupipi
    player:hasSpell(901) and -- Nanaa Mihgo
    player:hasSpell(903) and -- Volker
    player:hasSpell(904) and -- Ajido-Marujido
    player:hasSpell(905) and -- Trion
    not player:hasSpell(896) -- NOT Shantotto
>>>>>>> 1edc824b
    then
        player:startEvent(529, 0, 0, 0, TrustMemory(player), 0, 0, 0, FoiledAGolem == QUEST_COMPLETED and 1 or 0)

        -- Standard dialog
    elseif (FoiledAGolem == QUEST_COMPLETED) then
        player:startEvent(343) -- new standard dialog after Curses, Foiled A-Golem!?

    elseif (CFA2 == QUEST_COMPLETED) then
        player:startEvent(184) -- New standard dialog after CFA2
    elseif (player:hasCompletedMission(WINDURST, tpz.mission.id.windurst.THE_JESTER_WHO_D_BE_KING) and
        player:getCharVar("ShantottoCS") == 1) then
        player:startEvent(399, 0, 0, 282)
    else
        player:startEvent(164)
    end
end

function onEventFinish(player, csid, option)
    if (csid == 173) then
        if (player:getFreeSlotsCount() == 0) then
            player:messageSpecial(ID.text.ITEM_CANNOT_BE_OBTAINED, 17081)
        else
            player:tradeComplete()
            player:setCharVar("CursesFoiledAgainDay", VanadielDayOfTheYear())
            player:setCharVar("CursesFoiledAgainYear", VanadielYear())
            player:addFame(WINDURST, 80)
            player:addItem(17081)
            player:messageSpecial(ID.text.ITEM_OBTAINED, 17081)
            player:completeQuest(WINDURST, tpz.quest.id.windurst.CURSES_FOILED_AGAIN_1)
        end
    elseif (csid == 171 and option ~= 1) then
        player:addQuest(WINDURST, tpz.quest.id.windurst.CURSES_FOILED_AGAIN_1)

    elseif (csid == 179) then
        player:setCharVar("CursesFoiledAgainDayFinished", 0)
        player:setCharVar("CursesFoiledAgainYearFinished", 0)
        player:setCharVar("CursesFoiledAgainDay", 0)
        player:setCharVar("CursesFoiledAgainYear", 0)
        player:setCharVar("CursesFoiledAgain", 1) -- Used to acknowledge that the two days have passed, Use this to initiate next quest
        player:needToZone(true)

    elseif (csid == 180 and option == 3) then
        player:setCharVar("CursesFoiledAgain", 0)
        player:addQuest(WINDURST, tpz.quest.id.windurst.CURSES_FOILED_AGAIN_2)
        player:setTitle(tpz.title.TARUTARU_MURDER_SUSPECT)

    elseif (csid == 183) then
        if (player:getFreeSlotsCount() == 0) then
            player:messageSpecial(ID.text.ITEM_CANNOT_BE_OBTAINED, 17116)
        else
            player:tradeComplete()
            player:setTitle(tpz.title.HEXER_VEXER)
            player:addItem(17116)
            player:messageSpecial(ID.text.ITEM_OBTAINED, 17116)
            player:completeQuest(WINDURST, tpz.quest.id.windurst.CURSES_FOILED_AGAIN_2)
            player:needToZone(true)
            player:addFame(WINDURST, 90)
        end

    elseif (csid == 340) then
        if (option == 1) then
            player:addQuest(WINDURST, tpz.quest.id.windurst.CURSES_FOILED_A_GOLEM)
        else
            player:setTitle(tpz.title.TOTAL_LOSER)
        end

    elseif (csid == 342) then
        if (player:getFreeSlotsCount() == 0) then
            player:messageSpecial(ID.text.ITEM_CANNOT_BE_OBTAINED, 4870)
        else
            player:completeQuest(WINDURST, tpz.quest.id.windurst.CURSES_FOILED_A_GOLEM)
            player:setCharVar("foiledagolemdeliverycomplete", 0)
            player:addItem(4870)
            player:messageSpecial(ID.text.ITEM_OBTAINED, 4870)
            player:setTitle(tpz.title.DOCTOR_SHANTOTTOS_FLAVOR_OF_THE_MONTH)
            player:addFame(WINDURST, 120)
        end
    elseif (csid == 409) then
        player:setCharVar("ClassReunionProgress", 4)
    elseif (csid == 498) then
        player:setMaskBit(player:getCharVar("WildcatWindurst"), "WildcatWindurst", 6, true)
    elseif (csid == 397) then
        player:addKeyItem(tpz.ki.GLOVE_OF_PERPETUAL_TWILIGHT)
        player:messageSpecial(ID.text.KEYITEM_OBTAINED, tpz.ki.GLOVE_OF_PERPETUAL_TWILIGHT)
        player:setCharVar("MissionStatus", 8)
    elseif (csid == 399) then
        player:setCharVar("ShantottoCS", 0)

    elseif csid == 506 then
        player:completeMission(AMK, tpz.mission.id.amk.CURSES_A_HORRIFICALLY_HARROWING_HEX)
        player:addMission(AMK, tpz.mission.id.amk.AN_ERRAND_THE_PROFESSORS_PRICE)

<<<<<<< HEAD
    -- TRUST
=======
        -- TRUST
>>>>>>> 1edc824b
    elseif csid == 529 and option == 2 then
        player:addSpell(896, true, true)
        player:messageSpecial(ID.text.YOU_LEARNED_TRUST, 0, 896)

    else
        tpz.wsquest.handleEventFinish(wsQuest, player, csid, option, ID.text.RETRIBUTION_LEARNED)
    end
end<|MERGE_RESOLUTION|>--- conflicted
+++ resolved
@@ -151,17 +151,6 @@
     elseif (FoiledAGolem == QUEST_ACCEPTED) then
         player:startEvent(341) -- reminder dialog
 
-<<<<<<< HEAD
-    -- Trust
-    -- TODO: Wiki's aren't clear on the exact conditions for this event, assuming it's the final nation "extreme" trust
-    elseif
-        player:hasSpell(898) and -- Kupipi
-        player:hasSpell(901) and -- Nanaa Mihgo
-        player:hasSpell(903) and -- Volker
-        player:hasSpell(904) and -- Ajido-Marujido
-        player:hasSpell(905) and -- Trion
-        not player:hasSpell(896) -- NOT Shantotto
-=======
         -- Trust
         -- TODO: Wiki's aren't clear on the exact conditions for this event, assuming it's the final nation "extreme" trust
     elseif player:hasSpell(898) and -- Kupipi
@@ -170,7 +159,6 @@
     player:hasSpell(904) and -- Ajido-Marujido
     player:hasSpell(905) and -- Trion
     not player:hasSpell(896) -- NOT Shantotto
->>>>>>> 1edc824b
     then
         player:startEvent(529, 0, 0, 0, TrustMemory(player), 0, 0, 0, FoiledAGolem == QUEST_COMPLETED and 1 or 0)
 
@@ -263,11 +251,7 @@
         player:completeMission(AMK, tpz.mission.id.amk.CURSES_A_HORRIFICALLY_HARROWING_HEX)
         player:addMission(AMK, tpz.mission.id.amk.AN_ERRAND_THE_PROFESSORS_PRICE)
 
-<<<<<<< HEAD
-    -- TRUST
-=======
         -- TRUST
->>>>>>> 1edc824b
     elseif csid == 529 and option == 2 then
         player:addSpell(896, true, true)
         player:messageSpecial(ID.text.YOU_LEARNED_TRUST, 0, 896)
