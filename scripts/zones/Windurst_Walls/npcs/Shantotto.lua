-----------------------------------
-- Area: Windurst Walls (239)
--  NPC: Shantotto
-- !pos 122 -2 112 239
-- CSID's missing in autoEventID please check the old forums under resources for all of shantotto's csid's. I found them all manually.
-----------------------------------
require("scripts/globals/keyitems")
require("scripts/globals/quests")
require("scripts/globals/settings")
require("scripts/globals/titles")
require("scripts/globals/wsquest")
local ID = require("scripts/zones/Windurst_Walls/IDs")
-----------------------------------

local wsQuest = tpz.wsquest.retribution

<<<<<<< HEAD
local TrustMemory = function(player)
    local memories = 0
    --[[ TODO
    -- 2 - The Three Kingdoms
    if player:hasCompletedMission(SANDORIA, tpz.mission.id.sandoria.JOURNEY_TO_BASTOK2) or player:hasCompletedMission(WINDURST, tpz.mission.id.windurst.THE_THREE_KINGDOMS_BASTOK2) then
        memories = memories + 2
    end
    -- 4 - Where Two Paths Converge
    if player:hasCompletedMission(BASTOK, tpz.mission.id.bastok.WHERE_TWO_PATHS_CONVERGE) then
        memories = memories + 4
    end
    -- 8 - The Pirate's Cove
    if player:hasCompletedMission(BASTOK, tpz.mission.id.bastok.THE_PIRATE_S_COVE) then
        memories = memories + 8
    end
    -- 16 - Ayame and Kaede
    if player:hasCompletedQuest(BASTOK, tpz.quest.id.bastok.AYAME_AND_KAEDE) then
        memories = memories + 16
    end
    -- 32 - Light of Judgement
    if player:hasCompletedMission(TOAU, tpz.mission.id.toau.LIGHT_OF_JUDGMENT) then
        memories = memories + 32
    end
    -- 64 - True Strength
    if player:hasCompletedQuest(BASTOK, tpz.quest.id.bastok.TRUE_STRENGTH) then
        memories = memories + 64
    end
    ]]--

    -- Kill a Taru under the gun
    -- Defeated Shadowlord
    -- Saving Star Sibyl
    -- Grade, came up in spades
    -- Bring back Prishe
    -- Yoran Oran: No Heir
    -- Incident with Ragnarok
    -- Chocobo Races
    -- Markovich
    -- Puppet Twin battle
    -- Yoran-Oran and Koru-Moru
    -- Grimy Hat
    return memories
end

function onTrade(player,npc,trade)
    local wsQuestEvent = tpz.wsquest.getTradeEvent(wsQuest,player,trade)
=======
function onTrade(player, npc, trade)
    local wsQuestEvent = tpz.wsquest.getTradeEvent(wsQuest, player, trade)
>>>>>>> 3f45ba7b
    local count = trade:getItemCount()

    if wsQuestEvent ~= nil then
        if wsQuestEvent == 448 then
            player:startEvent(wsQuestEvent, nil, nil, tpz.keyItem.ANNALS_OF_TRUTH)
        else
            player:startEvent(wsQuestEvent)
        end

    -- Curses Foiled Again!
    elseif (player:getQuestStatus(WINDURST, tpz.quest.id.windurst.CURSES_FOILED_AGAIN_1) == QUEST_ACCEPTED) then
        if (trade:hasItemQty(928, 1) and trade:hasItemQty(880, 2) and count == 3) then
            player:startEvent(173, 0, 0, 0, 0, 0, 0, 928, 880) -- Correct items given, complete quest.
        else
            player:startEvent(172, 0, 0, 0, 0, 0, 0, 928, 880) -- Incorrect or not enough items
        end

    -- Curses, Foiled ... Again!?
    elseif (player:getQuestStatus(WINDURST, tpz.quest.id.windurst.CURSES_FOILED_AGAIN_2) == QUEST_ACCEPTED) then
        if (trade:hasItemQty(17316, 2) and trade:hasItemQty(940, 1) and trade:hasItemQty(552, 1) and count == 4) then
            player:startEvent(183) -- Correct items given, complete quest.
        else
            player:startEvent(181, 0, 0, 0, 0, 0, 0, 17316, 940) -- Incorrect or not enough items
        end
    end
end

function onTrigger(player, npc)
    local wsQuestEvent = tpz.wsquest.getTriggerEvent(wsQuest, player)
    local foiledAgain = player:getQuestStatus(WINDURST, tpz.quest.id.windurst.CURSES_FOILED_AGAIN_1)
    local CFA2 = player:getQuestStatus(WINDURST, tpz.quest.id.windurst.CURSES_FOILED_AGAIN_2)
    local CFAtimer = player:getCharVar("CursesFoiledAgain")
    local FoiledAGolem = player:getQuestStatus(WINDURST, tpz.quest.id.windurst.CURSES_FOILED_A_GOLEM)
    local golemdelivery = player:getCharVar("foiledagolemdeliverycomplete")
    local WildcatWindurst = player:getCharVar("WildcatWindurst")

    if wsQuestEvent ~= nil then
        player:startEvent(wsQuestEvent)
    elseif (player:getCurrentMission(WINDURST) == tpz.mission.id.windurst.THE_JESTER_WHO_D_BE_KING and player:getCharVar("MissionStatus") == 7) then
        player:startEvent(397, 0, 0, 0, 282)
    elseif (player:getQuestStatus(WINDURST, tpz.quest.id.windurst.LURE_OF_THE_WILDCAT) == QUEST_ACCEPTED and player:getMaskBit(WildcatWindurst, 6) == false) then
        player:startEvent(498)
    elseif (player:getQuestStatus(WINDURST, tpz.quest.id.windurst.CLASS_REUNION) == QUEST_ACCEPTED and player:getCharVar("ClassReunionProgress") == 3) then
        player:startEvent(409) -- she mentions that Sunny-Pabonny left for San d'Oria

    -- AMK
    elseif player:getCurrentMission(AMK) == tpz.mission.id.amk.CURSES_A_HORRIFICALLY_HARROWING_HEX then
        player:startEvent(506)

    -------------------------------------------------------
    -- Curses Foiled Again!
    elseif (foiledAgain == QUEST_AVAILABLE) then
        player:startEvent(171, 0, 0, 0, 0, 0, 0, 928, 880)
    elseif (foiledAgain == QUEST_ACCEPTED) then
        player:startEvent(172, 0, 0, 0, 0, 0, 0, 928, 880)
    elseif (foiledAgain == QUEST_COMPLETED and CFA2 == QUEST_AVAILABLE and CFAtimer == 0) then
        local cDay = VanadielDayOfTheYear()
        local cYear = VanadielYear()
        local dFinished = player:getCharVar("CursesFoiledAgainDay")
        local yFinished = player:getCharVar("CursesFoiledAgainYear")

        -- player:PrintToPlayer("Vana Day and year:  "..cDay..", "..cYear)
        -- player:PrintToPlayer("Database Day and year:  "..dFinished..", "..yFinished)

        if (cDay == dFinished and cYear == yFinished) then
            player:startEvent(174)
        elseif (cDay == dFinished + 1 and cYear == yFinished) then
            player:startEvent(178)
        elseif ((cDay >= dFinished + 2 and cYear == yFinished) or (cYear > yFinished)) then
            player:startEvent(179)
        end


    -- Curses, Foiled...Again!?
    elseif (foiledAgain == QUEST_COMPLETED and CFA2 == QUEST_AVAILABLE and player:getFameLevel(WINDURST) >= 2 and player:getMainLvl() >= 5 and CFAtimer == 1) then
        player:startEvent(180, 0, 0, 0, 0, 928, 880, 17316, 940)        -- Quest Start
    elseif (CFA2 == QUEST_ACCEPTED) then
        player:startEvent(181, 0, 0, 0, 0, 0, 0, 17316, 940)  -- Reminder dialog


    -- Curses, Foiled A-Golem!?
    elseif (CFA2 == QUEST_COMPLETED and FoiledAGolem == QUEST_AVAILABLE and player:getFameLevel(WINDURST) >= 4 and player:getMainLvl() >= 10) then
        player:startEvent(340)  --quest start
    elseif (golemdelivery == 1) then
        player:startEvent(342)  -- finish
    elseif (FoiledAGolem == QUEST_ACCEPTED) then
        player:startEvent(341)  -- reminder dialog

    -- Trust
    -- TODO: Wiki's aren't clear on the exact conditions for this event, assuming it's the final nation "extreme" trust
    elseif
        player:hasSpell(898) and -- Kupipi
        player:hasSpell(901) and -- Nanaa Mihgo
        player:hasSpell(903) and -- Volker
        player:hasSpell(904) and -- Ajido-Marujido
        player:hasSpell(905) and -- Trion
        not player:hasSpell(896) -- NOT Shantotto
    then
        player:startEvent(529, 0, 0, 0, TrustMemory(player), 0, 0, 0, FoiledAGolem == QUEST_COMPLETED and 1 or 0)

    -- Standard dialog
    elseif (FoiledAGolem == QUEST_COMPLETED) then
        player:startEvent(343)  -- new standard dialog after Curses, Foiled A-Golem!?

    elseif (CFA2 == QUEST_COMPLETED) then
        player:startEvent(184)     -- New standard dialog after CFA2
    elseif (player:hasCompletedMission(WINDURST, tpz.mission.id.windurst.THE_JESTER_WHO_D_BE_KING) and player:getCharVar("ShantottoCS") == 1) then
        player:startEvent(399, 0, 0, 282)
    else
        player:startEvent(164)
    end
end

function onEventFinish(player, csid, option)
    if (csid == 173) then
        if (player:getFreeSlotsCount() == 0) then
            player:messageSpecial(ID.text.ITEM_CANNOT_BE_OBTAINED, 17081)
        else
            player:tradeComplete()
            player:setCharVar("CursesFoiledAgainDay", VanadielDayOfTheYear())
            player:setCharVar("CursesFoiledAgainYear", VanadielYear())
            player:addFame(WINDURST, 80)
            player:addItem(17081)
            player:messageSpecial(ID.text.ITEM_OBTAINED, 17081)
            player:completeQuest(WINDURST, tpz.quest.id.windurst.CURSES_FOILED_AGAIN_1)
        end
    elseif (csid == 171 and option ~= 1) then
        player:addQuest(WINDURST, tpz.quest.id.windurst.CURSES_FOILED_AGAIN_1)

    elseif (csid == 179) then
        player:setCharVar("CursesFoiledAgainDayFinished", 0)
        player:setCharVar("CursesFoiledAgainYearFinished", 0)
        player:setCharVar("CursesFoiledAgainDay", 0)
        player:setCharVar("CursesFoiledAgainYear", 0)
        player:setCharVar("CursesFoiledAgain", 1) -- Used to acknowledge that the two days have passed, Use this to initiate next quest
        player:needToZone(true)

    elseif (csid == 180 and option == 3) then
        player:setCharVar("CursesFoiledAgain", 0)
        player:addQuest(WINDURST, tpz.quest.id.windurst.CURSES_FOILED_AGAIN_2)
        player:setTitle(tpz.title.TARUTARU_MURDER_SUSPECT)

    elseif (csid == 183) then
        if (player:getFreeSlotsCount() == 0) then
            player:messageSpecial(ID.text.ITEM_CANNOT_BE_OBTAINED, 17116)
        else
            player:tradeComplete()
            player:setTitle(tpz.title.HEXER_VEXER)
            player:addItem(17116)
            player:messageSpecial(ID.text.ITEM_OBTAINED, 17116)
            player:completeQuest(WINDURST, tpz.quest.id.windurst.CURSES_FOILED_AGAIN_2)
            player:needToZone(true)
            player:addFame(WINDURST, 90)
        end

    elseif (csid == 340) then
        if (option == 1) then
            player:addQuest(WINDURST, tpz.quest.id.windurst.CURSES_FOILED_A_GOLEM)
        else
            player:setTitle(tpz.title.TOTAL_LOSER)
        end

    elseif (csid == 342) then
        if (player:getFreeSlotsCount() == 0) then
            player:messageSpecial(ID.text.ITEM_CANNOT_BE_OBTAINED, 4870)
        else
            player:completeQuest(WINDURST, tpz.quest.id.windurst.CURSES_FOILED_A_GOLEM)
            player:setCharVar("foiledagolemdeliverycomplete", 0)
            player:addItem(4870)
            player:messageSpecial(ID.text.ITEM_OBTAINED, 4870)
            player:setTitle(tpz.title.DOCTOR_SHANTOTTOS_FLAVOR_OF_THE_MONTH)
            player:addFame(WINDURST, 120)
        end
    elseif (csid == 409) then
        player:setCharVar("ClassReunionProgress", 4)
    elseif (csid == 498) then
        player:setMaskBit(player:getCharVar("WildcatWindurst"), "WildcatWindurst", 6, true)
    elseif (csid == 397) then
        player:addKeyItem(tpz.ki.GLOVE_OF_PERPETUAL_TWILIGHT)
        player:messageSpecial(ID.text.KEYITEM_OBTAINED, tpz.ki.GLOVE_OF_PERPETUAL_TWILIGHT)
        player:setCharVar("MissionStatus", 8)
    elseif (csid == 399) then
        player:setCharVar("ShantottoCS", 0)

    elseif csid == 506 then
        player:completeMission(AMK, tpz.mission.id.amk.CURSES_A_HORRIFICALLY_HARROWING_HEX)
        player:addMission(AMK, tpz.mission.id.amk.AN_ERRAND_THE_PROFESSORS_PRICE)

    -- TRUST
    elseif csid == 529 and option == 2 then
        player:addSpell(896, true, true)
        player:messageSpecial(ID.text.YOU_LEARNED_TRUST, 0, 896)

    else
        tpz.wsquest.handleEventFinish(wsQuest, player, csid, option, ID.text.RETRIBUTION_LEARNED)
    end
end<|MERGE_RESOLUTION|>--- conflicted
+++ resolved
@@ -14,7 +14,6 @@
 
 local wsQuest = tpz.wsquest.retribution
 
-<<<<<<< HEAD
 local TrustMemory = function(player)
     local memories = 0
     --[[ TODO
@@ -59,12 +58,8 @@
     return memories
 end
 
-function onTrade(player,npc,trade)
-    local wsQuestEvent = tpz.wsquest.getTradeEvent(wsQuest,player,trade)
-=======
 function onTrade(player, npc, trade)
     local wsQuestEvent = tpz.wsquest.getTradeEvent(wsQuest, player, trade)
->>>>>>> 3f45ba7b
     local count = trade:getItemCount()
 
     if wsQuestEvent ~= nil then
