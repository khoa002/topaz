-----------------------------------
-- Area: Periqia
-----------------------------------
require("scripts/globals/zone")
-----------------------------------

zones = zones or {}

zones[dsp.zone.PERIQIA] =
{
<<<<<<< HEAD
    text = 
    {
        ITEM_CANNOT_BE_OBTAINED    = 6381, -- You cannot obtain the <item>. Come back after sorting your inventory.
        FULL_INVENTORY_AFTER_TRADE = 6385, -- You cannot obtain the <item>. Try trading again after sorting your inventory.
        ITEM_OBTAINED              = 6387, -- Obtained: <item>.
        GIL_OBTAINED               = 6388, -- Obtained <number> gil.
        KEYITEM_OBTAINED           = 6390, -- Obtained key item: <keyitem>.
        KEYITEM_LOST               = 6391, -- Lost key item: <keyitem>.
        NOT_HAVE_ENOUGH_GIL        = 6392, -- You do not have enough gil.
        ITEMS_OBTAINED             = 6396, -- You obtain <number> <item>!
        ASSAULT_31_START           = 7476, -- Commencing <assault>! Objective: Escort the prisoner
        ASSAULT_32_START           = 7477, -- Commencing <assault>! Objective: Destroy the undead
        ASSAULT_33_START           = 7478, -- Commencing <assault>! Objective: Find the survivors
        ASSAULT_34_START           = 7479, -- Commencing <assault>! Objective: Eliminate the Black Baron
        ASSAULT_35_START           = 7480, -- Commencing <assault>! Objective: Activate the bridge
        ASSAULT_36_START           = 7481, -- Commencing <assault>! Objective: Exterminate the chigoes
        ASSAULT_37_START           = 7482, -- Commencing <assault>! Objective: Clear the mine fields
        ASSAULT_38_START           = 7483, -- Commencing <assault>! Objective: Locate the generals
        ASSAULT_39_START           = 7484, -- Commencing <assault>! Objective: Retrieve the Mark-IIs
        ASSAULT_40_START           = 7485, -- Commencing <assault>! Objective: Assassinate King Goldemar
        TIME_TO_COMPLETE           = 7506, -- You have <number> [minute/minutes] (Earth time) to complete this mission.
        MISSION_FAILED             = 7507, -- The mission has failed. Leaving area.
        RUNE_UNLOCKED_POS          = 7508, -- ission objective completed. Unlocking Rune of Release ([A/B/C/D/E/F/G/H/I/J/K/L/M/N/O/P/Q/R/S/T/U/V/W/X/Y/Z]-#).
        RUNE_UNLOCKED              = 7509, -- ission objective completed. Unlocking Rune of Release.
        ASSAULT_POINTS_OBTAINED    = 7510, -- You gain <number> [Assault point/Assault points]!
        TIME_REMAINING_MINUTES     = 7511, -- ime remaining: <number> [minute/minutes] (Earth time).
        TIME_REMAINING_SECONDS     = 7512, -- ime remaining: <number> [second/seconds] (Earth time).
        PARTY_FALLEN               = 7514, -- ll party members have fallen in battle. Mission failure in <number> [minute/minutes].
        EXCALIACE_START            = 7523, -- Such a lot of trouble for one little corsair... Shall we be on our way?
        EXCALIACE_END1             = 7524, -- Yeah, I got it. Stay here and keep quiet.
        EXCALIACE_END2             = 7525, -- Hey... It was a short trip, but nothing is ever dull around you, huh?
        EXCALIACE_ESCAPE           = 7526, -- Heh. The Immortals really must be having troubles finding troops if they sent this bunch of slowpokes to watch over me...
        EXCALIACE_PAIN1            = 7527, -- Oomph!
        EXCALIACE_PAIN2            = 7528, -- Ouch!
        EXCALIACE_PAIN3            = 7529, -- Youch!
        EXCALIACE_PAIN4            = 7530, -- Damn, that's gonna leave a mark!
        EXCALIACE_PAIN5            = 7531, -- Urggh!
        EXCALIACE_CRAB1            = 7532, -- Over to you.
        EXCALIACE_CRAB2            = 7533, -- What's this guy up to?
        EXCALIACE_CRAB3            = 7534, -- Uh-oh.
        EXCALIACE_DEBAUCHER1       = 7535, -- Wh-what the...!?
        EXCALIACE_DEBAUCHER2       = 7536, -- H-help!!!
        EXCALIACE_RUN              = 7537, -- Now's my chance!
        EXCALIACE_TOO_CLOSE        = 7538, -- Okay, okay, you got me! I promise I won't run again if you step back a bit...please. Someone's been eating too much garlic...
        EXCALIACE_TIRED            = 7539, -- <Pant>...<wheeze>...
        EXCALIACE_CAUGHT           = 7540, -- Damn...
=======
    text = {
        ITEM_CANNOT_BE_OBTAINED    = 6382, -- You cannot obtain the <item>. Come back after sorting your inventory.
        FULL_INVENTORY_AFTER_TRADE = 6386, -- You cannot obtain the <item>. Try trading again after sorting your inventory.
        ITEM_OBTAINED              = 6388, -- Obtained: <item>.
        GIL_OBTAINED               = 6389, -- Obtained <number> gil.
        KEYITEM_OBTAINED           = 6391, -- Obtained key item: <keyitem>.
        KEYITEM_LOST               = 6392, -- Lost key item: <keyitem>.
        NOT_HAVE_ENOUGH_GIL        = 6393, -- You do not have enough gil.
        ITEMS_OBTAINED             = 6397, -- You obtain <number> <item>!
        ASSAULT_31_START           = 7477, -- Commencing <assault>! Objective: Escort the prisoner
        ASSAULT_32_START           = 7478, -- Commencing <assault>! Objective: Destroy the undead
        ASSAULT_33_START           = 7479, -- Commencing <assault>! Objective: Find the survivors
        ASSAULT_34_START           = 7480, -- Commencing <assault>! Objective: Eliminate the Black Baron
        ASSAULT_35_START           = 7481, -- Commencing <assault>! Objective: Activate the bridge
        ASSAULT_36_START           = 7482, -- Commencing <assault>! Objective: Exterminate the chigoes
        ASSAULT_37_START           = 7483, -- Commencing <assault>! Objective: Clear the mine fields
        ASSAULT_38_START           = 7484, -- Commencing <assault>! Objective: Locate the generals
        ASSAULT_39_START           = 7485, -- Commencing <assault>! Objective: Retrieve the Mark-IIs
        ASSAULT_40_START           = 7486, -- Commencing <assault>! Objective: Assassinate King Goldemar
        TIME_TO_COMPLETE           = 7507, -- You have <number> [minute/minutes] (Earth time) to complete this mission.
        MISSION_FAILED             = 7508, -- The mission has failed. Leaving area.
        RUNE_UNLOCKED_POS          = 7509, -- ission objective completed. Unlocking Rune of Release ([A/B/C/D/E/F/G/H/I/J/K/L/M/N/O/P/Q/R/S/T/U/V/W/X/Y/Z]-#).
        RUNE_UNLOCKED              = 7510, -- ission objective completed. Unlocking Rune of Release.
        ASSAULT_POINTS_OBTAINED    = 7511, -- You gain <number> [Assault point/Assault points]!
        TIME_REMAINING_MINUTES     = 7512, -- ime remaining: <number> [minute/minutes] (Earth time).
        TIME_REMAINING_SECONDS     = 7513, -- ime remaining: <number> [second/seconds] (Earth time).
        PARTY_FALLEN               = 7515, -- ll party members have fallen in battle. Mission failure in <number> [minute/minutes].
        EXCALIACE_START            = 7524, -- Such a lot of trouble for one little corsair... Shall we be on our way?
        EXCALIACE_END1             = 7525, -- Yeah, I got it. Stay here and keep quiet.
        EXCALIACE_END2             = 7526, -- Hey... It was a short trip, but nothing is ever dull around you, huh?
        EXCALIACE_ESCAPE           = 7527, -- Heh. The Immortals really must be having troubles finding troops if they sent this bunch of slowpokes to watch over me...
        EXCALIACE_PAIN1            = 7528, -- Oomph!
        EXCALIACE_PAIN2            = 7529, -- Ouch!
        EXCALIACE_PAIN3            = 7530, -- Youch!
        EXCALIACE_PAIN4            = 7531, -- Damn, that's gonna leave a mark!
        EXCALIACE_PAIN5            = 7532, -- Urggh!
        EXCALIACE_CRAB1            = 7533, -- Over to you.
        EXCALIACE_CRAB2            = 7534, -- What's this guy up to?
        EXCALIACE_CRAB3            = 7535, -- Uh-oh.
        EXCALIACE_DEBAUCHER1       = 7536, -- Wh-what the...!?
        EXCALIACE_DEBAUCHER2       = 7537, -- H-help!!!
        EXCALIACE_RUN              = 7538, -- Now's my chance!
        EXCALIACE_TOO_CLOSE        = 7539, -- Okay, okay, you got me! I promise I won't run again if you step back a bit...please. Someone's been eating too much garlic...
        EXCALIACE_TIRED            = 7540, -- <Pant>...<wheeze>...
        EXCALIACE_CAUGHT           = 7541, -- Damn...
>>>>>>> 103cf9a2
    },

    mob = 
    {
        -- Seagull Grounded
        [31] = 
        {
            CRAB1      = 17006594,
            CRAB2      = 17006595,
            CRAB3      = 17006596,
            CRAB4      = 17006597,
            CRAB5      = 17006598,
            CRAB6      = 17006599,
            CRAB7      = 17006600,
            CRAB8      = 17006601,
            CRAB9      = 17006602,
            DEBAUCHER1 = 17006603,
            PUGIL1     = 17006604,
            PUGIL2     = 17006605,
            PUGIL3     = 17006606,
            PUGIL4     = 17006607,
            PUGIL5     = 17006608,
            DEBAUCHER2 = 17006610,
            DEBAUCHER3 = 17006611,
        },
        -- Requiem
        [32] = 
        {
            PUTRID_IMMORTAL_GUARD1 = 17006612,
            PUTRID_IMMORTAL_GUARD2 = 17006613,
            BATTEILANT_BHOOT1      = 17006614,
            BATTEILANT_BHOOT2      = 17006615,
            DARKLING_DRAUGAR1      = 17006616,
            DRACONIC_DRAUGAR1      = 17006617,
            DARKLING_DRAUGAR2      = 17006619,
            DARKLING_DRAUGAR3      = 17006620,
            DRACONIC_DRAUGAR2      = 17006621,
            DRACONIC_DRAUGAR3      = 17006623,
            BATTEILANT_BHOOT3      = 17006625,
            BATTEILANT_BHOOT4      = 17006626,
            DARKLING_DRAUGAR4      = 17006627,
            DRACONIC_DRAUGAR4      = 17006628,
            DARKLING_DRAUGAR5      = 17006630,
            DRACONIC_DRAUGAR5      = 17006631,
            DARKLING_DRAUGAR6      = 17006633,
            DARKLING_DRAUGAR7      = 17006634,
        },
        -- Shades of Vengeance
        [79] = 
        {
            K23H1LAMIA1  = 17006754,
            K23H1LAMIA2  = 17006755,
            K23H1LAMIA3  = 17006756,
            K23H1LAMIA4  = 17006757,
            K23H1LAMIA5  = 17006758,
            K23H1LAMIA6  = 17006759,
            K23H1LAMIA7  = 17006760,
            K23H1LAMIA8  = 17006761,
            K23H1LAMIA9  = 17006762,
            K23H1LAMIA10 = 17006763,
        }
    },

    npc = 
    {
        EXCALIACE       = 17006593,
        ANCIENT_LOCKBOX = 17006809,
        RUNE_OF_RELEASE = 17006810,
        _1K1            = 17006840,
        _1K2            = 17006841,
        _1K3            = 17006842,
        _1K4            = 17006843,
        _1K5            = 17006844,
        _1K6            = 17006845,
        _1K7            = 17006846,
        _1K8            = 17006847,
        _1K9            = 17006848,
        _1KA            = 17006849,
        _1KB            = 17006850,
        _1KC            = 17006851,
        _1KD            = 17006852,
        _1KE            = 17006853,
        _1KF            = 17006854,
        _1KG            = 17006855,
        _1KH            = 17006856,
        _1KI            = 17006857,
        _1KJ            = 17006858,
        _1KK            = 17006859,
        _1KL            = 17006860,
        _1KM            = 17006861,
        _1KN            = 17006862,
        _1KO            = 17006863,
        _1KP            = 17006864,
        _1KQ            = 17006865,
        _1KR            = 17006866,
        _1KS            = 17006867,
        _1KT            = 17006868,
        _1KU            = 17006869,
        _1KV            = 17006870,
        _1KW            = 17006871,
        _1KX            = 17006872,
        _1KY            = 17006873,
        _1KZ            = 17006874,
        _JK0            = 17006875,
        _JK1            = 17006876,
        _JK2            = 17006877,
        _JK3            = 17006878,
        _JK4            = 17006879,
        _JK5            = 17006880,
        _JK6            = 17006881,
        _JK7            = 17006882,
        _JK8            = 17006883,
        _JK9            = 17006884,
        _JKA            = 17006885,
        _JKB            = 17006886,
        _JKC            = 17006887,
        _JKD            = 17006888,
        _JKE            = 17006889,
        _JKF            = 17006890,
        _JKG            = 17006891,
        _JKH            = 17006892,
        _JKI            = 17006893,
        _JKJ            = 17006894,
        _JKK            = 17006895,
        _JKL            = 17006896,
        _JKM            = 17006897,
        _JKN            = 17006898,
        _JKO            = 17006899,
    }
}

return zones[dsp.zone.PERIQIA]<|MERGE_RESOLUTION|>--- conflicted
+++ resolved
@@ -8,54 +8,6 @@
 
 zones[dsp.zone.PERIQIA] =
 {
-<<<<<<< HEAD
-    text = 
-    {
-        ITEM_CANNOT_BE_OBTAINED    = 6381, -- You cannot obtain the <item>. Come back after sorting your inventory.
-        FULL_INVENTORY_AFTER_TRADE = 6385, -- You cannot obtain the <item>. Try trading again after sorting your inventory.
-        ITEM_OBTAINED              = 6387, -- Obtained: <item>.
-        GIL_OBTAINED               = 6388, -- Obtained <number> gil.
-        KEYITEM_OBTAINED           = 6390, -- Obtained key item: <keyitem>.
-        KEYITEM_LOST               = 6391, -- Lost key item: <keyitem>.
-        NOT_HAVE_ENOUGH_GIL        = 6392, -- You do not have enough gil.
-        ITEMS_OBTAINED             = 6396, -- You obtain <number> <item>!
-        ASSAULT_31_START           = 7476, -- Commencing <assault>! Objective: Escort the prisoner
-        ASSAULT_32_START           = 7477, -- Commencing <assault>! Objective: Destroy the undead
-        ASSAULT_33_START           = 7478, -- Commencing <assault>! Objective: Find the survivors
-        ASSAULT_34_START           = 7479, -- Commencing <assault>! Objective: Eliminate the Black Baron
-        ASSAULT_35_START           = 7480, -- Commencing <assault>! Objective: Activate the bridge
-        ASSAULT_36_START           = 7481, -- Commencing <assault>! Objective: Exterminate the chigoes
-        ASSAULT_37_START           = 7482, -- Commencing <assault>! Objective: Clear the mine fields
-        ASSAULT_38_START           = 7483, -- Commencing <assault>! Objective: Locate the generals
-        ASSAULT_39_START           = 7484, -- Commencing <assault>! Objective: Retrieve the Mark-IIs
-        ASSAULT_40_START           = 7485, -- Commencing <assault>! Objective: Assassinate King Goldemar
-        TIME_TO_COMPLETE           = 7506, -- You have <number> [minute/minutes] (Earth time) to complete this mission.
-        MISSION_FAILED             = 7507, -- The mission has failed. Leaving area.
-        RUNE_UNLOCKED_POS          = 7508, -- ission objective completed. Unlocking Rune of Release ([A/B/C/D/E/F/G/H/I/J/K/L/M/N/O/P/Q/R/S/T/U/V/W/X/Y/Z]-#).
-        RUNE_UNLOCKED              = 7509, -- ission objective completed. Unlocking Rune of Release.
-        ASSAULT_POINTS_OBTAINED    = 7510, -- You gain <number> [Assault point/Assault points]!
-        TIME_REMAINING_MINUTES     = 7511, -- ime remaining: <number> [minute/minutes] (Earth time).
-        TIME_REMAINING_SECONDS     = 7512, -- ime remaining: <number> [second/seconds] (Earth time).
-        PARTY_FALLEN               = 7514, -- ll party members have fallen in battle. Mission failure in <number> [minute/minutes].
-        EXCALIACE_START            = 7523, -- Such a lot of trouble for one little corsair... Shall we be on our way?
-        EXCALIACE_END1             = 7524, -- Yeah, I got it. Stay here and keep quiet.
-        EXCALIACE_END2             = 7525, -- Hey... It was a short trip, but nothing is ever dull around you, huh?
-        EXCALIACE_ESCAPE           = 7526, -- Heh. The Immortals really must be having troubles finding troops if they sent this bunch of slowpokes to watch over me...
-        EXCALIACE_PAIN1            = 7527, -- Oomph!
-        EXCALIACE_PAIN2            = 7528, -- Ouch!
-        EXCALIACE_PAIN3            = 7529, -- Youch!
-        EXCALIACE_PAIN4            = 7530, -- Damn, that's gonna leave a mark!
-        EXCALIACE_PAIN5            = 7531, -- Urggh!
-        EXCALIACE_CRAB1            = 7532, -- Over to you.
-        EXCALIACE_CRAB2            = 7533, -- What's this guy up to?
-        EXCALIACE_CRAB3            = 7534, -- Uh-oh.
-        EXCALIACE_DEBAUCHER1       = 7535, -- Wh-what the...!?
-        EXCALIACE_DEBAUCHER2       = 7536, -- H-help!!!
-        EXCALIACE_RUN              = 7537, -- Now's my chance!
-        EXCALIACE_TOO_CLOSE        = 7538, -- Okay, okay, you got me! I promise I won't run again if you step back a bit...please. Someone's been eating too much garlic...
-        EXCALIACE_TIRED            = 7539, -- <Pant>...<wheeze>...
-        EXCALIACE_CAUGHT           = 7540, -- Damn...
-=======
     text = {
         ITEM_CANNOT_BE_OBTAINED    = 6382, -- You cannot obtain the <item>. Come back after sorting your inventory.
         FULL_INVENTORY_AFTER_TRADE = 6386, -- You cannot obtain the <item>. Try trading again after sorting your inventory.
@@ -101,7 +53,6 @@
         EXCALIACE_TOO_CLOSE        = 7539, -- Okay, okay, you got me! I promise I won't run again if you step back a bit...please. Someone's been eating too much garlic...
         EXCALIACE_TIRED            = 7540, -- <Pant>...<wheeze>...
         EXCALIACE_CAUGHT           = 7541, -- Damn...
->>>>>>> 103cf9a2
     },
 
     mob = 
