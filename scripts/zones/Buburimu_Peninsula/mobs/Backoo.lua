--- conflicted
+++ resolved
@@ -21,10 +21,5 @@
 end
 
 function onMobDespawn(mob)
-<<<<<<< HEAD
-    tpz.hunts.checkHunt(mob, player, 263)
-    GetMobByID(ID.mob.BACKOO):setRespawnTime(math.random(3600,5400), true) -- 60-90 minute respawn, depending on if it's daytime
-=======
     GetMobByID(ID.mob.BACKOO):setRespawnTime(math.random(3600, 5400), true) -- 60-90 minute respawn, depending on if it's daytime
->>>>>>> 3f45ba7b
 end