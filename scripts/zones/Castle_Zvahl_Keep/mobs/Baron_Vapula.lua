--- conflicted
+++ resolved
@@ -3,19 +3,10 @@
 --  Mob: Baron Vapula
 -----------------------------------
 require("scripts/globals/hunts")
-<<<<<<< HEAD
-require("scripts/globals/titles");
-=======
 require("scripts/globals/titles")
->>>>>>> 3f45ba7b
 
 
 function onMobDeath(mob, player, isKiller)
     tpz.hunts.checkHunt(mob, player, 354)
-<<<<<<< HEAD
-    player:addTitle(tpz.title.HELLSBANE);
-end;
-=======
     player:addTitle(tpz.title.HELLSBANE)
-end
->>>>>>> 3f45ba7b
+end