--- conflicted
+++ resolved
@@ -7,16 +7,11 @@
 function onTrade(player, npc, trade)
 end
 
-<<<<<<< HEAD
-function onTrigger(player, npc)
-    player:startEvent(46);
-=======
 function onTrade(player, npc, trade)
 end
 
 function onTrigger(player, npc)
     player:startEvent(46)
->>>>>>> 8e2031dc
 end
 
 function onEventUpdate(player, csid, option)
