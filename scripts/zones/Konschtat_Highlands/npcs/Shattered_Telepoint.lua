-----------------------------------
-- Area: Konschtat Highlands
--  NPC: Shattered telepoint
-- !pos 135 19 220 108
-----------------------------------
local ID = require("scripts/zones/Konschtat_Highlands/IDs")
require("scripts/globals/keyitems")
require("scripts/globals/missions")
require("scripts/globals/npc_util")
-----------------------------------

function onTrade(player, npc, trade)
end

function onTrigger(player, npc)
    -- RoV Missions
    if player:getCurrentMission(ROV) == tpz.mission.id.rov.THE_PATH_UNTRAVELED and player:getRank() >= 3 then
        player:startEvent(3)
    elseif player:getCurrentMission(ROV) == tpz.mission.id.rov.A_LAND_AFTER_TIME then
        player:startEvent(4)

    -- CoP Missions
    elseif player:getCurrentMission(COP) == tpz.mission.id.cop.BELOW_THE_ARKS and player:getCharVar("PromathiaStatus") == 1 then
        player:startEvent(913, 0, 0, 1) -- first time in promy -> have you made your preparations cs
    elseif
        player:getCurrentMission(COP) == tpz.mission.id.cop.THE_MOTHERCRYSTALS and
        (player:hasKeyItem(tpz.ki.LIGHT_OF_HOLLA) or player:hasKeyItem(tpz.ki.LIGHT_OF_MEA))
    then
        if player:getCharVar("cspromy2") == 1 then
            player:startEvent(912)  -- cs you get nearing second promyvion
        else
            player:startEvent(913)
        end
    elseif
        player:getCurrentMission(COP) > tpz.mission.id.cop.THE_MOTHERCRYSTALS or
        player:hasCompletedMission(COP, tpz.mission.id.cop.THE_LAST_VERSE) or
        (player:getCurrentMission(COP) == tpz.mission.id.cop.BELOW_THE_ARKS and player:getCharVar("PromathiaStatus") > 1)
    then
        player:startEvent(913) -- normal cs (third promyvion and each entrance after having that promyvion visited or mission completed)
<<<<<<< HEAD
    elseif
        player:getCurrentMission(ROV) == tpz.mission.id.rov.THE_PATH_UNTRAVELED and
        player:getRank() >= 3
    then
        player:startEvent(3)
    elseif player:getCurrentMission(ROV) == tpz.mission.id.rov.A_LAND_AFTER_TIME then
        player:startEvent(4)
=======

    -- Default Message
>>>>>>> 7bd7492a
    else
        player:messageSpecial(ID.text.TELEPOINT_HAS_BEEN_SHATTERED)
    end
end

function onEventUpdate(player, csid, option)
end

function onEventFinish(player, csid, option)
    -- RoV Missions
    if csid == 3 then
        player:completeMission(ROV, tpz.mission.id.rov.THE_PATH_UNTRAVELED)
        player:addMission(ROV, tpz.mission.id.rov.AT_THE_HEAVENS_DOOR)
    elseif csid == 4 then
        npcUtil.giveKeyItem(player, tpz.ki.RHAPSODY_IN_UMBER)
        player:addItem(10159) -- Cipher: Lion II
        player:completeMission(ROV, tpz.mission.id.rov.A_LAND_AFTER_TIME)
        player:addMission(ROV, tpz.mission.id.rov.FATES_CALL)

    -- CoP Missions
    elseif csid == 912 then
        player:setCharVar("cspromy2", 0)
        player:setCharVar("cs2ndpromy", 1)
        player:setPos(185.891, 0, -52.331, 128, 18) -- To Promyvion Dem
    elseif csid == 913 and option == 0 then
        player:setPos(-267.194, -40.634, -280.019, 0, 14) -- To Hall of Transference {R}
    elseif csid == 3 then
        player:completeMission(ROV, tpz.mission.id.rov.THE_PATH_UNTRAVELED)
        player:addMission(ROV, tpz.mission.id.rov.AT_THE_HEAVENS_DOOR)
    elseif csid == 4 then
        npcUtil.giveKeyItem(player, tpz.ki.RHAPSODY_IN_UMBER)
        player:addItem(10159) -- Cipher: Lion II
        player:completeMission(ROV, tpz.mission.id.rov.A_LAND_AFTER_TIME)
        player:addMission(ROV, tpz.mission.id.rov.FATES_CALL)
    end
end<|MERGE_RESOLUTION|>--- conflicted
+++ resolved
@@ -37,18 +37,8 @@
         (player:getCurrentMission(COP) == tpz.mission.id.cop.BELOW_THE_ARKS and player:getCharVar("PromathiaStatus") > 1)
     then
         player:startEvent(913) -- normal cs (third promyvion and each entrance after having that promyvion visited or mission completed)
-<<<<<<< HEAD
-    elseif
-        player:getCurrentMission(ROV) == tpz.mission.id.rov.THE_PATH_UNTRAVELED and
-        player:getRank() >= 3
-    then
-        player:startEvent(3)
-    elseif player:getCurrentMission(ROV) == tpz.mission.id.rov.A_LAND_AFTER_TIME then
-        player:startEvent(4)
-=======
 
     -- Default Message
->>>>>>> 7bd7492a
     else
         player:messageSpecial(ID.text.TELEPOINT_HAS_BEEN_SHATTERED)
     end
@@ -75,13 +65,5 @@
         player:setPos(185.891, 0, -52.331, 128, 18) -- To Promyvion Dem
     elseif csid == 913 and option == 0 then
         player:setPos(-267.194, -40.634, -280.019, 0, 14) -- To Hall of Transference {R}
-    elseif csid == 3 then
-        player:completeMission(ROV, tpz.mission.id.rov.THE_PATH_UNTRAVELED)
-        player:addMission(ROV, tpz.mission.id.rov.AT_THE_HEAVENS_DOOR)
-    elseif csid == 4 then
-        npcUtil.giveKeyItem(player, tpz.ki.RHAPSODY_IN_UMBER)
-        player:addItem(10159) -- Cipher: Lion II
-        player:completeMission(ROV, tpz.mission.id.rov.A_LAND_AFTER_TIME)
-        player:addMission(ROV, tpz.mission.id.rov.FATES_CALL)
     end
 end