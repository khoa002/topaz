--- conflicted
+++ resolved
@@ -26,18 +26,9 @@
     elseif (ZilartMission == tpz.mission.id.zilart.RETURN_TO_DELKFUTTS_TOWER and ZilartStatus == 0) then
         player:startEvent(104)
     elseif (ZilartMission == tpz.mission.id.zilart.THE_SEALED_SHRINE and ZilartStatus == 1) then
-<<<<<<< HEAD
-        player:startEvent(111)
-    elseif
-        player:getQuestStatus(JEUNO, tpz.quest.id.jeuno.APOCALYPSE_NIGH) == QUEST_ACCEPTED and
-        player:getCharVar('ApocalypseNigh') == 5 and
-        player:getRank() >= 5
-    then
-=======
         player:startEvent(111);
     elseif player:getQuestStatus(JEUNO, tpz.quest.id.jeuno.APOCALYPSE_NIGH) == QUEST_ACCEPTED and
         player:getCharVar('ApocalypseNigh') == 5 and player:getRank() >= 5 then
->>>>>>> dc5758c1
         player:startEvent(10057)
     elseif player:getCharVar('ApocalypseNigh') == 6 then
         player:startEvent(10058)
@@ -55,11 +46,7 @@
         player:messageSpecial(ID.text.KEYITEM_OBTAINED, tpz.ki.SILVER_BELL)
         player:setCharVar("MissionStatus", 3)
     elseif (csid == 104) then
-<<<<<<< HEAD
-        player:setCharVar("ZilartStatus", 1)
-=======
         player:setCharVar("ZilartStatus", 1);
->>>>>>> dc5758c1
     elseif csid == 10057 then
         player:setCharVar("ApocalypseNigh", 6)
     end
