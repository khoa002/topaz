-----------------------------------
-- Area: Lower Jeuno
--  NPC: Chululu
-- Starts and Finishes Quests: Collect Tarut Cards, Rubbish Day, All in the Cards
-- Optional Cutscene at end of Quest: Searching for the Right Words
-- !pos -13 -6 -42 245
-----------------------------------
require("scripts/globals/settings")
require("scripts/globals/titles")
require("scripts/globals/keyitems")
require("scripts/globals/shop")
require("scripts/globals/quests")
local ID = require("scripts/zones/Lower_Jeuno/IDs")
-----------------------------------

<<<<<<< HEAD
function onTrade(player, npc, trade)
    if (player:getQuestStatus(JEUNO, tpz.quest.id.jeuno.COLLECT_TARUT_CARDS) == QUEST_ACCEPTED) then
        if (trade:hasItemQty(558, 1) == true and trade:hasItemQty(559, 1) == true and trade:hasItemQty(561, 1) == true and trade:hasItemQty(562, 1) == true and trade:getItemCount() == 4) then
            player:startEvent(200) -- Finish quest "Collect Tarut Cards"
=======
function onTrade(player,npc,trade)
    if player:getQuestStatus(JEUNO,tpz.quest.id.jeuno.COLLECT_TARUT_CARDS) == QUEST_ACCEPTED then
        if npcUtil.tradeHas(trade, {558, 559, 561, 562}, true) then
            player:startEvent(200) -- Finish quest "Collect Tarut Cards"
        end
    elseif player:getQuestStatus(JEUNO,tpz.quest.id.jeuno.ALL_IN_THE_CARDS) >= QUEST_ACCEPTED then
        if npcUtil.tradeHas(trade, {558, 559, 561, 562}, true) then
            player:startEvent(10114) -- Finish quest "All in the Cards"
>>>>>>> c1d363e1
        end
    end
end

<<<<<<< HEAD
function onTrigger(player, npc)
    local CollectTarutCards = player:getQuestStatus(JEUNO, tpz.quest.id.jeuno.COLLECT_TARUT_CARDS)
    local RubbishDay = player:getQuestStatus(JEUNO, tpz.quest.id.jeuno.RUBBISH_DAY)
    local SearchingForTheRightWords = player:getQuestStatus(JEUNO, tpz.quest.id.jeuno.SEARCHING_FOR_THE_RIGHT_WORDS)

    if (player:getFameLevel(JEUNO) >= 3 and CollectTarutCards == QUEST_AVAILABLE) then
        player:startEvent(28) -- Start quest "Collect Tarut Cards" with option
    elseif (CollectTarutCards == QUEST_ACCEPTED) then
        player:startEvent(27) -- During quest "Collect Tarut Cards"
    elseif (CollectTarutCards == QUEST_COMPLETED and RubbishDay == QUEST_AVAILABLE and player:getCharVar("RubbishDay_day") ~= VanadielDayOfTheYear()) then
=======
function onTrigger(player,npc)
    local CollectTarutCards = player:getQuestStatus(JEUNO,tpz.quest.id.jeuno.COLLECT_TARUT_CARDS)
    local RubbishDay = player:getQuestStatus(JEUNO,tpz.quest.id.jeuno.RUBBISH_DAY)
    local SearchingForTheRightWords = player:getQuestStatus(JEUNO,tpz.quest.id.jeuno.SEARCHING_FOR_THE_RIGHT_WORDS)
    local AllInTheCards = player:getQuestStatus(JEUNO,tpz.quest.id.jeuno.ALL_IN_THE_CARDS)
    local cdate = player:getCharVar("AllInTheCards_date")

    if player:getFameLevel(JEUNO) >= 3 and CollectTarutCards == QUEST_AVAILABLE then
        player:startEvent(28) -- Start quest "Collect Tarut Cards" with option
    elseif CollectTarutCards == QUEST_ACCEPTED then
        player:startEvent(27) -- During quest "Collect Tarut Cards"
    elseif CollectTarutCards == QUEST_COMPLETED and RubbishDay == QUEST_AVAILABLE and player:getCharVar("RubbishDay_day") ~= VanadielDayOfTheYear() then
>>>>>>> c1d363e1
--      prog = player:getCharVar("RubbishDay_prog")
--      if (prog <= 2) then
--          player:startEvent(199) -- Required to get compatibility 3x on 3 diff game days before quest is kicked off
--      elseif (prog == 3) then
            player:startEvent(198) -- Start quest "Rubbish Day" with option
--      end
<<<<<<< HEAD
    elseif (CollectTarutCards == QUEST_COMPLETED and RubbishDay == QUEST_AVAILABLE) then
        player:startEvent(57) -- Standard dialog between 2 quests
    elseif (RubbishDay == QUEST_ACCEPTED and player:getCharVar("RubbishDayVar") == 0) then
        player:startEvent(49) -- During quest "Rubbish Day"
    elseif (RubbishDay == QUEST_ACCEPTED and player:getCharVar("RubbishDayVar") == 1) then
        player:startEvent(197) -- Finish quest "Rubbish Day"

    elseif (SearchingForTheRightWords == QUEST_COMPLETED) then
        if (player:getCharVar("SearchingForRightWords_postcs") < -1) then
            player:startEvent(56)
        else
            player:startEvent(87) -- final state, after all quests complete
        end

    elseif (RubbishDay == QUEST_COMPLETED) then
        player:startEvent(87) -- New standard dialog

=======
    elseif CollectTarutCards == QUEST_COMPLETED and RubbishDay == QUEST_AVAILABLE then
        player:startEvent(57) -- Standard dialog between 2 quests
    elseif RubbishDay == QUEST_ACCEPTED and player:getCharVar("RubbishDayVar") == 0 then
        player:startEvent(49) -- During quest "Rubbish Day"
    elseif RubbishDay == QUEST_ACCEPTED and player:getCharVar("RubbishDayVar") == 1 then
        player:startEvent(197) -- Finish quest "Rubbish Day"
    elseif player:getFameLevel(JEUNO) >= 4 and CollectTarutCards == QUEST_COMPLETED and AllInTheCards == QUEST_AVAILABLE then
        player:startEvent(10110) -- Start quest "All in the Cards" with option
    elseif AllInTheCards >= QUEST_ACCEPTED and player:getLocalVar("Cardstemp") == 0 then
        if cdate >= os.time() then
            player:startEvent(10111) -- During quest "All in the Cards" and same AllInTheCards_date value
        elseif cdate == 0 then
            player:startEvent(10113) -- Start quest "All in the Cards"	repeat with option
        elseif cdate < os.time() then
            player:startEvent(10112) -- During quest "All in the Cards"  THIS ONE GIVES ANOTHER BATCH
        end
    elseif SearchingForTheRightWords == QUEST_COMPLETED then
        if player:getCharVar("SearchingForRightWords_postcs") < -1 then
            player:startEvent(56)
        else
            player:startEvent(57) -- final state, after all quests complete
        end
    elseif RubbishDay == QUEST_COMPLETED then
        player:startEvent(57) -- New standard dialog
>>>>>>> c1d363e1
    else
        player:startEvent(26) -- Standard dialog
    end
end

<<<<<<< HEAD
function onEventUpdate(player, csid, option)
end

function onEventFinish(player, csid, option)

    if (csid == 28 and option == 0) then
        local rand = math.random(1, 4)
=======
function onEventUpdate(player,csid,option)
end

function onEventFinish(player,csid,option)
    if csid == 28 and option == 0 then
        local rand = math.random(1,4)
>>>>>>> c1d363e1
        local card = 0

        if (rand == 1) then
            card = 559 -- Tarut: Death
        elseif (rand == 2) then
            card = 562 -- Tarut: Hermit
        elseif (rand == 3) then
            card = 561 -- Tarut: King
        else
            card = 558 -- Tarut: Fool
        end

<<<<<<< HEAD
        if (player:getFreeSlotsCount() == 0) then
            player:messageSpecial(ID.text.ITEM_CANNOT_BE_OBTAINED, card)
        else
            player:addQuest(JEUNO, tpz.quest.id.jeuno.COLLECT_TARUT_CARDS)
            player:addItem(card, 5)
            player:messageSpecial(ID.text.ITEM_OBTAINED, card)
=======
        if player:getFreeSlotsCount() == 0 then
            player:messageSpecial(ID.text.ITEM_CANNOT_BE_OBTAINED,card)
        else
            player:addQuest(JEUNO,tpz.quest.id.jeuno.COLLECT_TARUT_CARDS)
            player:addItem(card,5)
            player:messageSpecial(ID.text.ITEM_OBTAINED,card)
>>>>>>> c1d363e1
        end
    elseif (csid == 200) then
        player:addTitle(tpz.title.CARD_COLLECTOR)
        player:addFame(JEUNO, 30)
        player:tradeComplete()
<<<<<<< HEAD
        player:completeQuest(JEUNO, tpz.quest.id.jeuno.COLLECT_TARUT_CARDS)
=======
        player:completeQuest(JEUNO,tpz.quest.id.jeuno.COLLECT_TARUT_CARDS)
>>>>>>> c1d363e1
    elseif (csid == 199 and option == 0) then
        player:addCharVar("RubbishDay_prog", 1)
        player:setCharVar("RubbishDay_day", VanadielDayOfTheYear()) -- new vanadiel day
    elseif (csid == 198 and option == 0) then
<<<<<<< HEAD
        player:addQuest(JEUNO, tpz.quest.id.jeuno.RUBBISH_DAY)
        player:addKeyItem(tpz.ki.MAGIC_TRASH)
        player:messageSpecial(ID.text.KEYITEM_OBTAINED, tpz.ki.MAGIC_TRASH)
        player:setCharVar("RubbishDay_prog", 0)
        player:setCharVar("RubbishDay_day", 0)
    elseif (csid == 197) then
        if (player:getFreeSlotsCount() == 0) then
            player:messageSpecial(ID.text.ITEM_CANNOT_BE_OBTAINED, 13083)
        else
            player:addGil(GIL_RATE*6000)
            player:messageSpecial(ID.text.GIL_OBTAINED, GIL_RATE*6000)
            player:addItem(13083)
            player:messageSpecial(ID.text.ITEM_OBTAINED, 13083)
            player:setCharVar("RubbishDayVar", 0)
            player:addFame(JEUNO, 30)
            player:completeQuest(JEUNO, tpz.quest.id.jeuno.RUBBISH_DAY)
=======
        player:addQuest(JEUNO,tpz.quest.id.jeuno.RUBBISH_DAY)
        player:addKeyItem(tpz.ki.MAGIC_TRASH)
        player:messageSpecial(ID.text.KEYITEM_OBTAINED,tpz.ki.MAGIC_TRASH)
        player:setCharVar("RubbishDay_prog",0)
        player:setCharVar("RubbishDay_day",VanadielDayOfTheYear())
	elseif (csid == 10110 or csid == 10112 or csid == 10113) and option == 0 then -- ALL_IN_THE_CARDS started, repeated, or additional cards given
        local rand = math.random(1,4)
        local card = 0

        if (rand == 1) then
            card = 559 -- Tarut: Death
        elseif (rand == 2) then
            card = 562 -- Tarut: Hermit
        elseif (rand == 3) then
            card = 561 -- Tarut: King
        else
            card = 558 -- Tarut: Fool
>>>>>>> c1d363e1
        end

		if npcUtil.giveItem(player, {{card, 5}}) then
            player:addQuest(JEUNO,tpz.quest.id.jeuno.ALL_IN_THE_CARDS)
            player:setCharVar("AllInTheCards_date", getMidnight())
            player:setLocalVar("Cardstemp", 1)
		end
    elseif csid == 10111 then -- same day, have to return later
            player:setLocalVar("Cardstemp", 1)
    elseif csid == 10114 then
		if npcUtil.completeQuest(player, JEUNO, tpz.quest.id.jeuno.ALL_IN_THE_CARDS, {
        gil = 600,
        title = tpz.title.CARD_COLLECTOR,
        var = {"AllInTheCards_date"} })
		then
		trade:confirm()
		end
    elseif csid == 197 then
		npcUtil.completeQuest(player, JEUNO, tpz.quest.id.jeuno.RUBBISH_DAY, {
		gil = 6000,
		item = 13083,
		var = {"RubbishDayVar"} })
    end
end<|MERGE_RESOLUTION|>--- conflicted
+++ resolved
@@ -13,75 +13,37 @@
 local ID = require("scripts/zones/Lower_Jeuno/IDs")
 -----------------------------------
 
-<<<<<<< HEAD
 function onTrade(player, npc, trade)
-    if (player:getQuestStatus(JEUNO, tpz.quest.id.jeuno.COLLECT_TARUT_CARDS) == QUEST_ACCEPTED) then
-        if (trade:hasItemQty(558, 1) == true and trade:hasItemQty(559, 1) == true and trade:hasItemQty(561, 1) == true and trade:hasItemQty(562, 1) == true and trade:getItemCount() == 4) then
-            player:startEvent(200) -- Finish quest "Collect Tarut Cards"
-=======
-function onTrade(player,npc,trade)
-    if player:getQuestStatus(JEUNO,tpz.quest.id.jeuno.COLLECT_TARUT_CARDS) == QUEST_ACCEPTED then
+    if player:getQuestStatus(JEUNO, tpz.quest.id.jeuno.COLLECT_TARUT_CARDS) == QUEST_ACCEPTED then
         if npcUtil.tradeHas(trade, {558, 559, 561, 562}, true) then
             player:startEvent(200) -- Finish quest "Collect Tarut Cards"
         end
-    elseif player:getQuestStatus(JEUNO,tpz.quest.id.jeuno.ALL_IN_THE_CARDS) >= QUEST_ACCEPTED then
+    elseif player:getQuestStatus(JEUNO, tpz.quest.id.jeuno.ALL_IN_THE_CARDS) >= QUEST_ACCEPTED then
         if npcUtil.tradeHas(trade, {558, 559, 561, 562}, true) then
             player:startEvent(10114) -- Finish quest "All in the Cards"
->>>>>>> c1d363e1
         end
     end
 end
 
-<<<<<<< HEAD
 function onTrigger(player, npc)
     local CollectTarutCards = player:getQuestStatus(JEUNO, tpz.quest.id.jeuno.COLLECT_TARUT_CARDS)
     local RubbishDay = player:getQuestStatus(JEUNO, tpz.quest.id.jeuno.RUBBISH_DAY)
     local SearchingForTheRightWords = player:getQuestStatus(JEUNO, tpz.quest.id.jeuno.SEARCHING_FOR_THE_RIGHT_WORDS)
-
-    if (player:getFameLevel(JEUNO) >= 3 and CollectTarutCards == QUEST_AVAILABLE) then
-        player:startEvent(28) -- Start quest "Collect Tarut Cards" with option
-    elseif (CollectTarutCards == QUEST_ACCEPTED) then
-        player:startEvent(27) -- During quest "Collect Tarut Cards"
-    elseif (CollectTarutCards == QUEST_COMPLETED and RubbishDay == QUEST_AVAILABLE and player:getCharVar("RubbishDay_day") ~= VanadielDayOfTheYear()) then
-=======
-function onTrigger(player,npc)
-    local CollectTarutCards = player:getQuestStatus(JEUNO,tpz.quest.id.jeuno.COLLECT_TARUT_CARDS)
-    local RubbishDay = player:getQuestStatus(JEUNO,tpz.quest.id.jeuno.RUBBISH_DAY)
-    local SearchingForTheRightWords = player:getQuestStatus(JEUNO,tpz.quest.id.jeuno.SEARCHING_FOR_THE_RIGHT_WORDS)
-    local AllInTheCards = player:getQuestStatus(JEUNO,tpz.quest.id.jeuno.ALL_IN_THE_CARDS)
+    local AllInTheCards = player:getQuestStatus(JEUNO, tpz.quest.id.jeuno.ALL_IN_THE_CARDS)
     local cdate = player:getCharVar("AllInTheCards_date")
 
     if player:getFameLevel(JEUNO) >= 3 and CollectTarutCards == QUEST_AVAILABLE then
         player:startEvent(28) -- Start quest "Collect Tarut Cards" with option
     elseif CollectTarutCards == QUEST_ACCEPTED then
         player:startEvent(27) -- During quest "Collect Tarut Cards"
-    elseif CollectTarutCards == QUEST_COMPLETED and RubbishDay == QUEST_AVAILABLE and player:getCharVar("RubbishDay_day") ~= VanadielDayOfTheYear() then
->>>>>>> c1d363e1
---      prog = player:getCharVar("RubbishDay_prog")
---      if (prog <= 2) then
---          player:startEvent(199) -- Required to get compatibility 3x on 3 diff game days before quest is kicked off
---      elseif (prog == 3) then
-            player:startEvent(198) -- Start quest "Rubbish Day" with option
---      end
-<<<<<<< HEAD
-    elseif (CollectTarutCards == QUEST_COMPLETED and RubbishDay == QUEST_AVAILABLE) then
-        player:startEvent(57) -- Standard dialog between 2 quests
-    elseif (RubbishDay == QUEST_ACCEPTED and player:getCharVar("RubbishDayVar") == 0) then
-        player:startEvent(49) -- During quest "Rubbish Day"
-    elseif (RubbishDay == QUEST_ACCEPTED and player:getCharVar("RubbishDayVar") == 1) then
-        player:startEvent(197) -- Finish quest "Rubbish Day"
-
-    elseif (SearchingForTheRightWords == QUEST_COMPLETED) then
-        if (player:getCharVar("SearchingForRightWords_postcs") < -1) then
-            player:startEvent(56)
-        else
-            player:startEvent(87) -- final state, after all quests complete
-        end
-
-    elseif (RubbishDay == QUEST_COMPLETED) then
-        player:startEvent(87) -- New standard dialog
-
-=======
+    elseif CollectTarutCards == QUEST_COMPLETED and RubbishDay == QUEST_AVAILABLE and
+        player:getCharVar("RubbishDay_day") ~= VanadielDayOfTheYear() then
+        --      prog = player:getCharVar("RubbishDay_prog")
+        --      if (prog <= 2) then
+        --          player:startEvent(199) -- Required to get compatibility 3x on 3 diff game days before quest is kicked off
+        --      elseif (prog == 3) then
+        player:startEvent(198) -- Start quest "Rubbish Day" with option
+        --      end
     elseif CollectTarutCards == QUEST_COMPLETED and RubbishDay == QUEST_AVAILABLE then
         player:startEvent(57) -- Standard dialog between 2 quests
     elseif RubbishDay == QUEST_ACCEPTED and player:getCharVar("RubbishDayVar") == 0 then
@@ -106,28 +68,17 @@
         end
     elseif RubbishDay == QUEST_COMPLETED then
         player:startEvent(57) -- New standard dialog
->>>>>>> c1d363e1
     else
         player:startEvent(26) -- Standard dialog
     end
 end
 
-<<<<<<< HEAD
 function onEventUpdate(player, csid, option)
 end
 
 function onEventFinish(player, csid, option)
-
-    if (csid == 28 and option == 0) then
+    if csid == 28 and option == 0 then
         local rand = math.random(1, 4)
-=======
-function onEventUpdate(player,csid,option)
-end
-
-function onEventFinish(player,csid,option)
-    if csid == 28 and option == 0 then
-        local rand = math.random(1,4)
->>>>>>> c1d363e1
         local card = 0
 
         if (rand == 1) then
@@ -140,60 +91,29 @@
             card = 558 -- Tarut: Fool
         end
 
-<<<<<<< HEAD
-        if (player:getFreeSlotsCount() == 0) then
+        if player:getFreeSlotsCount() == 0 then
             player:messageSpecial(ID.text.ITEM_CANNOT_BE_OBTAINED, card)
         else
             player:addQuest(JEUNO, tpz.quest.id.jeuno.COLLECT_TARUT_CARDS)
             player:addItem(card, 5)
             player:messageSpecial(ID.text.ITEM_OBTAINED, card)
-=======
-        if player:getFreeSlotsCount() == 0 then
-            player:messageSpecial(ID.text.ITEM_CANNOT_BE_OBTAINED,card)
-        else
-            player:addQuest(JEUNO,tpz.quest.id.jeuno.COLLECT_TARUT_CARDS)
-            player:addItem(card,5)
-            player:messageSpecial(ID.text.ITEM_OBTAINED,card)
->>>>>>> c1d363e1
         end
     elseif (csid == 200) then
         player:addTitle(tpz.title.CARD_COLLECTOR)
         player:addFame(JEUNO, 30)
         player:tradeComplete()
-<<<<<<< HEAD
         player:completeQuest(JEUNO, tpz.quest.id.jeuno.COLLECT_TARUT_CARDS)
-=======
-        player:completeQuest(JEUNO,tpz.quest.id.jeuno.COLLECT_TARUT_CARDS)
->>>>>>> c1d363e1
     elseif (csid == 199 and option == 0) then
         player:addCharVar("RubbishDay_prog", 1)
         player:setCharVar("RubbishDay_day", VanadielDayOfTheYear()) -- new vanadiel day
     elseif (csid == 198 and option == 0) then
-<<<<<<< HEAD
         player:addQuest(JEUNO, tpz.quest.id.jeuno.RUBBISH_DAY)
         player:addKeyItem(tpz.ki.MAGIC_TRASH)
         player:messageSpecial(ID.text.KEYITEM_OBTAINED, tpz.ki.MAGIC_TRASH)
         player:setCharVar("RubbishDay_prog", 0)
-        player:setCharVar("RubbishDay_day", 0)
-    elseif (csid == 197) then
-        if (player:getFreeSlotsCount() == 0) then
-            player:messageSpecial(ID.text.ITEM_CANNOT_BE_OBTAINED, 13083)
-        else
-            player:addGil(GIL_RATE*6000)
-            player:messageSpecial(ID.text.GIL_OBTAINED, GIL_RATE*6000)
-            player:addItem(13083)
-            player:messageSpecial(ID.text.ITEM_OBTAINED, 13083)
-            player:setCharVar("RubbishDayVar", 0)
-            player:addFame(JEUNO, 30)
-            player:completeQuest(JEUNO, tpz.quest.id.jeuno.RUBBISH_DAY)
-=======
-        player:addQuest(JEUNO,tpz.quest.id.jeuno.RUBBISH_DAY)
-        player:addKeyItem(tpz.ki.MAGIC_TRASH)
-        player:messageSpecial(ID.text.KEYITEM_OBTAINED,tpz.ki.MAGIC_TRASH)
-        player:setCharVar("RubbishDay_prog",0)
-        player:setCharVar("RubbishDay_day",VanadielDayOfTheYear())
-	elseif (csid == 10110 or csid == 10112 or csid == 10113) and option == 0 then -- ALL_IN_THE_CARDS started, repeated, or additional cards given
-        local rand = math.random(1,4)
+        player:setCharVar("RubbishDay_day", VanadielDayOfTheYear())
+    elseif (csid == 10110 or csid == 10112 or csid == 10113) and option == 0 then -- ALL_IN_THE_CARDS started, repeated, or additional cards given
+        local rand = math.random(1, 4)
         local card = 0
 
         if (rand == 1) then
@@ -204,28 +124,28 @@
             card = 561 -- Tarut: King
         else
             card = 558 -- Tarut: Fool
->>>>>>> c1d363e1
         end
 
-		if npcUtil.giveItem(player, {{card, 5}}) then
-            player:addQuest(JEUNO,tpz.quest.id.jeuno.ALL_IN_THE_CARDS)
+        if npcUtil.giveItem(player, {{card, 5}}) then
+            player:addQuest(JEUNO, tpz.quest.id.jeuno.ALL_IN_THE_CARDS)
             player:setCharVar("AllInTheCards_date", getMidnight())
             player:setLocalVar("Cardstemp", 1)
-		end
+        end
     elseif csid == 10111 then -- same day, have to return later
-            player:setLocalVar("Cardstemp", 1)
+        player:setLocalVar("Cardstemp", 1)
     elseif csid == 10114 then
-		if npcUtil.completeQuest(player, JEUNO, tpz.quest.id.jeuno.ALL_IN_THE_CARDS, {
-        gil = 600,
-        title = tpz.title.CARD_COLLECTOR,
-        var = {"AllInTheCards_date"} })
-		then
-		trade:confirm()
-		end
+        if npcUtil.completeQuest(player, JEUNO, tpz.quest.id.jeuno.ALL_IN_THE_CARDS, {
+            gil = 600,
+            title = tpz.title.CARD_COLLECTOR,
+            var = {"AllInTheCards_date"}
+        }) then
+            trade:confirm()
+        end
     elseif csid == 197 then
-		npcUtil.completeQuest(player, JEUNO, tpz.quest.id.jeuno.RUBBISH_DAY, {
-		gil = 6000,
-		item = 13083,
-		var = {"RubbishDayVar"} })
+        npcUtil.completeQuest(player, JEUNO, tpz.quest.id.jeuno.RUBBISH_DAY, {
+            gil = 6000,
+            item = 13083,
+            var = {"RubbishDayVar"}
+        })
     end
 end