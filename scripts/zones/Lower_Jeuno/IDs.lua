-----------------------------------
-- Area: Lower_Jeuno
-----------------------------------
require("scripts/globals/zone")
-----------------------------------

zones = zones or {}

zones[tpz.zone.LOWER_JEUNO] =
{
    text =
    {
        ITEM_CANNOT_BE_OBTAINED = 6382, -- You cannot obtain the <item>. Come back after sorting your inventory.
        ITEM_OBTAINED           = 6388, -- Obtained: <item>.
        GIL_OBTAINED            = 6389, -- Obtained <number> gil.
        KEYITEM_OBTAINED        = 6391, -- Obtained key item: <keyitem>.
        KEYITEM_LOST            = 6392, -- Lost key item: <keyitem>.
        NOT_HAVE_ENOUGH_GIL     = 6393, -- You do not have enough gil.
<<<<<<< HEAD
        CARRIED_OVER_POINTS     = 6427, -- You have carried over <number> login point[/s].
        LOGIN_CAMPAIGN_UNDERWAY = 6428, -- The [/January/February/March/April/May/June/July/August/September/October/November/December] <number> Login Campaign is currently underway!<space>
        LOGIN_NUMBER            = 6429, -- In celebration of your most recent login (login no. <number>), we have provided you with <number> points! You currently have a total of <number> points.
=======
        YOU_MUST_WAIT_ANOTHER_N_DAYS = 6424, -- You must wait another ≺number≻ [day/days] to perform that action.
>>>>>>> 526d4a3e
        HOMEPOINT_SET           = 6517, -- Home point set!
        CONQUEST_BASE           = 6542, -- Tallying conquest results...
        MOG_LOCKER_OFFSET       = 6811, -- Your Mog Locker lease is valid until <timestamp>, kupo.
        FISHING_MESSAGE_OFFSET  = 6926, -- You can't fish here.
        MYTHIC_LEARNED          = 7132, -- You have learned the weapon skill [Nothing/King's Justice/Ascetic's Fury/Mystic Boon/Vidohunir/Death Blossom/Mandalic Stab/Atonement/Insurgency/Primal Rend/Mordant Rime/Trueflight/Tachi: Rana/Blade: Kamu/Drakesbane/Garland of Bliss/Expiacion/Leaden Salute/Stringing Pummel/Pyrrhic Kleos/Omniscience]!
        STINKNIX_SHOP_DIALOG    = 7133, -- Hey, how ya doin'? We got the best junk in town.
        CREEPSTIX_SHOP_DIALOG   = 7133, -- Hey, how ya doin'? We got the best junk in town.
        SUSU_SHOP_DIALOG        = 7134, -- Welcome to Waag-Deeg's Magic Shop.
        TAZA_SHOP_DIALOG        = 7134, -- Welcome to Waag-Deeg's Magic Shop.
        HASIM_SHOP_DIALOG       = 7134, -- Welcome to Waag-Deeg's Magic Shop.
        CHETAK_SHOP_DIALOG      = 7135, -- Welcome to Othon's Garments.
        CHENOKIH_SHOP_DIALOG    = 7135, -- Welcome to Othon's Garments.
        YOSKOLO_SHOP_DIALOG     = 7136, -- Welcome to the Merry Minstrel's Meadhouse. What'll it be?
        ADELFLETE_SHOP_DIALOG   = 7137, -- Here at Gems by Kshama, we aim to please.
        MOREFIE_SHOP_DIALOG     = 7137, -- Here at Gems by Kshama, we aim to please.
        MATOAKA_SHOP_DIALOG     = 7137, -- Here at Gems by Kshama, we aim to please.
        RHIMONNE_SHOP_DIALOG    = 7140, -- Howdy! Thanks for visiting the Chocobo Shop!
        GUIDE_STONE             = 7142, -- Up: Upper Jeuno (facing San d'Oria) Down: Port Jeuno (facing Windurst)
        ALDO_DIALOG             = 7147, -- Hi. I'm Aldo, head of Tenshodo. We deal in things you can't buy anywhere else. Take your time and have a look around.
        LAMP_MSG_OFFSET         = 7251, -- All the lamps are lit.
        ZAUKO_IS_RECRUITING     = 7259, -- Zauko is recruiting an adventurer to light the lamps.
        CHOCOBO_DIALOG          = 7321, -- Hmph.
        MERTAIRE_DEFAULT        = 7427, -- Who are you? Leave me alone!
        ITS_LOCKED              = 7589, -- It's locked.
        PAWKRIX_SHOP_DIALOG     = 7637, -- Hey, we're fixin' up some stew. Gobbie food's good food!
        AMALASANDA_SHOP_DIALOG  = 7685, -- Welcome to the Tenshodo. You want something, we got it. We got all kinds of special merchandise you won't find anywhere else!
        AKAMAFULA_SHOP_DIALOG   = 7686, -- We ain't cheap, but you get what you pay for! Take your time, have a look around, see if there's somethin' you like.
        INVENTORY_INCREASED     = 7784, -- Your inventory capacity has increased.
        ITEM_DELIVERY_DIALOG    = 7785, -- Now offering quick and easy delivery of packages to residences everywhere!
        MERTAIRE_RING           = 8046, -- So, what did you do with that ring? Maybe it's valuable. I'd ask a collector if I were you. Of course, he might just say it's worthless...
        CONQUEST                = 8058, -- You've earned conquest points!
        PARIKE_PORANKE_DIALOG   = 8956, -- All these people running back and forth... There have to be a few that have munched down more mithkabobs than they can manage. (And if I don't hand in this report to the Orastery soon... Ulp!)
        PARIKE_PORANKE_1        = 8957, -- Hey you! Belly bursting? Intestines inflating? Bladder bulging? I can tell by the notch on your belt that you've been overindulging yourself in culinary delights.
        PARIKE_PORANKE_2        = 8960, -- I mean, this is a new era. If somebody wants to go around with their flabby-flubber hanging out of their cloaks, they should have every right to do so. If someone wants to walk around town with breath reeking of Kazham pines and roasted sleepshrooms, who am I to stop them?
        PARIKE_PORANKE_3        = 8961, -- What? You want me to tend to your tummy trouble? No problem! And don't worry, this won't hurt at all! I'm only going to be flushing your bowels with thousands of tiny lightning bolts. It's all perfectly safe!
        PARIKE_PORANKE_4        = 8962, -- Now stand still! You wouldn't want your pelvis to implode, would you? (Let's see... What were those magic words again...?)
        PARIKE_PORANKE_5        = 8963, -- Ready? No? Well, too bad!
        PARIKE_PORANKE_6        = 8971, -- 's digestive magic skill rises 0.1 points.
        PARIKE_PORANKE_7        = 8972, -- 's digestive magic skill rises one level.
        PARIKE_PORANKE_8        = 8973, -- Heh heh! I think I'm starting to get the hang of this spellcasting.
        PARIKE_PORANKE_9        = 8974, -- Consider this a petite present from your pal Parike-Poranke!
        PARIKE_PORANKE_10       = 8978, -- Wait a minute... Don't tell me you came to Parike-Poranke on an empty stomach! This is terrible! The minister will have my head!
        PARIKE_PORANKE_12       = 8980, -- Phew! That was close... What were you thinking, crazy adventurer!?
        PARIKE_PORANKE_13       = 8983, -- 's all in the name of science skill rises 0.1 points.
        PARIKE_PORANKE_14       = 8984, -- 's all in the name of science skill rises one level.
        PARIKE_PORANKE_15       = 8985, -- You know, I've learned a lot from my mist--er, I mean, less-than-successful attempts at weight-loss consulting.
        PARIKE_PORANKE_16       = 8986, -- To show you my gratitude, let me try out this new spell I thought up yesterday while I was taking a nap!
        NO_KEY                  = 9908, -- You do not have a usable key in your possession.
        RETRIEVE_DIALOG_ID      = 10188, -- You retrieve <item> from the porter moogle's care.
        WAYPOINT_EXAMINE        = 10347, -- An enigmatic contrivance hovers in silence...
    },
    mob =
    {
    },
    npc =
    {
        VHANA_EHGAKLYWHA  = 17780880,
        STREETLAMP_OFFSET = 17780881,
    },
}

return zones[tpz.zone.LOWER_JEUNO]<|MERGE_RESOLUTION|>--- conflicted
+++ resolved
@@ -16,13 +16,10 @@
         KEYITEM_OBTAINED        = 6391, -- Obtained key item: <keyitem>.
         KEYITEM_LOST            = 6392, -- Lost key item: <keyitem>.
         NOT_HAVE_ENOUGH_GIL     = 6393, -- You do not have enough gil.
-<<<<<<< HEAD
+        YOU_MUST_WAIT_ANOTHER_N_DAYS = 6424, -- You must wait another ≺number≻ [day/days] to perform that action.
         CARRIED_OVER_POINTS     = 6427, -- You have carried over <number> login point[/s].
         LOGIN_CAMPAIGN_UNDERWAY = 6428, -- The [/January/February/March/April/May/June/July/August/September/October/November/December] <number> Login Campaign is currently underway!<space>
         LOGIN_NUMBER            = 6429, -- In celebration of your most recent login (login no. <number>), we have provided you with <number> points! You currently have a total of <number> points.
-=======
-        YOU_MUST_WAIT_ANOTHER_N_DAYS = 6424, -- You must wait another ≺number≻ [day/days] to perform that action.
->>>>>>> 526d4a3e
         HOMEPOINT_SET           = 6517, -- Home point set!
         CONQUEST_BASE           = 6542, -- Tallying conquest results...
         MOG_LOCKER_OFFSET       = 6811, -- Your Mog Locker lease is valid until <timestamp>, kupo.
