--- conflicted
+++ resolved
@@ -17,12 +17,9 @@
         KEYITEM_LOST            = 6392, -- Lost key item: <keyitem>.
         NOT_HAVE_ENOUGH_GIL     = 6393, -- You do not have enough gil.
         YOU_MUST_WAIT_ANOTHER_N_DAYS = 6424, -- You must wait another ≺number≻ [day/days] to perform that action.
-<<<<<<< HEAD
-=======
         CARRIED_OVER_POINTS     = 6427, -- You have carried over <number> login point[/s].
         LOGIN_CAMPAIGN_UNDERWAY = 6428, -- The [/January/February/March/April/May/June/July/August/September/October/November/December] <number> Login Campaign is currently underway!<space>
         LOGIN_NUMBER            = 6429, -- In celebration of your most recent login (login no. <number>), we have provided you with <number> points! You currently have a total of <number> points.
->>>>>>> 16bd03ca
         HOMEPOINT_SET           = 6517, -- Home point set!
         CONQUEST_BASE           = 6542, -- Tallying conquest results...
         MOG_LOCKER_OFFSET       = 6811, -- Your Mog Locker lease is valid until <timestamp>, kupo.
