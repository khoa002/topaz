--- conflicted
+++ resolved
@@ -4,19 +4,11 @@
 --
 -----------------------------------
 local ID = require("scripts/zones/Batallia_Downs/IDs")
-<<<<<<< HEAD
-require("scripts/globals/icanheararainbow")
+require("scripts/quests/full_speed_ahead")
+require("scripts/quests/i_can_hear_a_rainbow")
 require("scripts/globals/chocobo_digging")
 require("scripts/globals/missions")
 require("scripts/globals/zone")
------------------------------------
-require("scripts/quests/full_speed_ahead")
-=======
-require("scripts/quests/i_can_hear_a_rainbow")
-require("scripts/globals/chocobo_digging");
-require("scripts/globals/missions");
-require("scripts/globals/zone");
->>>>>>> decc2409
 -----------------------------------
 
 function onChocoboDig(player, precheck)
@@ -60,9 +52,9 @@
     end
 
     if quests.rainbow.onZoneIn(player) then
-        cs = 901;
+        cs = 901
     elseif (player:getCurrentMission(WINDURST) == tpz.mission.id.windurst.VAIN and player:getCharVar("MissionStatus") == 1) then
-        cs = 903;
+        cs = 903
     end
 
     return cs
@@ -80,24 +72,13 @@
 
 function onEventUpdate(player, csid, option)
     if (csid == 901) then
-<<<<<<< HEAD
-        lightCutsceneUpdate(player) -- Quest: I Can Hear A Rainbow
-=======
         quests.rainbow.onEventUpdate(player)
->>>>>>> decc2409
     end
 end
 
-<<<<<<< HEAD
 function onEventFinish(player, csid, option)
-    if (csid == 901) then
-        lightCutsceneFinish(player) -- Quest: I Can Hear A Rainbow
-    elseif (csid == 903) then
-=======
-function onEventFinish( player, csid, option)
-    if (csid == 903) then
->>>>>>> decc2409
-        if (player:getZPos() >  -331) then
+    if csid == 903 then
+        if player:getZPos() >  -331 then
             player:updateEvent(0, 0, 0, 0, 0, 3)
         else
             player:updateEvent(0, 0, 0, 0, 0, 2)
