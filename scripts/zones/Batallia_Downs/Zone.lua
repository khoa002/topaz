-----------------------------------
--
-- Zone: Batallia_Downs (105)
--
-----------------------------------
local ID = require("scripts/zones/Batallia_Downs/IDs")
<<<<<<< HEAD
=======
require("scripts/quests/full_speed_ahead")
>>>>>>> 77063b0a
require("scripts/quests/i_can_hear_a_rainbow")
require("scripts/globals/chocobo_digging")
require("scripts/globals/missions")
require("scripts/globals/zone")
-----------------------------------

function onChocoboDig(player, precheck)
    return tpz.chocoboDig.start(player, precheck)
end

local function registerRegionAroundNPC(zone, NPCID, zoneID)
    local npc = GetNPCByID(NPCID)
    local x = npc:getXPos()
    local y = npc:getYPos()
    local z = npc:getZPos()
    local distance = 7
    zone:registerRegion(zoneID, 
        x - distance, y - distance, z - distance,
        x + distance, y + distance, z + distance)
end

function onInitialize(zone)
    UpdateNMSpawnPoint(ID.mob.AHTU)
    GetMobByID(ID.mob.AHTU):setRespawnTime(math.random(900, 10800))

    for i = 0, 7 do
        registerRegionAroundNPC(zone, ID.npc.RAPTOR_FOOD_BASE + i, i + 1)
    end
    registerRegionAroundNPC(zone, ID.npc.SYRILLIA, 9)
end

function onZoneIn(player, prevZone)
    local cs = -1

    if player:getCharVar("[QUEST]FullSpeedAhead") == 1 then -- Normal Mode
        player:addStatusEffect(tpz.effect.FULL_SPEED_AHEAD, 0, 3, tpz.fsa.duration)
        return -1
    elseif player:getCharVar("[QUEST]FullSpeedAhead") == 2 then -- Easy Mode
        player:addStatusEffect(tpz.effect.FULL_SPEED_AHEAD, 1, 3, tpz.fsa.duration)
        return -1
    end

    if (player:getXPos() == 0 and player:getYPos() == 0 and player:getZPos() == 0) then
        player:setPos(-693.609, -14.583, 173.59, 30)
    end

    if quests.rainbow.onZoneIn(player) then
        cs = 901
    elseif (player:getCurrentMission(WINDURST) == tpz.mission.id.windurst.VAIN and player:getCharVar("MissionStatus") == 1) then
        cs = 903
    end

    return cs
end

function onConquestUpdate(zone, updatetype)
    tpz.conq.onConquestUpdate(zone, updatetype)
end

function onRegionEnter(player, region)
    if player:hasStatusEffect(tpz.effect.FULL_SPEED_AHEAD) then
        tpz.fsa.onRegionEnter(player, region:GetRegionID())
    end
end

function onEventUpdate(player, csid, option)
    if (csid == 901) then
        quests.rainbow.onEventUpdate(player)
    end
end

function onEventFinish(player, csid, option)
    if csid == 903 then
        if player:getZPos() >  -331 then
            player:updateEvent(0, 0, 0, 0, 0, 3)
        else
            player:updateEvent(0, 0, 0, 0, 0, 2)
        end
    elseif csid == 24 then
        tpz.fsa.completeGame(player)
    elseif csid == 26 and option == 0 then
        player:setCharVar("[QUEST]FullSpeedAhead", 1)
        player:setPos(475, 8.8, -159, 128, 105)
    elseif csid == 26 and option == 1 then
        player:setCharVar("[QUEST]FullSpeedAhead", 2)
        player:setPos(475, 8.8, -159, 128, 105)
    end
end<|MERGE_RESOLUTION|>--- conflicted
+++ resolved
@@ -4,10 +4,7 @@
 --
 -----------------------------------
 local ID = require("scripts/zones/Batallia_Downs/IDs")
-<<<<<<< HEAD
-=======
 require("scripts/quests/full_speed_ahead")
->>>>>>> 77063b0a
 require("scripts/quests/i_can_hear_a_rainbow")
 require("scripts/globals/chocobo_digging")
 require("scripts/globals/missions")
@@ -24,9 +21,7 @@
     local y = npc:getYPos()
     local z = npc:getZPos()
     local distance = 7
-    zone:registerRegion(zoneID, 
-        x - distance, y - distance, z - distance,
-        x + distance, y + distance, z + distance)
+    zone:registerRegion(zoneID, x - distance, y - distance, z - distance, x + distance, y + distance, z + distance)
 end
 
 function onInitialize(zone)
@@ -56,7 +51,8 @@
 
     if quests.rainbow.onZoneIn(player) then
         cs = 901
-    elseif (player:getCurrentMission(WINDURST) == tpz.mission.id.windurst.VAIN and player:getCharVar("MissionStatus") == 1) then
+    elseif (player:getCurrentMission(WINDURST) == tpz.mission.id.windurst.VAIN and player:getCharVar("MissionStatus") ==
+        1) then
         cs = 903
     end
 
@@ -81,7 +77,7 @@
 
 function onEventFinish(player, csid, option)
     if csid == 903 then
-        if player:getZPos() >  -331 then
+        if player:getZPos() > -331 then
             player:updateEvent(0, 0, 0, 0, 0, 3)
         else
             player:updateEvent(0, 0, 0, 0, 0, 2)
