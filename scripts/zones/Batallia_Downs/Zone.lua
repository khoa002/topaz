-----------------------------------
--
-- Zone: Batallia_Downs (105)
--
-----------------------------------
local ID = require("scripts/zones/Batallia_Downs/IDs")
require("scripts/quests/i_can_hear_a_rainbow")
require("scripts/globals/chocobo_digging")
require("scripts/globals/missions")
require("scripts/globals/zone")
-----------------------------------
require("scripts/quests/full_speed_ahead")
-----------------------------------

function onChocoboDig(player, precheck)
    return tpz.chocoboDig.start(player, precheck)
end

local function registerRegionAroundNPC(zone, NPCID, zoneID)
    local npc = GetNPCByID(NPCID)
    local x = npc:getXPos()
    local y = npc:getYPos()
    local z = npc:getZPos()
    local distance = 7
    zone:registerRegion(zoneID, 
        x - distance, y - distance, z - distance,
        x + distance, y + distance, z + distance)
end

function onInitialize(zone)
<<<<<<< HEAD
    UpdateNMSpawnPoint(ID.mob.AHTU)
    GetMobByID(ID.mob.AHTU):setRespawnTime(math.random(900, 10800))
=======
    UpdateNMSpawnPoint(ID.mob.AHTU);
    GetMobByID(ID.mob.AHTU):setRespawnTime(math.random(900, 10800));
>>>>>>> b1fe7fc4

    for i = 0, 7 do
        registerRegionAroundNPC(zone, ID.npc.RAPTOR_FOOD_BASE + i, i + 1)
    end
    registerRegionAroundNPC(zone, ID.npc.SYRILLIA, 9)
end

function onZoneIn(player, prevZone)
<<<<<<< HEAD
    local cs = -1
=======
    local cs = -1;

    if player:getCharVar("[QUEST]FullSpeedAhead") == 1 then -- Normal Mode
        player:addStatusEffect(tpz.effect.FULL_SPEED_AHEAD, 0, 3, tpz.fsa.duration)
        return -1
    elseif player:getCharVar("[QUEST]FullSpeedAhead") == 2 then -- Easy Mode
        player:addStatusEffect(tpz.effect.FULL_SPEED_AHEAD, 1, 3, tpz.fsa.duration)
        return -1
    end
>>>>>>> b1fe7fc4

    if player:getCharVar("[QUEST]FullSpeedAhead") == 1 then -- Normal Mode
        player:addStatusEffect(tpz.effect.FULL_SPEED_AHEAD, 0, 3, tpz.fsa.duration)
        return -1
    elseif player:getCharVar("[QUEST]FullSpeedAhead") == 2 then -- Easy Mode
        player:addStatusEffect(tpz.effect.FULL_SPEED_AHEAD, 1, 3, tpz.fsa.duration)
        return -1
    end

    if (player:getXPos() == 0 and player:getYPos() == 0 and player:getZPos() == 0) then
<<<<<<< HEAD
        player:setPos(-693.609, -14.583, 173.59, 30)
    end

    if quests.rainbow.onZoneIn(player) then
        cs = 901
    elseif (player:getCurrentMission(WINDURST) == tpz.mission.id.windurst.VAIN and player:getCharVar("MissionStatus") == 1) then
        cs = 903
=======
        player:setPos(-693.609, -14.583, 173.59, 30);
    end

    if (triggerLightCutscene(player)) then -- Quest: I Can Hear A Rainbow
        cs = 901;
    elseif (player:getCurrentMission(WINDURST) == tpz.mission.id.windurst.VAIN and player:getCharVar("MissionStatus") == 1) then
        cs = 903;
>>>>>>> b1fe7fc4
    end

    return cs
end

function onConquestUpdate(zone, updatetype)
    tpz.conq.onConquestUpdate(zone, updatetype)
end

function onRegionEnter(player, region)
    if player:hasStatusEffect(tpz.effect.FULL_SPEED_AHEAD) then
        tpz.fsa.onRegionEnter(player, region:GetRegionID())
    end
<<<<<<< HEAD
end
=======
end;
>>>>>>> b1fe7fc4

function onEventUpdate(player, csid, option)
    if (csid == 901) then
        quests.rainbow.onEventUpdate(player)
    end
end

function onEventFinish(player, csid, option)
    if (csid == 901) then
        lightCutsceneFinish(player) -- Quest: I Can Hear A Rainbow
    elseif (csid == 903) then
        if (player:getZPos() >  -331) then
            player:updateEvent(0, 0, 0, 0, 0, 3)
        else
            player:updateEvent(0, 0, 0, 0, 0, 2)
        end
    elseif csid == 24 then
        tpz.fsa.completeGame(player)
    elseif csid == 26 and option == 0 then
        player:setCharVar("[QUEST]FullSpeedAhead", 1)
        player:setPos(475, 8.8, -159, 128, 105)
    elseif csid == 26 and option == 1 then
        player:setCharVar("[QUEST]FullSpeedAhead", 2)
        player:setPos(475, 8.8, -159, 128, 105)
    end
end;<|MERGE_RESOLUTION|>--- conflicted
+++ resolved
@@ -28,13 +28,8 @@
 end
 
 function onInitialize(zone)
-<<<<<<< HEAD
     UpdateNMSpawnPoint(ID.mob.AHTU)
     GetMobByID(ID.mob.AHTU):setRespawnTime(math.random(900, 10800))
-=======
-    UpdateNMSpawnPoint(ID.mob.AHTU);
-    GetMobByID(ID.mob.AHTU):setRespawnTime(math.random(900, 10800));
->>>>>>> b1fe7fc4
 
     for i = 0, 7 do
         registerRegionAroundNPC(zone, ID.npc.RAPTOR_FOOD_BASE + i, i + 1)
@@ -43,19 +38,7 @@
 end
 
 function onZoneIn(player, prevZone)
-<<<<<<< HEAD
     local cs = -1
-=======
-    local cs = -1;
-
-    if player:getCharVar("[QUEST]FullSpeedAhead") == 1 then -- Normal Mode
-        player:addStatusEffect(tpz.effect.FULL_SPEED_AHEAD, 0, 3, tpz.fsa.duration)
-        return -1
-    elseif player:getCharVar("[QUEST]FullSpeedAhead") == 2 then -- Easy Mode
-        player:addStatusEffect(tpz.effect.FULL_SPEED_AHEAD, 1, 3, tpz.fsa.duration)
-        return -1
-    end
->>>>>>> b1fe7fc4
 
     if player:getCharVar("[QUEST]FullSpeedAhead") == 1 then -- Normal Mode
         player:addStatusEffect(tpz.effect.FULL_SPEED_AHEAD, 0, 3, tpz.fsa.duration)
@@ -66,7 +49,6 @@
     end
 
     if (player:getXPos() == 0 and player:getYPos() == 0 and player:getZPos() == 0) then
-<<<<<<< HEAD
         player:setPos(-693.609, -14.583, 173.59, 30)
     end
 
@@ -74,15 +56,6 @@
         cs = 901
     elseif (player:getCurrentMission(WINDURST) == tpz.mission.id.windurst.VAIN and player:getCharVar("MissionStatus") == 1) then
         cs = 903
-=======
-        player:setPos(-693.609, -14.583, 173.59, 30);
-    end
-
-    if (triggerLightCutscene(player)) then -- Quest: I Can Hear A Rainbow
-        cs = 901;
-    elseif (player:getCurrentMission(WINDURST) == tpz.mission.id.windurst.VAIN and player:getCharVar("MissionStatus") == 1) then
-        cs = 903;
->>>>>>> b1fe7fc4
     end
 
     return cs
@@ -96,11 +69,7 @@
     if player:hasStatusEffect(tpz.effect.FULL_SPEED_AHEAD) then
         tpz.fsa.onRegionEnter(player, region:GetRegionID())
     end
-<<<<<<< HEAD
 end
-=======
-end;
->>>>>>> b1fe7fc4
 
 function onEventUpdate(player, csid, option)
     if (csid == 901) then
@@ -126,4 +95,4 @@
         player:setCharVar("[QUEST]FullSpeedAhead", 2)
         player:setPos(475, 8.8, -159, 128, 105)
     end
-end;+end