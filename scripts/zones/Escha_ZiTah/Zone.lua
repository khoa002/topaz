--- conflicted
+++ resolved
@@ -10,34 +10,23 @@
 function onInitialize(zone)
 end
 
-<<<<<<< HEAD
 function onZoneIn(player, prevZone)
-=======
-function onZoneIn( player, prevZone)
->>>>>>> d81e2c7b
     local cs = -1
 
     if (player:getXPos() == 0 and player:getYPos() == 0 and player:getZPos() == 0) then
         -- player:setPos(x, y, z, rot)
-<<<<<<< HEAD
     end
 
     if player:getCurrentMission(ROV) == tpz.mission.id.rov.EDDIES_OF_DESPAIR_I then
         cs = 1
     end
 
-    return cs;
-=======
-    end
-
     return cs
->>>>>>> d81e2c7b
 end
 
 function onConquestUpdate(zone, updatetype)
 end
 
-<<<<<<< HEAD
 function onRegionEnter(player, region)
 end
 
@@ -49,13 +38,4 @@
         player:completeMission(ROV,tpz.mission.id.rov.EDDIES_OF_DESPAIR_I)
         player:addMission(ROV,tpz.mission.id.rov.A_LAND_AFTER_TIME)
     end
-=======
-function onRegionEnter( player, region)
-end
-
-function onEventUpdate( player, csid, option)
-end
-
-function onEventFinish( player, csid, option)
->>>>>>> d81e2c7b
 end