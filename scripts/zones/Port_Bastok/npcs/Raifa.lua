--- conflicted
+++ resolved
@@ -14,15 +14,9 @@
 function onTrade(player, npc, trade)
 end
 
-<<<<<<< HEAD
-function onTrigger(player,npc)
-    local ecoStatus = player:getCharVar("EcoStatus")
-    
-=======
 function onTrigger(player, npc)
     local ecoStatus = player:getCharVar("EcoStatus")
 
->>>>>>> ba879ba8
     if ecoStatus == 0 and player:getFameLevel(BASTOK) >= 1 and player:getCharVar("EcoReset") ~= getConquestTally() then
         player:startEvent(278) -- Offer Eco-Warrior quest
     elseif ecoStatus == 101 then
@@ -45,9 +39,6 @@
             player:addQuest(BASTOK, tpz.quest.id.bastok.ECO_WARRIOR)
         end
         player:setCharVar("EcoStatus", 101) -- EcoStatus var:  1 to 3 for sandy // 101 to 103 for bastok // 201 to 203 for windurst
-<<<<<<< HEAD
-    elseif csid == 282 and npcUtil.completeQuest(player, BASTOK, tpz.quest.id.bastok.ECO_WARRIOR, {gil = 5000, item = 4198, title = tpz.title.CERULEAN_SOLDIER, fame = 80, var = "EcoStatus"}) then
-=======
     elseif csid == 282 and npcUtil.completeQuest(player, BASTOK, tpz.quest.id.bastok.ECO_WARRIOR, {
         gil = 5000,
         item = 4198,
@@ -55,7 +46,6 @@
         fame = 80,
         var = "EcoStatus"
     }) then
->>>>>>> ba879ba8
         player:delKeyItem(tpz.ki.INDIGESTED_ORE)
         player:setCharVar("EcoReset", getConquestTally())
     end
