-----------------------------------
-- Area: Port Bastok
--  NPC: Raifa
-- Type: Quest NPC - Involved in Eco-Warrior (Bastok)
-- !pos -166.416 -8.48 7.153 236
-----------------------------------
local ID = require("scripts/zones/Port_Bastok/IDs")
require("scripts/globals/npc_util")
require("scripts/globals/quests")
require("scripts/globals/keyitems")
require("scripts/globals/titles")
-----------------------------------

<<<<<<< HEAD
function onTrade(player, npc, trade)
end

function onTrigger(player, npc)
    player:startEvent(278)
end

function onEventUpdate(player, csid, option)
end

function onEventFinish(player, csid, option)
=======
function onTrade(player,npc,trade)
end

function onTrigger(player,npc)
    local ecoStatus = player:getCharVar("EcoStatus")
    
    if ecoStatus == 0 and player:getFameLevel(BASTOK) >= 1 and player:getCharVar("EcoReset") ~= getConquestTally() then
        player:startEvent(278) -- Offer Eco-Warrior quest
    elseif ecoStatus == 101 then
        player:startEvent(280) -- Reminder dialogue to talk to Degga
    elseif ecoStatus == 103 and player:hasKeyItem(tpz.ki.INDIGESTED_ORE) then
        player:startEvent(282) -- Complete quest
    elseif ecoStatus ~= 0 and (ecoStatus < 100 or ecoStatus > 200) then
        player:startEvent(283) -- Already on a different nation's Eco-Warrior
    else
        player:startEvent(281) -- Default dialogue
    end
end

function onEventUpdate(player,csid,option)
end

function onEventFinish(player,csid,option)
    if csid == 278 and option == 1 then
        if player:getQuestStatus(BASTOK,tpz.quest.id.bastok.ECO_WARRIOR) == QUEST_AVAILABLE then
            player:addQuest(BASTOK,tpz.quest.id.bastok.ECO_WARRIOR)
        end
        player:setCharVar("EcoStatus", 101) -- EcoStatus var:  1 to 3 for sandy // 101 to 103 for bastok // 201 to 203 for windurst
    elseif csid == 282 and npcUtil.completeQuest(player, BASTOK, tpz.quest.id.bastok.ECO_WARRIOR, {gil = 5000, item = 4198, title = tpz.title.CERULEAN_SOLDIER, fame = 80, var = "EcoStatus"}) then
        player:delKeyItem(tpz.ki.INDIGESTED_ORE)
        player:setCharVar("EcoReset",getConquestTally())
    end
>>>>>>> d68d97f3
end<|MERGE_RESOLUTION|>--- conflicted
+++ resolved
@@ -11,20 +11,7 @@
 require("scripts/globals/titles")
 -----------------------------------
 
-<<<<<<< HEAD
 function onTrade(player, npc, trade)
-end
-
-function onTrigger(player, npc)
-    player:startEvent(278)
-end
-
-function onEventUpdate(player, csid, option)
-end
-
-function onEventFinish(player, csid, option)
-=======
-function onTrade(player,npc,trade)
 end
 
 function onTrigger(player,npc)
@@ -43,18 +30,17 @@
     end
 end
 
-function onEventUpdate(player,csid,option)
+function onEventUpdate(player, csid, option)
 end
 
-function onEventFinish(player,csid,option)
+function onEventFinish(player, csid, option)
     if csid == 278 and option == 1 then
-        if player:getQuestStatus(BASTOK,tpz.quest.id.bastok.ECO_WARRIOR) == QUEST_AVAILABLE then
-            player:addQuest(BASTOK,tpz.quest.id.bastok.ECO_WARRIOR)
+        if player:getQuestStatus(BASTOK, tpz.quest.id.bastok.ECO_WARRIOR) == QUEST_AVAILABLE then
+            player:addQuest(BASTOK, tpz.quest.id.bastok.ECO_WARRIOR)
         end
         player:setCharVar("EcoStatus", 101) -- EcoStatus var:  1 to 3 for sandy // 101 to 103 for bastok // 201 to 203 for windurst
     elseif csid == 282 and npcUtil.completeQuest(player, BASTOK, tpz.quest.id.bastok.ECO_WARRIOR, {gil = 5000, item = 4198, title = tpz.title.CERULEAN_SOLDIER, fame = 80, var = "EcoStatus"}) then
         player:delKeyItem(tpz.ki.INDIGESTED_ORE)
-        player:setCharVar("EcoReset",getConquestTally())
+        player:setCharVar("EcoReset", getConquestTally())
     end
->>>>>>> d68d97f3
 end