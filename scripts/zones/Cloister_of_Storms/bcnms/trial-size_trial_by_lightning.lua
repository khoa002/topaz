-----------------------------------
-- Area: Cloister of Storms
-- BCNM: Trial by Lightning
-----------------------------------
package.loaded["scripts/zones/Cloister_of_Storms/TextIDs"] = nil;
-----------------------------------
require("scripts/globals/keyitems");
require("scripts/globals/battlefield")
require("scripts/globals/missions");
require("scripts/zones/Cloister_of_Storms/TextIDs");

-----------------------------------

-- What should go here:
-- giving key items, playing ENDING cutscenes
--
-- What should NOT go here:
-- Handling of "battlefield" status, spawning of monsters,
-- putting loot into treasure pool,
-- enforcing ANY rules (SJ/number of people/etc), moving
-- chars around, playing entrance CSes (entrance CSes go in bcnm.lua)

-- After registering the BCNM via bcnmRegister(bcnmid)
function onBattlefieldTick(battlefield, tick)
    dsp.battlefield.onBattlefieldTick(battlefield, tick)
end


function onBattlefieldRegister(player,battlefield)
end;

-- Physically entering the BCNM via bcnmEnter(bcnmid)
function onBattlefieldEnter(player,battlefield)
end;

-- Leaving the BCNM by every mean possible, given by the LeaveCode
-- 1=Select Exit on circle
-- 2=Winning the BC
-- 3=Disconnected or warped out
-- 4=Losing the BC
-- via bcnmLeave(1) or bcnmLeave(2). LeaveCodes 3 and 4 are called
-- from the core when a player disconnects or the time limit is up, etc

function onBattlefieldLeave(player,battlefield,leavecode)
-- print("leave code "..leavecode);
<<<<<<< HEAD
    trialLightning = player:getQuestStatus(OTHER_AREAS,TRIAL_SIZE_TRIAL_BY_LIGHTNING)

    if leavecode == dsp.battlefield.leaveCode.WON then -- play end CS. Need time and battle id for record keeping + storage

        local name, clearTime, partySize = battlefield:getRecord()
=======
    trialLightning = player:getQuestStatus(OTHER_AREAS_LOG,TRIAL_SIZE_TRIAL_BY_LIGHTNING)
    
    if (leavecode == 2) then -- play end CS. Need time and battle id for record keeping + storage
>>>>>>> 3c34ec73
        if (trialLightning == QUEST_COMPLETED) then
            player:startEvent(32001, battlefield:getArea(), clearTime, partySize, battlefield:getTimeInside(), 1, battlefield:getLocalVar("[cs]bit"), 1)
        else
            player:startEvent(32001, battlefield:getArea(), clearTime, partySize, battlefield:getTimeInside(), 1, battlefield:getLocalVar("[cs]bit"), 0)
        end
    elseif leavecode == dsp.battlefield.leaveCode.LOST then
        player:startEvent(32002);
    end
end;

function onEventUpdate(player,csid,option)
-- print("bc update csid "..csid.." and option "..option);
end;

function onEventFinish(player,csid,option)
-- print("bc finish csid "..csid.." and option "..option);

    if (csid == 32001) then
        if (player:hasSpell(303) == false) then
            player:addSpell(303) -- Ramuh
            player:messageSpecial(RAMUH_UNLOCKED,0,0,5);
        end
        if (player:hasItem(4181) == false) then
            player:addItem(4181);
            player:messageSpecial(ITEM_OBTAINED,4181); -- Scroll of instant warp
        end
        player:setVar("TrialSizeLightning_date", 0);
        player:addFame(WINDURST,30);
<<<<<<< HEAD
        player:completeQuest(OTHER_AREAS,TRIAL_SIZE_TRIAL_BY_LIGHTNING);
    end
=======
        player:completeQuest(OTHER_AREAS_LOG,TRIAL_SIZE_TRIAL_BY_LIGHTNING);
    end        
>>>>>>> 3c34ec73

end;<|MERGE_RESOLUTION|>--- conflicted
+++ resolved
@@ -43,17 +43,11 @@
 
 function onBattlefieldLeave(player,battlefield,leavecode)
 -- print("leave code "..leavecode);
-<<<<<<< HEAD
-    trialLightning = player:getQuestStatus(OTHER_AREAS,TRIAL_SIZE_TRIAL_BY_LIGHTNING)
+    trialLightning = player:getQuestStatus(OTHER_AREAS_LOG,TRIAL_SIZE_TRIAL_BY_LIGHTNING)
 
     if leavecode == dsp.battlefield.leaveCode.WON then -- play end CS. Need time and battle id for record keeping + storage
 
         local name, clearTime, partySize = battlefield:getRecord()
-=======
-    trialLightning = player:getQuestStatus(OTHER_AREAS_LOG,TRIAL_SIZE_TRIAL_BY_LIGHTNING)
-    
-    if (leavecode == 2) then -- play end CS. Need time and battle id for record keeping + storage
->>>>>>> 3c34ec73
         if (trialLightning == QUEST_COMPLETED) then
             player:startEvent(32001, battlefield:getArea(), clearTime, partySize, battlefield:getTimeInside(), 1, battlefield:getLocalVar("[cs]bit"), 1)
         else
@@ -82,12 +76,7 @@
         end
         player:setVar("TrialSizeLightning_date", 0);
         player:addFame(WINDURST,30);
-<<<<<<< HEAD
-        player:completeQuest(OTHER_AREAS,TRIAL_SIZE_TRIAL_BY_LIGHTNING);
+        player:completeQuest(OTHER_AREAS_LOG,TRIAL_SIZE_TRIAL_BY_LIGHTNING);
     end
-=======
-        player:completeQuest(OTHER_AREAS_LOG,TRIAL_SIZE_TRIAL_BY_LIGHTNING);
-    end        
->>>>>>> 3c34ec73
 
 end;