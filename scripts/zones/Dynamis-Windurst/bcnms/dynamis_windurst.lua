-----------------------------------
-- Area: Dynamis Windurst
-- Name: Dynamis Windurst
require("scripts/globals/battlefield")
-----------------------------------

function onBattlefieldTick(battlefield, tick)
    dsp.battlefield.onBattlefieldTick(battlefield, tick)
end

-- After registering the BCNM via bcnmRegister(bcnmid)
<<<<<<< HEAD
function onBattlefieldRegister(player,battlefield)
    
=======
function onBcnmRegister(player,instance)

>>>>>>> 3c34ec73
    SetServerVariable("[DynaWindurst]UniqueID",os.time());
    SetServerVariable("[DynaWindurst]Boss_Trigger",0);
    SetServerVariable("[DynaWindurst]Already_Received",0);

end;

-- Physically entering the BCNM via bcnmEnter(bcnmid)
<<<<<<< HEAD
function onBattlefieldEnter(player,battlefield)
    
=======
function onBcnmEnter(player,instance)

>>>>>>> 3c34ec73
    player:setVar("DynamisID",GetServerVariable("[DynaWindurst]UniqueID"));
    local realDay = os.time();
    if (DYNA_MIDNIGHT_RESET == true) then
        realDay = getMidnight() - 86400;
    end
    local dynaWaitxDay = player:getVar("dynaWaitxDay");

    if ((dynaWaitxDay + (BETWEEN_2DYNA_WAIT_TIME * 60 * 60)) < realDay) then
        player:setVar("dynaWaitxDay",realDay);
    end

end;

-- Leaving the Dynamis by every mean possible, given by the LeaveCode
-- 3=Disconnected or warped out (if dyna is empty: launch 4 after 3)
-- 4=Finish he dynamis

function onBattlefieldLeave(player,battlefield,leavecode)
--print("leave code "..leavecode);

    if leavecode == dsp.battlefield.leaveCode.LOST then
        GetNPCByID(17543480):setStatus(2);
        SetServerVariable("[DynaWindurst]UniqueID",0);
    end

end;<|MERGE_RESOLUTION|>--- conflicted
+++ resolved
@@ -9,13 +9,8 @@
 end
 
 -- After registering the BCNM via bcnmRegister(bcnmid)
-<<<<<<< HEAD
 function onBattlefieldRegister(player,battlefield)
-    
-=======
-function onBcnmRegister(player,instance)
 
->>>>>>> 3c34ec73
     SetServerVariable("[DynaWindurst]UniqueID",os.time());
     SetServerVariable("[DynaWindurst]Boss_Trigger",0);
     SetServerVariable("[DynaWindurst]Already_Received",0);
@@ -23,13 +18,8 @@
 end;
 
 -- Physically entering the BCNM via bcnmEnter(bcnmid)
-<<<<<<< HEAD
 function onBattlefieldEnter(player,battlefield)
-    
-=======
-function onBcnmEnter(player,instance)
 
->>>>>>> 3c34ec73
     player:setVar("DynamisID",GetServerVariable("[DynaWindurst]UniqueID"));
     local realDay = os.time();
     if (DYNA_MIDNIGHT_RESET == true) then
