--- conflicted
+++ resolved
@@ -1,19 +1,20 @@
 -----------------------------------
 -- Area: temenos
 -- NPC:  Matter diffusion module
--- !pos 580 -3 100 37
+-- !pos
+-----------------------------------
+package.loaded["scripts/zones/Temenos/TextIDs"] = nil;
 -----------------------------------
 
-require("scripts/globals/bcnm");
+require("scripts/globals/limbus");
+require("scripts/globals/keyitems");
+require("scripts/zones/Temenos/TextIDs");
 
 -----------------------------------
 -- onTrade Action
 -----------------------------------
 
 function onTrade(player,npc,trade)
-<<<<<<< HEAD
-    TradeBCNM(player,npc,trade);
-=======
 local count = trade:getItemCount();
 local InstanceTrade=0;
 if (player:hasKeyItem(dsp.ki.COSMOCLEANSE) and player:hasKeyItem(dsp.ki.WHITE_CARD) ) then
@@ -45,7 +46,6 @@
 
 
 
->>>>>>> 3c34ec73
 end;
 
 -----------------------------------
@@ -53,9 +53,6 @@
 -----------------------------------
 
 function onTrigger(player,npc)
-<<<<<<< HEAD
-    EventTriggerBCNM(player,npc);
-=======
  local instancelist ={};
  local limbusbitmap = 0 ;
  local AllowLimbusToPlayer = true ;
@@ -143,17 +140,12 @@
     print("error player  don't have cosmo clean");
   end
 
->>>>>>> 3c34ec73
 end;
 
 -----------------------------------
 -- onEventUpdate
 -----------------------------------
 
-<<<<<<< HEAD
-function onEventUpdate(player,csid,option,extras)
-    EventUpdateBCNM(player,csid,option,extras);
-=======
 function onEventUpdate(player,csid,option)
 
 
@@ -172,7 +164,6 @@
 
      end
 
->>>>>>> 3c34ec73
 end;
 
 -----------------------------------
@@ -180,5 +171,9 @@
 -----------------------------------
 
 function onEventFinish(player,csid,option)
-    EventFinishBCNM(player,csid,option);
+    -- printf("CSID: %u",csid);
+    -- printf("RESULT: %u",option);
+   if (csid == 32000) then
+
+   end
 end;