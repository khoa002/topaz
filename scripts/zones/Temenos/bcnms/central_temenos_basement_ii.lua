-----------------------------------
-- Area: Temenos
-- Name:
require("scripts/globals/battlefield") 
-----------------------------------



function onBattlefieldTick(battlefield, tick)
    dsp.battlefield.onBattlefieldTick(battlefield, tick)
end

-- After registering the BCNM via bcnmRegister(bcnmid)
function onBattlefieldRegister(player,battlefield)        
end;

-- Physically entering the BCNM via bcnmEnter(bcnmid)
function onBattlefieldEnter(player,battlefield)
end;

-- Leaving the Dynamis by every mean possible, given by the LeaveCode
-- 3=Disconnected or warped out (if dyna is empty: launch 4 after 3)
-- 4=Finish he dynamis

function onBattlefieldLeave(player,battlefield,leavecode)
--print("leave code "..leavecode);
    
<<<<<<< HEAD
    if leavecode == dsp.battlefield.leaveCode.WON then
    
        local name, clearTime, partySize = battlefield:getRecord()
     --    player:setPos(0,0,0,0,0x00);
=======
    if (leavecode == 2 or leavecode == 3 or leavecode == 4) then
     --    player:setPos(0,0,0,0,0);
>>>>>>> cb53b2e2
    end
    if leavecode == dsp.battlefield.leaveCode.LOST then
        --SetServerVariable("[]UniqueID",0);
    end
    
end;<|MERGE_RESOLUTION|>--- conflicted
+++ resolved
@@ -25,15 +25,10 @@
 function onBattlefieldLeave(player,battlefield,leavecode)
 --print("leave code "..leavecode);
     
-<<<<<<< HEAD
     if leavecode == dsp.battlefield.leaveCode.WON then
     
         local name, clearTime, partySize = battlefield:getRecord()
      --    player:setPos(0,0,0,0,0x00);
-=======
-    if (leavecode == 2 or leavecode == 3 or leavecode == 4) then
-     --    player:setPos(0,0,0,0,0);
->>>>>>> cb53b2e2
     end
     if leavecode == dsp.battlefield.leaveCode.LOST then
         --SetServerVariable("[]UniqueID",0);
