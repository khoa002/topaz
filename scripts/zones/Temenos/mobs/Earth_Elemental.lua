--- conflicted
+++ resolved
@@ -28,31 +28,13 @@
 -----------------------------------
 
 function onMobDeath(mob, player, isKiller)
-    local mobID = mob:getID();    
-    local mobX = mob:getXPos();
-    local mobY = mob:getYPos();
-    local mobZ = mob:getZPos();        
-
-    switch (mobID): caseof {
-        -- 100 a 106 inclut (Temenos -Northern Tower )
+   local mobID = mob:getID();    
+   local mobX = mob:getXPos();
+   local mobY = mob:getYPos();
+   local mobZ = mob:getZPos();        
+     switch (mobID): caseof {
+         -- 100 a 106 inclut (Temenos -Northern Tower )
         [16928867] = function (x)
-<<<<<<< HEAD
-            GetNPCByID(16928768+182):setPos(mobX,mobY,mobZ);
-            GetNPCByID(16928768+182):setStatus(STATUS_NORMAL);
-        end, 
-        [16928868] = function (x)
-            GetNPCByID(16928768+236):setPos(mobX,mobY,mobZ);
-            GetNPCByID(16928768+236):setStatus(STATUS_NORMAL);
-        end, 
-        [16928869] = function (x)
-            GetNPCByID(16928768+360):setPos(mobX,mobY,mobZ);
-            GetNPCByID(16928768+360):setStatus(STATUS_NORMAL);
-        end, 
-        [16928870] = function (x)   
-            GetNPCByID(16928768+47):setPos(mobX,mobY,mobZ);
-            GetNPCByID(16928768+47):setStatus(STATUS_NORMAL);
-        end, 
-=======
            GetNPCByID(16928768+182):setPos(mobX,mobY,mobZ);
            GetNPCByID(16928768+182):setStatus(dsp.status.NORMAL);
         end    , 
@@ -68,12 +50,11 @@
            GetNPCByID(16928768+47):setPos(mobX,mobY,mobZ);
            GetNPCByID(16928768+47):setStatus(dsp.status.NORMAL);
         end    , 
->>>>>>> 3c34ec73
         [16929036] = function (x)   
-            if (GetMobByID(16929037):isSpawned()) then
-                DespawnMob(16929037);
-                SpawnMob(16929043);
-            end
-        end
-    }
+           if (IsMobDead(16929037)==false) then
+             DespawnMob(16929037);
+             SpawnMob(16929043);
+           end
+        end    ,
+     }
 end;