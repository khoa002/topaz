--- conflicted
+++ resolved
@@ -20,12 +20,12 @@
 -----------------------------------
 
 function onMobEngaged(mob,target)
-    GetMobByID(16928959):updateEnmity(target);
-    GetMobByID(16928960):updateEnmity(target);
-    GetMobByID(16928961):updateEnmity(target);
-    GetMobByID(16928962):updateEnmity(target);
-    GetMobByID(16928963):updateEnmity(target);
-    GetMobByID(16928964):updateEnmity(target);
+        GetMobByID(16928959):updateEnmity(target);
+        GetMobByID(16928960):updateEnmity(target);
+        GetMobByID(16928961):updateEnmity(target);
+        GetMobByID(16928962):updateEnmity(target);
+        GetMobByID(16928963):updateEnmity(target);
+        GetMobByID(16928964):updateEnmity(target);
 end;
 
 -----------------------------------
@@ -33,28 +33,14 @@
 -----------------------------------
 
 function onMobDeath(mob, player, isKiller)
+
     local mobX = mob:getXPos();
     local mobY = mob:getYPos();
     local mobZ = mob:getZPos();
-<<<<<<< HEAD
-    if (
-        GetMobByID(16928959):isDead() and
-        GetMobByID(16928960):isDead() and
-        GetMobByID(16928961):isDead() and
-        GetMobByID(16928962):isDead() and
-        GetMobByID(16928963):isDead() and
-        GetMobByID(16928964):isDead()
-    ) then
-        GetNPCByID(16928768+17):setPos(mobX,mobY,mobZ);
-        GetNPCByID(16928768+17):setStatus(STATUS_NORMAL);
-        GetNPCByID(16928770+470):setStatus(STATUS_NORMAL);
-    end
-=======
    if (IsMobDead(16928959)==true and IsMobDead(16928960)==true  and IsMobDead(16928961)==true
    and IsMobDead(16928962)==true  and IsMobDead(16928963)==true and IsMobDead(16928964)==true) then
        GetNPCByID(16928768+17):setPos(mobX,mobY,mobZ);
     GetNPCByID(16928768+17):setStatus(dsp.status.NORMAL);
     GetNPCByID(16928770+470):setStatus(dsp.status.NORMAL);
   end
->>>>>>> 3c34ec73
 end;