--- conflicted
+++ resolved
@@ -28,30 +28,12 @@
 -----------------------------------
 
 function onMobDeath(mob, player, isKiller)
-    local mobID = mob:getID();    
-    local mobX = mob:getXPos();
-    local mobY = mob:getYPos();
-    local mobZ = mob:getZPos();        
-
-    switch (mobID): caseof {
+   local mobID = mob:getID();    
+   local mobX = mob:getXPos();
+   local mobY = mob:getYPos();
+   local mobZ = mob:getZPos();        
+     switch (mobID): caseof {
         [16928840] = function (x)
-<<<<<<< HEAD
-            GetNPCByID(16928768+173):setPos(mobX,mobY,mobZ);
-            GetNPCByID(16928768+173):setStatus(STATUS_NORMAL);
-        end, 
-        [16928841] = function (x)
-            GetNPCByID(16928768+215):setPos(mobX,mobY,mobZ);
-            GetNPCByID(16928768+215):setStatus(STATUS_NORMAL);
-        end, 
-        [16928842] = function (x)
-            GetNPCByID(16928768+284):setPos(mobX,mobY,mobZ);
-            GetNPCByID(16928768+284):setStatus(STATUS_NORMAL);
-        end, 
-        [16928843] = function (x)   
-            GetNPCByID(16928768+40):setPos(mobX,mobY,mobZ);
-            GetNPCByID(16928768+40):setStatus(STATUS_NORMAL);
-        end, 
-=======
            GetNPCByID(16928768+173):setPos(mobX,mobY,mobZ);
            GetNPCByID(16928768+173):setStatus(dsp.status.NORMAL);
         end    , 
@@ -67,12 +49,11 @@
            GetNPCByID(16928768+40):setPos(mobX,mobY,mobZ);
            GetNPCByID(16928768+40):setStatus(dsp.status.NORMAL);
         end    , 
->>>>>>> 3c34ec73
         [16929033] = function (x)   
-            if (GetMobByID(16929034):isSpawned()) then -- ice
-                DespawnMob(16929034);
-                SpawnMob(16929040);
-            end
-        end
-    }
+           if (IsMobDead(16929034)==false) then -- ice
+             DespawnMob(16929034);
+             SpawnMob(16929040);
+           end
+        end    ,
+     }
 end;