-----------------------------------
-- Area: Temenos N T    
-- NPC: Thrym

-----------------------------------
package.loaded["scripts/zones/Temenos/TextIDs"] = nil;
-----------------------------------
require("scripts/globals/limbus");
require("scripts/zones/Temenos/TextIDs");

-----------------------------------
-- onMobSpawn Action
-----------------------------------

function onMobSpawn(mob)
end;

-----------------------------------
-- onMobEngaged
-----------------------------------

function onMobEngaged(mob,target)
    GetMobByID(16928781):updateEnmity(target);
    GetMobByID(16928783):updateEnmity(target);
end;

-----------------------------------
-- onMobDeath
-----------------------------------

function onMobDeath(mob, player, isKiller)
<<<<<<< HEAD
    if (
        GetMobByID(16928781):isDead() and
        GetMobByID(16928782):isDead() and
        GetMobByID(16928783):isDead()
    ) then
        GetNPCByID(16928768+19):setPos(200,-82,495);
        GetNPCByID(16928768+19):setStatus(STATUS_NORMAL);
        GetNPCByID(16928768+153):setPos(206,-82,495);
        GetNPCByID(16928768+153):setStatus(STATUS_NORMAL);
        GetNPCByID(16928768+210):setPos(196,-82,495);
        GetNPCByID(16928768+210):setStatus(STATUS_NORMAL);
    end
=======

 if (IsMobDead(16928781)==true and IsMobDead(16928782)==true  and IsMobDead(16928783)==true ) then
       GetNPCByID(16928768+19):setPos(200,-82,495);
    GetNPCByID(16928768+19):setStatus(dsp.status.NORMAL);
    GetNPCByID(16928768+153):setPos(206,-82,495);
    GetNPCByID(16928768+153):setStatus(dsp.status.NORMAL);
    GetNPCByID(16928768+210):setPos(196,-82,495);
    GetNPCByID(16928768+210):setStatus(dsp.status.NORMAL);
 end
>>>>>>> 3c34ec73
end;<|MERGE_RESOLUTION|>--- conflicted
+++ resolved
@@ -21,7 +21,7 @@
 
 function onMobEngaged(mob,target)
     GetMobByID(16928781):updateEnmity(target);
-    GetMobByID(16928783):updateEnmity(target);
+        GetMobByID(16928783):updateEnmity(target);
 end;
 
 -----------------------------------
@@ -29,20 +29,6 @@
 -----------------------------------
 
 function onMobDeath(mob, player, isKiller)
-<<<<<<< HEAD
-    if (
-        GetMobByID(16928781):isDead() and
-        GetMobByID(16928782):isDead() and
-        GetMobByID(16928783):isDead()
-    ) then
-        GetNPCByID(16928768+19):setPos(200,-82,495);
-        GetNPCByID(16928768+19):setStatus(STATUS_NORMAL);
-        GetNPCByID(16928768+153):setPos(206,-82,495);
-        GetNPCByID(16928768+153):setStatus(STATUS_NORMAL);
-        GetNPCByID(16928768+210):setPos(196,-82,495);
-        GetNPCByID(16928768+210):setStatus(STATUS_NORMAL);
-    end
-=======
 
  if (IsMobDead(16928781)==true and IsMobDead(16928782)==true  and IsMobDead(16928783)==true ) then
        GetNPCByID(16928768+19):setPos(200,-82,495);
@@ -52,5 +38,4 @@
     GetNPCByID(16928768+210):setPos(196,-82,495);
     GetNPCByID(16928768+210):setStatus(dsp.status.NORMAL);
  end
->>>>>>> 3c34ec73
 end;