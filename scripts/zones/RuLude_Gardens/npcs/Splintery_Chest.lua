--- conflicted
+++ resolved
@@ -7,112 +7,6 @@
 local ID = require("scripts/zones/RuLude_Gardens/IDs")
 -----------------------------------
 
-<<<<<<< HEAD
-function onTrade(player, npc, trade)
-end
-
-function onTrigger(player, npc)
-    player:startEvent(10133)
-end
-
-function onEventUpdate(player, csid, option)
-end
-
-function onEventFinish(player, csid, option)
-    local ItemID = 0
---------------------
-    -- Page 2
---------------------
-    if (option == 0) then -- Pugilists
-        ItemID = 19327
-    elseif (option == 4) then -- Peeler
-        ItemID = 19332
-    elseif (option == 8) then -- Side-sword
-        ItemID = 19337
-    elseif (option == 12) then -- Break Blade
-        ItemID = 19342
-    elseif (option == 16) then -- Chopper
-        ItemID = 19347
-    elseif (option == 20) then -- Lumberjack
-        ItemID = 19352
-    elseif (option == 24) then -- Farmhand
-        ItemID = 19357
-    elseif (option == 28) then -- Ranseur
-        ItemID = 19362
-    elseif (option == 32) then -- KibaShiri
-        ItemID = 19367
-    elseif (option == 36) then -- Donto
-        ItemID = 19372
-    elseif (option == 40) then -- Stenz
-        ItemID = 19377
-    elseif (option == 44) then -- Crook
-        ItemID = 19382
-    elseif (option == 48) then -- Sparrow
-        ItemID = 19387
-    elseif (option == 52) then -- Thunderstick
-        ItemID = 19392
---------------------
-    -- Page 2
---------------------
-    elseif (option == 64) then -- Barracudas
-        ItemID = 19415
-    elseif (option == 68) then -- Fusetto
-        ItemID = 19419
-    elseif (option == 72) then -- Machaera
-        ItemID = 19423
-    elseif (option == 76) then -- Kalavejs
-        ItemID = 19427
-    elseif (option == 80) then -- Renausd's Axe
-        ItemID = 19431
-    elseif (option == 84) then -- Sumaru
-        ItemID = 19435
-    elseif (option == 88) then -- Reckoning
-        ItemID = 19439
-    elseif (option == 92) then -- Stingray
-        ItemID = 19443
-    elseif (option == 96) then -- Uzuru
-        ItemID = 19447
-    elseif (option == 100) then -- Keitonotachi
-        ItemID = 19451
-    elseif (option == 104) then -- Makhila
-        ItemID = 19455
-    elseif (option == 108) then -- Sedikutchi
-        ItemID = 18932
-    elseif (option == 112) then -- Sparrowhawk
-        ItemID = 18936
-    elseif (option == 116) then -- Anachry
-        ItemID = 18940
---------------------
-    -- Page 3
---------------------
-    elseif (option == 128) then -- Dumuzis -1
-        ItemID = 20544
-    elseif (option == 132) then -- Khandroma -1
-        ItemID = 20631
-    elseif (option == 140) then -- Brunello -1
-        ItemID = 20732
-    elseif (option == 144) then -- Xiphias -1
-        ItemID = 20769
-    elseif (option == 148) then -- Sacripante -1
-        ItemID = 20821
-    elseif (option == 152) then -- Shamash -1
-        ItemID = 20867
-    elseif (option == 156) then -- Umiliati -1
-        ItemID = 20912
-    elseif (option == 160) then -- Daboya -1
-        ItemID = 20959
-    elseif (option == 164) then -- Kasasagi -1
-        ItemID = 21001
-    elseif (option == 168) then -- Torigashiranotachi -1
-        ItemID = 21048
-    elseif (option == 172) then -- Rose Couverte -1
-        ItemID = 21121
-    elseif (option == 176) then -- Circinae -1
-        ItemID = 21234
-    elseif (option == 180) then -- Mollfrith -1
-        ItemID = 21283
-    end
-=======
 function onTrade(player,npc,trade)
 end
 
@@ -175,23 +69,9 @@
         [176] = 21234, -- Circinae -1
         [180] = 21283, -- Mollfrith -1
     }
->>>>>>> 40a49eaa
 
     itemId = optionTable[option]
     if (option ~= 1073741824) then
-<<<<<<< HEAD
-        if (player:getFreeSlotsCount() >= 1 and player:hasItem(ItemID) == false) then
-            player:addItem(ItemID, 1)
-            player:messageSpecial(ID.text.ITEM_OBTAINED, ItemID)
-        elseif (ItemID == 0) then
-            -- How did you get here??
-            player:PrintToPlayer( "ItemID or OptionID related script error!" )
-        else
-            player:messageSpecial(ID.text.ITEM_CANNOT_BE_OBTAINED, ItemID)
-        end
-    end
-
-=======
         if (not itemId) then
             -- How did you get here??
             player:PrintToPlayer( "itemId or OptionID related script error!" )
@@ -202,5 +82,4 @@
             player:messageSpecial(ID.text.ITEM_CANNOT_BE_OBTAINED,itemId)
         end
     end
->>>>>>> 40a49eaa
 end