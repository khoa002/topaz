--- conflicted
+++ resolved
@@ -9,54 +9,7 @@
 local ID = require("scripts/zones/RuLude_Gardens/IDs")
 require("scripts/globals/magiantrials")
 -----------------------------------
-tpz = tpz or {}
-tpz.magian = tpz.magian or {}
 
-<<<<<<< HEAD
-function onTrade(player, npc, trade)
-    if (trade:getItemCount() == 1) then
-        local ItemID = trade:getItemId()
-        local TrialInfo = getTrialInfo(ItemID)
-        local invalid = 0
-        if (TrialInfo.t1 == 0 and TrialInfo.t2 == 0 and TrialInfo.t3 == 0 and TrialInfo.t4 == 0) then
-            invalid = 1
-        end
-        player:startEvent(10124, TrialInfo.t1, TrialInfo.t2, TrialInfo.t3, TrialInfo.t4, 0, ItemID, 0, invalid)
-    else
-        -- placeholder for multi item trades such as geode etc.
-    end
-end
-
-function onTrigger(player, npc)
-    if (player:getMainLvl() < 75) then
-        player:startEvent(10121)
-    elseif (player:hasKeyItem(tpz.ki.MAGIAN_TRIAL_LOG) == false) then
-        player:startEvent(10122)
-    else
-        player:startEvent(10123) -- parameters unknown
-    end
-end
-
-function onEventUpdate(player, csid, option)
-    if (csid == 10124) then
-        local ItemID =0
-        if (option == 4456449) then
-            ItemID = 19327
-        elseif (option == 4456449) then
-            ItemID = 19327
-        end
-        magianOrangeEventUpdate(player, ItemID, csid, option)
-    end
-end
-
-function onEventFinish(player, csid, option)
-    if (csid == 10122 and option == 1) then
-        player:messageSpecial(ID.text.KEYITEM_OBTAINED, tpz.ki.MAGIAN_TRIAL_LOG)
-        player:addKeyItem(tpz.ki.MAGIAN_TRIAL_LOG)
-    --elseif
-        --
-    end
-=======
 function onTrade(player,npc,trade)
   tpz.magian.magianOrangeOnTrade(player,npc,trade)
 end
@@ -71,5 +24,4 @@
 
 function onEventFinish(player,csid,option)
   tpz.magian.magianOrangeOnEventFinish(player,itemId,csid,option)
->>>>>>> 40a49eaa
 end