--- conflicted
+++ resolved
@@ -52,13 +52,8 @@
 
     if (csid == 32001) then
         player:addExp(1500);
-<<<<<<< HEAD
-        player:addTitle(MIST_MELTER);
+        player:addTitle(dsp.title.MIST_MELTER);
         if (player:getCurrentMission(COP) == THE_SAVAGE and player:getVar("PromathiaStatus") == 1) then
-=======
-        player:addTitle(dsp.title.MIST_MELTER);
-        if (player:getCurrentMission(COP) == THE_SAVAGE and player:getVar("PromathiaStatus") == 1) then 
->>>>>>> 3c34ec73
             player:setVar("PromathiaStatus",2);
         end
     end
