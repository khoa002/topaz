-----------------------------------
-- Area: Monarch Linn
-- Name: savage
-----------------------------------
require("scripts/globals/battlefield")
require("scripts/globals/missions");
require("scripts/globals/titles");
-----------------------------------

-- After registering the BCNM via bcnmRegister(bcnmid)
function onBattlefieldRegister(player,battlefield)
end;
function onBattlefieldTick(battlefield, tick)
    dsp.battlefield.onBattlefieldTick(battlefield, tick)
end

-- Physically entering the BCNM via bcnmEnter(bcnmid)
function onBattlefieldEnter(player,battlefield)

end;

-- Leaving the BCNM by every mean possible, given by the LeaveCode
-- 1=Select Exit on circle
-- 2=Winning the BC
-- 3=Disconnected or warped out
-- 4=Losing the BC
-- via bcnmLeave(1) or bcnmLeave(2). LeaveCodes 3 and 4 are called
-- from the core when a player disconnects or the time limit is up, etc

function onBattlefieldLeave(player,battlefield,leavecode)
    -- printf("leavecode: %u",leavecode);
<<<<<<< HEAD

    if leavecode == dsp.battlefield.leaveCode.WON then -- play end CS. Need time and battle id for record keeping + storage

        local name, clearTime, partySize = battlefield:getRecord()
        if (player:getCurrentMission(COP) == THE_SAVAGE and player:getVar("PromathiaStatus") == 1) then
            player:startEvent(32001, battlefield:getArea(), clearTime, partySize, battlefield:getTimeInside(), 1, battlefield:getLocalVar("[cs]bit"), 0)
=======
    
    if (leavecode == 2) then -- play end CS. Need time and battle id for record keeping + storage
        if (player:getCurrentMission(COP) == dsp.mission.id.cop.THE_SAVAGE and player:getVar("PromathiaStatus") == 1) then
            player:startEvent(32001,1,1,1,instance:getTimeInside(),1,1,0);
>>>>>>> 264b3422
        else
            player:startEvent(32001, battlefield:getArea(), clearTime, partySize, battlefield:getTimeInside(), 1, battlefield:getLocalVar("[cs]bit"), 1)
        end
    elseif leavecode == dsp.battlefield.leaveCode.LOST then
        player:startEvent(32002);
    end

end;

function onEventUpdate(player,csid,option)
-- print("bc update csid "..csid.." and option "..option);
end;

function onEventFinish(player,csid,option)

    if (csid == 32001) then
        player:addExp(1500);
        player:addTitle(dsp.title.MIST_MELTER);
        if (player:getCurrentMission(COP) == dsp.mission.id.cop.THE_SAVAGE and player:getVar("PromathiaStatus") == 1) then
            player:setVar("PromathiaStatus",2);
        end
    end
<<<<<<< HEAD

end;
=======
    
end;
>>>>>>> 264b3422
<|MERGE_RESOLUTION|>--- conflicted
+++ resolved
@@ -29,19 +29,12 @@
 
 function onBattlefieldLeave(player,battlefield,leavecode)
     -- printf("leavecode: %u",leavecode);
-<<<<<<< HEAD
 
     if leavecode == dsp.battlefield.leaveCode.WON then -- play end CS. Need time and battle id for record keeping + storage
 
         local name, clearTime, partySize = battlefield:getRecord()
-        if (player:getCurrentMission(COP) == THE_SAVAGE and player:getVar("PromathiaStatus") == 1) then
+        if (player:getCurrentMission(COP) == dsp.mission.id.cop.THE_SAVAGE and player:getVar("PromathiaStatus") == 1) then
             player:startEvent(32001, battlefield:getArea(), clearTime, partySize, battlefield:getTimeInside(), 1, battlefield:getLocalVar("[cs]bit"), 0)
-=======
-    
-    if (leavecode == 2) then -- play end CS. Need time and battle id for record keeping + storage
-        if (player:getCurrentMission(COP) == dsp.mission.id.cop.THE_SAVAGE and player:getVar("PromathiaStatus") == 1) then
-            player:startEvent(32001,1,1,1,instance:getTimeInside(),1,1,0);
->>>>>>> 264b3422
         else
             player:startEvent(32001, battlefield:getArea(), clearTime, partySize, battlefield:getTimeInside(), 1, battlefield:getLocalVar("[cs]bit"), 1)
         end
@@ -64,10 +57,5 @@
             player:setVar("PromathiaStatus",2);
         end
     end
-<<<<<<< HEAD
 
-end;
-=======
-    
-end;
->>>>>>> 264b3422
+end;