--- conflicted
+++ resolved
@@ -35,15 +35,9 @@
     
         local name, clearTime, partySize = battlefield:getRecord()
         if (player:getCurrentMission(COP) == ANCIENT_VOWS and player:getVar("PromathiaStatus") == 2) then
-<<<<<<< HEAD
-            player:startEvent(0x7d01,battlefield:getArea(),clearTime,partySize,battlefield:getTimeInside(),0,0,0);
+            player:startEvent(32001,battlefield:getArea(),clearTime,partySize,battlefield:getTimeInside(),0,0,0);
         else
-            player:startEvent(0x7d01,battlefield:getArea(),clearTime,partySize,battlefield:getTimeInside(),0,0,1);
-=======
-            player:startEvent(32001,0,0,0,instance:getTimeInside(),0,0,0);
-        else
-            player:startEvent(32001,0,0,0,instance:getTimeInside(),0,0,1);
->>>>>>> dd89310b
+            player:startEvent(32001,battlefield:getArea(),clearTime,partySize,battlefield:getTimeInside(),0,0,1);
         end
     elseif (leavecode == 4) then
         player:startEvent(32002);
