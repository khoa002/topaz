--- conflicted
+++ resolved
@@ -10,12 +10,8 @@
 -----------------------------------
 
 function onTrade(player,npc,trade)
-<<<<<<< HEAD
 
     if (TradeBCNM(player,npc,trade)) then
-=======
-    if (TradeBCNM(player,player:getZoneID(),trade,npc)) then
->>>>>>> cb53b2e2
         return;
     end
 end;
@@ -42,15 +38,8 @@
     end
 end;
 
-<<<<<<< HEAD
 function onEventUpdate(player,csid,option,extras)
     EventUpdateBCNM(player,csid,option,extras);
-=======
-function onEventUpdate(player,csid,option)
-    if (EventUpdateBCNM(player,csid,option)) then
-        return;
-    end
->>>>>>> cb53b2e2
 end;
 
 function onEventFinish(player,csid,option)
