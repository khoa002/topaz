--- conflicted
+++ resolved
@@ -7,22 +7,6 @@
 require("scripts/globals/abyssea")
 -----------------------------------
 
-<<<<<<< HEAD
-function onTrade(player,npc,trade)
-    tpz.abyssea.qmOnTrade(player,npc,trade)
-end
-
-function onTrigger(player,npc)
-    tpz.abyssea.qmOnTrigger(player,npc)
-end
-
-function onEventUpdate(player,csid,option)
-    tpz.abyssea.qmOnEventUpdate(player,csid,option)
-end
-
-function onEventFinish(player,csid,option)
-    tpz.abyssea.qmOnEventFinish(player,csid,option)
-=======
 function onTrade(player, npc, trade)
     tpz.abyssea.qmOnTrade(player, npc, trade)
 end
@@ -37,5 +21,4 @@
 
 function onEventFinish(player, csid, option)
     tpz.abyssea.qmOnEventFinish(player, csid, option)
->>>>>>> 3f45ba7b
 end