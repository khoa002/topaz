--- conflicted
+++ resolved
@@ -17,7 +17,7 @@
     tpz.conq.setRegionalConquestOverseers(zone:getRegionID())
 end
 
-function onZoneIn( player, prevZone)
+function onZoneIn(player, prevZone)
     local cs = -1
 
     if prevZone == tpz.zone.DYNAMIS_BEAUCEDINE then -- warp player to a correct position after dynamis
@@ -25,14 +25,16 @@
     end
 
     if player:getXPos() == 0 and player:getYPos() == 0 and player:getZPos() == 0 then
-        player:setPos( -247.911, -82.165, 260.207, 248)
+        player:setPos(-247.911, -82.165, 260.207, 248)
     end
 
-    if player:getCurrentMission( COP) == tpz.mission.id.cop.DESIRES_OF_EMPTINESS and player:getCharVar( "PromathiaStatus") == 9 then
+    if player:getCurrentMission(COP) == tpz.mission.id.cop.DESIRES_OF_EMPTINESS and player:getCharVar("PromathiaStatus") ==
+        9 then
         cs = 206
     elseif quests.rainbow.onZoneIn(player) then
         cs = 114
-    elseif player:getCurrentMission(WINDURST) == tpz.mission.id.windurst.VAIN and player:getCharVar("MissionStatus") ==1 then
+    elseif player:getCurrentMission(WINDURST) == tpz.mission.id.windurst.VAIN and player:getCharVar("MissionStatus") ==
+        1 then
         cs = 116
     end
 
@@ -43,10 +45,10 @@
     tpz.conq.onConquestUpdate(zone, updatetype)
 end
 
-function onRegionEnter( player, region)
+function onRegionEnter(player, region)
 end
 
-function onEventUpdate( player, csid, option)
+function onEventUpdate(player, csid, option)
     if csid == 114 then
         quests.rainbow.onEventUpdate(player)
     elseif csid == 116 then
@@ -54,15 +56,9 @@
     end
 end
 
-function onEventFinish( player, csid, option)
+function onEventFinish(player, csid, option)
     if csid == 206 then
-<<<<<<< HEAD
         player:setCharVar("PromathiaStatus", 10)
-    elseif csid == 114 then
-        lightCutsceneFinish(player) -- Quest: I Can Hear A Rainbow
-=======
-        player:setCharVar("PromathiaStatus",10)
->>>>>>> decc2409
     end
 end
 
