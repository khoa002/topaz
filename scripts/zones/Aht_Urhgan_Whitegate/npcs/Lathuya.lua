 -----------------------------------
-- Area: Aht Urhgan Whitegate
--  NPC: Lathuya
-- Standard Info NPC
-- Involved in quests: Omens
-- !pos -95.081 -6.000 31.638 50
-----------------------------------
require("scripts/globals/quests")
require("scripts/globals/npc_util")
-----------------------------------

<<<<<<< HEAD
function onTrade(player, npc, trade)
=======
local craftingItems = {
    [1] = -- magus bazubands
    {
        materials = {754, 828, 879, 4158},
        currency = 2186,
        currencyAmt = 2,
        result = 14928
    },
    [2] = -- magus shalwar
    {
        materials = {761, 828, 2175, 2340},
        currency = 2186,
        currencyAmt = 2,
        result = 15600
    },
    [3] = -- magus jubbah
    {
        materials = {828, 2229, 2288, 2340},
        currency = 2186,
        currencyAmt = 4,
        result = 14521
    }  
}

function onTrade(player, npc, trade)
    local remainingBLUAF = player:getCharVar("[BLUAF]Remaining") -- Bitmask of AF the player has NOT crafted
    if remainingBLUAF >= 1 then
        local craftingStage = player:getCharVar("[BLUAF]CraftingStage")
        local totalCraftedPieces = 3 - player:countMaskBits(remainingBLUAF)
        local AFoffset = 8 * totalCraftedPieces

        local item = craftingItems[player:getCharVar("[BLUAF]Current")]
        if item then
            if craftingStage == 0  and npcUtil.tradeHasExactly(trade, item.materials) then
                player:startEvent(732 + AFoffset, item.result, item.currency, item.currencyAmt)
            elseif craftingStage == 1 and npcUtil.tradeHasExactly(trade, {{item.currency, item.currencyAmt}}) then
                player:startEvent(734 + AFoffset, 0, item.currency, item.currencyAmt)
           end
       end
   end
>>>>>>> 1aa92ea8
end

function onTrigger(player, npc)
    local omensProgress = player:getCharVar("OmensProgress")
    local omens = player:getQuestStatus(AHT_URHGAN, tpz.quest.id.ahtUrhgan.OMENS)
<<<<<<< HEAD

    -- OMENS
    if omens >= QUEST_ACCEPTED then
=======
    local transformations = player:getQuestStatus(AHT_URHGAN, tpz.quest.id.ahtUrhgan.TRANSFORMATIONS)

    -- OMENS
    if omens == QUEST_ACCEPTED then
>>>>>>> 1aa92ea8
        if omensProgress == 3 then
            player:startEvent(714) -- Tells Master location
        elseif omensProgress == 4 then
            player:startEvent(715) -- Reminder of master location
        elseif omensProgress == 5 then
            player:startEvent(716) -- Master spoken to
<<<<<<< HEAD
        elseif omens == QUEST_COMPLETED then
            player:startEvent(771) -- Default dialog
        end

    -- DEFAULT DIALOG
    else
        player:startEvent(770)
=======
        end

    -- CRAFTING OTHER 3 BLUE MAGE ARMOR PIECES
    elseif transformations >= QUEST_ACCEPTED then
        local remainingBLUAF = player:getCharVar("[BLUAF]Remaining") -- Bitmask of AF the player has NOT crafted
        local totalCraftedPieces = 3 - player:countMaskBits(remainingBLUAF)
        local currentTask = player:getCharVar("[BLUAF]Current")
        local craftingStage = player:getCharVar("[BLUAF]CraftingStage")
        local AFoffset = 8 * totalCraftedPieces

        if currentTask == 0 and totalCraftedPieces ~= 3 then
            if vanaDay() > player:getCharVar("[BLUAF]RestingDay") then
                if totalCraftedPieces == 2 then
                    currentTask = math.floor(remainingBLUAF / 2) + 1
                    player:startEvent(746, 0, 0, 0, 0, 0, 0, 0, currentTask)
                else
                    -- Will prompt for choosing which armor to work on
                    player:startEvent(730 + AFoffset, 7 - player:getCharVar("[BLUAF]Remaining"))
                end
            else
                player:startEvent(737 + (AFoffset - 8)) -- Asleep message, wait until 1 day passes
            end
        elseif currentTask > 0 then
            local pickupReady = vanaDay() > player:getCharVar("[BLUAF]PaymentDay")
            local item = craftingItems[currentTask]
            if craftingStage == 0 then
                player:startEvent(731 + AFoffset, 0, item.currency, item.currencyAmt)
            elseif craftingStage == 1 then
                player:startEvent(733 + AFoffset, item.result, item.currency, item.currencyAmt)
            elseif craftingStage == 2 and not pickupReady then
                player:startEvent(735 + AFoffset)
            elseif craftingStage == 2 and pickupReady then
                player:startEvent(736 + AFoffset, item.result)
            end
        elseif totalCraftedPieces == 3 then
            player:startEvent(753) -- Dialogue after crafting all BLU AF
        end

    elseif omens == QUEST_COMPLETED then
        player:startEvent(718)
    else
        player:startEvent(770) -- Default dialogue
>>>>>>> 1aa92ea8
    end
end

function onEventUpdate(player, csid, option)
<<<<<<< HEAD
=======
    local remainingBLUAF = player:getCharVar("[BLUAF]Remaining") -- Bitmask of AF the player has NOT crafted
    local totalCraftedPieces = 3 - player:countMaskBits(remainingBLUAF)
    local AFoffset = 8 * totalCraftedPieces

    if csid == 730 + AFoffset then
        if option >= 2 and option <= 9 then
            local currentTask = player:getCharVar("[BLUAF]Current")
            local updateType = option % 3
            if updateType == 2 then
                -- Choosing a piece
                local piece = math.floor(option / 4) + 1
                local pieceMask = math.pow(2, (piece - 1))
                -- Make sure the player isn't trying to cheat somehow
                if bit.band(pieceMask, player:getCharVar("[BLUAF]Remaining")) > 0 then
                    player:setCharVar("[BLUAF]Current", piece)
                    local item = craftingItems[piece]
                    player:updateEvent(0, unpack(item.materials))
                end
            else
                -- Needs payment
                local item = craftingItems[currentTask]
                player:updateEvent(0, item.currency, item.currencyAmt)
            end
        end
    end
>>>>>>> 1aa92ea8
end

function onEventFinish(player, csid, option)
    local omensProgress = player:getCharVar("OmensProgress")

<<<<<<< HEAD
=======
    local remainingBLUAF = player:getCharVar("[BLUAF]Remaining") -- Bitmask of AF the player has NOT crafted
    local totalCraftedPieces = 3 - player:countMaskBits(remainingBLUAF)
    local currentTask = player:getCharVar("[BLUAF]Current")
    local AFoffset = 8 * totalCraftedPieces

>>>>>>> 1aa92ea8
    -- OMENS
    if csid == 714 and omensProgress == 3 then
        player:setCharVar("OmensProgress", 4)
    elseif csid == 716 and omensProgress == 5 then
        npcUtil.completeQuest(player, AHT_URHGAN, tpz.quest.id.ahtUrhgan.OMENS, {
            item = 15684,
            title = tpz.title.IMMORTAL_LION,
            var = { OmensProgress }
        })
        player:delKeyItem(tpz.ki.SEALED_IMMORTAL_ENVELOPE)
<<<<<<< HEAD
=======

    -- BLU AF CRAFTING
    elseif csid == 732 + AFoffset then
        player:setCharVar("[BLUAF]CraftingStage", 1)
        player:confirmTrade()
    elseif csid == 734 + AFoffset then
        player:confirmTrade()
        player:setCharVar("[BLUAF]CraftingStage", 2)
        player:setCharVar("[BLUAF]PaymentDay", vanaDay())
        npcUtil.giveKeyItem(player, tpz.ki.MAGUS_ORDER_SLIP)
    elseif csid == 736 + AFoffset then
        if npcUtil.giveItem(player, craftingItems[currentTask].result) then
            remainingBLUAF = remainingBLUAF - math.pow(2, (currentTask - 1))
            player:setCharVar("[BLUAF]Remaining", remainingBLUAF)
            player:setCharVar("[BLUAF]PaymentDay", 0)
            player:setCharVar("[BLUAF]CraftingStage", 0)
            player:setCharVar("[BLUAF]Current", 0)

            if player:getCharVar("[BLUAF]Remaining") == 0 then
                -- Player is finished with Lathuya
                player:setCharVar("[BLUAF]RestingDay", 0)
            else
                player:setCharVar("[BLUAF]RestingDay", vanaDay())  
            end

            player:delKeyItem(tpz.ki.MAGUS_ORDER_SLIP)
        end
>>>>>>> 1aa92ea8
    end
end<|MERGE_RESOLUTION|>--- conflicted
+++ resolved
@@ -9,9 +9,6 @@
 require("scripts/globals/npc_util")
 -----------------------------------
 
-<<<<<<< HEAD
-function onTrade(player, npc, trade)
-=======
 local craftingItems = {
     [1] = -- magus bazubands
     {
@@ -52,37 +49,21 @@
            end
        end
    end
->>>>>>> 1aa92ea8
 end
 
 function onTrigger(player, npc)
     local omensProgress = player:getCharVar("OmensProgress")
     local omens = player:getQuestStatus(AHT_URHGAN, tpz.quest.id.ahtUrhgan.OMENS)
-<<<<<<< HEAD
-
-    -- OMENS
-    if omens >= QUEST_ACCEPTED then
-=======
     local transformations = player:getQuestStatus(AHT_URHGAN, tpz.quest.id.ahtUrhgan.TRANSFORMATIONS)
 
     -- OMENS
     if omens == QUEST_ACCEPTED then
->>>>>>> 1aa92ea8
         if omensProgress == 3 then
             player:startEvent(714) -- Tells Master location
         elseif omensProgress == 4 then
             player:startEvent(715) -- Reminder of master location
         elseif omensProgress == 5 then
             player:startEvent(716) -- Master spoken to
-<<<<<<< HEAD
-        elseif omens == QUEST_COMPLETED then
-            player:startEvent(771) -- Default dialog
-        end
-
-    -- DEFAULT DIALOG
-    else
-        player:startEvent(770)
-=======
         end
 
     -- CRAFTING OTHER 3 BLUE MAGE ARMOR PIECES
@@ -125,13 +106,10 @@
         player:startEvent(718)
     else
         player:startEvent(770) -- Default dialogue
->>>>>>> 1aa92ea8
     end
 end
 
 function onEventUpdate(player, csid, option)
-<<<<<<< HEAD
-=======
     local remainingBLUAF = player:getCharVar("[BLUAF]Remaining") -- Bitmask of AF the player has NOT crafted
     local totalCraftedPieces = 3 - player:countMaskBits(remainingBLUAF)
     local AFoffset = 8 * totalCraftedPieces
@@ -157,20 +135,16 @@
             end
         end
     end
->>>>>>> 1aa92ea8
 end
 
 function onEventFinish(player, csid, option)
     local omensProgress = player:getCharVar("OmensProgress")
 
-<<<<<<< HEAD
-=======
     local remainingBLUAF = player:getCharVar("[BLUAF]Remaining") -- Bitmask of AF the player has NOT crafted
     local totalCraftedPieces = 3 - player:countMaskBits(remainingBLUAF)
     local currentTask = player:getCharVar("[BLUAF]Current")
     local AFoffset = 8 * totalCraftedPieces
 
->>>>>>> 1aa92ea8
     -- OMENS
     if csid == 714 and omensProgress == 3 then
         player:setCharVar("OmensProgress", 4)
@@ -181,8 +155,6 @@
             var = { OmensProgress }
         })
         player:delKeyItem(tpz.ki.SEALED_IMMORTAL_ENVELOPE)
-<<<<<<< HEAD
-=======
 
     -- BLU AF CRAFTING
     elseif csid == 732 + AFoffset then
@@ -210,6 +182,5 @@
 
             player:delKeyItem(tpz.ki.MAGUS_ORDER_SLIP)
         end
->>>>>>> 1aa92ea8
     end
 end