--- conflicted
+++ resolved
@@ -4,23 +4,12 @@
 -- Type: Standard NPC
 -- !pos 22.700 -8.804 -45.591 50
 -----------------------------------
-<<<<<<< HEAD
-package.loaded["scripts/zones/Aht_Urhgan_Whitegate/TextIDs"] = nil
------------------------------------
-require("scripts/zones/Aht_Urhgan_Whitegate/Shared")
-require("scripts/zones/Aht_Urhgan_Whitegate/TextIDs")
-require("scripts/globals/missions")
-require("scripts/globals/keyitems")
-require("scripts/globals/titles")
-require("scripts/globals/npc_util")
-=======
 require("scripts/zones/Aht_Urhgan_Whitegate/Shared");
 local ID = require("scripts/zones/Aht_Urhgan_Whitegate/IDs");
 require("scripts/globals/missions");
 require("scripts/globals/keyitems");
 require("scripts/globals/titles");
 require("scripts/globals/npc_util");
->>>>>>> c705a873
 -----------------------------------
 
 function onTrade(player,npc,trade)
@@ -120,15 +109,6 @@
         player:setVar("AhtUrganStatus", 2)
         player:setVar("TOAUM3_DAY", os.date("%j")) -- %M for next minute, %j for next day
     elseif (csid == 3002) then
-<<<<<<< HEAD
-        player:setVar("AhtUrganStatus",0)
-        player:completeMission(TOAU,IMMORTAL_SENTRIES)
-        player:addMission(TOAU,PRESIDENT_SALAHEEM)
-        player:addTitle(dsp.title.PRIVATE_SECOND_CLASS)
-        player:addCurrency("imperial_standing", 150)
-        player:addKeyItem(dsp.ki.PSC_WILDCAT_BADGE)
-        player:messageSpecial(KEYITEM_OBTAINED,dsp.ki.PSC_WILDCAT_BADGE)
-=======
         player:setVar("AhtUrganStatus",0);
         player:completeMission(TOAU,IMMORTAL_SENTRIES);
         player:addMission(TOAU,PRESIDENT_SALAHEEM);
@@ -136,7 +116,6 @@
         player:addTitle(dsp.title.PRIVATE_SECOND_CLASS);
         player:addKeyItem(dsp.ki.PSC_WILDCAT_BADGE);
         player:messageSpecial(ID.text.KEYITEM_OBTAINED,dsp.ki.PSC_WILDCAT_BADGE);
->>>>>>> c705a873
     elseif (csid == 3020) then
         player:setVar("AhtUrganStatus",0)
         player:completeMission(TOAU,PRESIDENT_SALAHEEM)
@@ -144,16 +123,6 @@
         player:setVar("TOAUM3_DAY", 0)
     elseif (csid == 3028) then
         if (player:getFreeSlotsCount() == 0) then
-<<<<<<< HEAD
-            player:messageSpecial(ITEM_CANNOT_BE_OBTAINED,2185)
-        else
-            player:addItem(2185,2)
-            player:setVar("AhtUrganStatus",0)
-            player:completeMission(TOAU,WESTERLY_WINDS)
-            player:addMission(TOAU,A_MERCENARY_LIFE)
-            player:messageSpecial(ITEM_OBTAINED,2185)
-            player:needToZone(true)
-=======
             player:messageSpecial(ID.text.ITEM_CANNOT_BE_OBTAINED,2185);
         else
             player:addItem(2185,2);
@@ -162,7 +131,6 @@
             player:addMission(TOAU,A_MERCENARY_LIFE);
             player:messageSpecial(ID.text.ITEM_OBTAINED,2185);
             player:needToZone(true);
->>>>>>> c705a873
         end
     elseif (csid == 3052) then
         player:completeMission(TOAU,ASTRAL_WAVES)
@@ -188,52 +156,26 @@
         player:setVar("TOAUM18_STARTDAY", 0)
         player:addMission(TOAU,SWEETS_FOR_THE_SOUL)
     elseif (csid == 3113) then
-<<<<<<< HEAD
-        player:completeMission(TOAU,IN_THE_BLOOD)
-        player:setVar("TOAUM33_STARTDAY", VanadielDayOfTheYear())
-        player:needToZone(true)
-        player:addItem(2187)
-        player:messageSpecial(ITEM_OBTAINED,2187)
-        player:addMission(TOAU,SENTINELS_HONOR)
-=======
         player:completeMission(TOAU,IN_THE_BLOOD);
         player:setVar("TOAUM33_STARTDAY", VanadielDayOfTheYear());
         player:needToZone(true);
         player:addItem(2187);
         player:messageSpecial(ID.text.ITEM_OBTAINED,2187);
         player:addMission(TOAU,SENTINELS_HONOR);
->>>>>>> c705a873
     elseif (csid == 3130) then
         player:completeMission(TOAU,SENTINELS_HONOR)
         player:setVar("TOAUM33_STARTDAY", 0)
         player:addMission(TOAU,TESTING_THE_WATERS)
     elseif (csid == 3138) then
-<<<<<<< HEAD
-        player:completeMission(TOAU,FANGS_OF_THE_LION)
-        player:addKeyItem(dsp.ki.MYTHRIL_MIRROR)
-        player:messageSpecial(KEYITEM_OBTAINED,dsp.ki.MYTHRIL_MIRROR)
-        player:setTitle(dsp.title.NASHMEIRAS_LOYALIST)
-        player:addMission(TOAU,NASHMEIRAS_PLEA)
-=======
         player:completeMission(TOAU,FANGS_OF_THE_LION);
         player:addKeyItem(dsp.ki.MYTHRIL_MIRROR);
         player:messageSpecial(ID.text.KEYITEM_OBTAINED,dsp.ki.MYTHRIL_MIRROR);
         player:setTitle(dsp.title.NASHMEIRAS_LOYALIST);
         player:addMission(TOAU,NASHMEIRAS_PLEA);
->>>>>>> c705a873
     elseif (csid == 3139) then
         player:completeMission(TOAU,RAGNAROK)
         player:addMission(TOAU,IMPERIAL_CORONATION)
     elseif (csid == 3144) then
-<<<<<<< HEAD
-        player:completeMission(TOAU,THE_EMPRESS_CROWNED)
-        player:addItem(16070)
-        player:messageSpecial(ITEM_OBTAINED,16070)
-        player:addMission(TOAU,ETERNAL_MERCENARY)
-    elseif (csid == 3149) then
-        player:messageSpecial(KEYITEM_OBTAINED,dsp.ki.MYTHRIL_MIRROR)
-        player:addKeyItem(dsp.ki.MYTHRIL_MIRROR)
-=======
         player:completeMission(TOAU,THE_EMPRESS_CROWNED);
         player:addItem(16070);
         player:messageSpecial(ID.text.ITEM_OBTAINED,16070);
@@ -241,14 +183,12 @@
     elseif (csid == 3149) then
         player:messageSpecial(ID.text.KEYITEM_OBTAINED,dsp.ki.MYTHRIL_MIRROR);
         player:addKeyItem(dsp.ki.MYTHRIL_MIRROR);
->>>>>>> c705a873
     elseif (csid == 3076 and option == 0) then
         player:setVar("AhtUrganStatus", 1)
     elseif csid == 5000 then
         player:setVar("PromotionPFC", 1)
     elseif csid == 5002 then
         player:confirmTrade()
-<<<<<<< HEAD
         player:messageSpecial(KEYITEM_OBTAINED,dsp.ki.PFC_WILDCAT_BADGE)
         player:addKeyItem(dsp.ki.PFC_WILDCAT_BADGE)
         player:setVar("PromotionPFC", 0)
@@ -259,11 +199,6 @@
         player:messageSpecial(KEYITEM_OBTAINED,dsp.ki.SP_WILDCAT_BADGE)
         player:addKeyItem(dsp.ki.SP_WILDCAT_BADGE)
         player:setVar("PromotionSP", 0)
-=======
-        player:messageSpecial(ID.text.KEYITEM_OBTAINED,dsp.ki.PFC_WILDCAT_BADGE);
-        player:addKeyItem(dsp.ki.PFC_WILDCAT_BADGE);
-        player:setVar("Promotion", 0)
->>>>>>> c705a873
         player:setVar("AssaultPromotion", 0)
     end
 end