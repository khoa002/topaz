--- conflicted
+++ resolved
@@ -28,12 +28,9 @@
         USE_SCYLDS                    = 1485, -- You use <number> [scyld/scylds]. Scyld balance: <number>.
         HUNT_RECORDED                 = 1496, -- You record your hunt.
         ITEM_OBTAINEDX                = 1497, -- You obtain <item>!
-<<<<<<< HEAD
-        OBTAIN_SCYLDS                 = 1498, -- You obtain <scylds>! Current Balance: <scylds>.
-=======
         OBTAIN_SCYLDS                 = 1498, -- You obtain <number> [scyld/scylds]! Current balance: <number> [scyld/scylds].
->>>>>>> 797faffa
         HUNT_CANCELED                 = 1502, -- Hunt canceled.
+        ITEM_OBTAINEDX                = 1497, -- You obtain <item>!
         RUNIC_PORTAL                  = 4584, -- You cannot use the runic portal without the Empire's authorization.
         UGRIHD_PURCHASE_DIALOGUE      = 4645, -- Salaheem's Sentinels values your contribution to the success of the company. Please come again!
         HADAHDA_DIALOG                = 4915, -- Hey, think you could help me out?
