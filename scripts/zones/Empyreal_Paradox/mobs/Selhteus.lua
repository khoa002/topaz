--- conflicted
+++ resolved
@@ -9,15 +9,9 @@
 -----------------------------------
 
 function onMobInitialize(mob)
-<<<<<<< HEAD
-    mob:addMod(tpz.mod.REGAIN, 50);
-    mob:SetAutoAttackEnabled(false);
-end;
-=======
-    mob:addMod(dsp.mod.REGAIN, 50)
+    mob:addMod(tpz.mod.REGAIN, 50)
     mob:SetAutoAttackEnabled(false)
 end
->>>>>>> 31b12467
 
 function onMobFight(mob, target)
     if target:getTarget():getID() ~= mob:getID() then
