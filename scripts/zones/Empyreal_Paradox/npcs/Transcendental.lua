-----------------------------------
-- Area: Empyreal_Paradox
-- NPC:  Transcendental
-----------------------------------
package.loaded["scripts/zones/Empyreal_Paradox/TextIDs"] = nil;
-----------------------------------

require("scripts/globals/settings");
require("scripts/zones/Empyreal_Paradox/TextIDs");
require("scripts/globals/missions");
require("scripts/globals/keyitems");
require("scripts/globals/bcnm");

function onTrade(player,npc,trade)
    
    if (TradeBCNM(player,npc,trade)) then
        return;
    end

end;

function onTrigger(player,npc)
    --player:addMission(COP, DAWN);
    --player:setVar("PromathiaStatus",3);
   if (player:getCurrentMission(COP) == DAWN and player:getVar("PromathiaStatus")==1) then
      player:startEvent(2);
    elseif (EventTriggerBCNM(player,npc)) then
    end
end;

<<<<<<< HEAD
-----------------------------------
-- onEventUpdate
-----------------------------------

function onEventUpdate(player,csid,option,extras)
    EventUpdateBCNM(player,csid,option,extras);
=======
function onEventUpdate(player,csid,option)
    -- printf("onUpdate CSID: %u",csid);
    -- printf("onUpdate RESULT: %u",option);
    
    EventUpdateBCNM(player,csid,option)
>>>>>>> 9c2ed4d5
end;

-----------------------------------
-- onEventFinish Action
-----------------------------------

function onEventFinish(player,csid,option)
    -- printf("onFinish CSID: %u",csid);
    -- printf("onFinish RESULT: %u",option);
    if ( csid == 2) then
        player:setVar("PromathiaStatus",2);
    elseif (EventFinishBCNM(player,csid,option)) then
        return;
    end
end;<|MERGE_RESOLUTION|>--- conflicted
+++ resolved
@@ -23,29 +23,17 @@
     --player:addMission(COP, DAWN);
     --player:setVar("PromathiaStatus",3);
    if (player:getCurrentMission(COP) == DAWN and player:getVar("PromathiaStatus")==1) then
-      player:startEvent(2);
+      player:startEvent(2);            
     elseif (EventTriggerBCNM(player,npc)) then
     end
 end;
 
-<<<<<<< HEAD
------------------------------------
--- onEventUpdate
------------------------------------
-
 function onEventUpdate(player,csid,option,extras)
     EventUpdateBCNM(player,csid,option,extras);
-=======
-function onEventUpdate(player,csid,option)
-    -- printf("onUpdate CSID: %u",csid);
-    -- printf("onUpdate RESULT: %u",option);
-    
-    EventUpdateBCNM(player,csid,option)
->>>>>>> 9c2ed4d5
 end;
 
 -----------------------------------
--- onEventFinish Action
+-- onEventFinish Action 
 -----------------------------------
 
 function onEventFinish(player,csid,option)
