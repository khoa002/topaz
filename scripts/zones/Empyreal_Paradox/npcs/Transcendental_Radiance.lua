--- conflicted
+++ resolved
@@ -2,7 +2,6 @@
 -- Area: Empyreal_Paradox
 --  NPC: Transcendental Radiance
 -- !pos 540 0 -594 36
-<<<<<<< HEAD
 -----------------------------------
 require("scripts/globals/settings");
 require("scripts/globals/missions");
@@ -13,27 +12,12 @@
 
 function onTrade(player,npc,trade)
 
-    if (TradeBCNM(player,npc,trade)) then
-        return;
-=======
------------------------------------
-require("scripts/globals/settings")
-require("scripts/globals/missions")
-require("scripts/globals/keyitems")
-require("scripts/globals/quests")
-require("scripts/globals/bcnm")
------------------------------------
-
-function onTrade(player, npc, trade)
-
     if TradeBCNM(player, npc, trade) then
         return
->>>>>>> 896a3091
     end
 
 end;
 
-<<<<<<< HEAD
 function onTrigger(player,npc)
     --player:addMission(COP, tpz.mission.id.cop.DAWN);
     --player:setCharVar("PromathiaStatus",3)
@@ -42,17 +26,6 @@
     elseif player:getQuestStatus(JEUNO, tpz.quest.id.jeuno.APOCALYPSE_NIGH) == QUEST_ACCEPTED and player:getCharVar('ApocalypseNigh') == 3 then
         player:startEvent(4)
     elseif (EventTriggerBCNM(player,npc)) then
-=======
-function onTrigger(player, npc)
-    -- player:addMission(COP, tpz.mission.id.cop.DAWN);
-    -- player:setCharVar("PromathiaStatus",3)
-    if (player:getCurrentMission(COP) == tpz.mission.id.cop.DAWN and player:getCharVar("PromathiaStatus") == 1) then
-        player:startEvent(2)
-    elseif player:getQuestStatus(JEUNO, tpz.quest.id.jeuno.APOCALYPSE_NIGH) == QUEST_ACCEPTED and
-        player:getCharVar('ApocalypseNigh') == 3 then
-        player:startEvent(4)
-    elseif (EventTriggerBCNM(player, npc)) then
->>>>>>> 896a3091
     end
 end
 
@@ -60,21 +33,12 @@
     EventUpdateBCNM(player,csid,option,extras)
 end
 
-<<<<<<< HEAD
 function onEventFinish(player,csid,option)
     if csid == 2 then
         player:setCharVar("PromathiaStatus",2)
     elseif csid == 4 then
         player:setCharVar("ApocalypseNigh", 4)
     elseif EventFinishBCNM(player,csid,option) then
-=======
-function onEventFinish(player, csid, option)
-    if csid == 2 then
-        player:setCharVar("PromathiaStatus", 2)
-    elseif csid == 4 then
-        player:setCharVar("ApocalypseNigh", 4)
-    elseif EventFinishBCNM(player, csid, option) then
->>>>>>> 896a3091
         return
     end
 end