--- conflicted
+++ resolved
@@ -52,17 +52,10 @@
     if leavecode == dsp.battlefield.leaveCode.WON then -- play end CS. Need time and battle id for record keeping + storage
         local name, clearTime, partySize = battlefield:getRecord()
         if (player:getCurrentMission(COP) == THE_MOTHERCRYSTALS) then    
-<<<<<<< HEAD
-            if (player:hasKeyItem(LIGHT_OF_HOLLA) and player:hasKeyItem(LIGHT_OF_DEM)) then 
+            if (player:hasKeyItem(dsp.ki.LIGHT_OF_HOLLA) and player:hasKeyItem(dsp.ki.LIGHT_OF_DEM)) then 
                 player:startEvent(32001, battlefield:getArea(), clearTime, partySize, battlefield:getTimeInside(), 0, battlefield:getLocalVar("[cs]bit"), 3)
-            elseif (player:hasKeyItem(LIGHT_OF_HOLLA) or player:hasKeyItem(LIGHT_OF_DEM)) then 
+            elseif (player:hasKeyItem(dsp.ki.LIGHT_OF_HOLLA) or player:hasKeyItem(dsp.ki.LIGHT_OF_DEM)) then 
                 player:startEvent(32001, battlefield:getArea(), clearTime, partySize, battlefield:getTimeInside(), 0, battlefield:getLocalVar("[cs]bit"), 2) 
-=======
-            if (player:hasKeyItem(dsp.ki.LIGHT_OF_HOLLA) and player:hasKeyItem(dsp.ki.LIGHT_OF_DEM)) then 
-                player:startEvent(32001,0,0,0,instance:getTimeInside(),0,0,0,3);
-            elseif (player:hasKeyItem(dsp.ki.LIGHT_OF_HOLLA) or player:hasKeyItem(dsp.ki.LIGHT_OF_DEM)) then 
-                player:startEvent(32001,0,0,0,instance:getTimeInside(),0,0,0,2); 
->>>>>>> 3c34ec73
             end
         elseif (player:getCurrentMission(COP) == BELOW_THE_ARKS) then
             player:startEvent(32001, battlefield:getArea(), clearTime, partySize, battlefield:getTimeInside(), 0, battlefield:getLocalVar("[cs]bit"), 1) 
