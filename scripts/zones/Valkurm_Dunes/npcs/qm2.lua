--- conflicted
+++ resolved
@@ -4,25 +4,23 @@
 -- Involved In Quest: Messenger from Beyond
 -- !pos -716 -10 66 103
 -----------------------------------
-local ID = require("scripts/zones/Valkurm_Dunes/IDs");
+package.loaded["scripts/zones/Valkurm_Dunes/TextIDs"] = nil;
+-----------------------------------
+require("scripts/zones/Valkurm_Dunes/TextIDs");
+require("scripts/zones/Valkurm_Dunes/MobIDs");
 require("scripts/globals/quests");
 
 function onTrade(player,npc,trade)
 end;
 
 function onTrigger(player,npc)
-<<<<<<< HEAD
-    if (not GetMobByID(ID.mob.MARCHELUTE):isSpawned() and player:getQuestStatus(SANDORIA,MESSENGER_FROM_BEYOND) == QUEST_ACCEPTED and not player:hasItem(1096)) then
-        SpawnMob(ID.mob.MARCHELUTE):updateClaim(player);
-=======
     if player:getQuestStatus(SANDORIA,MESSENGER_FROM_BEYOND) == QUEST_ACCEPTED
     and VanadielTOTD() == dsp.time.NIGHT
     and not player:hasItem(1096)
     and not GetMobByID(MARCHELUTE):isSpawned() then
         SpawnMob(MARCHELUTE):updateClaim(player);
->>>>>>> de03d41c
     else
-        player:messageSpecial(ID.text.NOTHING_OUT_OF_ORDINARY);
+        player:messageSpecial(NOTHING_OUT_OF_ORDINARY);
     end
 end;
 
