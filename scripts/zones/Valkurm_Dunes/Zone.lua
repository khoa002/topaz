--- conflicted
+++ resolved
@@ -28,14 +28,8 @@
     end
 
     if quests.rainbow.onZoneIn(player) then
-<<<<<<< HEAD
         cs = 3
-    elseif (player:getCurrentMission(WINDURST) == tpz.mission.id.windurst.VAIN and player:getCharVar("MissionStatus") ==1) then
-=======
-        cs = 3;
-    elseif (player:getCurrentMission(WINDURST) == tpz.mission.id.windurst.VAIN and player:getCharVar("MissionStatus") ==
-        1) then
->>>>>>> 77063b0a
+    elseif player:getCurrentMission(WINDURST) == tpz.mission.id.windurst.VAIN and player:getCharVar("MissionStatus") == 1 then
         cs = 5
     end
 
@@ -63,11 +57,7 @@
     end
 end
 
-<<<<<<< HEAD
-function onEventFinish( player, csid, option)
-=======
 function onEventFinish(player, csid, option)
->>>>>>> 77063b0a
 end
 
 function onZoneWeatherChange(weather)
