-----------------------------------
--
-- Zone: Valkurm_Dunes (103)
--
-----------------------------------
<<<<<<< HEAD
local ID = require("scripts/zones/Valkurm_Dunes/IDs")
require("scripts/globals/icanheararainbow")
require("scripts/globals/chocobo_digging")
require("scripts/globals/conquest")
require("scripts/globals/missions")
require("scripts/globals/weather")
require("scripts/globals/status")
=======
local ID = require("scripts/zones/Valkurm_Dunes/IDs");
require("scripts/quests/i_can_hear_a_rainbow")
require("scripts/globals/chocobo_digging");
require("scripts/globals/conquest");
require("scripts/globals/missions");
require("scripts/globals/weather");
require("scripts/globals/status");
>>>>>>> decc2409
-----------------------------------

function onChocoboDig(player, precheck)
    return tpz.chocoboDig.start(player, precheck)
end

function onInitialize(zone)
    tpz.conq.setRegionalConquestOverseers(zone:getRegionID())
end

function onZoneIn( player, prevZone)
    local cs = -1

    if (player:getXPos() == 0 and player:getYPos() == 0 and player:getZPos() == 0) then
        player:setPos( 60.989, -4.898, -151.001, 198)
    end

<<<<<<< HEAD
    if (triggerLightCutscene(player)) then -- Quest: I Can Hear A Rainbow
        cs = 3
=======
    if quests.rainbow.onZoneIn(player) then
        cs = 3;
>>>>>>> decc2409
    elseif (player:getCurrentMission(WINDURST) == tpz.mission.id.windurst.VAIN and player:getCharVar("MissionStatus") ==1) then
        cs = 5
    end

    return cs
end

function onConquestUpdate(zone, updatetype)
    tpz.conq.onConquestUpdate(zone, updatetype)
end

function onRegionEnter( player, region)
end

function onEventUpdate( player, csid, option)
    if (csid == 3) then
<<<<<<< HEAD
        lightCutsceneUpdate(player) -- Quest: I Can Hear A Rainbow
=======
        quests.rainbow.onEventUpdate(player)
>>>>>>> decc2409
    elseif (csid == 5) then
        if (player:getZPos() > 45) then
            if (player:getZPos() > -301) then
                player:updateEvent(0, 0, 0, 0, 0, 1)
            else
                player:updateEvent(0, 0, 0, 0, 0, 3)
            end
        end
    end
end

function onEventFinish( player, csid, option)
<<<<<<< HEAD
    if (csid == 3) then
        lightCutsceneFinish(player) -- Quest: I Can Hear A Rainbow
    end
end
=======
end;
>>>>>>> decc2409

function onZoneWeatherChange(weather)
    local qm1 = GetNPCByID(ID.npc.SUNSAND_QM) -- Quest: An Empty Vessel
    if (weather == tpz.weather.DUST_STORM) then
        qm1:setStatus(tpz.status.NORMAL)
    else
        qm1:setStatus(tpz.status.DISAPPEAR)
    end
end<|MERGE_RESOLUTION|>--- conflicted
+++ resolved
@@ -3,23 +3,13 @@
 -- Zone: Valkurm_Dunes (103)
 --
 -----------------------------------
-<<<<<<< HEAD
 local ID = require("scripts/zones/Valkurm_Dunes/IDs")
-require("scripts/globals/icanheararainbow")
+require("scripts/quests/i_can_hear_a_rainbow")
 require("scripts/globals/chocobo_digging")
 require("scripts/globals/conquest")
 require("scripts/globals/missions")
 require("scripts/globals/weather")
 require("scripts/globals/status")
-=======
-local ID = require("scripts/zones/Valkurm_Dunes/IDs");
-require("scripts/quests/i_can_hear_a_rainbow")
-require("scripts/globals/chocobo_digging");
-require("scripts/globals/conquest");
-require("scripts/globals/missions");
-require("scripts/globals/weather");
-require("scripts/globals/status");
->>>>>>> decc2409
 -----------------------------------
 
 function onChocoboDig(player, precheck)
@@ -30,21 +20,17 @@
     tpz.conq.setRegionalConquestOverseers(zone:getRegionID())
 end
 
-function onZoneIn( player, prevZone)
+function onZoneIn(player, prevZone)
     local cs = -1
 
     if (player:getXPos() == 0 and player:getYPos() == 0 and player:getZPos() == 0) then
-        player:setPos( 60.989, -4.898, -151.001, 198)
+        player:setPos(60.989, -4.898, -151.001, 198)
     end
 
-<<<<<<< HEAD
-    if (triggerLightCutscene(player)) then -- Quest: I Can Hear A Rainbow
-        cs = 3
-=======
     if quests.rainbow.onZoneIn(player) then
         cs = 3;
->>>>>>> decc2409
-    elseif (player:getCurrentMission(WINDURST) == tpz.mission.id.windurst.VAIN and player:getCharVar("MissionStatus") ==1) then
+    elseif (player:getCurrentMission(WINDURST) == tpz.mission.id.windurst.VAIN and player:getCharVar("MissionStatus") ==
+        1) then
         cs = 5
     end
 
@@ -55,16 +41,12 @@
     tpz.conq.onConquestUpdate(zone, updatetype)
 end
 
-function onRegionEnter( player, region)
+function onRegionEnter(player, region)
 end
 
-function onEventUpdate( player, csid, option)
+function onEventUpdate(player, csid, option)
     if (csid == 3) then
-<<<<<<< HEAD
-        lightCutsceneUpdate(player) -- Quest: I Can Hear A Rainbow
-=======
         quests.rainbow.onEventUpdate(player)
->>>>>>> decc2409
     elseif (csid == 5) then
         if (player:getZPos() > 45) then
             if (player:getZPos() > -301) then
@@ -76,15 +58,8 @@
     end
 end
 
-function onEventFinish( player, csid, option)
-<<<<<<< HEAD
-    if (csid == 3) then
-        lightCutsceneFinish(player) -- Quest: I Can Hear A Rainbow
-    end
+function onEventFinish(player, csid, option)
 end
-=======
-end;
->>>>>>> decc2409
 
 function onZoneWeatherChange(weather)
     local qm1 = GetNPCByID(ID.npc.SUNSAND_QM) -- Quest: An Empty Vessel
