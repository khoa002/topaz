-----------------------------------
-- Area: Norg
--  NPC: Gilgamesh
-- !pos 122.452 -9.009 -12.052 252
-----------------------------------
<<<<<<< HEAD
local ID = require("scripts/zones/Norg/IDs")
require("scripts/globals/missions");
require("scripts/globals/npc_util")
require("scripts/globals/quests")
=======
require("scripts/globals/missions")
>>>>>>> 3f45ba7b
-----------------------------------

function onTrade(player, npc, trade)

    if (player:getCurrentMission(BASTOK) == tpz.mission.id.bastok.THE_PIRATE_S_COVE and player:getCharVar("MissionStatus") == 2) then
        if (trade:hasItemQty(1160, 1) and trade:getItemCount() == 1) then -- Frag Rock
            player:startEvent(99) -- Bastok Mission 6-2
        end
    end

end

<<<<<<< HEAD
function onTrigger(player,npc)
    local ZilartMission = player:getCurrentMission(ZILART);
=======
function onTrigger(player, npc)

    local ZilartMission = player:getCurrentMission(ZILART)

>>>>>>> 3f45ba7b
    if (ZilartMission == tpz.mission.id.zilart.KAZAMS_CHIEFTAINESS) then
        player:startEvent(7)
    elseif (ZilartMission == tpz.mission.id.zilart.THE_TEMPLE_OF_UGGALEPIH) then
        player:startEvent(8)
    elseif (ZilartMission == tpz.mission.id.zilart.HEADSTONE_PILGRIMAGE) then
        player:startEvent(9)
    elseif (ZilartMission == tpz.mission.id.zilart.RETURN_TO_DELKFUTTS_TOWER) then
        player:startEvent(13)
    elseif (ZilartMission == tpz.mission.id.zilart.ROMAEVE) then
        player:startEvent(11)
    elseif (ZilartMission == tpz.mission.id.zilart.THE_MITHRA_AND_THE_CRYSTAL) then
        player:startEvent(170)
    elseif (ZilartMission == tpz.mission.id.zilart.ARK_ANGELS) then
        player:startEvent(171)
    elseif (ZilartMission == tpz.mission.id.zilart.THE_CELESTIAL_NEXUS) then
<<<<<<< HEAD
        player:startEvent(173);
    elseif
        player:getQuestStatus(JEUNO,tpz.quest.id.jeuno.APOCALYPSE_NIGH) == QUEST_ACCEPTED and
        player:getCharVar('ApocalypseNigh') == 6 and
        player:getCharVar('Apoc_Nigh_RewardCS1') == 0
    then
        player:startEvent(232, 252)
    elseif player:getCharVar('Apoc_Nigh_RewardCS1') == 1 then
        player:startEvent(234, 252)
    elseif player:hasCompletedQuest(JEUNO, tpz.quest.id.jeuno.APOCALYPSE_NIGH) then
        player:startEvent(233);
=======
        player:startEvent(173)
>>>>>>> 3f45ba7b
    elseif (ZilartMission == tpz.mission.id.zilart.AWAKENING) then
        player:startEvent(177)
    end
end

<<<<<<< HEAD
function onEventUpdate(player,csid,option)
    if (csid == 232 or csid == 234) and option == 99 then
        player:updateEvent(252, 15962, 15963, 15964, 15965)
    end
end

function onEventFinish(player,csid,option)
    if (csid == 99) then
        player:tradeComplete()
        player:setCharVar("MissionStatus",3)
    elseif csid == 232 or csid == 234 then
        if csid == 232 then
            player:setCharVar("Apoc_Nigh_RewardCS1", 1)
        end

        local reward = 0
        if option == 1 then
            reward = 15962 -- Static Earring
        elseif option == 2 then
            reward = 15963 -- Magnetic Earring
        elseif option == 3 then
            reward = 15964 -- Hollow Earring
        elseif option == 4 then
            reward = 15965 -- Ethereal Earring
        end

        if reward ~= 0 then
            if npcUtil.completeQuest(
                player,
                JEUNO,
                tpz.quest.id.jeuno.APOCALYPSE_NIGH,
                {
                    item = reward,
                    var = {"ApocalypseNigh", "Apoc_Nigh_Reward", "Apoc_Nigh_RewardCS1"}
                }
            ) then
                player:completeMission(COP, tpz.mission.id.cop.DAWN)
                player:addMission(COP, tpz.mission.id.cop.THE_LAST_VERSE)
                player:setCharVar("PromathiaStatus", 0)
                player:completeMission(ZILART, tpz.mission.id.cop.AWAKENING)
                player:addMission(ZILART, tpz.mission.id.zilart.THE_LAST_VERSE)
                player:setCharVar("ZilartStatus", 0)
            end
        end
    end
=======
end

--175  0  2  3  4  7  8  9  10  98  99  29  12
--13  146  158  164  169  170  171  172  173  176  177  232  233
--234
-- 98  99 mission bastok
-- 12 parle de kuzotz ? parle de bijoux aussi
-- 10 parle de zitah
function onEventUpdate(player, csid, option)
end

function onEventFinish(player, csid, option)

    if (csid == 99) then
        player:tradeComplete()
        player:setCharVar("MissionStatus", 3)
    end

>>>>>>> 3f45ba7b
end<|MERGE_RESOLUTION|>--- conflicted
+++ resolved
@@ -3,14 +3,10 @@
 --  NPC: Gilgamesh
 -- !pos 122.452 -9.009 -12.052 252
 -----------------------------------
-<<<<<<< HEAD
 local ID = require("scripts/zones/Norg/IDs")
-require("scripts/globals/missions");
+require("scripts/globals/missions")
 require("scripts/globals/npc_util")
 require("scripts/globals/quests")
-=======
-require("scripts/globals/missions")
->>>>>>> 3f45ba7b
 -----------------------------------
 
 function onTrade(player, npc, trade)
@@ -23,15 +19,8 @@
 
 end
 
-<<<<<<< HEAD
 function onTrigger(player,npc)
-    local ZilartMission = player:getCurrentMission(ZILART);
-=======
-function onTrigger(player, npc)
-
     local ZilartMission = player:getCurrentMission(ZILART)
-
->>>>>>> 3f45ba7b
     if (ZilartMission == tpz.mission.id.zilart.KAZAMS_CHIEFTAINESS) then
         player:startEvent(7)
     elseif (ZilartMission == tpz.mission.id.zilart.THE_TEMPLE_OF_UGGALEPIH) then
@@ -47,8 +36,7 @@
     elseif (ZilartMission == tpz.mission.id.zilart.ARK_ANGELS) then
         player:startEvent(171)
     elseif (ZilartMission == tpz.mission.id.zilart.THE_CELESTIAL_NEXUS) then
-<<<<<<< HEAD
-        player:startEvent(173);
+        player:startEvent(173)
     elseif
         player:getQuestStatus(JEUNO,tpz.quest.id.jeuno.APOCALYPSE_NIGH) == QUEST_ACCEPTED and
         player:getCharVar('ApocalypseNigh') == 6 and
@@ -58,26 +46,22 @@
     elseif player:getCharVar('Apoc_Nigh_RewardCS1') == 1 then
         player:startEvent(234, 252)
     elseif player:hasCompletedQuest(JEUNO, tpz.quest.id.jeuno.APOCALYPSE_NIGH) then
-        player:startEvent(233);
-=======
-        player:startEvent(173)
->>>>>>> 3f45ba7b
+        player:startEvent(233)
     elseif (ZilartMission == tpz.mission.id.zilart.AWAKENING) then
         player:startEvent(177)
     end
 end
 
-<<<<<<< HEAD
-function onEventUpdate(player,csid,option)
+function onEventUpdate(player, csid, option)
     if (csid == 232 or csid == 234) and option == 99 then
         player:updateEvent(252, 15962, 15963, 15964, 15965)
     end
 end
 
-function onEventFinish(player,csid,option)
+function onEventFinish(player, csid, option)
     if (csid == 99) then
         player:tradeComplete()
-        player:setCharVar("MissionStatus",3)
+        player:setCharVar("MissionStatus", 3)
     elseif csid == 232 or csid == 234 then
         if csid == 232 then
             player:setCharVar("Apoc_Nigh_RewardCS1", 1)
@@ -113,24 +97,4 @@
             end
         end
     end
-=======
-end
-
---175  0  2  3  4  7  8  9  10  98  99  29  12
---13  146  158  164  169  170  171  172  173  176  177  232  233
---234
--- 98  99 mission bastok
--- 12 parle de kuzotz ? parle de bijoux aussi
--- 10 parle de zitah
-function onEventUpdate(player, csid, option)
-end
-
-function onEventFinish(player, csid, option)
-
-    if (csid == 99) then
-        player:tradeComplete()
-        player:setCharVar("MissionStatus", 3)
-    end
-
->>>>>>> 3f45ba7b
 end