--- conflicted
+++ resolved
@@ -9,29 +9,20 @@
 function onTrade(player, npc, trade)
 end
 
-<<<<<<< HEAD
-function onTrigger(player,npc)
+function onTrigger(player, npc)
     local rovOptionEnable = 0
     if player:getCurrentMission(ROV) == tpz.mission.id.rov.EMISSARY_FROM_THE_SEAS and player:getCharVar("RhapsodiesStatus") == 1 then
         rovOptionEnable = 1
     end
     player:startEvent(14, 0, 0, 0, 0, 0, 0, 0, rovOptionEnable)
-=======
-function onTrigger(player, npc)
-    player:startEvent(14)
->>>>>>> 3f45ba7b
 end
 
 function onEventUpdate(player, csid, option)
 end
 
-<<<<<<< HEAD
-function onEventFinish(player,csid,option)
+function onEventFinish(player, csid, option)
     if csid == 14 and option == 1 then
         player:completeMission(ROV, tpz.mission.id.rov.EMISSARY_FROM_THE_SEAS)
         player:addMission(ROV, tpz.mission.id.rov.SET_FREE)
     end
-=======
-function onEventFinish(player, csid, option)
->>>>>>> 3f45ba7b
 end