--- conflicted
+++ resolved
@@ -4,27 +4,6 @@
 -- Type: Standard Info NPC
 -- !pos 40 -68 -259
 -----------------------------------
-<<<<<<< HEAD
-require("scripts/globals/titles")
-require("scripts/globals/quests")
-require("scripts/globals/settings")
------------------------------------
-
-function onTrade(player, npc, trade)
-
-end
-
-function onTrigger(player, npc)
-    player:startEvent(12) -- i have nothing to say to you standar dialog
-end
-
-function onEventUpdate(player, csid, option)
-    -- printf("CSID2: %u", csid)
-    -- printf("RESULT2: %u", option)
-end
-
-function onEventFinish(player, csid, option)
-=======
 require("scripts/globals/keyitems")
 require("scripts/globals/quests")
 require("scripts/globals/status")
@@ -59,5 +38,4 @@
     elseif csid == 15 and option == 0 then
         player:delStatusEffect(tpz.effect.LEVEL_RESTRICTION)
     end
->>>>>>> d68d97f3
 end