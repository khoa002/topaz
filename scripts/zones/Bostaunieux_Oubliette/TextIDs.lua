-- Variable TextID   Description text

-- General Texts
<<<<<<< HEAD
          CONQUEST_BASE = 0;
ITEM_CANNOT_BE_OBTAINED = 6537; -- You cannot obtain the item <item>. Come back after sorting your inventory.
          ITEM_OBTAINED = 6540; -- Obtained: <item>.
           GIL_OBTAINED = 6541; -- Obtained <number> gil.
       KEYITEM_OBTAINED = 6543; -- Obtained key item: <keyitem>.
 FISHING_MESSAGE_OFFSET = 7183; -- You can't fish here.
=======
ITEM_CANNOT_BE_OBTAINED = 6538; -- You cannot obtain the item <item>. Come back after sorting your inventory.
          ITEM_OBTAINED = 6541; -- Obtained: <item>.
           GIL_OBTAINED = 6542; -- Obtained <number> gil.
       KEYITEM_OBTAINED = 6544; -- Obtained key item: <keyitem>.
 FISHING_MESSAGE_OFFSET = 7189; -- You can't fish here.
>>>>>>> 0e56ee58

-- General Dialog
CHUMIA_DIALOG = 7284; -- Welcome to Bostaunieux Oubliette...
 SEEMS_LOCKED = 7286; -- It seems to be locked.

-- conquest Base
CONQUEST_BASE = 0;<|MERGE_RESOLUTION|>--- conflicted
+++ resolved
@@ -1,20 +1,12 @@
 -- Variable TextID   Description text
 
 -- General Texts
-<<<<<<< HEAD
           CONQUEST_BASE = 0;
-ITEM_CANNOT_BE_OBTAINED = 6537; -- You cannot obtain the item <item>. Come back after sorting your inventory.
-          ITEM_OBTAINED = 6540; -- Obtained: <item>.
-           GIL_OBTAINED = 6541; -- Obtained <number> gil.
-       KEYITEM_OBTAINED = 6543; -- Obtained key item: <keyitem>.
- FISHING_MESSAGE_OFFSET = 7183; -- You can't fish here.
-=======
 ITEM_CANNOT_BE_OBTAINED = 6538; -- You cannot obtain the item <item>. Come back after sorting your inventory.
           ITEM_OBTAINED = 6541; -- Obtained: <item>.
            GIL_OBTAINED = 6542; -- Obtained <number> gil.
        KEYITEM_OBTAINED = 6544; -- Obtained key item: <keyitem>.
  FISHING_MESSAGE_OFFSET = 7189; -- You can't fish here.
->>>>>>> 0e56ee58
 
 -- General Dialog
 CHUMIA_DIALOG = 7284; -- Welcome to Bostaunieux Oubliette...
