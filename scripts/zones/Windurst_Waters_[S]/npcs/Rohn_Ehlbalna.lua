--- conflicted
+++ resolved
@@ -4,31 +4,23 @@
 -- Type: Standard NPC
 -- !pos -43.473 -4.5 46.496 94
 -----------------------------------
-
 function onTrade(player, npc, trade)
 end
 
-<<<<<<< HEAD
-function onTrigger(player,npc)
-    if player:getQuestStatus(CRYSTAL_WAR, tpz.quest.id.crystalWar.REDEEMING_ROCKS) == QUEST_ACCEPTED and player:getCharVar("RedeemingRocksProg") == 1 then
+function onTrigger(player, npc)
+    if player:getQuestStatus(CRYSTAL_WAR, tpz.quest.id.crystalWar.REDEEMING_ROCKS) == QUEST_ACCEPTED and
+        player:getCharVar("RedeemingRocksProg") == 1 then
         player:startEvent(114) -- 2nd CS quest "Redeeming Rocks"
     else
-=======
-function onTrigger(player, npc)
->>>>>>> 77063b0a
-    player:startEvent(440)
+        player:startEvent(440)
     end
 end
 
 function onEventUpdate(player, csid, option)
 end
 
-<<<<<<< HEAD
-function onEventFinish(player,csid,option)
+function onEventFinish(player, csid, option)
     if csid == 114 then -- Finish "Redeeming Rocks" second CS
         player:setCharVar("RedeemingRocksProg", 2)
     end
-=======
-function onEventFinish(player, csid, option)
->>>>>>> 77063b0a
 end