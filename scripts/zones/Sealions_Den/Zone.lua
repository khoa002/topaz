--- conflicted
+++ resolved
@@ -20,13 +20,6 @@
     if (player:getXPos() == 0 and player:getYPos() == 0 and player:getZPos() == 0) then
         player:setPos(600.101, 130.355, 797.612, 50)
     end
-<<<<<<< HEAD
-    if (player:getCurrentMission(COP) == tpz.mission.id.cop.ONE_TO_BE_FEARED and player:getCharVar("PromathiaStatus")==1) then
-        cs=15
-    elseif (player:getCurrentMission(COP) == tpz.mission.id.cop.CHAINS_AND_BONDS and player:getCharVar("PromathiaStatus")==2) then
-        cs=14
-    elseif player:getQuestStatus(JEUNO, tpz.quest.id.jeuno.APOCALYPSE_NIGH) == QUEST_ACCEPTED and player:getCharVar('ApocalypseNigh') == 1 then
-=======
     if player:getCurrentMission(COP) == tpz.mission.id.cop.ONE_TO_BE_FEARED and player:getCharVar("PromathiaStatus") == 1 then
         cs = 15
     elseif (player:getCurrentMission(COP) == tpz.mission.id.cop.CHAINS_AND_BONDS and
@@ -34,7 +27,6 @@
         cs = 14
     elseif player:getQuestStatus(JEUNO, tpz.quest.id.jeuno.APOCALYPSE_NIGH) == QUEST_ACCEPTED and
         player:getCharVar('ApocalypseNigh') == 1 then
->>>>>>> dc5758c1
         cs = 29
     end
     return cs
@@ -50,11 +42,7 @@
     if (csid == 15) then
         player:setCharVar("PromathiaStatus", 2)
     elseif (csid == 14) then
-<<<<<<< HEAD
         player:setCharVar("PromathiaStatus", 3)
-=======
-        player:setCharVar("PromathiaStatus", 3);
->>>>>>> dc5758c1
     elseif csid == 29 then
         player:setCharVar('ApocalypseNigh', 2)
     end
