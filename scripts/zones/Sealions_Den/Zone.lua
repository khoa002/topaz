-----------------------------------
--
-- Zone: Sealions_Den (32)
--
-----------------------------------
local ID = require("scripts/zones/Sealions_Den/IDs")
require("scripts/globals/conquest")
require("scripts/globals/missions")
-----------------------------------

function onInitialize(zone)
end

function onConquestUpdate(zone, updatetype)
    tpz.conq.onConquestUpdate(zone, updatetype)
end

function onZoneIn(player, prevZone)
    local cs = -1
    if (player:getXPos() == 0 and player:getYPos() == 0 and player:getZPos() == 0) then
        player:setPos(600.101, 130.355, 797.612, 50)
    end
    if (player:getCurrentMission(COP) == tpz.mission.id.cop.ONE_TO_BE_FEARED and player:getCharVar("PromathiaStatus")==1) then
        cs=15
    elseif (player:getCurrentMission(COP) == tpz.mission.id.cop.CHAINS_AND_BONDS and player:getCharVar("PromathiaStatus")==2) then
<<<<<<< HEAD
        cs=14;
    elseif player:getQuestStatus(JEUNO,tpz.quest.id.jeuno.APOCALYPSE_NIGH) == QUEST_ACCEPTED and player:getCharVar('ApocalypseNigh') == 1 then
        cs = 29
    end
    return cs
end;
=======
        cs=14
    end
    return cs
end
>>>>>>> 3f45ba7b

function onRegionEnter(player, region)
end

function onEventUpdate(player, csid, option)
end

function onEventFinish(player, csid, option)
    if (csid == 15) then
        player:setCharVar("PromathiaStatus", 2)
    elseif (csid == 14) then
<<<<<<< HEAD
        player:setCharVar("PromathiaStatus",3);
    elseif csid == 29 then
        player:setCharVar('ApocalypseNigh', 2)
=======
        player:setCharVar("PromathiaStatus", 3)
>>>>>>> 3f45ba7b
    end
end<|MERGE_RESOLUTION|>--- conflicted
+++ resolved
@@ -23,19 +23,12 @@
     if (player:getCurrentMission(COP) == tpz.mission.id.cop.ONE_TO_BE_FEARED and player:getCharVar("PromathiaStatus")==1) then
         cs=15
     elseif (player:getCurrentMission(COP) == tpz.mission.id.cop.CHAINS_AND_BONDS and player:getCharVar("PromathiaStatus")==2) then
-<<<<<<< HEAD
-        cs=14;
-    elseif player:getQuestStatus(JEUNO,tpz.quest.id.jeuno.APOCALYPSE_NIGH) == QUEST_ACCEPTED and player:getCharVar('ApocalypseNigh') == 1 then
+        cs=14
+    elseif player:getQuestStatus(JEUNO, tpz.quest.id.jeuno.APOCALYPSE_NIGH) == QUEST_ACCEPTED and player:getCharVar('ApocalypseNigh') == 1 then
         cs = 29
     end
     return cs
-end;
-=======
-        cs=14
-    end
-    return cs
 end
->>>>>>> 3f45ba7b
 
 function onRegionEnter(player, region)
 end
@@ -47,12 +40,8 @@
     if (csid == 15) then
         player:setCharVar("PromathiaStatus", 2)
     elseif (csid == 14) then
-<<<<<<< HEAD
-        player:setCharVar("PromathiaStatus",3);
+        player:setCharVar("PromathiaStatus", 3)
     elseif csid == 29 then
         player:setCharVar('ApocalypseNigh', 2)
-=======
-        player:setCharVar("PromathiaStatus", 3)
->>>>>>> 3f45ba7b
     end
 end