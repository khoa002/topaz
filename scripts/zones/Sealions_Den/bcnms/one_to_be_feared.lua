-----------------------------------
-- Area: Sealion's Den
-- Name: one_to_be_feared
-- bcnmID : 992
-----------------------------------
require("scripts/globals/missions");
<<<<<<< HEAD
require("scripts/globals/battlefield")
require("scripts/zones/Sealions_Den/TextIDs");
=======
>>>>>>> cb53b2e2
-----------------------------------
--battlefield 1   !pos -780 -103 -90
          -- >     -231              = lieux de combat
--battlefield 2   !pos -140 -23 -450
         --  >      -151             = lieux de combat
--battlefield 3   !pos 500  56  -810
         --  >    640  -71   -206           = lieux de combat


    --cs 0,battlefieldID= cs + teleportation     vers mamet
    --cs 1,battlefieldID= cs + teleportation     vers ultima
    --cs 2,battlefieldID= cs + teleportation     vers omega
    --cs 7 leave l'insctance
    -- cs 8 =>navire de guerre > retourner a tavnazia


-- After registering the BCNM via bcnmRegister(bcnmid)
function onBattlefieldRegister(player,battlefield)
end;
function onBattlefieldTick(battlefield, tick)
    dsp.battlefield.onBattlefieldTick(battlefield, tick)
end

-- Physically entering the BCNM via bcnmEnter(bcnmid)
function onBattlefieldEnter(player,battlefield)
end;

-- Leaving the BCNM by every mean possible, given by the LeaveCode
-- 1=Select Exit on circle
-- 2=Winning the BC
-- 3=Disconnected or warped out
-- 4=Losing the BC
-- via bcnmLeave(1) or bcnmLeave(2). LeaveCodes 3 and 4 are called
-- from the core when a player disconnects or the time limit is up, etc

function onBattlefieldLeave(player,battlefield,leavecode)


    if leavecode == dsp.battlefield.leaveCode.WON then -- play end CS. Need time and battle id for record keeping + storage
        local name, clearTime, partySize = battlefield:getRecord()
        if (player:getCurrentMission(COP) == ONE_TO_BE_FEARED and player:getVar("PromathiaStatus")==2) then
            player:startEvent(32001, battlefield:getArea(), clearTime, partySize, battlefield:getTimeInside(), 1, battlefield:getLocalVar("[cs]bit"), 0)
            player:setVar("PromathiaStatus",0);
            player:completeMission(COP,ONE_TO_BE_FEARED);
            player:addMission(COP,CHAINS_AND_BONDS);
        else
            player:startEvent(32001, battlefield:getArea(), clearTime, partySize, battlefield:getTimeInside(), 1, battlefield:getLocalVar("[cs]bit"), 1)
        end
<<<<<<< HEAD
    elseif leavecode == dsp.battlefield.leaveCode.LOST then
           player:startEvent(32002);
=======
    elseif (leavecode == 4) then
        player:startEvent(32002);
>>>>>>> cb53b2e2
    end

end;

function onEventUpdate(player,csid,option)
    -- print("bc update csid "..csid.." and option "..option);
end;

function onEventFinish(player,csid,option)
    -- print("bc finish csid "..csid.." and option "..option);
    if (csid == 32001) then
        player:addExp(1500);
        player:setPos(438 ,0 ,-18 ,11 ,24);-- tp lufease
    end
end;<|MERGE_RESOLUTION|>--- conflicted
+++ resolved
@@ -4,11 +4,7 @@
 -- bcnmID : 992
 -----------------------------------
 require("scripts/globals/missions");
-<<<<<<< HEAD
 require("scripts/globals/battlefield")
-require("scripts/zones/Sealions_Den/TextIDs");
-=======
->>>>>>> cb53b2e2
 -----------------------------------
 --battlefield 1   !pos -780 -103 -90
           -- >     -231              = lieux de combat
@@ -57,13 +53,8 @@
         else
             player:startEvent(32001, battlefield:getArea(), clearTime, partySize, battlefield:getTimeInside(), 1, battlefield:getLocalVar("[cs]bit"), 1)
         end
-<<<<<<< HEAD
     elseif leavecode == dsp.battlefield.leaveCode.LOST then
            player:startEvent(32002);
-=======
-    elseif (leavecode == 4) then
-        player:startEvent(32002);
->>>>>>> cb53b2e2
     end
 
 end;
