-----------------------------------
-- Area: Sealion's Den
--  NPC: Iron Gate
-- !pos 612 132 774 32
-----------------------------------
package.loaded["scripts/zones/Sealions_Den/TextIDs"] = nil;
-----------------------------------
require("scripts/zones/Sealions_Den/TextIDs");
require("scripts/globals/teleports");
require("scripts/globals/missions");
require("scripts/globals/titles");
require("scripts/globals/bcnm");
-----------------------------------

function onTrade(player,npc,trade)
<<<<<<< HEAD
    TradeBCNM(player,npc,trade);
=======
    if (TradeBCNM(player,player:getZoneID(),trade,npc)) then
        return;
    end
>>>>>>> dd89310b
end;

function onTrigger(player,npc)
    if (player:getCurrentMission(COP) == SLANDEROUS_UTTERINGS and player:getVar("PromathiaStatus") == 1) then
        player:startEvent(13);
    elseif (EventTriggerBCNM(player,npc)) then
        return;
    end
end;

<<<<<<< HEAD
-----------------------------------
-- onEventUpdate
-----------------------------------

function onEventUpdate(player,csid,option,extras)
    EventUpdateBCNM(player,csid,option,extras);
=======
function onEventUpdate(player,csid,option)
    -- printf("onUpdate CSID: %u",csid);
    -- printf("onUpdate RESULT: %u",option);
    EventUpdateBCNM(player,csid,option)
>>>>>>> dd89310b
end;

function onEventFinish(player,csid,option)
    -- printf("onFinish CSID: %u",csid);
    -- printf("onFinish RESULT: %u",option);

    if (EventFinishBCNM(player,csid,option)) then
        return;
    end

    if (csid == 13) then
        player:setVar("PromathiaStatus",0);
        player:completeMission(COP,SLANDEROUS_UTTERINGS);
        player:addMission(COP,THE_ENDURING_TUMULT_OF_WAR);
        player:addTitle(THE_LOST_ONE);
    end
end;<|MERGE_RESOLUTION|>--- conflicted
+++ resolved
@@ -1,49 +1,50 @@
 -----------------------------------
 -- Area: Sealion's Den
---  NPC: Iron Gate
+-- NPC:  Iron Gate
 -- !pos 612 132 774 32
 -----------------------------------
 package.loaded["scripts/zones/Sealions_Den/TextIDs"] = nil;
 -----------------------------------
-require("scripts/zones/Sealions_Den/TextIDs");
-require("scripts/globals/teleports");
+
+require("scripts/globals/bcnm");
 require("scripts/globals/missions");
 require("scripts/globals/titles");
-require("scripts/globals/bcnm");
+require("scripts/globals/teleports");
+require("scripts/zones/Sealions_Den/TextIDs");
+
+-----------------------------------
+-- onTrade Action
 -----------------------------------
 
 function onTrade(player,npc,trade)
-<<<<<<< HEAD
     TradeBCNM(player,npc,trade);
-=======
-    if (TradeBCNM(player,player:getZoneID(),trade,npc)) then
-        return;
-    end
->>>>>>> dd89310b
 end;
+
+-----------------------------------
+-- onTrigger Action
+-----------------------------------
 
 function onTrigger(player,npc)
     if (player:getCurrentMission(COP) == SLANDEROUS_UTTERINGS and player:getVar("PromathiaStatus") == 1) then
         player:startEvent(13);
     elseif (EventTriggerBCNM(player,npc)) then
         return;
+    elseif (player:getCurrentMission(COP) > THE_WARRIOR_S_PATH) then
+        player:startEvent(12);
     end
 end;
 
-<<<<<<< HEAD
 -----------------------------------
 -- onEventUpdate
 -----------------------------------
 
 function onEventUpdate(player,csid,option,extras)
     EventUpdateBCNM(player,csid,option,extras);
-=======
-function onEventUpdate(player,csid,option)
-    -- printf("onUpdate CSID: %u",csid);
-    -- printf("onUpdate RESULT: %u",option);
-    EventUpdateBCNM(player,csid,option)
->>>>>>> dd89310b
 end;
+
+-----------------------------------
+-- onEventFinish Action
+-----------------------------------
 
 function onEventFinish(player,csid,option)
     -- printf("onFinish CSID: %u",csid);
@@ -52,8 +53,9 @@
     if (EventFinishBCNM(player,csid,option)) then
         return;
     end
-
-    if (csid == 13) then
+    if (csid == 12 and option == 1) then
+        toPalaceEntrance(player);
+    elseif (csid == 13) then
         player:setVar("PromathiaStatus",0);
         player:completeMission(COP,SLANDEROUS_UTTERINGS);
         player:addMission(COP,THE_ENDURING_TUMULT_OF_WAR);
