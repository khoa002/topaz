--- conflicted
+++ resolved
@@ -25,11 +25,7 @@
 end
 
 function onMobDeath(mob, player, isKiller)
-<<<<<<< HEAD
+    mob:getBattlefield():setLocalVar("loot", 0)
     player:addTitle(tpz.title.ULTIMA_UNDERTAKER)
-=======
-    mob:getBattlefield():setLocalVar("loot", 0)
-    player:addTitle(dsp.title.ULTIMA_UNDERTAKER)
->>>>>>> 31b12467
     player:setLocalVar("[OTBF]cs", 0)
 end