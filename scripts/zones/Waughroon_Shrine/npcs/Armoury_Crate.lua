-----------------------------------
-- Area: Waughroon Shrine
-- NPC:  Armoury Crate
-- Waughroon Shrine Burning Armoury_Crate
-------------------------------------
<<<<<<< HEAD
package.loaded["scripts/zones/Waughroon_Shrine/TextIDs"] = nil
-------------------------------------

require("scripts/globals/bcnm")
require("scripts/zones/Waughroon_Shrine/TextIDs")
require("scripts/globals/battlefield")
-------------------------------------
local loot =
{
    -- BCNM Birds of a Feather
    [73] = 
    {
        {
            {itemid = 4570, droprate = 1000}, -- Bird Egg
        },
        {
            {itemid = 14735, droprate = 125}, -- Ashigaru Earring
            {itemid = 14732, droprate = 125}, -- Trimmers Earring
            {itemid = 14734, droprate = 125}, -- Beaters Earring
            {itemid = 13437, droprate = 125}, -- Healers Earring
            {itemid = 13435, droprate = 125}, -- Mercenarys Earring
            {itemid = 14733, droprate = 125}, -- Singers Earring
            {itemid = 13438, droprate = 125}, -- Wizards Earring
            {itemid = 13436, droprate = 125}, -- Wrestlers Earring
        },
        {
            {itemid = 15285, droprate = 142}, -- Avatar Belt
            {itemid = 15276, droprate = 142}, -- Dagger Belt
            {itemid = 15284, droprate = 142}, -- Lance Belt
            {itemid = 15275, droprate = 142}, -- Rapier Belt
            {itemid = 15283, droprate = 142}, -- Sarashi
            {itemid = 15278, droprate = 142}, -- Scythe Belt
            {itemid = 15277, droprate = 142}, -- Shield Belt
        },
        {
            {itemid = 4868, droprate = 105},  -- Scroll Of Dispel
            {itemid = 4751, droprate = 79},   -- Scroll Of Erase
            {itemid = 5070, droprate = 421},  -- Scroll Of Magic Finale
            {itemid = 4947, droprate = 79},   -- Scroll Of Utsusemi Ni
        },
        {
            {itemid = 847, droprate = 330},   -- Bird Feather
            {itemid = 694, droprate = 130},   -- Chestnut Log
            {itemid = 690, droprate = 125},   -- Elm Log
            {itemid = 4132, droprate = 210},  -- Hi-ether
            {itemid = 4222, droprate = 235},  -- Horn Quiver
            {itemid = 651, droprate = 98},    -- Iron Ingot
            {itemid = 795, droprate = 130},   -- Lapis Lazuli
            {itemid = 796, droprate = 150},   -- Light Opal
            {itemid = 653, droprate = 184},   -- Mythril Ingot
            {itemid = 644, droprate = 159},   -- Chunk Of Mythril Ore
            {itemid = 799, droprate = 160},   -- Onyx
            {itemid = 736, droprate = 180},   -- Chunk Of Silver Ore
            {itemid = 744, droprate = 175},   -- Silver Ingot
        },
    },

    -- KSNM The Hills are Alive
    [76] = 
    {
        {
            {itemid = 18047, droprate = 188}, -- Havoc Scythe
            {itemid = 17939, droprate = 27},  -- Kriegsbeil
            {itemid = 17937, droprate = 170}, -- Leopard Axe
            {itemid = 1441, droprate = 295},  -- Libation Abjuration
            {itemid = 18351, droprate = 27},  -- Meteor Cesti
            {itemid = 17464, droprate = 71},  -- Purgatory Mace
            {itemid = 17575, droprate = 196}, -- Somnus Signa
        },
        {
            {itemid = 18211, droprate = 45},  -- Gawains Axe
            {itemid = 17576, droprate = 259}, -- Grim Staff
            {itemid = 17245, droprate = 241}, -- Grosveneurs Bow
            {itemid = 17838, droprate = 143}, -- Harlequins Horn
            {itemid = 1442, droprate = 161},  -- Oblation Abjuration
            {itemid = 17996, droprate = 143}, -- Stylet
            {itemid = 17578, droprate = 36},  -- Zen Pole
        },
        {
            {itemid = 3343, droprate = 1},    -- Clump Of Blue Pondweed
        },
        {
            {itemid = 683, droprate = 446},   -- Adaman Chain
            {itemid = 908, droprate = 420},   -- Adamantoise Shell
            {itemid = 1312, droprate = 71},   -- Piece Of Angel Skin
            {itemid = 14080, droprate = 26},  -- Strider Boots
        },
        {
            {itemid = 887, droprate = 116},   -- Coral Fragment
            {itemid = 645, droprate = 89},    -- Chunk Of Darksteel Ore
            {itemid = 902, droprate = 71},    -- Demon Horn
            {itemid = 702, droprate = 152},   -- Ebony Log
            {itemid = 737, droprate = 107},   -- Chunk Of Gold Ore
            {itemid = 823, droprate = 89},    -- Spool Of Gold Thread
            {itemid = 1465, droprate = 45},   -- Slab Of Granite
            {itemid = 4173, droprate = 71},   -- Hi-reraiser
            {itemid = 700, droprate = 107},   -- Mahogany Log
            {itemid = 703, droprate = 223},   -- Petrified Log
            {itemid = 738, droprate = 116},   -- Chunk Of Platinum Ore
            {itemid = 830, droprate = 54},    -- Square Of Rainbow Cloth
            {itemid = 895, droprate = 54},    -- Ram Horn
            {itemid = 1132, droprate = 71},   -- Square Of Raxa
            {itemid = 4172, droprate = 45},   -- Reraiser
            {itemid = 866, droprate = 54},    -- Handful Of Wyvern Scales
            {itemid = 4174, droprate = 63},   -- Vile Elixir
            {itemid = 4175, droprate = 45},   -- Vile Elixir +1
        },
        {
            {itemid = 683, droprate = 268},   -- Adaman Chain
            {itemid = 1525, droprate = 143},  -- Adamantoise Egg
            {itemid = 4205, droprate = 80},   -- Agility Potion
            {itemid = 4201, droprate = 143},  -- Dexterity Potion
            {itemid = 4199, droprate = 214},  -- Strength Potion
            {itemid = 4203, droprate = 196},  -- Vitality Potion
        },  
        {
            {itemid = 646, droprate = 107},   -- Chunk Of Adaman Ore
            {itemid = 4211, droprate = 89},   -- Charisma Potion
            {itemid = 645, droprate = 179},   -- Chunk Of Darksteel Ore
            {itemid = 4213, droprate = 134},  -- Icarus Wing
            {itemid = 4207, droprate = 152},  -- Intelligence Potion
            {itemid = 4209, droprate = 80},   -- Mind Potion
            {itemid = 739, droprate = 80},    -- Chunk Of Orichalcum Ore
            {itemid = 738, droprate = 107},   -- Chunk Of Platinum Ore
            {itemid = 17698, droprate = 152}, -- Princely Sword
        },
        {
            {itemid = 4135, droprate = 295},  -- Hi-ether +3
            {itemid = 4119, droprate = 250},  -- Hi-potion +3
            {itemid = 4173, droprate = 196},  -- Hi-reraiser
            {itemid = 4175, droprate = 214},  -- Vile Elixir +1
        },
        {
            {itemid = 887, droprate = 139},   -- Coral Fragment
            {itemid = 645, droprate = 59},    -- Chunk Of Darksteel Ore
            {itemid = 902, droprate = 50},    -- Demon Horn
            {itemid = 702, droprate = 109},   -- Ebony Log
            {itemid = 737, droprate = 69},    -- Chunk Of Gold Ore
            {itemid = 1465, droprate = 99},   -- Slab Of Granite
            {itemid = 4173, droprate = 79},   -- Hi-reraiser
            {itemid = 700, droprate = 129},   -- Mahogany Log
            {itemid = 644, droprate = 119},   -- Chunk Of Mythril Ore
            {itemid = 844, droprate = 69},    -- Phoenix Feather
            {itemid = 703, droprate = 168},   -- Petrified Log
            {itemid = 738, droprate = 129},   -- Chunk Of Platinum Ore
            {itemid = 895, droprate = 109},   -- Ram Horn
            {itemid = 1132, droprate = 79},   -- Square Of Raxa
            {itemid = 4174, droprate = 69},   -- Vile Elixir
            {itemid = 866, droprate = 79},    -- Handful Of Wyvern Scales
            {itemid = 4172, droprate = 50},   -- Reraiser
            {itemid = 823, droprate = 89},    -- Spool Of Gold Thread
        },
        {
            {itemid = 1110, droprate = 109},  -- Vial Of Black Beetle Blood
            {itemid = 836, droprate = 89},    -- Square Of Damascene Cloth
            {itemid = 658, droprate = 78},    -- Damascus Ingot
            {itemid = 837, droprate = 99},    -- Spool Of Malboro Fiber
            {itemid = 942, droprate = 188},   -- Philosophers Stone
            {itemid = 844, droprate = 238},   -- Phoenix Feather
            {itemid = 1132, droprate = 109},  -- Square Of Raxa
        },
        {
            {itemid = 722, droprate = 79},    -- Divine Log
            {itemid = 1446, droprate = 257},  -- Lacquer Tree Log
            {itemid = 703, droprate = 337},   -- Petrified Log
            {itemid = 831, droprate = 149},   -- Square Of Shining Cloth
        },
    },
    
    -- BCNM Up In Arms
    [79] = 
    {
        {
            {itemid = 793, droprate = 1000}, -- Black Pearl
        },
        {
            {itemid = 792, droprate = 1000}, -- Pearl
        },
        {
            {itemid = 1311, droprate = 1000},-- Piece Of Oxblood
        },
        {
            {itemid = 14666, droprate = 447},-- Teleport Ring Altep
            {itemid = 14662, droprate = 487},-- Teleport Ring Dem
        },
        {
            {itemid = 13175, droprate = 494},-- Ajari Bead Necklace
            {itemid = 13176, droprate = 449},-- Philomath Stole
        },
        {
            {itemid = 791, droprate = 51},   -- Aquamarine
            {itemid = 801, droprate = 32},   -- Chrysoberyl
            {itemid = 654, droprate = 39},   -- Darksteel Ingot
            {itemid = 702, droprate = 21},   -- Ebony Log
            {itemid = 4173, droprate = 32},  -- Hi-reraiser
            {itemid = 745, droprate = 55},   -- Gold Ingot
            {itemid = 784, droprate = 62},   -- Jadeite
            {itemid = 653, droprate = 81},   -- Mythril Ingot
            {itemid = 802, droprate = 56},   -- Moonstone
            {itemid = 797, droprate = 195},  -- Painite
            {itemid = 652, droprate = 58},   -- Steel Ingot
            {itemid = 803, droprate = 38},   -- Sunstone
            {itemid = 773, droprate = 11},   -- Translucent Rock
            {itemid = 4175, droprate = 21},  -- Vile Elixir +1
            {itemid = 771, droprate = 15},   -- Yellow Rock
            {itemid = 805, droprate = 26},   -- Zircon
            {itemid = 769, droprate = 21},   -- Red Rock
            {itemid = 700, droprate = 17},   -- Mahogany Log
            {itemid = 770, droprate = 9},    -- Blue Rock
            {itemid = 810, droprate = 62},   -- Fluorite
            {itemid = 774, droprate = 11},   -- Purple Rock
            {itemid = 775, droprate = 11},   -- Black Rock
            {itemid = 772, droprate = 11},   -- Green Rock
            {itemid = 776, droprate = 9},    -- White Rock
            {itemid = 17440, droprate = 13}, -- Kraken Club
        },
        {
            {itemid = 15185, droprate = 55}, -- Walkure Mask
        },
    },

    -- KSNM Operation Desert Swarm
    [81] = 
    {
        {
            {itemid = 1473, droprate = 813}, -- High-quality Scorpion Shell
            {itemid = 13552, droprate = 55}, -- Serket Ring
            {itemid = 901, droprate = 123}, -- Venomous Claw
        },
        {
            {itemid = 17207, droprate = 216}, -- Expunger
            {itemid = 18005, droprate = 295}, -- Heart Snatcher
            {itemid = 18217, droprate = 239}, -- Rampager
            {itemid = 17793, droprate = 231}, -- Senjuinrikio
        },
        {
            {itemid = 17624, droprate = 504}, -- Anubiss Knife
            {itemid = 655, droprate = 4}, -- Adaman Ingot
            {itemid = 19027, droprate = 86}, -- Claymore Grip
            {itemid = 747, droprate = 22}, -- Orichalcum Ingot
            {itemid = 19025, droprate = 146}, -- Pole Grip
            {itemid = 19024, droprate = 22}, -- Sword Strap
        },
        {
            {itemid = 15295, droprate = 287}, -- Hierarch Belt
            {itemid = 12407, droprate = 216}, -- Palmerins Shield
            {itemid = 14871, droprate = 198}, -- Trainers Gloves
            {itemid = 15294, droprate = 287}, -- Warwolf Belt
        },
        {
            {itemid = 887, droprate = 52}, -- Coral Fragment
            {itemid = 645, droprate = 56}, -- Chunk Of Darksteel Ore
            {itemid = 902, droprate = 41}, -- Demon Horn
            {itemid = 702, droprate = 63}, -- Ebony Log
            {itemid = 737, droprate = 52}, -- Chunk Of Gold Ore
            {itemid = 823, droprate = 26}, -- Spool Of Gold Thread
            {itemid = 1465, droprate = 11}, -- Slab Of Granite
            {itemid = 4173, droprate = 37}, -- Hi-reraiser
            {itemid = 700, droprate = 101}, -- Mahogany Log
            {itemid = 653, droprate = 0}, -- Mythril Ingot
            {itemid = 644, droprate = 52}, -- Chunk Of Mythril Ore
            {itemid = 703, droprate = 116}, -- Petrified Log
            {itemid = 844, droprate = 15}, -- Phoenix Feather
            {itemid = 942, droprate = 56}, -- Philosophers Stone
            {itemid = 738, droprate = 45}, -- Chunk Of Platinum Ore
            {itemid = 830, droprate = 22}, -- Square Of Rainbow Cloth
            {itemid = 895, droprate = 67}, -- Ram Horn
            {itemid = 1132, droprate = 119}, -- Square Of Raxa
            {itemid = 4172, droprate = 45}, -- Reraiser
            {itemid = 4174, droprate = 19}, -- Vile Elixir
            {itemid = 4175, droprate = 41}, -- Vile Elixir +1
            {itemid = 866, droprate = 34}, -- Handful Of Wyvern Scales
        },
        {
            {itemid = 1110, droprate = 78}, -- Vial Of Black Beetle Blood
            {itemid = 836, droprate = 56}, -- Square Of Damascene Cloth
            {itemid = 658, droprate = 93}, -- Damascus Ingot
            {itemid = 837, droprate = 56}, -- Spool Of Malboro Fiber
            {itemid = 942, droprate = 157}, -- Philosophers Stone
            {itemid = 844, droprate = 276}, -- Phoenix Feather
            {itemid = 1132, droprate = 209}, -- Square Of Raxa
        },
    },
=======

require("scripts/globals/bcnm");
>>>>>>> cb53b2e2

    -- KSNM Prehistoric Pigeons
    [82] = 
    {
        {
            {itemid = 843, droprate = 1000},  -- Giant Bird Plume
        },
        {
            {itemid = 17827, droprate = 217}, -- Michishiba-no-tsuyu
            {itemid = 17699, droprate = 174}, -- Dissector
            {itemid = 17275, droprate = 333}, -- Coffinmaker
            {itemid = 18053, droprate = 174}, -- Gravedigger
        },
        {
            {itemid = 19027, droprate = 144}, -- Claymore Grip
            {itemid = 658, droprate = 275},   -- Damascus Ingot
            {itemid = 843, droprate = 275},   -- Giant Bird Plume
            {itemid = 19025, droprate = 203}, -- Pole Grip
            {itemid = 19026, droprate = 116}, -- Spear Strap
        },
        {
            {itemid = 655, droprate = 159},   -- Adaman Ingot
            {itemid = 747, droprate = 290},   -- Orichalcum Ingot
            {itemid = 14765, droprate = 406}, -- Titanis Earring
        },
        {
            {itemid = 15325, droprate = 159}, -- Evokers Boots
            {itemid = 14872, droprate = 217}, -- Ostreger Mitts
            {itemid = 15181, droprate = 145}, -- Pineal Hat
            {itemid = 15387, droprate = 159}, -- Trackers Kecks
        },
        {
            {itemid = 887, droprate = 101},   -- Coral Fragment
            {itemid = 645, droprate = 29},    -- Chunk Of Darksteel Ore
            {itemid = 902, droprate = 29},    -- Demon Horn
            {itemid = 702, droprate = 29},    -- Ebony Log
            {itemid = 737, droprate = 101},   -- Chunk Of Gold Ore
            {itemid = 823, droprate = 29},    -- Spool Of Gold Thread
            {itemid = 1465, droprate = 29},   -- Slab Of Granite
            {itemid = 700, droprate = 43},    -- Mahogany Log
            {itemid = 644, droprate = 29},    -- Chunk Of Mythril Ore
            {itemid = 703, droprate = 58},    -- Petrified Log
            {itemid = 738, droprate = 14},    -- Chunk Of Platinum Ore
            {itemid = 830, droprate = 58},    -- Square Of Rainbow Cloth
            {itemid = 895, droprate = 14},    -- Ram Horn
            {itemid = 4174, droprate = 58},   -- Vile Elixir
            {itemid = 4175, droprate = 29},   -- Vile Elixir +1
            {itemid = 837, droprate = 72},    -- Spool Of Malboro Fiber
        },
        {
            {itemid = 1110, droprate = 87},   -- Vial Of Black Beetle Blood
            {itemid = 658, droprate = 14},    -- Damascus Ingot
            {itemid = 836, droprate = 29},    -- Square Of Damascene Cloth
            {itemid = 942, droprate = 174},   -- Philosophers Stone
            {itemid = 844, droprate = 246},   -- Phoenix Feather
            {itemid = 1132, droprate = 159},  -- Square Of Raxa
        },
    }
}

function onTrade(player,npc,trade)
end

function onTrigger(player,npc)
    local battlefield = player:getBattlefield()
    if battlefield then
        dsp.battlefield.HandleLootRolls(battlefield, loot[battlefield:getID()], nil, npc)
    end
end

function onEventUpdate(player,csid,option)
end

-----------------------------------
-- onEventFinish Action
-----------------------------------

function onEventFinish(player,csid,option)
end<|MERGE_RESOLUTION|>--- conflicted
+++ resolved
@@ -3,12 +3,8 @@
 -- NPC:  Armoury Crate
 -- Waughroon Shrine Burning Armoury_Crate
 -------------------------------------
-<<<<<<< HEAD
-package.loaded["scripts/zones/Waughroon_Shrine/TextIDs"] = nil
--------------------------------------
 
 require("scripts/globals/bcnm")
-require("scripts/zones/Waughroon_Shrine/TextIDs")
 require("scripts/globals/battlefield")
 -------------------------------------
 local loot =
@@ -287,10 +283,6 @@
             {itemid = 1132, droprate = 209}, -- Square Of Raxa
         },
     },
-=======
-
-require("scripts/globals/bcnm");
->>>>>>> cb53b2e2
 
     -- KSNM Prehistoric Pigeons
     [82] = 
