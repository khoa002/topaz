--- conflicted
+++ resolved
@@ -10,7 +10,6 @@
 {
     text =
     {
-<<<<<<< HEAD
         CONQUEST_BASE                 = 0,     -- Tallying conquest results...
         DEVICE_NOT_WORKING            = 173,   -- The device is not working.
         SYS_OVERLOAD                  = 182,   -- Warning! Sys...verload! Enterin...fety mode. ID eras...d.
@@ -27,29 +26,11 @@
         YOU_BURY_THE                  = 7263,  -- You bury the <item> and <item>.
         NOTHING_WILL_HAPPEN_YET       = 7266,  -- It seems that nothing will happen yet.
         NOTHING_SEEMS_TO_HAPPEN       = 7267,  -- Nothing seems to happen.
+        REGIME_REGISTERED             = 9428,  -- New training regime registered!
         PLAYER_OBTAINS_ITEM           = 7342,  -- Player obtains <item>!
         UNABLE_TO_OBTAIN_ITEM         = 7343,  -- You were unable to obtain the item.
         PLAYER_OBTAINS_TEMP_ITEM      = 7344,  -- Player obtains the temporary item: <temp item>!
         ALREADY_POSSESS_TEMP          = 7345,  -- You already possess that temporary item.
-=======
-        CONQUEST_BASE                 = 0,    -- Tallying conquest results...
-        DEVICE_NOT_WORKING            = 173,  -- The device is not working.
-        SYS_OVERLOAD                  = 182,  -- Warning! Sys...verload! Enterin...fety mode. ID eras...d.
-        YOU_LOST_THE                  = 187,  -- You lost the <item>.
-        ITEM_CANNOT_BE_OBTAINED       = 6572, -- You cannot obtain the <item>. Come back after sorting your inventory.
-        ITEM_OBTAINED                 = 6578, -- Obtained: <item>.
-        GIL_OBTAINED                  = 6579, -- Obtained <number> gil.
-        KEYITEM_OBTAINED              = 6581, -- Obtained key item: <keyitem>.
-        SENSE_OF_FOREBODING           = 6593, -- You are suddenly overcome with a sense of foreboding...
-        GEOMAGNETRON_ATTUNED          = 7200, -- Your <keyitem> has been attuned to a geomagnetic fount in the corresponding locale.
-        CHEST_UNLOCKED                = 7252, -- You unlock the chest!
-        SOMEONE_HAS_BEEN_DIGGING_HERE = 7260, -- Someone has been digging here.
-        EQUIPMENT_COMPLETELY_PURIFIED = 7261, -- Your equipment has not been completely purified.
-        YOU_BURY_THE                  = 7263, -- You bury the <item> and <item>.
-        NOTHING_WILL_HAPPEN_YET       = 7266, -- It seems that nothing will happen yet.
-        NOTHING_SEEMS_TO_HAPPEN       = 7267, -- Nothing seems to happen.
-        REGIME_REGISTERED             = 9428, -- New training regime registered!
->>>>>>> 8ad895e0
         COMMON_SENSE_SURVIVAL         = 11377, -- It appears that you have arrived at a new survival guide provided by the Adventurers' Mutual Aid Network. Common sense dictates that you should now be able to teleport here from similar tomes throughout the world.
     },
     mob =
