--- conflicted
+++ resolved
@@ -27,19 +27,12 @@
 
 function onBattlefieldLeave(player,battlefield,leavecode)
     -- print("leave code "..leavecode);
-<<<<<<< HEAD
 
     if leavecode == dsp.battlefield.leaveCode.WON then -- play end CS. Need time and battle id for record keeping + storage
 
         local name, clearTime, partySize = battlefield:getRecord()
-        if (player:hasCompletedMission(TOAU,PUPPET_IN_PERIL)) then
+        if (player:hasCompletedMission(TOAU,dsp.mission.id.toau.PUPPET_IN_PERIL)) then
             player:startEvent(32001, battlefield:getArea(), clearTime, partySize, battlefield:getTimeInside(), 1, battlefield:getLocalVar("[cs]bit"), 1)
-=======
-   
-    if (leavecode == 2) then -- play end CS. Need time and battle id for record keeping + storage
-        if (player:hasCompletedMission(TOAU,dsp.mission.id.toau.PUPPET_IN_PERIL)) then
-            player:startEvent(32001,1,1,1,instance:getTimeInside(),1,4,1);
->>>>>>> 264b3422
         else
             player:startEvent(32001, battlefield:getArea(), clearTime, partySize, battlefield:getTimeInside(), 1, battlefield:getLocalVar("[cs]bit"), 0)
         end
@@ -55,15 +48,9 @@
 
 function onEventFinish(player,csid,option)
     -- print("bc finish csid "..csid.." and option "..option);
-<<<<<<< HEAD
 
-    if (csid == 32001) then
-        player:completeMission(TOAU,PUPPET_IN_PERIL);
-=======
-    
     if csid == 32001 and player:getCurrentMission(TOAU) == dsp.mission.id.toau.PUPPET_IN_PERIL then
         player:completeMission(TOAU,dsp.mission.id.toau.PUPPET_IN_PERIL);
->>>>>>> 264b3422
         player:setVar("AhtUrganStatus",0);
         player:addMission(TOAU,dsp.mission.id.toau.PREVALENCE_OF_PIRATES);
     end
