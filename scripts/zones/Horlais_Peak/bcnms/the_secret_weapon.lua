--- conflicted
+++ resolved
@@ -50,15 +50,9 @@
     if leavecode == 2 then -- play end CS. Need time and battle id for record keeping + storage
         local name, clearTime, partySize = battlefield:getRecord()
         if (player:hasCompletedMission(SANDORIA,THE_SECRET_WEAPON)) then
-<<<<<<< HEAD
-            player:startEvent(0x7d01,battlefield:getArea(),clearTime,partySize,battlefield:getTimeInside(),1,3,1);
+            player:startEvent(32001,battlefield:getArea(),clearTime,partySize,battlefield:getTimeInside(),1,3,1);
         else
-            player:startEvent(0x7d01,battlefield:getArea(),clearTime,partySize,battlefield:getTimeInside(),1,3,0);
-=======
-            player:startEvent(32001,1,1,1,instance:getTimeInside(),1,3,1);
-        else
-            player:startEvent(32001,1,1,1,instance:getTimeInside(),1,3,0);
->>>>>>> dd89310b
+            player:startEvent(32001,battlefield:getArea(),clearTime,partySize,battlefield:getTimeInside(),1,3,0);
         end
     elseif (leavecode == 4) then
         player:startEvent(32002);
