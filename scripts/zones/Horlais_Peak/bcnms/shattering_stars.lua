--- conflicted
+++ resolved
@@ -31,12 +31,7 @@
 end;
 
 -- Physically entering the BCNM via bcnmEnter(bcnmid)
-<<<<<<< HEAD
 function onBattlefieldEnter(player,battlefield)
-    -- player:messageSpecial(107);
-=======
-function onBcnmEnter(player,instance)
->>>>>>> dc2af036
 end;
 
 -- Leaving the BCNM by every mean possible, given by the LeaveCode
