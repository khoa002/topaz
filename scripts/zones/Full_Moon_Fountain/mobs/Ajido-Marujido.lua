--- conflicted
+++ resolved
@@ -9,15 +9,9 @@
 -----------------------------------
 
 function onMobInitialize(mob)
-<<<<<<< HEAD
     mob:setMod(tpz.mod.REFRESH, 1)
     mob:setMobMod(tpz.mobMod.TELEPORT_CD, 30)
-end;
-=======
-    mob:setMod(dsp.mod.REFRESH, 1)
-    mob:setMobMod(dsp.mobMod.TELEPORT_CD, 30)
 end
->>>>>>> 31b12467
 
 function onMobSpawn(mob)
     mob:addListener("MAGIC_START", "MAGIC_MSG", function(mob, spell, action)
