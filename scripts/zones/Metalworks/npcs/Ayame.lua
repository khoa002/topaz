--- conflicted
+++ resolved
@@ -62,12 +62,7 @@
     local FadedPromises = player:getQuestStatus(BASTOK, tpz.quest.id.bastok.FADED_PROMISES)
     local Rank3 = player:getRank() >= 3 and 1 or 0
 
-<<<<<<< HEAD
-    if (player:getQuestStatus(BASTOK, tpz.quest.id.bastok.LURE_OF_THE_WILDCAT) == QUEST_ACCEPTED and
-        player:getMaskBit(WildcatBastok, 9) == false) then
-=======
     if (player:getQuestStatus(BASTOK, tpz.quest.id.bastok.LURE_OF_THE_WILDCAT) == QUEST_ACCEPTED and not utils.mask.getBit(WildcatBastok, 9)) then
->>>>>>> c5a5df3e
         player:startEvent(935)
     elseif (player:getCurrentMission(BASTOK) == tpz.mission.id.bastok.THE_CRYSTAL_LINE and
         player:hasKeyItem(tpz.ki.C_L_REPORTS)) then
@@ -106,17 +101,12 @@
             player:addFame(BASTOK, 60)
             player:completeQuest(BASTOK, tpz.quest.id.bastok.TRUE_STRENGTH)
         end
-<<<<<<< HEAD
-=======
     elseif (csid == 935) then
         player:setCharVar("WildcatBastok", utils.mask.setBit(player:getCharVar("WildcatBastok"), 9, true))
->>>>>>> c5a5df3e
     elseif (csid == 803 and option == 1) then
         player:setCharVar("FadedPromises", 2)
     elseif (csid == 804) then
         player:setCharVar("FadedPromises", 4)
-    elseif (csid == 935) then
-        player:setMaskBit(player:getCharVar("WildcatBastok"), "WildcatBastok", 9, true)
     elseif csid == 985 and option == 2 then
         player:addSpell(900, true, true)
         player:messageSpecial(ID.text.YOU_LEARNED_TRUST, 0, 900)
