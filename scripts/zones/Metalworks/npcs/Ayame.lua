-----------------------------------
-- Area: Metalworks
--  NPC: Ayame
-- Involved in Missions
-- Starts and Finishes Quest: True Strength
-- !pos 133 -19 34 237
-----------------------------------
require("scripts/globals/status")
require("scripts/globals/settings")
require("scripts/globals/titles")
require("scripts/globals/keyitems")
require("scripts/globals/missions")
require("scripts/globals/quests")
local ID = require("scripts/zones/Metalworks/IDs")
-----------------------------------

local TrustMemory = function(player)
    local memories = 0
    -- 2 - The Three Kingdoms
    if player:hasCompletedMission(SANDORIA, tpz.mission.id.sandoria.JOURNEY_TO_BASTOK2) or
        player:hasCompletedMission(WINDURST, tpz.mission.id.windurst.THE_THREE_KINGDOMS_BASTOK2) then
        memories = memories + 2
    end
    -- 4 - Where Two Paths Converge
    if player:hasCompletedMission(BASTOK, tpz.mission.id.bastok.WHERE_TWO_PATHS_CONVERGE) then
        memories = memories + 4
    end
    -- 8 - The Pirate's Cove
    if player:hasCompletedMission(BASTOK, tpz.mission.id.bastok.THE_PIRATE_S_COVE) then
        memories = memories + 8
    end
    -- 16 - Ayame and Kaede
    if player:hasCompletedQuest(BASTOK, tpz.quest.id.bastok.AYAME_AND_KAEDE) then
        memories = memories + 16
    end
    -- 32 - Light of Judgement
    if player:hasCompletedMission(TOAU, tpz.mission.id.toau.LIGHT_OF_JUDGMENT) then
        memories = memories + 32
    end
    -- 64 - True Strength
    if player:hasCompletedQuest(BASTOK, tpz.quest.id.bastok.TRUE_STRENGTH) then
        memories = memories + 64
    end
    return memories
end

function onTrade(player, npc, trade)

    if (player:getQuestStatus(BASTOK, tpz.quest.id.bastok.TRUE_STRENGTH) == QUEST_ACCEPTED) then
        if (trade:hasItemQty(1100, 1) and trade:getItemCount() == 1) then -- Trade Xalmo Feather
            player:startEvent(749) -- Finish Quest "True Strength"
        end
    end

end

function onTrigger(player, npc)

    local trueStrength = player:getQuestStatus(BASTOK, tpz.quest.id.bastok.TRUE_STRENGTH)
    local WildcatBastok = player:getCharVar("WildcatBastok")
    local FadedPromises = player:getQuestStatus(BASTOK, tpz.quest.id.bastok.FADED_PROMISES)
    local Rank3 = player:getRank() >= 3 and 1 or 0

    if (player:getQuestStatus(BASTOK, tpz.quest.id.bastok.LURE_OF_THE_WILDCAT) == QUEST_ACCEPTED and
        player:getMaskBit(WildcatBastok, 9) == false) then
        player:startEvent(935)
    elseif (player:getCurrentMission(BASTOK) == tpz.mission.id.bastok.THE_CRYSTAL_LINE and
        player:hasKeyItem(tpz.ki.C_L_REPORTS)) then
        player:startEvent(712)
    elseif (trueStrength == QUEST_AVAILABLE and player:getMainJob() == tpz.job.MNK and player:getMainLvl() >= 50) then
        player:startEvent(748) -- Start Quest "True Strength"
    elseif (player:getCharVar("FadedPromises") == 1) then
        player:startEvent(803)
    elseif (player:getCharVar("FadedPromises") == 3) then
        player:startEvent(804)
    elseif player:hasKeyItem(tpz.ki.BASTOK_TRUST_PERMIT) and not player:hasSpell(900) then
        player:startEvent(985, 0, 0, 0, TrustMemory(player), 0, 0, 0, Rank3)
    else
        player:startEvent(701) -- Standard dialog
    end

end

function onEventUpdate(player, csid, option)
end

function onEventFinish(player, csid, option)

    if (csid == 712) then
        finishMissionTimeline(player, 1, csid, option)
    elseif (csid == 748) then
        player:addQuest(BASTOK, tpz.quest.id.bastok.TRUE_STRENGTH)
    elseif (csid == 749) then
        if (player:getFreeSlotsCount() == 0) then
            player:messageSpecial(ID.text.ITEM_CANNOT_BE_OBTAINED, 14215) -- Temple Hose
        else
            player:tradeComplete()
            player:addTitle(tpz.title.PARAGON_OF_MONK_EXCELLENCE)
            player:addItem(14215)
            player:messageSpecial(ID.text.ITEM_OBTAINED, 14215) -- Temple Hose
            player:addFame(BASTOK, 60)
            player:completeQuest(BASTOK, tpz.quest.id.bastok.TRUE_STRENGTH)
        end
    elseif (csid == 803 and option == 1) then
        player:setCharVar("FadedPromises", 2)
    elseif (csid == 804) then
        player:setCharVar("FadedPromises", 4)
<<<<<<< HEAD
    elseif (csid == 935) then
        player:setMaskBit(player:getCharVar("WildcatBastok"), "WildcatBastok", 9, true)
    elseif csid == 985 then
=======
    elseif csid == 985 and option == 2 then
>>>>>>> a81489ac
        player:addSpell(900, true, true)
        player:messageSpecial(ID.text.YOU_LEARNED_TRUST, 0, 900)
    end

end<|MERGE_RESOLUTION|>--- conflicted
+++ resolved
@@ -105,13 +105,9 @@
         player:setCharVar("FadedPromises", 2)
     elseif (csid == 804) then
         player:setCharVar("FadedPromises", 4)
-<<<<<<< HEAD
     elseif (csid == 935) then
         player:setMaskBit(player:getCharVar("WildcatBastok"), "WildcatBastok", 9, true)
-    elseif csid == 985 then
-=======
     elseif csid == 985 and option == 2 then
->>>>>>> a81489ac
         player:addSpell(900, true, true)
         player:messageSpecial(ID.text.YOU_LEARNED_TRUST, 0, 900)
     end
