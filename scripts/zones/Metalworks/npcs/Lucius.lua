--- conflicted
+++ resolved
@@ -5,11 +5,10 @@
 -- Involved in Quest: Riding on the Clouds
 -- !pos 59.959 -17.39 -42.321 237
 -----------------------------------
+require("scripts/globals/keyitems")
+require("scripts/globals/quests")
+require("scripts/globals/missions")
 local ID = require("scripts/zones/Metalworks/IDs")
-require("scripts/globals/keyitems");
-require("scripts/globals/quests");
-require("scripts/globals/missions");
-local ID = require("scripts/zones/Metalworks/IDs");
 -----------------------------------
 
 local function TrustMemory(player)
@@ -27,15 +26,9 @@
         memories = memories + 8
     end
     -- 16 - Hero's Combat (BCNM)
-<<<<<<< HEAD
-    --if (playervar for Hero's Combat) then
-    --  memories = memories + 16
-    --end
-=======
     -- if (playervar for Hero's Combat) then
     --  memories = memories + 16
     -- end
->>>>>>> 1edc824b
     return memories
 end
 
@@ -57,11 +50,7 @@
     local Rank6 = player:getRank() >= 6 and 1 or 0
 
     if (player:getCurrentMission(BASTOK) == tpz.mission.id.bastok.JEUNO and player:getCharVar("MissionStatus") == 0) then
-<<<<<<< HEAD
         player:startEvent(322)
-=======
-        player:startEvent(322);
->>>>>>> 1edc824b
     elseif player:hasKeyItem(tpz.ki.BASTOK_TRUST_PERMIT) and not player:hasSpell(903) then
         player:startEvent(986, 0, 0, 0, TrustMemory(player), 0, 0, 0, Rank6)
     else
@@ -75,15 +64,9 @@
 
 function onEventFinish(player, csid, option)
     if (csid == 322) then
-<<<<<<< HEAD
         player:setCharVar("MissionStatus", 1)
         player:addKeyItem(tpz.ki.LETTER_TO_THE_AMBASSADOR)
         player:messageSpecial(ID.text.KEYITEM_OBTAINED,tpz.ki.LETTER_TO_THE_AMBASSADOR)
-=======
-        player:setCharVar("MissionStatus", 1);
-        player:addKeyItem(tpz.ki.LETTER_TO_THE_AMBASSADOR);
-        player:messageSpecial(ID.text.KEYITEM_OBTAINED, tpz.ki.LETTER_TO_THE_AMBASSADOR);
->>>>>>> 1edc824b
     elseif csid == 986 and option == 2 then
         player:addSpell(903, true, true)
         player:messageSpecial(ID.text.YOU_LEARNED_TRUST, 0, 903)
