--- conflicted
+++ resolved
@@ -14,7 +14,6 @@
 
 local wsQuest = tpz.wsquest.steel_cyclone
 
-<<<<<<< HEAD
 local TrustMemory = function(player)
     local memories = 0
     --[[ TODO
@@ -57,12 +56,8 @@
     return memories
 end
 
-function onTrade(player,npc,trade)
-    local wsQuestEvent = tpz.wsquest.getTradeEvent(wsQuest,player,trade)
-=======
 function onTrade(player, npc, trade)
     local wsQuestEvent = tpz.wsquest.getTradeEvent(wsQuest, player, trade)
->>>>>>> 3f45ba7b
 
     if wsQuestEvent ~= nil then
         player:startEvent(wsQuestEvent)
@@ -135,14 +130,10 @@
         player:messageSpecial(ID.text.GIL_OBTAINED, GIL_RATE*100000)
         player:setTitle(tpz.title.HERO_AMONG_HEROES)
     elseif (csid == 956) then
-<<<<<<< HEAD
-        player:setCharVar("FiresOfDiscProg",2)
+        player:setCharVar("FiresOfDiscProg", 2)
     elseif csid == 988 then
         player:addSpell(917, true, true)
         player:messageSpecial(ID.text.YOU_LEARNED_TRUST, 0, 917)
-=======
-        player:setCharVar("FiresOfDiscProg", 2)
->>>>>>> 3f45ba7b
     else
         tpz.wsquest.handleEventFinish(wsQuest, player, csid, option, ID.text.STEEL_CYCLONE_LEARNED)
     end
