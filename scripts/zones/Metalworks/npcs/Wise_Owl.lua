--- conflicted
+++ resolved
@@ -13,23 +13,13 @@
 end
 
 function onTrigger(player,npc)
-<<<<<<< HEAD
-    local guildMember = isGuildMember(player,8);
-    local SkillLevel = player:getSkillLevel(tpz.skill.SMITHING);
-    local Cost = getAdvImageSupportCost(player,tpz.skill.SMITHING);
-
-    if (guildMember == 1) then
-        if (player:hasStatusEffect(tpz.effect.SMITHING_IMAGERY) == false) then
-            player:startEvent(103,Cost,SkillLevel,0,207,player:getGil(),0,4095,0);
-=======
     local guildMember = isGuildMember(player, 8)
-    local SkillLevel = player:getSkillLevel(dsp.skill.SMITHING)
-    local Cost = getAdvImageSupportCost(player, dsp.skill.SMITHING)
+    local SkillLevel = player:getSkillLevel(tpz.skill.SMITHING)
+    local Cost = getAdvImageSupportCost(player, tpz.skill.SMITHING)
 
     if guildMember == 1 then
-        if player:hasStatusEffect(dsp.effect.SMITHING_IMAGERY) == false then
+        if player:hasStatusEffect(tpz.effect.SMITHING_IMAGERY) == false then
             player:startEvent(103, Cost, SkillLevel, 0, 207, player:getGil(), 0, 4095, 0)
->>>>>>> 4d0f1c89
         else
             player:startEvent(103, Cost, SkillLevel, 0, 207, player:getGil(), 28721, 4095, 0)
         end
@@ -42,25 +32,16 @@
 end
 
 function onEventFinish(player,csid,option)
-<<<<<<< HEAD
-    local Cost = getAdvImageSupportCost(player,tpz.skill.SMITHING);
-
-    if (csid == 103 and option == 1) then
-        player:delGil(Cost);
-        player:messageSpecial(ID.text.SMITHING_SUPPORT,0,2,0);
-        player:addStatusEffect(tpz.effect.SMITHING_IMAGERY,3,0,480);
-=======
-    local Cost = getAdvImageSupportCost(player,dsp.skill.SMITHING)
+    local Cost = getAdvImageSupportCost(player,tpz.skill.SMITHING)
 
     if csid == 103 and option == 1 then
         if player:getGil() >= Cost then
             player:delGil(Cost)
-            player:delStatusEffectsByFlag(dsp.effectFlag.SYNTH_SUPPORT, true)
-            player:addStatusEffect(dsp.effect.SMITHING_IMAGERY, 3, 0, 480)
+            player:delStatusEffectsByFlag(tpz.effectFlag.SYNTH_SUPPORT, true)
+            player:addStatusEffect(tpz.effect.SMITHING_IMAGERY, 3, 0, 480)
             player:messageSpecial(ID.text.SMITHING_SUPPORT, 0, 2, 0)
         else
             player:messageSpecial(ID.text.NOT_HAVE_ENOUGH_GIL)
         end
->>>>>>> 4d0f1c89
     end
 end