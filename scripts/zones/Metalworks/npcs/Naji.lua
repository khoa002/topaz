--- conflicted
+++ resolved
@@ -5,7 +5,6 @@
 -- Involved in Mission: Bastok 6-2
 -- !pos 64 -14 -4 237
 -----------------------------------
-<<<<<<< HEAD
 require("scripts/globals/settings")
 require("scripts/globals/keyitems")
 require("scripts/globals/titles")
@@ -13,15 +12,6 @@
 require("scripts/globals/missions")
 require("scripts/globals/npc_util")
 local ID = require("scripts/zones/Metalworks/IDs")
-=======
-require("scripts/globals/settings");
-require("scripts/globals/keyitems");
-require("scripts/globals/titles");
-require("scripts/globals/quests");
-require("scripts/globals/missions");
-require("scripts/globals/npc_util")
-local ID = require("scripts/zones/Metalworks/IDs");
->>>>>>> 1edc824b
 -----------------------------------
 
 local TrustMemory = function(player)
@@ -56,16 +46,11 @@
 
 function onTrigger(player, npc)
     local TrustSandoria = player:getQuestStatus(SANDORIA, tpz.quest.id.sandoria.TRUST_SANDORIA)
-<<<<<<< HEAD
-    local TrustBastok   = player:getQuestStatus(BASTOK, tpz.quest.id.bastok.TRUST_BASTOK)
-=======
     local TrustBastok = player:getQuestStatus(BASTOK, tpz.quest.id.bastok.TRUST_BASTOK)
->>>>>>> 1edc824b
     local TrustWindurst = player:getQuestStatus(WINDURST, tpz.quest.id.windurst.TRUST_WINDURST)
     local BastokFirstTrust = player:getCharVar("BastokFirstTrust")
     local NajiTrustChatFlag = player:getLocalVar("NajiTrustChatFlag")
     local Rank3 = player:getRank() >= 3 and 1 or 0
-<<<<<<< HEAD
 
     if TrustBastok == QUEST_ACCEPTED and (TrustSandoria == QUEST_COMPLETED or TrustWindurst == QUEST_COMPLETED) then
         player:startEvent(984, 0, 0, 0, TrustMemory(player), 0, 0, 0, Rank3)
@@ -82,24 +67,6 @@
 
     elseif (player:hasKeyItem(tpz.ki.YASINS_SWORD)) then -- The Doorman, WAR AF1
         player:startEvent(750)
-=======
-
-    if TrustBastok == QUEST_ACCEPTED and (TrustSandoria == QUEST_COMPLETED or TrustWindurst == QUEST_COMPLETED) then
-        player:startEvent(984, 0, 0, 0, TrustMemory(player), 0, 0, 0, Rank3)
-    elseif TrustBastok == QUEST_ACCEPTED and BastokFirstTrust == 0 then
-        player:startEvent(980, 0, 0, 0, TrustMemory(player), 0, 0, 0, Rank3)
-    elseif TrustBastok == QUEST_ACCEPTED and BastokFirstTrust == 1 and NajiTrustChatFlag == 0 then
-        player:startEvent(981)
-        player:setLocalVar("NajiTrustChatFlag", 1)
-    elseif TrustBastok == QUEST_ACCEPTED and BastokFirstTrust == 2 then
-        player:startEvent(982)
-    elseif TrustBastok == QUEST_COMPLETED and not player:hasSpell(900) and NajiTrustChatFlag == 0 then
-        player:startEvent(983, 0, 0, 0, 0, 0, 0, 0, Rank3)
-        player:setLocalVar("NajiTrustChatFlag", 1)
-
-    elseif (player:hasKeyItem(tpz.ki.YASINS_SWORD)) then -- The Doorman, WAR AF1
-        player:startEvent(750);
->>>>>>> 1edc824b
     elseif (player:getCurrentMission(BASTOK) ~= tpz.mission.id.bastok.NONE) then
         local currentMission = player:getCurrentMission(BASTOK)
 
@@ -177,15 +144,9 @@
     elseif (csid == 761) then
         player:setCharVar("MissionStatus", 1)
     elseif (csid == 714 or csid == 722 or csid == 762) then
-<<<<<<< HEAD
-        finishMissionTimeline(player,1,csid,option)
-
-    --TRUST
-=======
-        finishMissionTimeline(player, 1, csid, option);
+        finishMissionTimeline(player, 1, csid, option)
 
         -- TRUST
->>>>>>> 1edc824b
     elseif csid == 980 then
         player:addSpell(897, true, true)
         player:messageSpecial(ID.text.YOU_LEARNED_TRUST, 0, 897)
@@ -196,12 +157,8 @@
         npcUtil.completeQuest(player, BASTOK, tpz.quest.id.bastok.TRUST_BASTOK, {
             keyItem = tpz.ki.BASTOK_TRUST_PERMIT,
             title = tpz.title.THE_TRUSTWORTHY,
-<<<<<<< HEAD
-            var = "BastokFirstTrust" })
-=======
             var = "BastokFirstTrust"
         })
->>>>>>> 1edc824b
         player:messageSpecial(ID.text.CALL_MULTIPLE_ALTER_EGO)
     elseif csid == 984 then
         player:addSpell(897, true, true)
@@ -209,11 +166,7 @@
         player:delKeyItem(tpz.ki.BLUE_INSTITUTE_CARD)
         player:messageSpecial(ID.text.KEYITEM_LOST, tpz.ki.BLUE_INSTITUTE_CARD)
         npcUtil.completeQuest(player, BASTOK, tpz.quest.id.bastok.TRUST_BASTOK, {
-<<<<<<< HEAD
-            keyItem = tpz.ki.BASTOK_TRUST_PERMIT })
-=======
             keyItem = tpz.ki.BASTOK_TRUST_PERMIT
         })
->>>>>>> 1edc824b
     end
 end