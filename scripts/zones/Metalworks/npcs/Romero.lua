-----------------------------------
-- Area: Metalworks
--  NPC: Romero
-- Type: Smithing Synthesis Image Support
-- !pos -106.336 2.000 26.117 237
-----------------------------------
local ID = require("scripts/zones/Metalworks/IDs")
require("scripts/globals/status")
require("scripts/globals/crafting")
-----------------------------------

function onTrade(player,npc,trade)
end

function onTrigger(player,npc)
<<<<<<< HEAD
    local guildMember = isGuildMember(player,8);
    local SkillCap = getCraftSkillCap(player,tpz.skill.SMITHING);
    local SkillLevel = player:getSkillLevel(tpz.skill.SMITHING);

    if (guildMember == 1) then
        if (player:hasStatusEffect(tpz.effect.SMITHING_IMAGERY) == false) then
            player:startEvent(105,SkillCap,SkillLevel,2,207,player:getGil(),0,0,0);
=======
    local guildMember = isGuildMember(player, 8)
    local SkillCap = getCraftSkillCap(player, dsp.skill.SMITHING)
    local SkillLevel = player:getSkillLevel(dsp.skill.SMITHING)

    if guildMember == 1 then
        if player:hasStatusEffect(dsp.effect.SMITHING_IMAGERY) == false then
            player:startEvent(105, SkillCap, SkillLevel, 2, 207, player:getGil(), 0, 0, 0)
>>>>>>> 4d0f1c89
        else
            player:startEvent(105, SkillCap, SkillLevel, 2, 207, player:getGil(), 7127, 0, 0)
        end
    else
        player:startEvent(105)
    end
end

function onEventUpdate(player,csid,option)
end

function onEventFinish(player,csid,option)
<<<<<<< HEAD
    if (csid == 105 and option == 1) then
        player:messageSpecial(ID.text.SMITHING_SUPPORT,0,2,2);
        player:addStatusEffect(tpz.effect.SMITHING_IMAGERY,1,0,120);
=======
    if csid == 105 and option == 1 then
        player:delStatusEffectsByFlag(dsp.effectFlag.SYNTH_SUPPORT, true)
        player:addStatusEffect(dsp.effect.SMITHING_IMAGERY, 1, 0, 120)
        player:messageSpecial(ID.text.SMITHING_SUPPORT, 0, 2, 2)
>>>>>>> 4d0f1c89
    end
end<|MERGE_RESOLUTION|>--- conflicted
+++ resolved
@@ -13,23 +13,13 @@
 end
 
 function onTrigger(player,npc)
-<<<<<<< HEAD
-    local guildMember = isGuildMember(player,8);
-    local SkillCap = getCraftSkillCap(player,tpz.skill.SMITHING);
-    local SkillLevel = player:getSkillLevel(tpz.skill.SMITHING);
-
-    if (guildMember == 1) then
-        if (player:hasStatusEffect(tpz.effect.SMITHING_IMAGERY) == false) then
-            player:startEvent(105,SkillCap,SkillLevel,2,207,player:getGil(),0,0,0);
-=======
     local guildMember = isGuildMember(player, 8)
-    local SkillCap = getCraftSkillCap(player, dsp.skill.SMITHING)
-    local SkillLevel = player:getSkillLevel(dsp.skill.SMITHING)
+    local SkillCap = getCraftSkillCap(player, tpz.skill.SMITHING)
+    local SkillLevel = player:getSkillLevel(tpz.skill.SMITHING)
 
     if guildMember == 1 then
-        if player:hasStatusEffect(dsp.effect.SMITHING_IMAGERY) == false then
+        if player:hasStatusEffect(tpz.effect.SMITHING_IMAGERY) == false then
             player:startEvent(105, SkillCap, SkillLevel, 2, 207, player:getGil(), 0, 0, 0)
->>>>>>> 4d0f1c89
         else
             player:startEvent(105, SkillCap, SkillLevel, 2, 207, player:getGil(), 7127, 0, 0)
         end
@@ -42,15 +32,9 @@
 end
 
 function onEventFinish(player,csid,option)
-<<<<<<< HEAD
-    if (csid == 105 and option == 1) then
-        player:messageSpecial(ID.text.SMITHING_SUPPORT,0,2,2);
-        player:addStatusEffect(tpz.effect.SMITHING_IMAGERY,1,0,120);
-=======
     if csid == 105 and option == 1 then
-        player:delStatusEffectsByFlag(dsp.effectFlag.SYNTH_SUPPORT, true)
-        player:addStatusEffect(dsp.effect.SMITHING_IMAGERY, 1, 0, 120)
+        player:delStatusEffectsByFlag(tpz.effectFlag.SYNTH_SUPPORT, true)
+        player:addStatusEffect(tpz.effect.SMITHING_IMAGERY, 1, 0, 120)
         player:messageSpecial(ID.text.SMITHING_SUPPORT, 0, 2, 2)
->>>>>>> 4d0f1c89
     end
 end