--- conflicted
+++ resolved
@@ -3,7 +3,6 @@
 --  MOB: Gu'Nhi Noondozer
 -- Time Extender: 30min
 -----------------------------------
-<<<<<<< HEAD
 mixins =
 {
     require("scripts/mixins/dynamis_beastmen"),
@@ -12,16 +11,9 @@
 -----------------------------------
 
 function onMobSpawn(mob)
-    mob:setLocalVar("mainSpec", dsp.jsa.ASTRAL_FLOW_MAAT)
     mob:setLocalVar("dynamis_currency", 1455)
 end
 
-=======
-require("scripts/globals/dynamis");
-mixins = {require("scripts/mixins/job_special")};
------------------------------------
-
->>>>>>> 264b3422
 function onMobDeath(mob, player, isKiller)
 
     if not alreadyReceived(player,4) then
