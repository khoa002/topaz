--- conflicted
+++ resolved
@@ -5,17 +5,12 @@
 -----------------------------------
 package.loaded["scripts/zones/Ghelsba_Outpost/TextIDs"] = nil;
 -----------------------------------
-require("scripts/zones/Ghelsba_Outpost/TextIDs");
+require("scripts/globals/titles");
 require("scripts/globals/keyitems");
 require("scripts/globals/quests");
-require("scripts/globals/status");
-require("scripts/globals/titles");
 require("scripts/globals/pets");
-<<<<<<< HEAD
 require("scripts/zones/Ghelsba_Outpost/TextIDs");
 require("scripts/globals/battlefield")
-=======
->>>>>>> dd89310b
 
 -----------------------------------
 
@@ -45,15 +40,9 @@
     if leavecode == 2 then --play end CS. Need time and battle id for record keeping + storage
         local name, clearTime, partySize = battlefield:getRecord()
         if (player:getQuestStatus(SANDORIA,THE_HOLY_CREST) == QUEST_ACCEPTED) then
-<<<<<<< HEAD
-            player:startEvent(0x7d01,battlefield:getArea(),clearTime,partySize,battlefield:getTimeInside(),1,1,0);
+            player:startEvent(32001,battlefield:getArea(),clearTime,partySize,battlefield:getTimeInside(),1,1,0);
         else
-            player:startEvent(0x7d01,battlefield:getArea(),clearTime,partySize,battlefield:getTimeInside(),1,1,1);
-=======
-            player:startEvent(32001,1,1,1,instance:getTimeInside(),1,1,0);
-        else
-            player:startEvent(32001,1,1,1,instance:getTimeInside(),1,1,1);
->>>>>>> dd89310b
+            player:startEvent(32001,battlefield:getArea(),clearTime,partySize,battlefield:getTimeInside(),1,1,1);
         end
     elseif (leavecode == 4) then
         player:startEvent(32002);
@@ -71,7 +60,7 @@
     if (csid == 32001 and option ~= 0 and player:hasKeyItem(DRAGON_CURSE_REMEDY) == true) then
         player:addTitle(HEIR_TO_THE_HOLY_CREST);
         player:delKeyItem(DRAGON_CURSE_REMEDY);
-        player:unlockJob(JOBS.DRG);
+        player:unlockJob(14);
         player:messageSpecial(YOU_CAN_NOW_BECOME_A_DRAGOON);
         player:setVar("TheHolyCrest_Event",0);
         player:addFame(SANDORIA,30);
