--- conflicted
+++ resolved
@@ -4,30 +4,18 @@
 -----------------------------------
 package.loaded["scripts/zones/Riverne-Site_B01/TextIDs"] = nil;
 -----------------------------------
-<<<<<<< HEAD
-
-=======
->>>>>>> 9991c421
 require("scripts/zones/Riverne-Site_B01/TextIDs");
 require("scripts/zones/Riverne-Site_B01/MobIDs");
 require("scripts/globals/settings");
 require("scripts/globals/quests");
+require("scripts/globals/status");
 require("scripts/globals/bcnm");
 
-<<<<<<< HEAD
------------------------------------
--- onTrade
------------------------------------
-
-function onTrade(player,npc,trade)
-    TradeBCNM(player,npc,trade);
-=======
 function onTrade(player,npc,trade)
     local offset = npc:getID() - RIV_B_DISPLACEMENT_OFFSET;
     if (offset == 5 and TradeBCNM(player,player:getZoneID(),trade,npc)) then -- The Wyrmking Descends
         return;
     end
->>>>>>> 9991c421
 end;
 
 function onTrigger(player,npc)
@@ -43,19 +31,10 @@
     end
 end;
 
-<<<<<<< HEAD
------------------------------------
--- onEventUpdate
------------------------------------
-
-function onEventUpdate(player,csid,option,extras)
-    EventUpdateBCNM(player,csid,option,extras);
-=======
 function onEventUpdate(player,csid,option)
     if (csid == 1 and EventUpdateBCNM(player,csid,option)) then
         return;
     end
->>>>>>> 9991c421
 end;
 
 function onEventFinish(player,csid,option)
