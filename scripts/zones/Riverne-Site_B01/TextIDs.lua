-- Variable TextID   Description text

-- General Texts
ITEM_CANNOT_BE_OBTAINED = 6379; -- You cannot obtain the item <item> come back again after sorting your inventory
          ITEM_OBTAINED = 6384; -- Obtained: <item>
           GIL_OBTAINED = 6385; -- Obtained <number> gil
       KEYITEM_OBTAINED = 6387; -- Obtained key item: <keyitem>
            HOMEPOINT_SET = 7691; -- Home point set!

-- Other dialogs
<<<<<<< HEAD
        SD_VERY_SMALL = 7577; -- The spatial displacement is very small.
         SD_HAS_GROWN = 7578; -- The spatial displacement has grown.
SPACE_SEEMS_DISTORTED = 7579; -- The space around you seems oddly distorted and disrupted.
             MONUMENT = 7585; -- Something has been engraved on this stone, but the message is too difficult to make out.
   GROUND_GIVING_HEAT = 7587; -- The ground here is giving off heat.
=======
        SD_VERY_SMALL = 7572; -- The spatial displacement is very small.
         SD_HAS_GROWN = 7573; -- The spatial displacement has grown.
SPACE_SEEMS_DISTORTED = 7574; -- The space around you seems oddly distorted and disrupted.
             MONUMENT = 7580; -- Something has been engraved on this stone, but the message is too difficult to make out.
   GROUND_GIVING_HEAT = 7582; -- The ground here is giving off heat.
        BAHAMUT_TAUNT = 7650; -- Children of Vana'diel, what do you think to accomplish by fighting for your lives?
                              -- You know your efforts are futile, yet still you resist... (+1/+2 for the next two taunts)
>>>>>>> 3b29f8d8

NOTHING_OUT_OF_ORDINARY = 7555 -- There is nothing out of the ordinary here.

-- conquest Base
CONQUEST_BASE = 7045; -- Tallying conquest results...<|MERGE_RESOLUTION|>--- conflicted
+++ resolved
@@ -8,21 +8,13 @@
             HOMEPOINT_SET = 7691; -- Home point set!
 
 -- Other dialogs
-<<<<<<< HEAD
         SD_VERY_SMALL = 7577; -- The spatial displacement is very small.
          SD_HAS_GROWN = 7578; -- The spatial displacement has grown.
 SPACE_SEEMS_DISTORTED = 7579; -- The space around you seems oddly distorted and disrupted.
              MONUMENT = 7585; -- Something has been engraved on this stone, but the message is too difficult to make out.
    GROUND_GIVING_HEAT = 7587; -- The ground here is giving off heat.
-=======
-        SD_VERY_SMALL = 7572; -- The spatial displacement is very small.
-         SD_HAS_GROWN = 7573; -- The spatial displacement has grown.
-SPACE_SEEMS_DISTORTED = 7574; -- The space around you seems oddly distorted and disrupted.
-             MONUMENT = 7580; -- Something has been engraved on this stone, but the message is too difficult to make out.
-   GROUND_GIVING_HEAT = 7582; -- The ground here is giving off heat.
         BAHAMUT_TAUNT = 7650; -- Children of Vana'diel, what do you think to accomplish by fighting for your lives?
                               -- You know your efforts are futile, yet still you resist... (+1/+2 for the next two taunts)
->>>>>>> 3b29f8d8
 
 NOTHING_OUT_OF_ORDINARY = 7555 -- There is nothing out of the ordinary here.
 
