-----------------------------------
-- Area: Riverne Site #B01
-- Name: Storms of Fate
-- !pos 299 -123 345 146
-----------------------------------

require("scripts/globals/missions");
local ID = require("scripts/zones/Riverne-Site_B01/IDs");
require("scripts/globals/quests");
require("scripts/globals/status");
require("scripts/globals/bcnm");
require("scripts/globals/battlefield")
-----------------------------------

function onBattlefieldTick(battlefield, tick)
    dsp.battlefield.onBattlefieldTick(battlefield, tick)
end

-- After registering the BCNM via bcnmRegister(bcnmid)
function onBattlefieldRegister(player,battlefield)
end;

-- Physically entering the BCNM via bcnmEnter(bcnmid)
function onBattlefieldEnter(player,battlefield)
    player:delStatusEffect(dsp.effect.LEVEL_RESTRICTION); -- can't be capped at 50 for this fight !
end;

-- Leaving the BCNM by every mean possible, given by the LeaveCode
-- 1=Select Exit on circle
-- 2=Winning the BC
-- 3=Disconnected or warped out
-- 4=Losing the BC
-- via bcnmLeave(1) or bcnmLeave(2). LeaveCodes 3 and 4 are called
-- from the core when a player disconnects or the time limit is up, etc

function onBattlefieldLeave(player,battlefield,leavecode)
-- print("leave code "..leavecode);

<<<<<<< HEAD
    if leavecode == dsp.battlefield.leaveCode.WON then -- play end CS. Need time and battle id for record keeping + storage
        local name, clearTime, partySize = battlefield:getRecord()
        if (player:getQuestStatus(JEUNO,STORMS_OF_FATE) == QUEST_COMPLETED) then
            player:startEvent(32001, battlefield:getArea(), clearTime, partySize, battlefield:getTimeInside(), 1, battlefield:getLocalVar("[cs]bit"), 1)
=======
    if (leavecode == 2) then -- play end CS. Need time and battle id for record keeping + storage
        if (player:getQuestStatus(JEUNO,dsp.quest.id.jeuno.STORMS_OF_FATE) == QUEST_COMPLETED) then
            player:startEvent(32001,1,1,1,instance:getTimeInside(),1,0,1);
>>>>>>> 264b3422
        else
            player:startEvent(32001, battlefield:getArea(), clearTime, partySize, battlefield:getTimeInside(), 1, battlefield:getLocalVar("[cs]bit"), 0)
        end
    elseif leavecode == dsp.battlefield.leaveCode.LOST then
        player:startEvent(32002);
    end

end;

function onEventUpdate(player,csid,option)
-- print("bc update csid "..csid.." and option "..option);
end;

function onEventFinish(player,csid,option)
-- print("bc finish csid "..csid.." and option "..option);

    if (csid == 32001) then
        if (player:getQuestStatus(JEUNO,dsp.quest.id.jeuno.STORMS_OF_FATE) == QUEST_ACCEPTED and player:getVar('StormsOfFate') == 2) then
            player:addKeyItem(dsp.ki.WHISPER_OF_THE_WYRMKING);
            player:messageSpecial(ID.text.KEYITEM_OBTAINED,dsp.ki.WHISPER_OF_THE_WYRMKING);
            player:setVar('StormsOfFate',3);
            player:addTitle(dsp.title.CONQUEROR_OF_FATE);
            if (ENABLE_COP_ZONE_CAP == 1) then -- restore level cap on exit if the setting is enabled
                player:addStatusEffect(dsp.effect.LEVEL_RESTRICTION, 50, 0, 0);
            end;
        end
    end

end;<|MERGE_RESOLUTION|>--- conflicted
+++ resolved
@@ -36,16 +36,10 @@
 function onBattlefieldLeave(player,battlefield,leavecode)
 -- print("leave code "..leavecode);
 
-<<<<<<< HEAD
     if leavecode == dsp.battlefield.leaveCode.WON then -- play end CS. Need time and battle id for record keeping + storage
         local name, clearTime, partySize = battlefield:getRecord()
-        if (player:getQuestStatus(JEUNO,STORMS_OF_FATE) == QUEST_COMPLETED) then
+        if (player:getQuestStatus(JEUNO,dsp.quest.id.jeuno.STORMS_OF_FATE) == QUEST_COMPLETED) then
             player:startEvent(32001, battlefield:getArea(), clearTime, partySize, battlefield:getTimeInside(), 1, battlefield:getLocalVar("[cs]bit"), 1)
-=======
-    if (leavecode == 2) then -- play end CS. Need time and battle id for record keeping + storage
-        if (player:getQuestStatus(JEUNO,dsp.quest.id.jeuno.STORMS_OF_FATE) == QUEST_COMPLETED) then
-            player:startEvent(32001,1,1,1,instance:getTimeInside(),1,0,1);
->>>>>>> 264b3422
         else
             player:startEvent(32001, battlefield:getArea(), clearTime, partySize, battlefield:getTimeInside(), 1, battlefield:getLocalVar("[cs]bit"), 0)
         end
