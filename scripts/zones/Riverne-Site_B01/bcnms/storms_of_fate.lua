-----------------------------------
-- Area: Riverne Site #B01
-- Name: Storms of Fate
-- !pos 299 -123 345 146
-----------------------------------
package.loaded["scripts/zones/Riverne-Site_B01/TextIDs"] = nil;
-----------------------------------

require("scripts/globals/missions");
require("scripts/zones/Riverne-Site_B01/TextIDs");
require("scripts/globals/quests");
require("scripts/globals/status");
require("scripts/globals/bcnm");
require("scripts/globals/battlefield")
-----------------------------------

function onBattlefieldTick(battlefield, tick)
    dsp.battlefield.onBattlefieldTick(battlefield, tick)
end

-- After registering the BCNM via bcnmRegister(bcnmid)
function onBattlefieldRegister(player,battlefield)
end;

-- Physically entering the BCNM via bcnmEnter(bcnmid)
<<<<<<< HEAD
function onBattlefieldEnter(player,battlefield)
    player:delStatusEffect(EFFECT_LEVEL_RESTRICTION); -- can't be capped at 50 for this fight !
=======
function onBcnmEnter(player,instance)
    player:delStatusEffect(dsp.effect.LEVEL_RESTRICTION); -- can't be capped at 50 for this fight !
>>>>>>> 3c34ec73
end;

-- Leaving the BCNM by every mean possible, given by the LeaveCode
-- 1=Select Exit on circle
-- 2=Winning the BC
-- 3=Disconnected or warped out
-- 4=Losing the BC
-- via bcnmLeave(1) or bcnmLeave(2). LeaveCodes 3 and 4 are called
-- from the core when a player disconnects or the time limit is up, etc

function onBattlefieldLeave(player,battlefield,leavecode)
-- print("leave code "..leavecode);

    if leavecode == dsp.battlefield.leaveCode.WON then -- play end CS. Need time and battle id for record keeping + storage
        local name, clearTime, partySize = battlefield:getRecord()
        if (player:getQuestStatus(JEUNO,STORMS_OF_FATE) == QUEST_COMPLETED) then
            player:startEvent(32001, battlefield:getArea(), clearTime, partySize, battlefield:getTimeInside(), 1, battlefield:getLocalVar("[cs]bit"), 1)
        else
            player:startEvent(32001, battlefield:getArea(), clearTime, partySize, battlefield:getTimeInside(), 1, battlefield:getLocalVar("[cs]bit"), 0)
        end
    elseif leavecode == dsp.battlefield.leaveCode.LOST then
        player:startEvent(32002);
    end

    if (ENABLE_COP_ZONE_CAP == 1) then -- restore level cap on exit if the setting is enabled
        player:addStatusEffect(dsp.effect.LEVEL_RESTRICTION, 50, 0, 0);
    end;
end;

function onEventUpdate(player,csid,option)
-- print("bc update csid "..csid.." and option "..option);
end;

function onEventFinish(player,csid,option)
-- print("bc finish csid "..csid.." and option "..option);

    if (csid == 32001) then
        if (player:getQuestStatus(JEUNO,STORMS_OF_FATE) == QUEST_ACCEPTED and player:getVar('StormsOfFate') == 2) then
            player:addKeyItem(dsp.ki.WHISPER_OF_THE_WYRMKING);
            player:messageSpecial(KEYITEM_OBTAINED,dsp.ki.WHISPER_OF_THE_WYRMKING);
            player:setVar('StormsOfFate',3);
            player:addTitle(dsp.title.CONQUEROR_OF_FATE);
            if (ENABLE_COP_ZONE_CAP == 1) then -- restore level cap on exit if the setting is enabled
                player:addStatusEffect(dsp.effect.LEVEL_RESTRICTION, 50, 0, 0);
            end;
        end
    end

end;<|MERGE_RESOLUTION|>--- conflicted
+++ resolved
@@ -23,13 +23,8 @@
 end;
 
 -- Physically entering the BCNM via bcnmEnter(bcnmid)
-<<<<<<< HEAD
 function onBattlefieldEnter(player,battlefield)
-    player:delStatusEffect(EFFECT_LEVEL_RESTRICTION); -- can't be capped at 50 for this fight !
-=======
-function onBcnmEnter(player,instance)
     player:delStatusEffect(dsp.effect.LEVEL_RESTRICTION); -- can't be capped at 50 for this fight !
->>>>>>> 3c34ec73
 end;
 
 -- Leaving the BCNM by every mean possible, given by the LeaveCode
