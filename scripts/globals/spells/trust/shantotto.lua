--- conflicted
+++ resolved
@@ -19,16 +19,6 @@
         [tpz.magic.spell.AJIDO_MARUJIDO] = tpz.trust.message_offset.TEAMWORK_1,
         [tpz.magic.spell.STAR_SIBYL] = tpz.trust.message_offset.TEAMWORK_2,
         [tpz.magic.spell.KORU_MORU] = tpz.trust.message_offset.TEAMWORK_3,
-<<<<<<< HEAD
-        [tpz.magic.spell.KING_OF_HEARTS] = tpz.trust.message_offset.TEAMWORK_4,
-    })
-
-    mob:addSimpleGambit(ai.t.TARGET, ai.c.MB_AVAILABLE, 0,
-                        ai.r.MA, ai.s.MB_ELEMENT, tpz.magic.spellFamily.NONE)
-
-    mob:addSimpleGambit(ai.t.TARGET, ai.c.NOT_SC_AVAILABLE, 0,
-                        ai.r.MA, ai.s.HIGHEST, tpz.magic.spellFamily.NONE, 30)
-=======
         [tpz.magic.spell.KING_OF_HEARTS] = tpz.trust.message_offset.TEAMWORK_4
     })
 
@@ -53,25 +43,18 @@
             },
         },
     })
->>>>>>> 1edc824b
 
     local power = mob:getMainLvl() / 5
     mob:addMod(tpz.mod.MATT, power)
     mob:addMod(tpz.mod.MACC, power)
-<<<<<<< HEAD
-=======
     mob:addMod(tpz.mod.HASTE_MAGIC, 10)
->>>>>>> 1edc824b
     mob:SetAutoAttackEnabled(false)
 end
 
 function onMobDespawn(mob)
     tpz.trust.message(mob, tpz.trust.message_offset.DESPAWN)
 end
-<<<<<<< HEAD
-=======
 
->>>>>>> 1edc824b
 function onMobDeath(mob)
     tpz.trust.message(mob, tpz.trust.message_offset.DEATH)
 end