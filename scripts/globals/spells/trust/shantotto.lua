-----------------------------------------
-- Trust: Shantotto
-----------------------------------------
require("scripts/globals/gambits")
require("scripts/globals/magic")
require("scripts/globals/trust")
-----------------------------------------

function onMagicCastingCheck(caster, target, spell)
    return tpz.trust.canCast(caster, spell, tpz.magic.spell.SHANTOTTO_II)
end

function onSpellCast(caster, target, spell)
    return tpz.trust.spawn(caster, spell)
end

function onMobSpawn(mob)
    tpz.trust.teamworkMessage(mob, {
        [tpz.magic.spell.AJIDO_MARUJIDO] = tpz.trust.message_offset.TEAMWORK_1,
        [tpz.magic.spell.STAR_SIBYL] = tpz.trust.message_offset.TEAMWORK_2,
        [tpz.magic.spell.KORU_MORU] = tpz.trust.message_offset.TEAMWORK_3,
        [tpz.magic.spell.KING_OF_HEARTS] = tpz.trust.message_offset.TEAMWORK_4
    })

    mob:addSimpleGambit(ai.t.TARGET, ai.c.MB_AVAILABLE, 0, ai.r.MA, ai.s.MB_ELEMENT, tpz.magic.spellFamily.NONE)

    mob:addSimpleGambit(ai.t.TARGET, ai.c.NOT_SC_AVAILABLE, 0, ai.r.MA, ai.s.HIGHEST, tpz.magic.spellFamily.NONE, 30)

    mob:addFullGambit({
        ['predicates'] =
        {
            {
                ['target'] = ai.t.TARGET, ['condition'] = ai.c.MB_AVAILABLE, ['argument'] = 0,
            }
        },
<<<<<<< HEAD
        ['actions'] = 
=======
        ['actions'] =
>>>>>>> 81bec08f
        {
            {
                ['reaction'] = ai.r.MA, ['select'] = ai.s.HIGHEST, ['argument'] = tpz.magic.spellFamily.NONE,
            },
            {
                ['reaction'] = ai.r.MSG, ['select'] = ai.s.SPECIFIC, ['argument'] = tpz.trust.message_offset.SPECIAL_MOVE_1, -- Ohohoho!
            },
        },
    })

    local power = mob:getMainLvl() / 5
    mob:addMod(tpz.mod.MATT, power)
    mob:addMod(tpz.mod.MACC, power)
    mob:addMod(tpz.mod.HASTE_MAGIC, 10)
    mob:SetAutoAttackEnabled(false)
end

function onMobDespawn(mob)
    tpz.trust.message(mob, tpz.trust.message_offset.DESPAWN)
end

function onMobDeath(mob)
    tpz.trust.message(mob, tpz.trust.message_offset.DEATH)
end<|MERGE_RESOLUTION|>--- conflicted
+++ resolved
@@ -33,11 +33,7 @@
                 ['target'] = ai.t.TARGET, ['condition'] = ai.c.MB_AVAILABLE, ['argument'] = 0,
             }
         },
-<<<<<<< HEAD
-        ['actions'] = 
-=======
         ['actions'] =
->>>>>>> 81bec08f
         {
             {
                 ['reaction'] = ai.r.MA, ['select'] = ai.s.HIGHEST, ['argument'] = tpz.magic.spellFamily.NONE,
