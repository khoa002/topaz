-----------------------------------------
-- Trust: Shantotto
-----------------------------------------
require("scripts/globals/gambits")
require("scripts/globals/magic")
require("scripts/globals/trust")
-----------------------------------------

local message_page_offset = 0

function onMagicCastingCheck(caster, target, spell)
    return tpz.trust.canCast(caster, spell, tpz.magic.spell.SHANTOTTO_II)
end

function onSpellCast(caster, target, spell)
    return tpz.trust.spawn(caster, spell)
end

function onMobSpawn(mob)
<<<<<<< HEAD
    tpz.trust.teamworkMessage(mob, {
=======
    tpz.trust.teamworkMessage(mob, message_page_offset, {
>>>>>>> 1e63855f
        [tpz.magic.spell.AJIDO_MARUJIDO] = tpz.trust.message_offset.TEAMWORK_1,
        [tpz.magic.spell.STAR_SIBYL] = tpz.trust.message_offset.TEAMWORK_2,
        [tpz.magic.spell.KORU_MORU] = tpz.trust.message_offset.TEAMWORK_3,
        [tpz.magic.spell.KING_OF_HEARTS] = tpz.trust.message_offset.TEAMWORK_4
    })

    mob:addSimpleGambit(ai.t.TARGET, ai.c.MB_AVAILABLE, 0, ai.r.MA, ai.s.MB_ELEMENT, tpz.magic.spellFamily.NONE)

    mob:addSimpleGambit(ai.t.TARGET, ai.c.NOT_SC_AVAILABLE, 0, ai.r.MA, ai.s.HIGHEST, tpz.magic.spellFamily.NONE, 30)

    mob:addFullGambit({
        ['predicates'] =
        {
            {
                ['target'] = ai.t.TARGET, ['condition'] = ai.c.MB_AVAILABLE, ['argument'] = 0,
            }
        },
        ['actions'] =
        {
            {
                ['reaction'] = ai.r.MA, ['select'] = ai.s.HIGHEST, ['argument'] = tpz.magic.spellFamily.NONE,
            },
            {
                ['reaction'] = ai.r.MSG, ['select'] = ai.s.SPECIFIC, ['argument'] = tpz.trust.message_offset.SPECIAL_MOVE_1, -- Ohohoho!
            },
        },
    })

    local power = mob:getMainLvl() / 5
    mob:addMod(tpz.mod.MATT, power)
    mob:addMod(tpz.mod.MACC, power)
    mob:addMod(tpz.mod.HASTE_MAGIC, 10)
    mob:SetAutoAttackEnabled(false)
end

function onMobDespawn(mob)
<<<<<<< HEAD
    tpz.trust.message(mob, tpz.trust.message_offset.DESPAWN)
end

function onMobDeath(mob)
    tpz.trust.message(mob, tpz.trust.message_offset.DEATH)
=======
    tpz.trust.message(mob, message_page_offset, tpz.trust.message_offset.DESPAWN)
end

function onMobDeath(mob)
    tpz.trust.message(mob, message_page_offset, tpz.trust.message_offset.DEATH)
>>>>>>> 1e63855f
end<|MERGE_RESOLUTION|>--- conflicted
+++ resolved
@@ -17,11 +17,7 @@
 end
 
 function onMobSpawn(mob)
-<<<<<<< HEAD
-    tpz.trust.teamworkMessage(mob, {
-=======
     tpz.trust.teamworkMessage(mob, message_page_offset, {
->>>>>>> 1e63855f
         [tpz.magic.spell.AJIDO_MARUJIDO] = tpz.trust.message_offset.TEAMWORK_1,
         [tpz.magic.spell.STAR_SIBYL] = tpz.trust.message_offset.TEAMWORK_2,
         [tpz.magic.spell.KORU_MORU] = tpz.trust.message_offset.TEAMWORK_3,
@@ -58,17 +54,9 @@
 end
 
 function onMobDespawn(mob)
-<<<<<<< HEAD
-    tpz.trust.message(mob, tpz.trust.message_offset.DESPAWN)
-end
-
-function onMobDeath(mob)
-    tpz.trust.message(mob, tpz.trust.message_offset.DEATH)
-=======
     tpz.trust.message(mob, message_page_offset, tpz.trust.message_offset.DESPAWN)
 end
 
 function onMobDeath(mob)
     tpz.trust.message(mob, message_page_offset, tpz.trust.message_offset.DEATH)
->>>>>>> 1e63855f
 end