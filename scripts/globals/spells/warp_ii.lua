--- conflicted
+++ resolved
@@ -11,11 +11,7 @@
     return 0
 end
 
-<<<<<<< HEAD
-function onSpellCast(caster,target,spell)
-=======
 function onSpellCast(caster, target, spell)
->>>>>>> 1edc824b
     if target:getObjType() == tpz.objType.PC then
         target:addStatusEffectEx(tpz.effect.TELEPORT, 0, tpz.teleport.id.WARP, 0, 3.4)
         spell:setMsg(tpz.msg.basic.MAGIC_TELEPORT)
