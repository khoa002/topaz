--- conflicted
+++ resolved
@@ -14,21 +14,11 @@
     return 0
 end
 
-<<<<<<< HEAD
-function onSpellCast(caster,target,spell)
+function onSpellCast(caster, target, spell)
     if target:getObjType() == tpz.objType.PC then   
         target:sendTractor(caster:getXPos(), caster:getYPos(), caster:getZPos(), target:getRotPos())
         spell:setMsg(tpz.msg.basic.MAGIC_CASTS_ON)
         return 1
     end
     return 0
-=======
-function onSpellCast(caster, target, spell)
-    -- printf("Caster Zone: %u", caster:getZoneID())
-    target:sendTractor(caster:getXPos(), caster:getYPos(), caster:getZPos(), target:getRotPos())
-
-    spell:setMsg(tpz.msg.basic.MAGIC_CASTS_ON)
-
-    return 1
->>>>>>> 3f45ba7b
 end