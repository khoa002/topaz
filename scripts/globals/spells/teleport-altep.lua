--- conflicted
+++ resolved
@@ -11,23 +11,14 @@
     return 0
 end
 
-<<<<<<< HEAD
-function onSpellCast(caster,target,spell)
+function onSpellCast(caster, target, spell)
     if target:getObjType() == tpz.objType.PC then
         if target:hasKeyItem(tpz.ki.ALTEPA_GATE_CRYSTAL) then
-            target:addStatusEffectEx(tpz.effect.TELEPORT,0,tpz.teleport.id.ALTEP,0,4.7)
+            target:addStatusEffectEx(tpz.effect.TELEPORT, 0, tpz.teleport.id.ALTEP, 0, 4.7)
             spell:setMsg(tpz.msg.basic.MAGIC_TELEPORT)
         else
             spell:setMsg(tpz.msg.basic.NONE)
         end
-=======
-function onSpellCast(caster, target, spell)
-    if target:hasKeyItem(tpz.ki.ALTEPA_GATE_CRYSTAL) == true then
-        target:addStatusEffectEx(tpz.effect.TELEPORT, 0, tpz.teleport.id.ALTEP, 0, 4.7)
-        spell:setMsg(tpz.msg.basic.MAGIC_TELEPORT)
-    else
-        spell:setMsg(tpz.msg.basic.NONE)
->>>>>>> 3f45ba7b
     end
 
     return 0
