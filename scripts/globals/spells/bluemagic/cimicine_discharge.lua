--- conflicted
+++ resolved
@@ -13,7 +13,7 @@
 -- Combos: Magic Burst Bonus
 -----------------------------------------
 require("scripts/globals/bluemagic")
-<<<<<<< HEAD
+require("scripts/globals/status")
 require("scripts/globals/magic")
 require("scripts/globals/msg")
 require("scripts/globals/status")
@@ -27,22 +27,6 @@
     local pINT = caster:getStat(dsp.mod.INT)
     local mINT = target:getStat(dsp.mod.INT)
     local dINT = pINT - mINT
-=======
-require("scripts/globals/status")
-require("scripts/globals/magic")
-require("scripts/globals/msg")
------------------------------------------
-
-function onMagicCastingCheck(caster,target,spell)
-    return 0
-end
-
-function onSpellCast(caster,target,spell)
-    local duration = math.random(60,180)
-    local pINT = caster:getStat(dsp.mod.INT)
-    local mINT = target:getStat(dsp.mod.INT)
-    local dINT = (pINT - mINT)
->>>>>>> 07b754cb
     local params = {}
     params.diff = nil
     params.attribute = dsp.mod.INT
@@ -51,7 +35,6 @@
     params.effect = nil
     local resist = applyResistance(caster, target, spell, params)
 
-<<<<<<< HEAD
     if resist < 0.5 then
         spell:setMsg(dsp.msg.basic.MAGIC_RESIST); --resist message
     else
@@ -60,17 +43,6 @@
         else
             spell:setMsg(dsp.msg.basic.MAGIC_NO_EFFECT)
         end
-=======
-    if (resist < 0.5) then
-        spell:setMsg(dsp.msg.basic.MAGIC_RESIST) --resist message
-        return dsp.effect.SLOW
-    end
-
-    if (target:addStatusEffect(dsp.effect.SLOW,200,0,getBlueEffectDuration(caster,resist,dsp.effect.SLOW))) then
-        spell:setMsg(dsp.msg.basic.MAGIC_ENFEEB_IS)
-    else
-        spell:setMsg(dsp.msg.basic.MAGIC_NO_EFFECT)
->>>>>>> 07b754cb
     end
 
     return dsp.effect.SLOW
