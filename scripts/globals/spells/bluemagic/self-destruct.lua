-----------------------------------------
-- Spell: Self-Destruct
-- Sacrifices HP to damage enemies within range. Affects caster with Weakness
-- Spell cost: 100 MP
-- Monster Type: Arcana
-- Spell Type: Magical (Fire)
-- Blue Magic Points: 3
-- Stat Bonus: STR+2
-- Level: 50
-- Casting Time: 3.25 seconds
-- Recast Time: 21 seconds
-- Magic Bursts on: Liquefaction, Fusion, and Light
-- Combos: Auto Refresh
-----------------------------------------

require("scripts/globals/settings")
require("scripts/globals/magic")
require("scripts/globals/status")
require("scripts/globals/bluemagic")

function onMagicCastingCheck(caster,target,spell)
    caster:setLocalVar("self-destruct_hp", caster:getHP())
    return 0
end

function onSpellCast(caster,target,spell)
    local duration = 300
    local playerHP = caster:getLocalVar("self-destruct_hp")
    local damage = playerHP - 1

    if damage > 0 then
<<<<<<< HEAD
        target:takeDamage(playerHP, caster, tpz.attackType.MAGICAL, tpz.damageType.FIRE)
=======
        target:takeSpellDamage(caster, spell, playerHP, dsp.attackType.MAGICAL, dsp.damageType.FIRE)
>>>>>>> 4d0f1c89
        caster:setHP(1)
        caster:delStatusEffect(tpz.effect.WEAKNESS)
        caster:addStatusEffect(tpz.effect.WEAKNESS,1,0,duration)
    end

    return damage
end<|MERGE_RESOLUTION|>--- conflicted
+++ resolved
@@ -29,11 +29,7 @@
     local damage = playerHP - 1
 
     if damage > 0 then
-<<<<<<< HEAD
-        target:takeDamage(playerHP, caster, tpz.attackType.MAGICAL, tpz.damageType.FIRE)
-=======
-        target:takeSpellDamage(caster, spell, playerHP, dsp.attackType.MAGICAL, dsp.damageType.FIRE)
->>>>>>> 4d0f1c89
+        target:takeSpellDamage(caster, spell, playerHP, tpz.attackType.MAGICAL, tpz.damageType.FIRE)
         caster:setHP(1)
         caster:delStatusEffect(tpz.effect.WEAKNESS)
         caster:addStatusEffect(tpz.effect.WEAKNESS,1,0,duration)
