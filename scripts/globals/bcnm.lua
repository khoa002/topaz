
require("scripts/globals/keyitems")
require("scripts/globals/missions")
require("scripts/globals/quests")
require("scripts/globals/status")
require("scripts/globals/zone")

-----------------------------------------------
-- battlefields by zone
-- captured from client 2017-10-02
-----------------------------------------------

--[[
    [zoneId] = {
        {bit, battlefieldIdInDatabase, requiredItemToTrade}
    },
--]]

local battlefields = {
    [6] = {                 -- BEARCLAW PINNACLE
        { 0,  640,    0},   -- Flames of the Dead (PM5-3 U3)
     -- { 1,  641,    0},   -- Follow the White Rabbit (ENM)
     -- { 2,  642,    0},   -- When Hell Freezes Over (ENM)
        { 3,  643,    0},   -- Brothers (ENM) -- TODO: Chthonian Ray mobskill
     -- { 4,  644,    0},   -- Holy Cow (ENM)
     -- { 5,    ?, 3454},   -- Taurassic Park (HKC30)
    },

    [8] = {                 -- BONEYARD GULLY
        { 0,  672,    0},   -- Head Wind (PM5-3 U2)
     -- { 1,  673,    0},   -- Like the Wind (ENM) -- TODO: mob constantly runs during battle
     -- { 2,  674,    0},   -- Sheep in Antlion's Clothing (ENM)
     -- { 3,  675,    0},   -- Shell We Dance? (ENM)
     -- { 4,  676,    0},   -- Totentanz (ENM)
     -- { 5,  677,    0},   -- Tango with a Tracker (Quest)
     -- { 6,  678,    0},   -- Requiem of Sin (Quest)
     -- { 7,  679, 3454},   -- Antagonistic Ambuscade (HKC30)
     -- { 8,    ?,    0},   -- *Head Wind (HTMBF)
    },

    [10] = {                -- THE SHROUDED MAW
        { 0,  704,    0},   -- Darkness Named (PM3-5)
     -- { 1,  705,    0},   -- Test Your Mite (ENM)
        { 2,  706,    0},   -- Waking Dreams (Quest)
     -- { 3,    ?,    0},   -- *Waking Dreams (HTMBF)
    },

    [13] = {                -- MINE SHAFT 2716
        { 0,  736,    0},   -- A Century of Hardship (PM5-3 L3)
     -- { 1,  737,    0},   -- Return to the Depths (Quest)
     -- { 2,  738,    0},   -- Bionic Bug (ENM)
     -- { 3,  739,    0},   -- Pulling the Strings (ENM)
     -- { 4,  740,    0},   -- Automaton Assault (ENM)
     -- { 5,  741, 3455},   -- The Mobline Comedy (HKC50)
    },

    [17] = {                -- SPIRE OF HOLLA
        { 0,  768,    0},   -- Ancient Flames Beckon (PM1-3)
     -- { 1,  769,    0},   -- Simulant (ENM)
     -- { 2,  770, 3351},   -- Empty Hopes (KC30)
    },

    [19] = {                -- SPIRE OF DEM
        { 0,  800,    0},   -- Ancient Flames Beckon (PM1-3)
     -- { 1,  801,    0},   -- You Are What You Eat (ENM)
     -- { 2,  802, 3351},   -- Empty Dreams (KC30)
    },

    [21] = {                -- SPIRE OF MEA
        { 0,  832,    0},   -- Ancient Flames Beckon (PM1-3)
     -- { 1,  833,    0},   -- Playing Host (ENM)
     -- { 2,  834, 3351},   -- Empty Desires (KC30)
    },

    [23] = {                -- SPIRE OF VAHZL
        { 0,  864,    0},   -- Desires of Emptiness (PM5-2)
     -- { 1,  865,    0},   -- Pulling the Plug (ENM)
     -- { 2,  866, 3352},   -- Empty Aspirations (KC50)
    },

    [29] = {                -- RIVERNE SITE #B01
        { 0,  896,    0},   -- Storms of Fate (Quest)
     -- { 1,  897, 2108},   -- The Wyrmking Descends (BCNM)
    },

    [30] = {                -- RIVERNE SITE #A01
     -- { 0,  928, 1842},   -- Ouryu Cometh (BCNM)
    },

    [31] = {                -- MONARCH LINN
        { 0,  960,    0},   -- Ancient Vows (PM2-5)
        { 1,  961,    0},   -- The Savage (PM4-2)
     -- { 2,  962,    0},   -- Fire in the Sky (ENM)
     -- { 3,  963,    0},   -- Bad Seed (ENM)
     -- { 4,  964,    0},   -- Bugard in the Clouds (ENM)
     -- { 5,  965,    0},   -- Beloved of the Atlantes (ENM)
     -- { 6,  966,    0},   -- Uninvited Guests (Quest)
     -- { 7,  967, 3455},   -- Nest of Nightmares (HKC50)
     -- { 8,    ?,    0},   -- *The Savage (HTMBF)
    },

    [32] = {                -- SEALION'S DEN
        { 0,  992,    0},   -- One to Be Feared (PM6-4)
        { 1,  993,    0},   -- The Warrior's Path (PM7-5)
     -- { 2,    ?,    0},   -- *The Warrior's Path (HTMBF)
     -- { 3,    ?,    0},   -- *One to Be Feared (HTMBF)
    },

    [35] = {                -- THE GARDEN OF RU'HMET
        { 0, 1024,    0},   -- When Angels Fall (PM8-3)
    },

    [36] = {                -- EMPYREAL PARADOX
        { 0, 1056,    0},   -- Dawn (PM8-4)
     -- { 1, 1057,    0},   -- Apocalypse Nigh (Quest)
     -- { 2,    ?,    0},   -- Both Paths Taken (ROVM2-9-2)
     -- { 3,    ?,    0},   -- *Dawn (HTMBF)
     -- { 4,    ?,    0},   -- The Winds of Time (ROVM3-1-26)
     -- { 5,    ?,    0},   -- Sealed Fate (Master Trial)
    },

    [37] = {                -- TEMENOS
        { 0, 1299,    0},   -- Northern Tower
        { 1, 1300,    0},   -- Eastern Tower
        { 2, 1298,    0},   -- Western Tower
        { 3, 1306,   -1},   -- Central 4th Floor (multiple items needed: 1907, 1908, 1986)
        { 4, 1305, 1904},   -- Central 3rd Floor
        { 5, 1304, 1905},   -- Central 2nd Floor
        { 6, 1303, 1906},   -- Central 1st Floor
        { 7, 1301, 2127},   -- Central Basement
     -- { 8, 1302,    0},   -- Central Basement II
     -- { 9, 1307,    0},   -- Central 4th Floor II
    },

    [38] = {                -- APOLLYON
        { 0, 1291,    0},   -- SW Apollyon
        { 1, 1290,    0},   -- NW Apollyon
        { 2, 1293,    0},   -- SE Apollyon
        { 3, 1292,    0},   -- NE Apollyon
        { 4, 1296,   -2},   -- Central Apollyon (multiple items needed: 1909 1910 1987 1988)
        { 5, 1294, 2127},   -- CS Apollyon
     -- { 6, 1295,    0},   -- CS Apollyon II
     -- { 7, 1297,    0},   -- Central Apollyon II
    },

    [57] = {                -- TALACCA COVE
     -- { 0, 1088,    0},   -- Call to Arms (ISNM)
     -- { 1, 1089,    0},   -- Compliments to the Chef (ISNM)
     -- { 2, 1090,    0},   -- Puppetmaster Blues (Quest)
        { 3, 1091, 2332},   -- Breaking the Bonds of Fate (COR LB5)
        { 4, 1092,    0},   -- Legacy of the Lost (TOAU35)
     -- { 5,    ?,    0},   -- *Legacy of the Lost (HTMBF)
    },

    [64] = {                -- NAVUKGO EXECUTION CHAMBER
     -- { 0, 1120,    0},   -- Tough Nut to Crack (ISNM)
     -- { 1, 1121,    0},   -- Happy Caster (ISNM)
     -- { 2, 1122,    0},   -- Omens (Quest)
        { 3, 1123, 2333},   -- Achieving True Power (PUP LB5)
        { 4, 1124,    0},   -- Shield of Diplomacy (TOAU22)
    },

    [67] = {                -- JADE SEPULCHER
     -- { 0, 1152,    0},   -- Making a Mockery (ISNM)
     -- { 1, 1153,    0},   -- Shadows of the Mind (ISNM)
        { 2, 1154, 2331},   -- The Beast Within (BLU LB5)
     -- { 3, 1155,    0},   -- Moment of Truth (Quest)
        { 4, 1156,    0},   -- Puppet in Peril (TOAU29)
     -- { 5,    ?,    0},   -- *Puppet in Peril (HTMBF)
    },

    [78] = {                -- HAZHALM TESTING GROUNDS
     -- { 0, 1184,    0},   -- The Rider Cometh (Quest)
    },

    [139] = {               -- HORLAIS PEAK
        { 0,    0,    0},   -- The Rank 2 Final Mission (Mission 2-3)
        { 1,    1, 1131},   -- Tails of Woe (BS40)
        { 2,    2, 1130},   -- Dismemberment Brigade (BS60)
        { 3,    3,    0},   -- The Secret Weapon (Sandy 7-2)
     -- { 4,    4, 1177},   -- Hostile Herbivores (BS50) -- TODO: mobs need knockback on melee attacks
        { 5,    5, 1426},   -- Shattering Stars (WAR LB5)
        { 6,    6, 1429},   -- Shattering Stars (BLM LB5)
        { 7,    7, 1436},   -- Shattering Stars (RNG LB5)
        { 8,    8, 1552},   -- Carapace Combatants (BS30)
     -- { 9,    9, 1551},   -- Shooting Fish (BS20) -- TODO: mobs use ranged attacks with knockback
        {10,   10, 1552},   -- Dropping Like Flies (BS30)
     -- {11,   11, 1553},   -- Horns of War (KS99) -- TODO: Chlevnik is unscripted
        {12,   12, 1131},   -- Under Observation (BS40)
        {13,   13, 1177},   -- Eye of the Tiger (BS50) -- TODO: Crossthrash mobskill
     -- {14,   14, 1130},   -- Shots in the Dark (BS60) -- TODO: Warmachine combat behavior
        {15,   15, 1175},   -- Double Dragonian (KS30) -- TODO: Chaos Blade strengthens after 2hr
     -- {16,   16, 1178},   -- Today's Horoscope (KS30)
     -- {17,   17, 1180},   -- Contaminated Colosseum (KS30) -- TODO: Extremely Bad Breath mobskill
     -- {18,   18, 3351},   -- Kindergarten Cap (KC30)
     -- {19,   19, 3352},   -- Last Orc-Shunned Hero (KC50)
     -- {20,   20,    0},   -- Beyond Infinity (Quest)
     -- {21,    ?, 4062},   -- *Tails of Woe (SKC10)
     -- {22,    ?, 4063},   -- *Dismemberment Brigade (SKC20)
     -- {23,    ?,    0},   -- A Feast Most Dire (Quest)
    },

    [140] = {               -- GHELSBA OUTPOST
        { 0,   32,    0},   -- Save the Children (Sandy 1-3)
        { 1,   33,    0},   -- The Holy Crest (Quest)
        { 2,   34, 1551},   -- Wings of Fury (BS20) -- TODO: mobskills Slipstream and Turbulence
        { 3,   35, 1552},   -- Petrifying Pair (BS30)
        { 4,   36, 1552},   -- Toadal Recall (BS30) -- TODO: shroom-in-cap mechanic
     -- { 5,   37,    0},   -- Mirror, Mirror (Quest)
    },

    [144] = {               -- WAUGHROON SHRINE
        { 0,   64,    0},   -- The Rank 2 Final Mission (Mission 2-3)
        { 1,   65, 1131},   -- The Worm's Turn (BS40)
        { 2,   66, 1130},   -- Grimshell Shocktroopers (BS60)
        { 3,   67,    0},   -- On My Way (Basty 7-2)
        { 4,   68, 1166},   -- A Thief in Norg!? (Quest)
        { 5,   69, 1177},   -- 3, 2, 1... (BS50) -- TODO: Self Destruct does not display correct message in chat log
        { 6,   70, 1430},   -- Shattering Stars (RDM LB5)
        { 7,   71, 1431},   -- Shattering Stars (THF LB5)
        { 8,   72, 1434},   -- Shattering Stars (BST LB5)
        { 9,   73, 1552},   -- Birds of a Feather (BS30)
     -- {10,   74, 1551},   -- Crustacean Conundrum (BS20) -- TODO: You can only do 0-2 damage no matter what your attack is
        {11,   75, 1552},   -- Grove Guardians (BS30)
     -- {12,   76, 1553},   -- The Hills are Alive (KS99) -- TODO: Tartaruga Gigante is not coded
     -- {13,   77, 1131},   -- Royal Jelly (BS40) -- TODO: all combat mechanics, loot
        {14,   78, 1177},   -- The Final Bout (BS50) -- TODO: mobskills Big Blow and Counterstance
        {15,   79, 1130},   -- Up in Arms (BS60)
     -- {16,   80, 1175},   -- Copycat (KS30)
     -- {17,   81, 1178},   -- Operation Desert Swarm (KS30) -- TODO: Wild Rage gets stronger as they die.  Sync TP moves.  Self-bind/stun.  Build sleep resistance.
     -- {18,   82, 1180},   -- Prehistoric Pigeons (KS30) -- TODO: Build resistance to sleep quickly. When one dies, remaining ones become more powerful.
     -- {19,   83, 3351},   -- The Palborough Project (KC30)
     -- {20,   84, 3352},   -- Shell Shocked (KC50)
     -- {21,   85,    0},   -- Beyond Infinity (Quest)
     -- {22,    ?, 4062},   -- *The Worm's Tail (SKC10)
     -- {23,    ?, 4063},   -- *Grimshell Shocktroopers (SKC20)
     -- {24,    ?,    0},   -- A Feast Most Dire (Quest)
    },

    [146] = {               -- BALGA'S DIAS
        { 0,   96,    0},   -- The Rank 2 Final Mission (Mission 2-3)
        { 1,   97, 1131},   -- Steamed Sprouts (BS40)
        { 2,   98, 1130},   -- Divine Punishers (BS60)
        { 3,   99,    0},   -- Saintly Invitation (Windy 6-2)
        { 4,  100, 1177},   -- Treasure and Tribulations (BS50)
        { 5,  101, 1427},   -- Shattering Stars (MNK LB5)
        { 6,  102, 1428},   -- Shattering Stars (WHM LB5)
        { 7,  103, 1440},   -- Shattering Stars (SMN LB5)
        { 8,  104, 1552},   -- Creeping Doom (BS30)
        { 9,  105, 1551},   -- Charming Trio (BS20)
        {10,  106, 1552},   -- Harem Scarem (BS30)
     -- {11,  107, 1553},   -- Early Bird Catches the Wyrm (KS99) -- TODO: Wyrm is not coded at all
        {12,  108, 1131},   -- Royal Succession (BS40)
        {13,  109, 1177},   -- Rapid Raptors (BS50)
        {14,  110, 1130},   -- Wild Wild Whiskers (BS60) -- TODO: should use petrifactive breath more often than other mobskill. Message before spellcasting.
     -- {15,  111, 1175},   -- Seasons Greetings (KS30)
     -- {16,  112, 1178},   -- Royale Ramble (KS30)
     -- {17,  113, 1180},   -- Moa Constrictors (KS30)
     -- {18,  114, 3351},   -- The V Formation (KC30)
     -- {19,  115, 3352},   -- Avian Apostates (KC50)
     -- {20,  116,    0},   -- Beyond Infinity (Quest)
     -- {21,    ?, 4062},   -- *Steamed Sprouts (SKC10)
     -- {22,    ?, 4063},   -- *Divine Punishers (SKC20)
     -- {23,    ?,    0},   -- A Feast Most Dire (Quest)
    },

    [156] = {               -- THRONE ROOM [S]
     -- { 0,  352,    0},   -- Fiat Lux (Campaign)
     -- { 1,  353,    0},   -- Darkness Descends (WOTG37)
     -- { 2,  354,    0},   -- Bonds of Mythril (Quest)
     -- { 3,    ?,    0},   -- Unafraid of the Dark (Merit Battlefield)
    },

    [163] = {               -- SACRIFICIAL CHAMBER
        { 0,  128,    0},   -- The Temple of Uggalepih (ZM4)
        { 1,  129, 1130},   -- Jungle Boogymen (BS60)
        { 2,  130, 1130},   -- Amphibian Assault (BS60)
     -- { 3,  131,    0},   -- Project: Shantottofication (ASA13)
     -- { 4,  132, 3352},   -- Whom Wilt Thou Call (KC50)
     -- { 5,    ?, 4063},   -- *Jungle Boogymen (SKC20)
     -- { 6,    ?, 4063},   -- *Amphibian Assault (SKC20)
    },

    [165] = {               -- THRONE ROOM
        { 0,  160,    0},   -- The Shadow Lord Battle (Mission 5-2)
        { 1,  161,    0},   -- Where Two Paths Converge (Basty 9-2)
     -- { 2,  162, 1130},   -- Kindred Spirits (BS60)
        { 3,  163, 2557},   -- Survival of the Wisest (SCH LB5)
     -- { 4,  164,    0},   -- Smash! A Malevolent Menace (MKD14)
     -- { 5,    ?, 4063},   -- *Kindred Spirits (SKC20)
     -- { 6,    ?,    0},   -- *The Shadowlord Battle (HTMBF)
    },

    [168] = {               -- CHAMBER OF ORACLES
        { 0,  192,    0},   -- Through the Quicksand Caves (ZM6)
        { 1,  193, 1130},   -- Legion XI Comitatensis (BS60)
        { 2,  194, 1437},   -- Shattering Stars (SAM LB5)
        { 3,  195, 1438},   -- Shattering Stars (NIN LB5)
        { 4,  196, 1439},   -- Shattering Stars (DRG LB5)
     -- { 5,  197, 1175},   -- Cactuar Suave (KS30)
     -- { 6,  198, 1178},   -- Eye of the Storm (KS30)
     -- { 7,  199, 1180},   -- The Scarlet King (KS30)
     -- { 8,  200,    0},   -- Roar! A Cat Burglar Bares Her Fangs (MKD10)
     -- { 9,  201, 3352},   -- Dragon Scales (KC50)
     -- {10,    ?, 4063},   -- *Legion XI Comitatensis (SKC20)
    },

    [170] = {               -- FULL MOON FOUNTAIN
        { 0,  224,    0},   -- The Moonlit Path (Quest)
        { 1,  225,    0},   -- Moon Reading (Windy 9-2)
     -- { 2,  226,    0},   -- Waking the Beast (Quest)
     -- { 3,  227,    0},   -- Battaru Royale (ASA10)
     -- { 4,    ?,    0},   -- *The Moonlit Path (HTMBF)
     -- { 5,    ?,    0},   -- *Waking the Beast (HTMBF)
    },

    [179] = {               -- STELLAR FULCRUM
        { 0,  256,    0},   -- Return to Delkfutt's Tower (ZM8)
     -- { 1,  257,    0},   -- The Indomitable Triumvirate (Mog Bonanza)
     -- { 2,  258,    0},   -- The Dauntless Duo (Mog Bonanza)
     -- { 3,  259,    0},   -- The Solitary Demolisher (Mog Bonanza)
     -- { 4,  260,    0},   -- Heroine's Combat (Mog Bonanza)
     -- { 5,  261,    0},   -- Mercenary Camp (Mog Bonanza)
     -- { 6,  262,    0},   -- Ode of Life Bestowing (ACP11)
     -- { 7,    ?,    0},   -- *Return to Delkfutt's Tower (HTMBF)
    },

    [180] = {               -- LALOFF AMPHITHEATER
        { 0,  288,    0},   -- Ark Angels 1 (ZM14)
        { 1,  289,    0},   -- Ark Angels 2 (ZM14)
        { 2,  290,    0},   -- Ark Angels 3 (ZM14)
        { 3,  291,    0},   -- Ark Angels 4 (ZM14)
        { 4,  292,    0},   -- Ark Angels 5 (ZM14)
        { 5,  293, 1550},   -- Divine Might (ZM14)
     -- { 6,    ?,    0},   -- *Ark Angels 1 (HTMBF)
     -- { 7,    ?,    0},   -- *Ark Angels 2 (HTMBF)
     -- { 8,    ?,    0},   -- *Ark Angels 3 (HTMBF)
     -- { 9,    ?,    0},   -- *Ark Angels 4 (HTMBF)
     -- {10,    ?,    0},   -- *Ark Angels 5 (HTMBF)
     -- {11,    ?,    0},   -- *Divine Might (HTMBF)
    },

    [181] = {               -- THE CELESTIAL NEXUS
        { 0,  320,    0},   -- The Celestial Nexus (ZM16)
     -- { 1,    ?,    0},   -- *The Celestial Nexus (HTMBF)
    },

    [182] = {               -- WALK OF ECHOES
     -- { 0,    ?,    0},   -- When Wills Collide (WOTG46)
     -- { 1,  385,    0},   -- Maiden of the Dusk (WOTG51)
     -- { 2,    ?,    0},   -- Champion of the Dawn (Quest)
     -- { 3,    ?,    0},   -- A Forbidden Reunion (Quest)
    },

    [201] = {               -- CLOISTER OF GALES
        { 0,  416,    0},   -- Trial by Wind (Quest)
        { 1,  417, 1174},   -- Carbuncle Debacle (Quest)
        { 2,  418, 1546},   -- Trial-size Trial by Wind (Quest)
     -- { 3,  419,    0},   -- Waking the Beast (Quest)
        { 4,  420,    0},   -- Sugar-coated Directive (ASA4)
     -- { 5,    ?,    0},   -- *Trial by Wind (HTMBF)
    },

    [202] = {               -- CLOISTER OF STORMS
        { 0,  448,    0},   -- Trial by Lightning (Quest)
        { 1,  449, 1172},   -- Carbuncle Debacle (Quest)
        { 2,  450, 1548},   -- Trial-size Trial by Lightning (Quest)
     -- { 3,  451,    0},   -- Waking the Beast (Quest)
        { 4,  452,    0},   -- Sugar-coated Directive (ASA4)
     -- { 5,    ?,    0},   -- *Trial by Lightning (HTMBF)
    },

    [203] = {               -- CLOISTER OF FROST
        { 0,  480,    0},   -- Trial by Ice (Quest)
        { 1,  481, 1171},   -- Class Reunion (Quest)
        { 2,  482, 1545},   -- Trial-size Trial by Ice (Quest)
     -- { 3,  483,    0},   -- Waking the Beast (Quest)
        { 4,  484,    0},   -- Sugar-coated Directive (ASA4)
     -- { 5,    ?,    0},   -- *Trial by Ice (HTMBF)
    },

    [206] = {               -- QU'BIA ARENA
        { 0,  512,    0},   -- The Rank 5 Mission (Mission 5-1)
     -- { 1,  513, 1175},   -- Come Into My Parlor (KS30)
     -- { 2,  514, 1178},   -- E-vase-ive Action (KS30)
     -- { 3,  515, 1180},   -- Infernal Swarm (KS30)
        { 4,  516,    0},   -- The Heir to the Light (Sandy 9-2)
        { 5,  517, 1432},   -- Shattering Stars (PLD LB5)
        { 6,  518, 1433},   -- Shattering Stars (DRK LB5)
        { 7,  519, 1435},   -- Shattering Stars (BRD LB5)
        { 8,  520, 1130},   -- Demolition Squad (BS60)
     -- { 9,  521, 1552},   -- Die by the Sword (BS30) -- TODO: mob damage type rotation; mobskills furious flurry, smite of fury, whispers of ire
        {10,  522, 1552},   -- Let Sleeping Dogs Die (BS30)
        {11,  523, 1130},   -- Brothers D'Aurphe (BS60)
        {12,  524, 1131},   -- Undying Promise (BS40) -- TODO: model size increases with each reraise
        {13,  525, 1131},   -- Factory Rejects (BS40) -- TODO: dolls grow size/power based on hidden timer. (wikis disagree on TP moves? factory immune? factory model?)
        {14,  526, 1177},   -- Idol Thoughts (BS50)
        {15,  527, 1177},   -- An Awful Autopsy (BS50) -- TODO: mobskill Infernal Pestilence
     -- {16,  528, 1130},   -- Celery (BS60) -- TODO: mobs do not have their specific weaknesses. mobskill Bane.
     -- {17,  529,    0},   -- Mirror Images (Quest)
        {18,  530, 2556},   -- A Furious Finale (DNC LB5)
     -- {19,  531,    0},   -- Clash of the Comrades (Quest)
     -- {20,  532,    0},   -- Those Who Lurk in Shadows (ACP7)
     -- {21,  533,    0},   -- Beyond Infinity (Quest)
     -- {22,    ?, 4062},   -- *Factory Rejects (SKC10)
     -- {23,    ?, 4063},   -- *Demolition Squad (SKC20)
     -- {24,    ?, 4063},   -- *Brothers D'Aurphe (SKC20)
     -- {25,    ?,    0},   -- Mumor's Encore (Sunbreeze Festival)
    },

    [207] = {               -- CLOISTER OF FLAMES
        { 0,  544,    0},   -- Trial by Fire (Quest)
        { 1,  545, 1544},   -- Trial-size Trial by Fire (Quest)
     -- { 2,  546,    0},   -- Waking the Beast (Quest)
        { 3,  547,    0},   -- Sugar-coated Directive (ASA4)
     -- { 4,    ?,    0},   -- *Trial by Fire (HTMBF)
    },

    [209] = {               -- CLOISTER OF TREMORS
        { 0,  576,    0},   -- Trial by Earth (Quest)
        { 1,  577, 1169},   -- The Puppet Master (Quest)
        { 2,  578, 1547},   -- Trial-size Trial by Earth (Quest)
     -- { 3,  579,    0},   -- Waking the Beast (Quest)
        { 4,  580,    0},   -- Sugar-coated Directive (ASA4)
     -- { 5,    ?,    0},   -- *Trial by Earth (HTMBF)
    },

    [211] = {               -- CLOISTER OF TIDES
        { 0,  608,    0},   -- Trial by Water (Quest)
        { 1,  609, 1549},   -- Trial-size Trial by Water (Quest)
     -- { 2,  610,    0},   -- Waking the Beast (Quest)
        { 3,  611,    0},   -- Sugar-coated Directive (ASA4)
     -- { 4,    ?,    0},   -- *Trial by Water (HTMBF)
    },

}

-----------------------------------------------
-- check requirements for registrant and allies
-----------------------------------------------

function checkReqs(player, npc, bfid, registrant)
    local mi      = tpz.mission.id
    local npcid   = npc:getID()
    local mjob    = player:getMainJob()
    local mlvl    = player:getMainLvl()
    local nat     = player:getCurrentMission(player:getNation())
    local sandy   = player:getCurrentMission(SANDORIA)
    local basty   = player:getCurrentMission(BASTOK)
    local windy   = player:getCurrentMission(WINDURST)
    local roz     = player:getCurrentMission(ZILART)
    local cop     = player:getCurrentMission(COP)
    local toau    = player:getCurrentMission(TOAU)
    local asa     = player:getCurrentMission(ASA)
    local natStat  = player:getCharVar("MissionStatus")
    local rozStat  = player:getCharVar("ZilartStatus")
    local copStat  = player:getCharVar("PromathiaStatus")
    local toauStat = player:getCharVar("AhtUrganStatus")
    local stc = player:hasCompletedMission(SANDORIA, mi.sandoria.SAVE_THE_CHILDREN)
    local dm1 = player:getQuestStatus(OUTLANDS, tpz.quest.id.outlands.DIVINE_MIGHT)
    local dm2 = player:getQuestStatus(OUTLANDS, tpz.quest.id.outlands.DIVINE_MIGHT_REPEAT)

    local function getZM14Offset(offset)
        return zones[tpz.zone.LALOFF_AMPHITHEATER].npc.SHIMMERING_CIRCLE_OFFSET + offset
    end

    -- requirements to register a battlefield
    local registerReqs =
    {
        [   0] = function() return ( (basty == mi.bastok.THE_EMISSARY_SANDORIA2 or windy == mi.windurst.THE_THREE_KINGDOMS_SANDORIA2) and natStat == 9                      ) end, -- Mission 2-3
        [   3] = function() return ( sandy == mi.sandoria.THE_SECRET_WEAPON and player:getCharVar("SecretWeaponStatus") == 2                                                ) end, -- Sandy 7-2: The Secret Weapon
        [   5] = function() return ( mjob == tpz.job.WAR and mlvl >= 66                                                                                                     ) end, -- Quest: Shattering Stars (WAR LB5)
        [   6] = function() return ( mjob == tpz.job.BLM and mlvl >= 66                                                                                                     ) end, -- Quest: Shattering Stars (BLM LB5)
        [   7] = function() return ( mjob == tpz.job.RNG and mlvl >= 66                                                                                                     ) end, -- Quest: Shattering Stars (RNG LB5)
        [  20] = function() return ( player:hasKeyItem(tpz.ki.SOUL_GEM_CLASP)                                                                                               ) end, -- Quest: Beyond Infinity
        [  32] = function() return ( sandy == mi.sandoria.SAVE_THE_CHILDREN and ((stc and natStat <= 2) or (not stc and natStat == 2))                                      ) end, -- Sandy 1-3: Save the Children
        [  33] = function() return ( player:hasKeyItem(tpz.ki.DRAGON_CURSE_REMEDY)                                                                                          ) end, -- Quest: The Holy Crest
        [  64] = function() return ( (sandy == mi.sandoria.JOURNEY_TO_BASTOK2 or windy == mi.windurst.THE_THREE_KINGDOMS_BASTOK2) and natStat == 10                         ) end, -- Mission 2-3
        [  67] = function() return ( basty == mi.bastok.ON_MY_WAY and natStat == 2                                                                                          ) end, -- Basty 7-2: On My Way
        [  68] = function() return ( player:getCharVar("aThiefinNorgCS") == 6                                                                                               ) end, -- Quest: A Thief in Norg!?
        [  70] = function() return ( mjob == tpz.job.RDM and mlvl >= 66                                                                                                     ) end, -- Quest: Shattering Stars (RDM LB5)
        [  71] = function() return ( mjob == tpz.job.THF and mlvl >= 66                                                                                                     ) end, -- Quest: Shattering Stars (THF LB5)
        [  72] = function() return ( mjob == tpz.job.BST and mlvl >= 66                                                                                                     ) end, -- Quest: Shattering Stars (BST LB5)
        [  96] = function() return ( player:hasKeyItem(tpz.ki.DARK_KEY)                                                                                                     ) end, -- Mission 2-3
        [  99] = function() return ( windy == mi.windurst.SAINTLY_INVITATION and natStat == 1                                                                               ) end, -- Windy 6-2: A Saintly Invitation
        [ 101] = function() return ( mjob == tpz.job.MNK and mlvl >= 66                                                                                                     ) end, -- Quest: Shattering Stars (MNK LB5)
        [ 102] = function() return ( mjob == tpz.job.WHM and mlvl >= 66                                                                                                     ) end, -- Quest: Shattering Stars (WHM LB5)
        [ 103] = function() return ( mjob == tpz.job.SMN and mlvl >= 66                                                                                                     ) end, -- Quest: Shattering Stars (SMN LB5)
        [ 128] = function() return ( roz == mi.zilart.THE_TEMPLE_OF_UGGALEPIH                                                                                               ) end, -- ZM4: The Temple of Uggalepih
        [ 160] = function() return ( nat == 15 and natStat == 3                                                                                                             ) end, -- Mission 5-2
<<<<<<< HEAD
        [ 161] = function() return ( basty == mi.bastok.WHERE_TWO_PATHS_CONVERGE and player:getCharVar("BASTOK92") == 1                                                     ) end, -- Basty 9-2: Where Two Paths Converge
        [ 163] = function() return ( mjob == tpz.job.SCH and mlvl >= 66                                                                                                     ) end, -- Quest: Survival of the Wisest (SCH LB5)
        [ 192] = function() return ( roz == mi.zilart.THROUGH_THE_QUICKSAND_CAVES                                                                                           ) end, -- ZM6: Through the Quicksand Caves
        [ 194] = function() return ( mjob == tpz.job.SAM and mlvl >= 66                                                                                                     ) end, -- Quest: Shattering Stars (SAM LB5)
        [ 195] = function() return ( mjob == tpz.job.NIN and mlvl >= 66                                                                                                     ) end, -- Quest: Shattering Stars (NIN LB5)
        [ 196] = function() return ( mjob == tpz.job.DRG and mlvl >= 66                                                                                                     ) end, -- Quest: Shattering Stars (DRG LB5)
        [ 224] = function() return ( player:hasKeyItem(tpz.ki.MOON_BAUBLE)                                                                                                  ) end, -- Quest: The Moonlit Path
        [ 225] = function() return ( windy == mi.windurst.MOON_READING and player:getCharVar("WINDURST92") == 2                                                             ) end, -- Windy 9-2: Moon Reading
=======
        [ 161] = function() return ( basty == mi.bastok.WHERE_TWO_PATHS_CONVERGE and natStat == 1                                                                           ) end, -- Basty 9-2: Where Two Paths Converge
        [ 163] = function() return ( mjob == dsp.job.SCH and mlvl >= 66                                                                                                     ) end, -- Quest: Survival of the Wisest (SCH LB5)
        [ 192] = function() return ( roz == mi.zilart.THROUGH_THE_QUICKSAND_CAVES                                                                                           ) end, -- ZM6: Through the Quicksand Caves
        [ 194] = function() return ( mjob == dsp.job.SAM and mlvl >= 66                                                                                                     ) end, -- Quest: Shattering Stars (SAM LB5)
        [ 195] = function() return ( mjob == dsp.job.NIN and mlvl >= 66                                                                                                     ) end, -- Quest: Shattering Stars (NIN LB5)
        [ 196] = function() return ( mjob == dsp.job.DRG and mlvl >= 66                                                                                                     ) end, -- Quest: Shattering Stars (DRG LB5)
        [ 224] = function() return ( player:hasKeyItem(dsp.ki.MOON_BAUBLE)                                                                                                  ) end, -- Quest: The Moonlit Path
        [ 225] = function() return ( windy == mi.windurst.MOON_READING and natStat == 2                                                                                     ) end, -- Windy 9-2: Moon Reading
>>>>>>> 31b12467
        [ 256] = function() return ( roz == mi.zilart.RETURN_TO_DELKFUTTS_TOWER and rozStat == 3                                                                            ) end, -- ZM8: Return to Delkfutt's Tower
        [ 288] = function() return ( roz == mi.zilart.ARK_ANGELS and rozStat == 1 and npcid == getZM14Offset(0) and not player:hasKeyItem(tpz.ki.SHARD_OF_APATHY)           ) end, -- ZM14: Ark Angels (Hume)
        [ 289] = function() return ( roz == mi.zilart.ARK_ANGELS and rozStat == 1 and npcid == getZM14Offset(1) and not player:hasKeyItem(tpz.ki.SHARD_OF_COWARDICE)        ) end, -- ZM14: Ark Angels (Tarutaru)
        [ 290] = function() return ( roz == mi.zilart.ARK_ANGELS and rozStat == 1 and npcid == getZM14Offset(2) and not player:hasKeyItem(tpz.ki.SHARD_OF_ENVY)             ) end, -- ZM14: Ark Angels (Mithra)
        [ 291] = function() return ( roz == mi.zilart.ARK_ANGELS and rozStat == 1 and npcid == getZM14Offset(3) and not player:hasKeyItem(tpz.ki.SHARD_OF_ARROGANCE)        ) end, -- ZM14: Ark Angels (Elvaan)
        [ 292] = function() return ( roz == mi.zilart.ARK_ANGELS and rozStat == 1 and npcid == getZM14Offset(4) and not player:hasKeyItem(tpz.ki.SHARD_OF_RAGE)             ) end, -- ZM14: Ark Angels (Galka)
        [ 293] = function() return ( dm1 == QUEST_ACCEPTED or dm2 == QUEST_ACCEPTED                                                                                         ) end, -- ZM14 Divine Might
        [ 320] = function() return ( roz == mi.zilart.THE_CELESTIAL_NEXUS                                                                                                   ) end, -- ZM16: The Celestial Nexus
        [ 416] = function() return ( player:hasKeyItem(tpz.ki.TUNING_FORK_OF_WIND)                                                                                          ) end, -- Quest: Trial by Wind
        [ 417] = function() return ( player:getCharVar("CarbuncleDebacleProgress") == 6                                                                                     ) end, -- Quest: Carbuncle Debacle
        [ 418] = function() return ( mjob == tpz.job.SMN and mlvl >= 20                                                                                                     ) end, -- Quest: Trial-size Trial by Wind
        [ 420] = function() return ( asa == mi.asa.SUGAR_COATED_DIRECTIVE and player:hasKeyItem(tpz.ki.DOMINAS_EMERALD_SEAL)                                                ) end, -- ASA4: Sugar-coated Directive
        [ 448] = function() return ( player:hasKeyItem(tpz.ki.TUNING_FORK_OF_LIGHTNING)                                                                                     ) end, -- Quest: Trial by Lightning
        [ 449] = function() return ( player:getCharVar("CarbuncleDebacleProgress") == 3                                                                                     ) end, -- Quest: Carbuncle Debacle
        [ 450] = function() return ( mjob == tpz.job.SMN and mlvl >= 20                                                                                                     ) end, -- Quest: Trial-size Trial by Lightning
        [ 452] = function() return ( asa == mi.asa.SUGAR_COATED_DIRECTIVE and player:hasKeyItem(tpz.ki.DOMINAS_VIOLET_SEAL)                                                 ) end, -- ASA4: Sugar-coated Directive
        [ 480] = function() return ( player:hasKeyItem(tpz.ki.TUNING_FORK_OF_ICE)                                                                                           ) end, -- Quest: Trial by Ice
        [ 481] = function() return ( player:getCharVar("ClassReunionProgress") == 5                                                                                         ) end, -- Quest: Class Reunion
        [ 482] = function() return ( mjob == tpz.job.SMN and mlvl >= 20                                                                                                     ) end, -- Quest: Trial-size Trial by Ice
        [ 484] = function() return ( asa == mi.asa.SUGAR_COATED_DIRECTIVE and player:hasKeyItem(tpz.ki.DOMINAS_AZURE_SEAL)                                                  ) end, -- ASA4: Sugar-coated Directive
        [ 512] = function() return ( nat == 14 and natStat == 11                                                                                                            ) end, -- Mission 5-1
        [ 516] = function() return ( sandy == mi.sandoria.THE_HEIR_TO_THE_LIGHT and natStat == 3                                                                            ) end, -- Sandy 9-2: The Heir to the Light
        [ 517] = function() return ( mjob == tpz.job.PLD and mlvl >= 66                                                                                                     ) end, -- Quest: Shattering Stars (PLD LB5)
        [ 518] = function() return ( mjob == tpz.job.DRK and mlvl >= 66                                                                                                     ) end, -- Quest: Shattering Stars (DRK LB5)
        [ 519] = function() return ( mjob == tpz.job.BRD and mlvl >= 66                                                                                                     ) end, -- Quest: Shattering Stars (BRD LB5)
        [ 530] = function() return ( mjob == tpz.job.DNC and mlvl >= 66                                                                                                     ) end, -- Quest: A Furious Finale (DNC LB5)
        [ 544] = function() return ( player:hasKeyItem(tpz.ki.TUNING_FORK_OF_FIRE)                                                                                          ) end, -- Quest: Trial by Fire
        [ 545] = function() return ( mjob == tpz.job.SMN and mlvl >= 20                                                                                                     ) end, -- Quest: Trial-size Trial by Fire
        [ 547] = function() return ( asa == mi.asa.SUGAR_COATED_DIRECTIVE and player:hasKeyItem(tpz.ki.DOMINAS_SCARLET_SEAL)                                                ) end, -- ASA4: Sugar-coated Directive
        [ 576] = function() return ( player:hasKeyItem(tpz.ki.TUNING_FORK_OF_EARTH)                                                                                         ) end, -- Quest: Trial by Earth
        [ 577] = function() return ( player:getCharVar("ThePuppetMasterProgress") == 2                                                                                      ) end, -- Quest: The Puppet Master
        [ 578] = function() return ( mjob == tpz.job.SMN and mlvl >= 20                                                                                                     ) end, -- Quest: Trial-size Trial by Earth
        [ 580] = function() return ( asa == mi.asa.SUGAR_COATED_DIRECTIVE and player:hasKeyItem(tpz.ki.DOMINAS_AMBER_SEAL)                                                  ) end, -- ASA4: Sugar-coated Directive
        [ 608] = function() return ( player:hasKeyItem(tpz.ki.TUNING_FORK_OF_WATER)                                                                                         ) end, -- Quest: Trial by Water
        [ 609] = function() return ( mjob == tpz.job.SMN and mlvl >= 20                                                                                                     ) end, -- Quest: Trial-size Trial by Water
        [ 611] = function() return ( asa == mi.asa.SUGAR_COATED_DIRECTIVE and player:hasKeyItem(tpz.ki.DOMINAS_CERULEAN_SEAL)                                               ) end, -- ASA4: Sugar-coated Directive
        [ 640] = function() return ( cop == mi.cop.THREE_PATHS and player:getCharVar("COP_Ulmia_s_Path") == 6                                                               ) end, -- PM5-3 U3: Flames for the Dead
        [ 641] = function() return ( player:hasKeyItem(tpz.ki.ZEPHYR_FAN)                                                                                                   ) end, -- ENM: Follow the White Rabbit
        [ 642] = function() return ( player:hasKeyItem(tpz.ki.ZEPHYR_FAN)                                                                                                   ) end, -- ENM: When Hell Freezes Over
        [ 643] = function() return ( player:hasKeyItem(tpz.ki.ZEPHYR_FAN)                                                                                                   ) end, -- ENM: Brothers
        [ 644] = function() return ( player:hasKeyItem(tpz.ki.ZEPHYR_FAN)                                                                                                   ) end, -- ENM: Holy Cow
        [ 672] = function() return ( cop == mi.cop.THREE_PATHS and player:getCharVar("COP_Ulmia_s_Path") == 5                                                               ) end, -- PM5-3 U2: Head Wind
        [ 673] = function() return ( player:hasKeyItem(tpz.ki.MIASMA_FILTER)                                                                                                ) end, -- ENM: Like the Wind
        [ 674] = function() return ( player:hasKeyItem(tpz.ki.MIASMA_FILTER)                                                                                                ) end, -- ENM: Sheep in Antlion's Clothing
        [ 675] = function() return ( player:hasKeyItem(tpz.ki.MIASMA_FILTER)                                                                                                ) end, -- ENM: Shell We Dance?
        [ 676] = function() return ( player:hasKeyItem(tpz.ki.MIASMA_FILTER)                                                                                                ) end, -- ENM: Totentanz
        [ 677] = function() return ( player:hasKeyItem(tpz.ki.LETTER_FROM_SHIKAREE_X)                                                                                       ) end, -- Quest: Tango with a Tracker
        [ 678] = function() return ( player:hasKeyItem(tpz.ki.LETTER_FROM_SHIKAREE_Y)                                                                                       ) end, -- Quest: Requiem of Sin
        [ 704] = function() return ( cop == mi.cop.DARKNESS_NAMED and copStat == 2                                                                                          ) end, -- PM3-5: Darkness Named
        [ 705] = function() return ( player:hasKeyItem(tpz.ki.ASTRAL_COVENANT)                                                                                              ) end, -- ENM: Test Your Mite
        [ 706] = function() return ( player:hasKeyItem(tpz.ki.VIAL_OF_DREAM_INCENSE)                                                                                        ) end, -- Quest: Waking Dreams
        [ 736] = function() return ( cop == mi.cop.THREE_PATHS and player:getCharVar("COP_Louverance_s_Path") == 5                                                          ) end, -- PM5-3 L3: A Century of Hardship
        [ 738] = function() return ( player:hasKeyItem(tpz.ki.SHAFT_2716_OPERATING_LEVER)                                                                                   ) end, -- ENM: Bionic Bug
        [ 739] = function() return ( player:hasKeyItem(tpz.ki.SHAFT_GATE_OPERATING_DIAL)                                                                                    ) end, -- ENM: Pulling Your Strings
        [ 740] = function() return ( player:hasKeyItem(tpz.ki.SHAFT_GATE_OPERATING_DIAL)                                                                                    ) end, -- ENM: Automaton Assault
        [ 768] = function() return ( (cop == mi.cop.BELOW_THE_ARKS and copStat==1) or (cop == mi.cop.THE_MOTHERCRYSTALS and not player:hasKeyItem(tpz.ki.LIGHT_OF_HOLLA))   ) end, -- PM1-3: The Mothercrystals
        [ 769] = function() return ( player:hasKeyItem(tpz.ki.CENSER_OF_ABANDONMENT)                                                                                        ) end, -- ENM: Simulant
        [ 800] = function() return ( (cop == mi.cop.BELOW_THE_ARKS and copStat==1) or (cop == mi.cop.THE_MOTHERCRYSTALS and not player:hasKeyItem(tpz.ki.LIGHT_OF_DEM))     ) end, -- PM1-3: The Mothercrystals
        [ 801] = function() return ( player:hasKeyItem(tpz.ki.CENSER_OF_ANTIPATHY)                                                                                          ) end, -- ENM: You Are What You Eat
        [ 832] = function() return ( (cop == mi.cop.BELOW_THE_ARKS and copStat==1) or (cop == mi.cop.THE_MOTHERCRYSTALS and not player:hasKeyItem(tpz.ki.LIGHT_OF_MEA))     ) end, -- PM1-3: The Mothercrystals
        [ 833] = function() return ( player:hasKeyItem(tpz.ki.CENSER_OF_ANIMUS)                                                                                             ) end, -- ENM: Playing Host
        [ 864] = function() return ( cop == mi.cop.DESIRES_OF_EMPTINESS and copStat == 8                                                                                    ) end, -- PM5-2: Desires of Emptiness
        [ 865] = function() return ( player:hasKeyItem(tpz.ki.CENSER_OF_ACRIMONY)                                                                                           ) end, -- ENM: Pulling the Plug
        [ 896] = function() return ( player:getQuestStatus(JEUNO, tpz.quest.id.jeuno.STORMS_OF_FATE) == QUEST_ACCEPTED and player:getCharVar('StormsOfFate') == 2           ) end, -- Quest: Storms of Fate
        [ 960] = function() return ( cop == mi.cop.ANCIENT_VOWS and copStat == 2                                                                                            ) end, -- PM2-5: Ancient Vows
        [ 961] = function() return ( cop == mi.cop.THE_SAVAGE and copStat == 1                                                                                              ) end, -- PM4-2: The Savage
        [ 962] = function() return ( player:hasKeyItem(tpz.ki.MONARCH_BEARD)                                                                                                ) end, -- ENM: Fire in the Sky
        [ 963] = function() return ( player:hasKeyItem(tpz.ki.MONARCH_BEARD)                                                                                                ) end, -- ENM: Bad Seed
        [ 964] = function() return ( player:hasKeyItem(tpz.ki.MONARCH_BEARD)                                                                                                ) end, -- ENM: Bugard in the Clouds
        [ 965] = function() return ( player:hasKeyItem(tpz.ki.MONARCH_BEARD)                                                                                                ) end, -- ENM: Beloved of Atlantes
        [ 992] = function() return ( cop == mi.cop.ONE_TO_BE_FEARED and copStat == 2                                                                                        ) end, -- PM6-4: One to be Feared
        [ 993] = function() return ( cop == mi.cop.THE_WARRIOR_S_PATH                                                                                                       ) end, -- PM7-5: The Warrior's Path
        [1024] = function() return ( cop == mi.cop.WHEN_ANGELS_FALL and copStat == 4                                                                                        ) end, -- PM8-3: When Angels Fall
        [1056] = function() return ( cop == mi.cop.DAWN and copStat == 2                                                                                                    ) end, -- PM8-4: Dawn
        [1090] = function() return ( player:hasKeyItem(tpz.ki.TOGGLE_SWITCH)                                                                                                ) end, -- Quest: Puppetmaster Blues
        [1091] = function() return ( mjob == tpz.job.COR and mlvl >= 66                                                                                                     ) end, -- Quest: Breaking the Bonds of Fate (COR LB5)
        [1092] = function() return ( toau == mi.toau.LEGACY_OF_THE_LOST                                                                                                     ) end, -- TOAU35: Legacy of the Lost
        [1123] = function() return ( mjob == tpz.job.PUP and mlvl >= 66                                                                                                     ) end, -- Quest: Achieving True Power (PUP LB5)
        [1124] = function() return ( toau == mi.toau.SHIELD_OF_DIPLOMACY and toauStat == 2                                                                                  ) end, -- TOAU22: Shield of Diplomacy
        [1154] = function() return ( mjob == tpz.job.BLU and mlvl >= 66                                                                                                     ) end, -- Quest: The Beast Within (BLU LB5)
        [1156] = function() return ( toau == mi.toau.PUPPET_IN_PERIL and toauStat == 1                                                                                      ) end, -- TOAU29: Puppet in Peril
        [1290] = function() return ( player:hasKeyItem(tpz.ki.COSMOCLEANSE) and player:hasKeyItem(tpz.ki.RED_CARD)                                                          ) end, -- NW Apollyon
        [1291] = function() return ( player:hasKeyItem(tpz.ki.COSMOCLEANSE) and player:hasKeyItem(tpz.ki.RED_CARD)                                                          ) end, -- SW Apollyon
        [1292] = function() return ( player:hasKeyItem(tpz.ki.COSMOCLEANSE) and player:hasKeyItem(tpz.ki.BLACK_CARD)                                                        ) end, -- NE Apollyon
        [1293] = function() return ( player:hasKeyItem(tpz.ki.COSMOCLEANSE) and player:hasKeyItem(tpz.ki.BLACK_CARD)                                                        ) end, -- SE Apollyon
        [1294] = function() return ( player:hasKeyItem(tpz.ki.COSMOCLEANSE)                                                                                                 ) end, -- CS Apollyon
        [1296] = function() return ( player:hasKeyItem(tpz.ki.COSMOCLEANSE)                                                                                                 ) end, -- Central Apollyon
        [1298] = function() return ( player:hasKeyItem(tpz.ki.COSMOCLEANSE) and player:hasKeyItem(tpz.ki.WHITE_CARD)                                                        ) end, -- Temenos Western Tower
        [1299] = function() return ( player:hasKeyItem(tpz.ki.COSMOCLEANSE) and player:hasKeyItem(tpz.ki.WHITE_CARD)                                                        ) end, -- Temenos Northern Tower
        [1300] = function() return ( player:hasKeyItem(tpz.ki.COSMOCLEANSE) and player:hasKeyItem(tpz.ki.WHITE_CARD)                                                        ) end, -- Temenos Eastern Tower
        [1301] = function() return ( player:hasKeyItem(tpz.ki.COSMOCLEANSE) and player:hasKeyItem(tpz.ki.WHITE_CARD)                                                        ) end, -- Central Temenos Basement
        [1303] = function() return ( player:hasKeyItem(tpz.ki.COSMOCLEANSE) and player:hasKeyItem(tpz.ki.WHITE_CARD)                                                        ) end, -- Central Temenos 1st Floor
        [1304] = function() return ( player:hasKeyItem(tpz.ki.COSMOCLEANSE) and player:hasKeyItem(tpz.ki.WHITE_CARD)                                                        ) end, -- Central Temenos 2nd Floor
        [1305] = function() return ( player:hasKeyItem(tpz.ki.COSMOCLEANSE) and player:hasKeyItem(tpz.ki.WHITE_CARD)                                                        ) end, -- Central Temenos 3rd Floor
        [1306] = function() return ( player:hasKeyItem(tpz.ki.COSMOCLEANSE) and player:hasKeyItem(tpz.ki.WHITE_CARD)                                                        ) end, -- Central Temenos 4th Floor
    }

    -- requirements to enter a battlefield already registered by a party member
    local enterReqs =
    {
        [ 897] = function() return ( player:hasKeyItem(tpz.ki.WHISPER_OF_THE_WYRMKING)                                                      ) end, -- Quest: The Wyrmking Descends
        [ 928] = function() return ( player:hasCompletedMission(COP, mi.cop.ANCIENT_VOWS) or (cop == mi.cop.ANCIENT_VOWS and copStat >= 2)  ) end, -- Quest: Ouryu Cometh
        [1290] = function() return ( player:hasKeyItem(tpz.ki.COSMOCLEANSE) and player:hasKeyItem(tpz.ki.RED_CARD)                          ) end, -- NW Apollyon
        [1291] = function() return ( player:hasKeyItem(tpz.ki.COSMOCLEANSE) and player:hasKeyItem(tpz.ki.RED_CARD)                          ) end, -- SW Apollyon
        [1292] = function() return ( player:hasKeyItem(tpz.ki.COSMOCLEANSE) and player:hasKeyItem(tpz.ki.BLACK_CARD)                        ) end, -- NE Apollyon
        [1293] = function() return ( player:hasKeyItem(tpz.ki.COSMOCLEANSE)                                                                 ) end, -- SE Apollyon
        [1294] = function() return ( player:hasKeyItem(tpz.ki.COSMOCLEANSE)                                                                 ) end, -- CS Apollyon
        [1296] = function() return ( player:hasKeyItem(tpz.ki.COSMOCLEANSE)                                                                 ) end, -- Central Apollyon
        [1298] = function() return ( player:hasKeyItem(tpz.ki.COSMOCLEANSE) and player:hasKeyItem(tpz.ki.WHITE_CARD)                        ) end, -- Temenos Western Tower
        [1299] = function() return ( player:hasKeyItem(tpz.ki.COSMOCLEANSE) and player:hasKeyItem(tpz.ki.WHITE_CARD)                        ) end, -- Temenos Northern Tower
        [1300] = function() return ( player:hasKeyItem(tpz.ki.COSMOCLEANSE) and player:hasKeyItem(tpz.ki.WHITE_CARD)                        ) end, -- Temenos Eastern Tower
        [1301] = function() return ( player:hasKeyItem(tpz.ki.COSMOCLEANSE) and player:hasKeyItem(tpz.ki.WHITE_CARD)                        ) end, -- Central Temenos Basement
        [1303] = function() return ( player:hasKeyItem(tpz.ki.COSMOCLEANSE) and player:hasKeyItem(tpz.ki.WHITE_CARD)                        ) end, -- Central Temenos 1st Floor
        [1304] = function() return ( player:hasKeyItem(tpz.ki.COSMOCLEANSE) and player:hasKeyItem(tpz.ki.WHITE_CARD)                        ) end, -- Central Temenos 2nd Floor
        [1305] = function() return ( player:hasKeyItem(tpz.ki.COSMOCLEANSE) and player:hasKeyItem(tpz.ki.WHITE_CARD)                        ) end, -- Central Temenos 3rd Floor
        [1306] = function() return ( player:hasKeyItem(tpz.ki.COSMOCLEANSE) and player:hasKeyItem(tpz.ki.WHITE_CARD)                        ) end, -- Central Temenos 4th Floor
    }

    -- determine whether player meets battlefield requirements
    local req = (registrant == true) and registerReqs[bfid] or enterReqs[bfid]
    if not req then
        return true
    elseif req() then
        return true
    else
        return false
    end
end

-----------------------------------------------
-- check ability to skip a cutscene
-----------------------------------------------

function checkSkip(player, bfid)
    local mi        = tpz.mission.id
    local nat       = player:getCurrentMission(player:getNation())
    local sandy     = player:getCurrentMission(SANDORIA)
    local basty     = player:getCurrentMission(BASTOK)
    local windy     = player:getCurrentMission(WINDURST)
    local roz       = player:getCurrentMission(ZILART)
    local cop       = player:getCurrentMission(COP)
    local toau      = player:getCurrentMission(TOAU)
    local asa       = player:getCurrentMission(ASA)
    local natStat   = player:getCharVar("MissionStatus")
    local rozStat   = player:getCharVar("ZilartStatus")
    local copStat   = player:getCharVar("PromathiaStatus")
    local toauStat  = player:getCharVar("AhtUrganStatus")
    local sofStat   = player:getQuestStatus(JEUNO, tpz.quest.id.jeuno.STORMS_OF_FATE)
    local mission2_3a =
        player:hasCompletedMission(BASTOK, mi.bastok.THE_EMISSARY_SANDORIA2) or
        player:hasCompletedMission(WINDURST, mi.windurst.THE_THREE_KINGDOMS_SANDORIA2) or
        natStat > 9 and
        (
            basty == mi.bastok.THE_EMISSARY_SANDORIA2 or
            windy == mi.windurst.THE_THREE_KINGDOMS_SANDORIA2
        )
    local mission2_3b =
        player:hasCompletedMission(SANDORIA, mi.sandoria.JOURNEY_TO_BASTOK2) or
        player:hasCompletedMission(WINDURST, mi.windurst.THE_THREE_KINGDOMS_BASTOK2) or
        natStat > 10 and
        (
            sandy == mi.sandoria.JOURNEY_TO_BASTOK2 or
            windy == mi.windurst.THE_THREE_KINGDOMS_BASTOK2
        )
    local mission2_3c =
        player:hasCompletedMission(SANDORIA, mi.sandoria.JOURNEY_TO_WINDURST2) or
        player:hasCompletedMission(BASTOK, mi.bastok.THE_EMISSARY_WINDURST2) or
        natStat > 8 and
        (
            sandy == mi.sandoria.JOURNEY_TO_WINDURST2 or
            basty == mi.bastok.THE_EMISSARY_WINDURST2
        )

    -- requirements to skip a battlefield
    local skipReqs =
    {
        [   0] = function() return ( mission2_3a                                                                                                                                                     ) end, -- Mission 2-3
        [   3] = function() return ( player:hasCompletedMission(SANDORIA, mi.sandoria.THE_SECRET_WEAPON) or (sandy == mi.sandoria.THE_SECRET_WEAPON and player:getCharVar("SecretWeaponStatus") > 2) ) end, -- Sandy 7-2: The Secret Weapon
        [  32] = function() return ( player:hasCompletedMission(SANDORIA, mi.sandoria.SAVE_THE_CHILDREN) or (sandy == mi.sandoria.SAVE_THE_CHILDREN and natStat > 2)                                 ) end, -- Sandy 1-3: Save the Children
        [  33] = function() return ( player:hasCompletedQuest(SANDORIA, tpz.quest.id.sandoria.THE_HOLY_CREST)                                                                                        ) end, -- Quest: The Holy Crest
        [  64] = function() return ( mission2_3b                                                                                                                                                     ) end, -- Mission 2-3
        [  67] = function() return ( player:hasCompletedMission(BASTOK, mi.bastok.ON_MY_WAY) or (basty == mi.bastok.ON_MY_WAY and natStat > 2)                                                       ) end, -- Basty 7-2: On My Way
        [  96] = function() return ( mission2_3c                                                                                                                                                     ) end, -- Mission 2-3
        [  99] = function() return ( player:hasCompletedMission(WINDURST, mi.windurst.SAINTLY_INVITATION) or (windy == mi.windurst.SAINTLY_INVITATION and natStat > 1)                               ) end, -- Windy 6-2: A Saintly Invitation
        [ 160] = function() return ( player:hasCompletedMission(player:getNation(), 15) or (nat == 15 and natStat > 3)                                                                               ) end, -- Mission 5-2
        [ 161] = function() return ( player:hasCompletedMission(BASTOK, mi.bastok.WHERE_TWO_PATHS_CONVERGE) or (basty == mi.bastok.WHERE_TWO_PATHS_CONVERGE and natStat > 4)                         ) end, -- Basty 9-2: Where Two Paths Converge
        [ 192] = function() return ( player:hasCompletedMission(ZILART, mi.zilart.THROUGH_THE_QUICKSAND_CAVES)                                                                                       ) end, -- ZM6: Through the Quicksand Caves
        [ 224] = function() return ( player:hasCompletedQuest(WINDURST, tpz.quest.id.windurst.THE_MOONLIT_PATH) or player:hasKeyItem(tpz.ki.WHISPER_OF_THE_MOON)                                     ) end, -- Quest: The Moonlit Path
        [ 225] = function() return ( player:hasCompletedMission(WINDURST, mi.windurst.MOON_READING) or (windy == mi.windurst.MOON_READING and natStat > 4)                                           ) end, -- Windy 9-2: Moon Reading
        [ 256] = function() return ( player:hasCompletedMission(ZILART, mi.zilart.RETURN_TO_DELKFUTTS_TOWER)                                                                                         ) end, -- ZM8: Return to Delkfutt's Tower
        [ 288] = function() return ( player:hasCompletedMission(ZILART, mi.zilart.ARK_ANGELS)                                                                                                        ) end, -- ZM14: Ark Angels (Hume)
        [ 289] = function() return ( player:hasCompletedMission(ZILART, mi.zilart.ARK_ANGELS)                                                                                                        ) end, -- ZM14: Ark Angels (Tarutaru)
        [ 290] = function() return ( player:hasCompletedMission(ZILART, mi.zilart.ARK_ANGELS)                                                                                                        ) end, -- ZM14: Ark Angels (Mithra)
        [ 291] = function() return ( player:hasCompletedMission(ZILART, mi.zilart.ARK_ANGELS)                                                                                                        ) end, -- ZM14: Ark Angels (Elvaan)
        [ 292] = function() return ( player:hasCompletedMission(ZILART, mi.zilart.ARK_ANGELS)                                                                                                        ) end, -- ZM14: Ark Angels (Galka)
        [ 320] = function() return ( player:hasCompletedMission(ZILART, mi.zilart.THE_CELESTIAL_NEXUS)                                                                                               ) end, -- ZM16: The Celestial Nexus
        [ 416] = function() return ( player:hasCompletedQuest(OUTLANDS, tpz.quest.id.outlands.TRIAL_BY_WIND) or player:hasKeyItem(tpz.ki.WHISPER_OF_GALES)                                           ) end, -- Quest: Trial by Wind
        [ 448] = function() return ( player:hasCompletedQuest(OTHER_AREAS_LOG, tpz.quest.id.otherAreas.TRIAL_BY_LIGHTNING) or player:hasKeyItem(tpz.ki.WHISPER_OF_STORMS)                            ) end, -- Quest: Trial by Lightning
        [ 480] = function() return ( player:hasCompletedQuest(SANDORIA, tpz.quest.id.sandoria.TRIAL_BY_ICE) or player:hasKeyItem(tpz.ki.WHISPER_OF_FROST)                                            ) end, -- Quest: Trial by Ice
        [ 512] = function() return ( player:hasCompletedMission(player:getNation(), 14) or (nat == 14 and natStat > 11)                                                                              ) end, -- Mission 5-1
        [ 516] = function() return ( player:hasCompletedMission(SANDORIA, mi.sandoria.THE_HEIR_TO_THE_LIGHT) or (sandy == mi.sandoria.THE_HEIR_TO_THE_LIGHT and natStat > 4)                         ) end, -- Sandy 9-2: The Heir to the Light
        [ 544] = function() return ( player:hasCompletedQuest(OUTLANDS, tpz.quest.id.outlands.TRIAL_BY_FIRE) or player:hasKeyItem(tpz.ki.WHISPER_OF_FLAMES)                                          ) end, -- Quest: Trial by Fire
        [ 576] = function() return ( player:hasCompletedQuest(BASTOK, tpz.quest.id.bastok.TRIAL_BY_EARTH) or player:hasKeyItem(tpz.ki.WHISPER_OF_TREMORS)                                            ) end, -- Quest: Trial by Earth
        [ 608] = function() return ( player:hasCompletedQuest(OUTLANDS, tpz.quest.id.outlands.TRIAL_BY_WATER) or player:hasKeyItem(tpz.ki.WHISPER_OF_TIDES)                                          ) end, -- Quest: Trial by Water
        [ 640] = function() return ( player:hasCompletedMission(COP, mi.cop.THREE_PATHS) or (cop == mi.cop.THREE_PATHS and player:getCharVar("COP_Ulmia_s_Path") > 6)                                ) end, -- PM5-3 U3: Flames for the Dead
        [ 672] = function() return ( player:hasCompletedMission(COP, mi.cop.THREE_PATHS) or (cop == mi.cop.THREE_PATHS and player:getCharVar("COP_Ulmia_s_Path") > 5)                                ) end, -- PM5-3 U2: Head Wind
        [ 704] = function() return ( player:hasCompletedMission(COP, mi.cop.DARKNESS_NAMED) or (cop == mi.cop.DARKNESS_NAMED and copStat > 2)                                                        ) end, -- PM3-5: Darkness Named
        [ 706] = function() return ( player:hasCompletedQuest(WINDURST, tpz.quest.id.windurst.WAKING_DREAMS) or player:hasKeyItem(tpz.ki.WHISPER_OF_DREAMS)                                          ) end, -- Quest: Waking Dreams
        [ 736] = function() return ( player:hasCompletedMission(COP, mi.cop.THREE_PATHS) or (cop == mi.cop.THREE_PATHS and player:getCharVar("COP_Louverance_s_Path") > 5)                           ) end, -- PM5-3 L3: A Century of Hardship
        [ 768] = function() return ( player:hasCompletedMission(COP, mi.cop.THE_MOTHERCRYSTALS) or player:hasKeyItem(tpz.ki.LIGHT_OF_HOLLA)                                                          ) end, -- PM1-3: The Mothercrystals
        [ 800] = function() return ( player:hasCompletedMission(COP, mi.cop.THE_MOTHERCRYSTALS) or player:hasKeyItem(tpz.ki.LIGHT_OF_DEM)                                                            ) end, -- PM1-3: The Mothercrystals
        [ 832] = function() return ( player:hasCompletedMission(COP, mi.cop.THE_MOTHERCRYSTALS) or player:hasKeyItem(tpz.ki.LIGHT_OF_MEA)                                                            ) end, -- PM1-3: The Mothercrystals
        [ 864] = function() return ( player:hasCompletedMission(COP, mi.cop.DESIRES_OF_EMPTINESS) or (cop == mi.cop.DESIRES_OF_EMPTINESS and copStat > 8)                                            ) end, -- PM5-2: Desires of Emptiness
        [ 896] = function() return ( sofStat == QUEST_COMPLETED or (sofStat == QUEST_ACCEPTED and player:getCharVar("StormsOfFate") > 2)                                                             ) end, -- Quest: Storms of Fate
        [ 960] = function() return ( player:hasCompletedMission(COP, mi.cop.ANCIENT_VOWS)                                                                                                            ) end, -- PM2-5: Ancient Vows
        [ 961] = function() return ( player:hasCompletedMission(COP, mi.cop.THE_SAVAGE) or (cop == mi.cop.THE_SAVAGE and copStat > 1)                                                                ) end, -- PM4-2: The Savage
        [ 992] = function() return ( player:hasCompletedMission(COP, mi.cop.ONE_TO_BE_FEARED)                                                                                                        ) end, -- PM6-4: One to be Feared
        [ 993] = function() return ( player:hasCompletedMission(COP, mi.cop.THE_WARRIOR_S_PATH)                                                                                                      ) end, -- PM7-5: The Warrior's Path
        [1024] = function() return ( player:hasCompletedMission(COP, mi.cop.WHEN_ANGELS_FALL) or (cop == mi.cop.WHEN_ANGELS_FALL and copStat > 4)                                                    ) end, -- PM8-3: When Angels Fall
        [1056] = function() return ( player:hasCompletedMission(COP, mi.cop.DAWN) or (cop == mi.cop.DAWN and copStat > 2)                                                                            ) end, -- PM8-4: Dawn
    }

    -- determine whether player meets cutscene skip requirements
    local req = skipReqs[bfid]
    if not req then
        return false
    elseif req() then
        return true
    end
    return false
end

-----------------------------------------------
-- which battlefields are valid for registrant?
-----------------------------------------------

function findBattlefields(player, npc, itemId)
    local mask = 0
    local zbfs = battlefields[player:getZoneID()]
    if zbfs == nil then
        return 0
    end
    for k, v in pairs(zbfs) do
        if v[3] == itemId and checkReqs(player, npc, v[2], true) then
            mask = bit.bor(mask,math.pow(2,v[1]))
        end
    end
    return mask
end

-----------------------------------------------
-- get battlefield id for a given zone and bit
-----------------------------------------------

function getBattlefieldIdByBit(player, bit)
    local zbfs = battlefields[player:getZoneID()]
    if not zbfs then
        return 0
    end
    for k, v in pairs(zbfs) do
        if v[1] == bit then
            return v[2]
        end
    end
    return 0
end

-----------------------------------------------
-- get battlefield bit for a given zone and id
-----------------------------------------------

function getBattlefieldMaskById(player, bfid)
    local zbfs = battlefields[player:getZoneID()]
    if zbfs then
        for k, v in pairs(zbfs) do
            if v[2] == bfid then
                return math.pow(2,v[1])
            end
        end
    end
    return 0
end

-----------------------------------------------
-- get battlefield bit for a given zone and id
-----------------------------------------------

function getItemById(player, bfid)
    local zbfs = battlefields[player:getZoneID()]
    if zbfs then
        for k, v in pairs(zbfs) do
            if v[2] == bfid then
                return v[3]
            end
        end
    end
    return 0
end

-----------------------------------------------
-- onTrade Action
-----------------------------------------------

function TradeBCNM(player, npc, trade, onUpdate)
    -- validate trade
    local itemId
    if not trade then
        return false
    elseif trade:getItemCount() == 3 and trade:hasItemQty(1907,1) and trade:hasItemQty(1908,1) and trade:hasItemQty(1986,1) then
        itemId = -1
    elseif trade:getItemCount() == 4 and trade:hasItemQty(1909,1) and trade:hasItemQty(1910,1) and trade:hasItemQty(1987,1) and trade:hasItemQty(1988,1) then
        itemId = -2
    else
        itemId = trade:getItemId(0)
        if itemId == nil or itemId < 1 or itemId > 65535 or trade:getItemCount() ~= 1 or trade:getSlotQty(0) ~= 1 then
            return false
        elseif player:hasWornItem(itemId) then
            player:messageBasic(56, 0, 0) -- Unable to use item.
            return false
        end
    end

    -- validate battlefield status
    if player:hasStatusEffect(tpz.effect.BATTLEFIELD) and not onUpdate then
        player:messageBasic(94, 0, 0) -- You must wait longer to perform that action.
        return false
    end

    -- open menu of valid battlefields
    local validBattlefields = findBattlefields(player, npc, itemId)
    local battlefieldId = getBattlefieldIdByBit(player, validBattlefields)
    if validBattlefields ~= 0 and not player:battlefieldAtCapacity(battlefieldId) then
        if not onUpdate then
            player:startEvent(32000, 0, 0, 0, validBattlefields, 0, 0, 0, 0)
        end
        return true
    end

    return false
end

-----------------------------------------------
-- onTrigger Action
-----------------------------------------------

function EventTriggerBCNM(player, npc)

    -- player is in battlefield and clicks to leave
    if player:getBattlefield() then
        player:startEvent(32003)
        return true

    -- player wants to register a new battlefield
    elseif not player:hasStatusEffect(tpz.effect.BATTLEFIELD) then
        local mask = findBattlefields(player, npc, 0)
        -- mask = 268435455 -- uncomment to open menu with all possible battlefields
        local battlefieldId = getBattlefieldIdByBit(player, mask)
        if mask ~= 0 and not player:battlefieldAtCapacity(battlefieldId) then
            player:startEvent(32000, 0, 0, 0, mask, 0, 0, 0, 0)
            return true
        end

    -- player is allied with a registrant and wants to enter their instance
    else
        local stat = player:getStatusEffect(tpz.effect.BATTLEFIELD)
        local bfid = stat:getPower()
        local mask = getBattlefieldMaskById(player, bfid)
        if mask ~= 0 and checkReqs(player, npc, bfid, false) then
            player:startEvent(32000, 0, 0, 0, mask, 0, 0, 0, 0)
            return true
        end

    end

    return false
end

-----------------------------------------------
-- onEventUpdate
-----------------------------------------------

function EventUpdateBCNM(player, csid, option, extras, entrance)
    -- player:PrintToPlayer(string.format("EventUpdateBCNM csid=%i option=%i extras=%i", csid, option, extras))

    -- requesting a battlefield
    if csid == 32000 then
        if option == 0 then
            -- todo: check if battlefields full, check party member requiremenst
            return 0
        elseif option == 255 then
            -- todo: check if battlefields full, check party member requirements
            return 0
        end
        local area = player:getLocalVar("[battlefield]area")
        area = area + 1
        local battlefieldIndex = bit.rshift(option, 4)
        local battlefieldId = getBattlefieldIdByBit(player, battlefieldIndex)
        local effect = player:getStatusEffect(tpz.effect.BATTLEFIELD)
        local id = battlefieldId or player:getBattlefieldID()
        local skip = checkSkip(player, id)

        local clearTime = 1
        local name = "Meme"
        local partySize = 1

        local result = tpz.battlefield.returnCode.REQS_NOT_MET
        result = player:registerBattlefield(id, area)
        local status = tpz.battlefield.status.OPEN
        if result ~= tpz.battlefield.returnCode.CUTSCENE then
            if result == tpz.battlefield.returnCode.INCREMENT_REQUEST then
                if area < 3 then
                    player:setLocalVar("[battlefield]area", area)
                else
                    result = tpz.battlefield.returnCode.WAIT
                    player:updateEvent(result)
                end
            end
            return false
        else
            if not player:getBattlefield() then
                player:enterBattlefield()
            end
            local initiatorId = 0
            local initiatorName = ""

            local battlefield = player:getBattlefield()
            if battlefield then
                battlefield:setLocalVar("[cs]bit", battlefieldIndex)
                name, clearTime, partySize = battlefield:getRecord()
                initiatorId, initiatorName = battlefield:getInitiator()
            end
            -- register party members
            if initiatorId == player:getID() then
                local effect = player:getStatusEffect(tpz.effect.BATTLEFIELD)
                for _, member in pairs(player:getAlliance()) do
                    if member:getZoneID() == player:getZoneID() and not member:hasStatusEffect(tpz.effect.BATTLEFIELD) and not member:getBattlefield() then
                        member:addStatusEffect(effect)
                        member:registerBattlefield(id, area, player:getID())
                    end
                end
            end
        end
        player:updateEvent(result, battlefieldIndex, 0, clearTime, partySize, skip)
        player:updateEventString(name)
        return status < tpz.battlefield.status.LOCKED and result < tpz.battlefield.returnCode.LOCKED

    -- leaving a battlefield
    elseif csid == 32003 and option == 2 then
        player:updateEvent(3)
        return true
    elseif csid == 32003 and option == 3 then
        player:updateEvent(0)
        return true
    end

    return false
end

-----------------------------------------------
-- onEventFinish Action
-----------------------------------------------

function EventFinishBCNM(player, csid, option)
    -- player:PrintToPlayer(string.format("EventFinishBCNM csid=%i option=%i", csid, option))
    player:setLocalVar("[battlefield]area", 0)
    if player:hasStatusEffect(tpz.effect.BATTLEFIELD) then
        if csid == 32000 and option ~= 0 then
            local zone = player:getZoneID()
            local stat = player:getStatusEffect(tpz.effect.BATTLEFIELD)
            local bfid = stat:getPower()
            local item = getItemById(player, bfid)
            if item ~= 0 then
                -- remove limbus chips
                if zone == 37 or zone == 38 then
                    player:tradeComplete()

                -- set other traded item to worn
                elseif player:hasItem(item) then
                    player:createWornItem(item)
                end
            end

        elseif csid == 32003 and option == 4 then
            if player:getBattlefield() then
                player:leaveBattlefield(1)
            end
        end
        return true
    end
    return false
end<|MERGE_RESOLUTION|>--- conflicted
+++ resolved
@@ -488,25 +488,14 @@
         [ 103] = function() return ( mjob == tpz.job.SMN and mlvl >= 66                                                                                                     ) end, -- Quest: Shattering Stars (SMN LB5)
         [ 128] = function() return ( roz == mi.zilart.THE_TEMPLE_OF_UGGALEPIH                                                                                               ) end, -- ZM4: The Temple of Uggalepih
         [ 160] = function() return ( nat == 15 and natStat == 3                                                                                                             ) end, -- Mission 5-2
-<<<<<<< HEAD
-        [ 161] = function() return ( basty == mi.bastok.WHERE_TWO_PATHS_CONVERGE and player:getCharVar("BASTOK92") == 1                                                     ) end, -- Basty 9-2: Where Two Paths Converge
+        [ 161] = function() return ( basty == mi.bastok.WHERE_TWO_PATHS_CONVERGE and natStat == 1                                                                           ) end, -- Basty 9-2: Where Two Paths Converge
         [ 163] = function() return ( mjob == tpz.job.SCH and mlvl >= 66                                                                                                     ) end, -- Quest: Survival of the Wisest (SCH LB5)
         [ 192] = function() return ( roz == mi.zilart.THROUGH_THE_QUICKSAND_CAVES                                                                                           ) end, -- ZM6: Through the Quicksand Caves
         [ 194] = function() return ( mjob == tpz.job.SAM and mlvl >= 66                                                                                                     ) end, -- Quest: Shattering Stars (SAM LB5)
         [ 195] = function() return ( mjob == tpz.job.NIN and mlvl >= 66                                                                                                     ) end, -- Quest: Shattering Stars (NIN LB5)
         [ 196] = function() return ( mjob == tpz.job.DRG and mlvl >= 66                                                                                                     ) end, -- Quest: Shattering Stars (DRG LB5)
         [ 224] = function() return ( player:hasKeyItem(tpz.ki.MOON_BAUBLE)                                                                                                  ) end, -- Quest: The Moonlit Path
-        [ 225] = function() return ( windy == mi.windurst.MOON_READING and player:getCharVar("WINDURST92") == 2                                                             ) end, -- Windy 9-2: Moon Reading
-=======
-        [ 161] = function() return ( basty == mi.bastok.WHERE_TWO_PATHS_CONVERGE and natStat == 1                                                                           ) end, -- Basty 9-2: Where Two Paths Converge
-        [ 163] = function() return ( mjob == dsp.job.SCH and mlvl >= 66                                                                                                     ) end, -- Quest: Survival of the Wisest (SCH LB5)
-        [ 192] = function() return ( roz == mi.zilart.THROUGH_THE_QUICKSAND_CAVES                                                                                           ) end, -- ZM6: Through the Quicksand Caves
-        [ 194] = function() return ( mjob == dsp.job.SAM and mlvl >= 66                                                                                                     ) end, -- Quest: Shattering Stars (SAM LB5)
-        [ 195] = function() return ( mjob == dsp.job.NIN and mlvl >= 66                                                                                                     ) end, -- Quest: Shattering Stars (NIN LB5)
-        [ 196] = function() return ( mjob == dsp.job.DRG and mlvl >= 66                                                                                                     ) end, -- Quest: Shattering Stars (DRG LB5)
-        [ 224] = function() return ( player:hasKeyItem(dsp.ki.MOON_BAUBLE)                                                                                                  ) end, -- Quest: The Moonlit Path
         [ 225] = function() return ( windy == mi.windurst.MOON_READING and natStat == 2                                                                                     ) end, -- Windy 9-2: Moon Reading
->>>>>>> 31b12467
         [ 256] = function() return ( roz == mi.zilart.RETURN_TO_DELKFUTTS_TOWER and rozStat == 3                                                                            ) end, -- ZM8: Return to Delkfutt's Tower
         [ 288] = function() return ( roz == mi.zilart.ARK_ANGELS and rozStat == 1 and npcid == getZM14Offset(0) and not player:hasKeyItem(tpz.ki.SHARD_OF_APATHY)           ) end, -- ZM14: Ark Angels (Hume)
         [ 289] = function() return ( roz == mi.zilart.ARK_ANGELS and rozStat == 1 and npcid == getZM14Offset(1) and not player:hasKeyItem(tpz.ki.SHARD_OF_COWARDICE)        ) end, -- ZM14: Ark Angels (Tarutaru)
