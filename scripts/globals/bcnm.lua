--- conflicted
+++ resolved
@@ -30,11 +30,7 @@
         { 0,  672,    0},   -- Head Wind (PM5-3 U2)
      -- { 1,  673,    0},   -- Like the Wind (ENM) -- TODO: mob constantly runs during battle
         { 2,  674,    0},   -- Sheep in Antlion's Clothing (ENM)
-<<<<<<< HEAD
-     -- { 3,  675,    0},   -- Shell We Dance? (ENM)
-=======
         { 3,  675,    0},   -- Shell We Dance? (ENM)
->>>>>>> aedc03e4
      -- { 4,  676,    0},   -- Totentanz (ENM)
      -- { 5,  677,    0},   -- Tango with a Tracker (Quest)
      -- { 6,  678,    0},   -- Requiem of Sin (Quest)
