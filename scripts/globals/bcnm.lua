--- conflicted
+++ resolved
@@ -32,11 +32,7 @@
         { 0,  672,    0},   -- Head Wind (PM5-3 U2)
      -- { 1,  673,    0},   -- Like the Wind (ENM) -- TODO: mob constantly runs during battle
         { 2,  674,    0},   -- Sheep in Antlion's Clothing (ENM)
-<<<<<<< HEAD
-        { 3,  675,    0},   -- Shell We Dance? (ENM)
-=======
      -- { 3,  675,    0},   -- Shell We Dance? (ENM) -- TODO: Needs testing, cleanup, and mixin work
->>>>>>> 16bd03ca
      -- { 4,  676,    0},   -- Totentanz (ENM)
      -- { 5,  677,    0},   -- Tango with a Tracker (Quest)
      -- { 6,  678,    0},   -- Requiem of Sin (Quest)
@@ -294,11 +290,7 @@
      -- {14,   78, 1177},   -- The Final Bout (BS50) -- TODO: mobskills Big Blow and Counterstance
         {15,   79, 1130},   -- Up in Arms (BS60)
      -- {16,   80, 1175},   -- Copycat (KS30)
-<<<<<<< HEAD
-        {17,   81, 1178},   -- Operation Desert Swarm (KS30) -- TODO: Wild Rage gets stronger as they die. Build sleep resistance.
-=======
      -- {17,   81, 1178},   -- Operation Desert Swarm (KS30) -- TODO: Wild Rage gets stronger as they die. Build sleep resistance. Testing.
->>>>>>> 16bd03ca
      -- {18,   82, 1180},   -- Prehistoric Pigeons (KS30) -- TODO: Build resistance to sleep quickly. When one dies, remaining ones become more powerful.
      -- {19,   83, 3351},   -- The Palborough Project (KC30)
      -- {20,   84, 3352},   -- Shell Shocked (KC50)
