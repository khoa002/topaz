--- conflicted
+++ resolved
@@ -8,6 +8,7 @@
 require("scripts/globals/utils")
 require("scripts/globals/zone")
 require("scripts/globals/msg")
+require("scripts/globals/magiantrials")
 require("scripts/globals/npc_util")
 -----------------------------------
 
@@ -39,9 +40,8 @@
         end
     end
 
-<<<<<<< HEAD
-      tpz.magian.checkMagianTrial(player, {['mob'] = mob})
-=======
+    tpz.magian.checkMagianTrial(player, {['mob'] = mob})
+
     if player:getEminenceProgress(2) then
         npcUtil.completeRecord(player, 2, { sparks = 100, xp = 500 })
     end
@@ -57,7 +57,6 @@
         end
     end
 
->>>>>>> 18038f78
 end
 
 -------------------------------------------------
