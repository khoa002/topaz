-----------------------------------
-- Global version of onMobDeath
-----------------------------------
require("scripts/globals/missions")
require("scripts/globals/quests")
require("scripts/globals/status")
require("scripts/globals/magic")
require("scripts/globals/utils")
require("scripts/globals/zone")
require("scripts/globals/msg")
require("scripts/globals/magiantrials")
require("scripts/globals/npc_util")
require("scripts/globals/roe")
-----------------------------------

tpz = tpz or {}
tpz.mob = tpz.mob or {}

-- onMobDeathEx is called from the core
function onMobDeathEx(mob, player, isKiller, isWeaponSkillKill)
    -- Things that happen only to the person who landed killing blow
    if isKiller then
        -- DRK quest - Blade Of Darkness
        if
            (player:getQuestStatus(BASTOK, tpz.quest.id.bastok.BLADE_OF_DARKNESS) == QUEST_ACCEPTED or player:getQuestStatus(BASTOK, tpz.quest.id.bastok.BLADE_OF_DEATH) == QUEST_ACCEPTED) and
            player:getEquipID(tpz.slot.MAIN) == 16607 and
            player:getCharVar("ChaosbringerKills") < 200 and
            not isWeaponSkillKill
        then
            player:addCharVar("ChaosbringerKills", 1)
        end
    end

    -- Things that happen to any player in the party/alliance
    if player:getCurrentMission(WINDURST) == tpz.mission.id.windurst.A_TESTING_TIME then
        if
            (player:getZoneID() == tpz.zone.BUBURIMU_PENINSULA and player:hasCompletedMission(WINDURST, tpz.mission.id.windurst.A_TESTING_TIME)) or
            (player:getZoneID() == tpz.zone.TAHRONGI_CANYON and not player:hasCompletedMission(WINDURST, tpz.mission.id.windurst.A_TESTING_TIME))
        then
            player:addCharVar("testingTime_crea_count", 1)
        end
    end

<<<<<<< HEAD
    tpz.magian.checkMagianTrial(player, {['mob'] = mob})

    if player:getEminenceProgress(2) then
        npcUtil.completeRecord(player, 2, { sparks = 100, xp = 500 })
    end

    -- Vanquish Multiple Enemies I - Eminence Record Example
    -- (Will be replaced by proper record check systems when implemented.)
    if player:getEminenceProgress(12) and player:checkKillCredit(mob) then
        local progress = player:getEminenceProgress(12) + 1
        if progress >= 200 then
            npcUtil.completeRecord(player, 12, { sparks = 1000, xp = 5000, repeatable = true })
        else
            player:setEminenceProgress(12, progress, 200)
        end
    end
=======
>>>>>>> fffc78a1
end

-------------------------------------------------
-- placeholder / lottery NMs
-------------------------------------------------

-- is a lottery NM already spawned or primed to pop?
local function lotteryPrimed(phList)
    local nm
    for k, v in pairs(phList) do
        nm = GetMobByID(v)
        if nm ~= nil and (nm:isSpawned() or nm:getRespawnTime() ~= 0) then
            return true
        end
    end
    return false
end

-- potential lottery placeholder was killed
tpz.mob.phOnDespawn = function(ph, phList, chance, cooldown, immediate)
    if type(immediate) ~= "boolean" then immediate = false end

    local phId = ph:getID()
    local nmId = phList[phId]

    if nmId ~= nil then
        local nm = GetMobByID(nmId)
        if nm ~= nil then
            local pop = nm:getLocalVar("pop")

            if os.time() > pop and not lotteryPrimed(phList) and math.random(100) <= chance then

                -- on PH death, replace PH repop with NM repop
                DisallowRespawn(phId, true)
                DisallowRespawn(nmId, false)
                UpdateNMSpawnPoint(nmId)
                nm:setRespawnTime(immediate and 1 or GetMobRespawnTime(phId)) -- if immediate is true, spawn the nm immediately (1ms) else use placeholder's timer

                nm:addListener("DESPAWN", "DESPAWN_" .. nmId, function(m)
                    -- on NM death, replace NM repop with PH repop
                    DisallowRespawn(nmId, true)
                    DisallowRespawn(phId, false)
                    GetMobByID(phId):setRespawnTime(GetMobRespawnTime(phId))
                    m:setLocalVar("pop", os.time() + cooldown)
                    m:removeListener("DESPAWN_" .. nmId)
                end)

                return true
            end
        end
    end

    return false
end

-------------------------------------------------
-- mob additional melee effects
-------------------------------------------------

tpz.mob.additionalEffect =
{
    BLIND      = 0,
    CURSE      = 1,
    ENAERO     = 2,
    ENBLIZZARD = 3,
    ENDARK     = 4,
    ENFIRE     = 5,
    ENLIGHT    = 6,
    ENSTONE    = 7,
    ENTHUNDER  = 8,
    ENWATER    = 9,
    EVA_DOWN   = 10,
    HP_DRAIN   = 11,
    MP_DRAIN   = 12,
    PARALYZE   = 13,
    PETRIFY    = 14,
    PLAGUE     = 15,
    POISON     = 16,
    SILENCE    = 17,
    SLOW       = 18,
    STUN       = 19,
    TERROR     = 20,
    TP_DRAIN   = 21,
}
tpz.mob.ae = tpz.mob.additionalEffect

local additionalEffects =
{
    [tpz.mob.ae.BLIND] =
    {
        chance = 25,
        ele = tpz.magic.ele.DARK,
        sub = tpz.subEffect.BLIND,
        msg = tpz.msg.basic.ADD_EFFECT_STATUS,
        applyEffect = true,
        eff = tpz.effect.BLINDNESS,
        power = 20,
        duration = 30,
        minDuration = 1,
        maxDuration = 45,
    },
    [tpz.mob.ae.CURSE] =
    {
        chance = 20,
        ele = tpz.magic.ele.DARK,
        sub = tpz.subEffect.CURSE,
        msg = tpz.msg.basic.ADD_EFFECT_STATUS,
        applyEffect = true,
        eff = tpz.effect.CURSE_I,
        power = 50,
        duration = 300,
        minDuration = 1,
        maxDuration = 300,
    },
    [tpz.mob.ae.ENAERO] =
    {
        ele = tpz.magic.ele.WIND,
        sub = tpz.subEffect.WIND_DAMAGE,
        msg = tpz.msg.basic.ADD_EFFECT_DMG,
        negMsg = tpz.msg.basic.ADD_EFFECT_HEAL,
        mod = tpz.mod.INT,
        bonusAbilityParams = {bonusmab = 0, includemab = false},
    },
    [tpz.mob.ae.ENBLIZZARD] =
    {
        ele = tpz.magic.ele.ICE,
        sub = tpz.subEffect.ICE_DAMAGE,
        msg = tpz.msg.basic.ADD_EFFECT_DMG,
        negMsg = tpz.msg.basic.ADD_EFFECT_HEAL,
        mod = tpz.mod.INT,
        bonusAbilityParams = {bonusmab = 0, includemab = false},
    },
    [tpz.mob.ae.ENDARK] =
    {
        ele = tpz.magic.ele.DARK,
        sub = tpz.subEffect.DARKNESS_DAMAGE,
        msg = tpz.msg.basic.ADD_EFFECT_DMG,
        negMsg = tpz.msg.basic.ADD_EFFECT_HEAL,
        mod = tpz.mod.INT,
        bonusAbilityParams = {bonusmab = 0, includemab = false},
    },
    [tpz.mob.ae.ENFIRE] =
    {
        ele = tpz.magic.ele.FIRE,
        sub = tpz.subEffect.FIRE_DAMAGE,
        msg = tpz.msg.basic.ADD_EFFECT_DMG,
        negMsg = tpz.msg.basic.ADD_EFFECT_HEAL,
        mod = tpz.mod.INT,
        bonusAbilityParams = {bonusmab = 0, includemab = false},
    },
    [tpz.mob.ae.ENLIGHT] =
    {
        ele = tpz.magic.ele.LIGHT,
        sub = tpz.subEffect.LIGHT_DAMAGE,
        msg = tpz.msg.basic.ADD_EFFECT_DMG,
        negMsg = tpz.msg.basic.ADD_EFFECT_HEAL,
        mod = tpz.mod.INT,
        bonusAbilityParams = {bonusmab = 0, includemab = false},
    },
    [tpz.mob.ae.ENSTONE] =
    {
        ele = tpz.magic.ele.EARTH,
        sub = tpz.subEffect.EARTH_DAMAGE,
        msg = tpz.msg.basic.ADD_EFFECT_DMG,
        negMsg = tpz.msg.basic.ADD_EFFECT_HEAL,
        mod = tpz.mod.INT,
        bonusAbilityParams = {bonusmab = 0, includemab = false},
    },
    [tpz.mob.ae.ENTHUNDER] =
    {
        ele = tpz.magic.ele.LIGHTNING,
        sub = tpz.subEffect.LIGHTNING_DAMAGE,
        msg = tpz.msg.basic.ADD_EFFECT_DMG,
        negMsg = tpz.msg.basic.ADD_EFFECT_HEAL,
        mod = tpz.mod.INT,
        bonusAbilityParams = {bonusmab = 0, includemab = false},
    },
    [tpz.mob.ae.ENWATER] =
    {
        ele = tpz.magic.ele.WATER,
        sub = tpz.subEffect.WATER_DAMAGE,
        msg = tpz.msg.basic.ADD_EFFECT_DMG,
        negMsg = tpz.msg.basic.ADD_EFFECT_HEAL,
        mod = tpz.mod.INT,
        bonusAbilityParams = {bonusmab = 0, includemab = false},
    },
    [tpz.mob.ae.EVA_DOWN] =
    {
        chance = 25,
        ele = tpz.magic.ele.ICE,
        sub = tpz.subEffect.EVASION_DOWN,
        msg = tpz.msg.basic.ADD_EFFECT_STATUS,
        applyEffect = true,
        eff = tpz.effect.EVASION_DOWN,
        power = 25,
        duration = 30,
        minDuration = 1,
        maxDuration = 60,
    },
    [tpz.mob.ae.HP_DRAIN] =
    {
        chance = 10,
        ele = tpz.magic.ele.DARK,
        sub = tpz.subEffect.HP_DRAIN,
        msg = tpz.msg.basic.ADD_EFFECT_HP_DRAIN,
        mod = tpz.mod.INT,
        bonusAbilityParams = {bonusmab = 0, includemab = false},
        code = function(mob, target, power) mob:addHP(power) end,
    },
    [tpz.mob.ae.MP_DRAIN] =
    {
        chance = 10,
        ele = tpz.magic.ele.DARK,
        sub = tpz.subEffect.MP_DRAIN,
        msg = tpz.msg.basic.ADD_EFFECT_MP_DRAIN,
        mod = tpz.mod.INT,
        bonusAbilityParams = {bonusmab = 0, includemab = false},
        code = function(mob, target, power) local mp = math.min(power, target:getMP()) target:delMP(mp) mob:addMP(mp) end,
    },
    [tpz.mob.ae.PARALYZE] =
    {
        chance = 25,
        ele = tpz.magic.ele.ICE,
        sub = tpz.subEffect.PARALYSIS,
        msg = tpz.msg.basic.ADD_EFFECT_STATUS,
        applyEffect = true,
        eff = tpz.effect.PARALYSIS,
        power = 20,
        duration = 30,
        minDuration = 1,
        maxDuration = 60,
    },
    [tpz.mob.ae.PETRIFY] =
    {
        chance = 20,
        ele = tpz.magic.ele.EARTH,
        sub = tpz.subEffect.PETRIFY,
        msg = tpz.msg.basic.ADD_EFFECT_STATUS,
        applyEffect = true,
        eff = tpz.effect.PETRIFICATION,
        power = 1,
        duration = 30,
        minDuration = 1,
        maxDuration = 45,
    },
    [tpz.mob.ae.PLAGUE] =
    {
        chance = 25,
        ele = tpz.magic.ele.WATER,
        sub = tpz.subEffect.PLAGUE,
        msg = tpz.msg.basic.ADD_EFFECT_STATUS,
        applyEffect = true,
        eff = tpz.effect.PLAGUE,
        power = 1,
        duration = 60,
        minDuration = 1,
        maxDuration = 60,
    },
    [tpz.mob.ae.POISON] =
    {
        chance = 25,
        ele = tpz.magic.ele.WATER,
        sub = tpz.subEffect.POISON,
        msg = tpz.msg.basic.ADD_EFFECT_STATUS,
        applyEffect = true,
        eff = tpz.effect.POISON,
        power = 1,
        duration = 30,
        minDuration = 1,
        maxDuration = 30,
        tick = 3,
    },
    [tpz.mob.ae.SILENCE] =
    {
        chance = 25,
        ele = tpz.magic.ele.WIND,
        sub = tpz.subEffect.SILENCE,
        msg = tpz.msg.basic.ADD_EFFECT_STATUS,
        applyEffect = true,
        eff = tpz.effect.SILENCE,
        power = 1,
        duration = 30,
        minDuration = 1,
        maxDuration = 30,
    },
    [tpz.mob.ae.SLOW] =
    {
        chance = 25,
        ele = tpz.magic.ele.EARTH,
        sub = tpz.subEffect.DEFENSE_DOWN,
        msg = tpz.msg.basic.ADD_EFFECT_STATUS,
        applyEffect = true,
        eff = tpz.effect.SLOW,
        power = 1000,
        duration = 30,
        minDuration = 1,
        maxDuration = 45,
    },
    [tpz.mob.ae.STUN] =
    {
        chance = 20,
        ele = tpz.magic.ele.LIGHTNING,
        sub = tpz.subEffect.STUN,
        msg = tpz.msg.basic.ADD_EFFECT_STATUS,
        applyEffect = true,
        eff = tpz.effect.STUN,
        duration = 5,
    },
    [tpz.mob.ae.TERROR] =
    {
        chance = 20,
        sub = tpz.subEffect.PARALYSIS,
        msg = tpz.msg.basic.ADD_EFFECT_STATUS,
        applyEffect = true,
        eff = tpz.effect.TERROR,
        duration = 5,
        code = function(mob, target, power) mob:resetEnmity(target) end,
    },
    [tpz.mob.ae.TP_DRAIN] =
    {
        chance = 25,
        ele = tpz.magic.ele.DARK,
        sub = tpz.subEffect.TP_DRAIN,
        msg = tpz.msg.basic.ADD_EFFECT_TP_DRAIN,
        mod = tpz.mod.INT,
        bonusAbilityParams = {bonusmab = 0, includemab = false},
        code = function(mob, target, power) local tp = math.min(power, target:getTP()) target:delTP(tp) mob:addTP(tp) end,
    },
}

--[[
    mob, target, and damage are passed from core into mob script's onAdditionalEffect
    effect should be of type tpz.mob.additionalEffect (see above)
    params is a table that can contain any of:
        chance: percent chance that effect procs on hit (default 20)
        power: power of effect
        duration: duration of effect, in seconds
        code: additional code that will run when effect procs, of form function(mob, target, power)
    params will override effect's default settings
--]]
tpz.mob.onAddEffect = function(mob, target, damage, effect, params)
    if type(params) ~= "table" then params = {} end

    local ae = additionalEffects[effect]

    if ae then
        local chance = params.chance or ae.chance or 100
        local dLevel = target:getMainLvl() - mob:getMainLvl()

        if dLevel > 0 then
            chance = chance - 5 * dLevel
            chance = utils.clamp(chance, 5, 95)
        end

        -- target:PrintToPlayer(string.format("Chance: %i", chance)) -- DEBUG

        if math.random(100) <= chance then

            -- STATUS EFFECT
            if ae.applyEffect then
                local resist = 1
                if ae.ele then
                    resist = applyResistanceAddEffect(mob, target, ae.ele, ae.eff)
                end

                if resist > 0.5 and not target:hasStatusEffect(ae.eff) then
                    local power = params.power or ae.power or 0
                    local tick = ae.tick or 0
                    local duration = params.duration or ae.duration

                    if dLevel < 0 then
                        duration = duration - dLevel
                    end

                    if ae.minDuration and duration < ae.minDuration then
                        duration = ae.minDuration
                    elseif ae.maxDuration and duration > ae.maxDuration then
                        duration = ae.maxDuration
                    end

                    duration = duration * resist

                    target:addStatusEffect(ae.eff, power, tick, duration)

                    if params.code then
                        params.code(mob, target, power)
                    elseif ae.code then
                        ae.code(mob, target, power)
                    end

                    return ae.sub, ae.msg, ae.eff
                end

            -- IMMEDIATE EFFECT
            else
                local power = 0

                if params.power then
                    power = params.power
                elseif ae.mod then
                    local dMod = mob:getStat(ae.mod) - target:getStat(ae.mod)

                    if dMod > 20 then
                        dMod = 20 + (dMod - 20) / 2
                    end

                    power = dMod + target:getMainLvl() - mob:getMainLvl() + damage / 2
                end

                -- target:PrintToPlayer(string.format("Initial Power: %f", power)) -- DEBUG

                power = addBonusesAbility(mob, ae.ele, target, power, ae.bonusAbilityParams)
                power = power * applyResistanceAddEffect(mob, target, ae.ele, 0)
                power = adjustForTarget(target, power, ae.ele)
                power = finalMagicNonSpellAdjustments(mob, target, ae.ele, power)

                -- target:PrintToPlayer(string.format("Adjusted Power: %f", power)) -- DEBUG

                local message = ae.msg
                if power < 0 then
                    if ae.negMsg then
                        message = ae.negMsg
                    else
                        power = 0
                    end
                end

                if power ~= 0 then
                    if params.code then
                        params.code(mob, target, power)
                    elseif ae.code then
                        ae.code(mob, target, power)
                    end

                    return ae.sub, message, power
                end
            end
        end
    else
        printf("invalid additional effect for mobId %i", mob:getID())
    end

    return 0, 0, 0
end<|MERGE_RESOLUTION|>--- conflicted
+++ resolved
@@ -41,25 +41,7 @@
         end
     end
 
-<<<<<<< HEAD
     tpz.magian.checkMagianTrial(player, {['mob'] = mob})
-
-    if player:getEminenceProgress(2) then
-        npcUtil.completeRecord(player, 2, { sparks = 100, xp = 500 })
-    end
-
-    -- Vanquish Multiple Enemies I - Eminence Record Example
-    -- (Will be replaced by proper record check systems when implemented.)
-    if player:getEminenceProgress(12) and player:checkKillCredit(mob) then
-        local progress = player:getEminenceProgress(12) + 1
-        if progress >= 200 then
-            npcUtil.completeRecord(player, 12, { sparks = 1000, xp = 5000, repeatable = true })
-        else
-            player:setEminenceProgress(12, progress, 200)
-        end
-    end
-=======
->>>>>>> fffc78a1
 end
 
 -------------------------------------------------
