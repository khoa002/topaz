-----------------------------------------
-- ID: 15204
-- Mandragora Beret
-- Enchantment: 60Min, Costume - Mandragora (white)
-----------------------------------------
require("scripts/globals/status")
require("scripts/globals/msg")
-----------------------------------------

function onItemCheck(target)
    if not target:canUseMisc(tpz.zoneMisc.COSTUME) then
        return tpz.msg.basic.CANT_BE_USED_IN_AREA
    end
    return 0
end

function onItemUse(target)
<<<<<<< HEAD
    target:addStatusEffect(tpz.effect.COSTUME,31,0,3600)
=======
    target:addStatusEffect(tpz.effect.COSTUME, 28, 0, 3600)
>>>>>>> 8e2031dc
end<|MERGE_RESOLUTION|>--- conflicted
+++ resolved
@@ -15,9 +15,5 @@
 end
 
 function onItemUse(target)
-<<<<<<< HEAD
-    target:addStatusEffect(tpz.effect.COSTUME,31,0,3600)
-=======
-    target:addStatusEffect(tpz.effect.COSTUME, 28, 0, 3600)
->>>>>>> 8e2031dc
+    target:addStatusEffect(tpz.effect.COSTUME, 31, 0, 3600)
 end