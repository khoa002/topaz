--- conflicted
+++ resolved
@@ -4,19 +4,8 @@
 require("scripts/globals/titles")
 require("scripts/globals/zone")
 
-<<<<<<< HEAD
-dsp = dsp or {}
-dsp.quest = dsp.quest or {} -- "Solid" enum definitions which are currently in use by master
-=======
 tpz = tpz or {}
-tpz.quest = tpz.quest or {}
-
------------------------------------
---
---  QUESTS ID
---
------------------------------------
->>>>>>> 9c50df41
+tpz.quest = tpz.quest or {} -- "Solid" enum definitions which are currently in use by master
 
 -- These should be tabled enums for rewritten quests, but
 -- these globals are kept so old-style quests will work
@@ -29,13 +18,9 @@
 --  LOG IDS AND QUEST AREAS
 -----------------------------------
 
-<<<<<<< HEAD
 -- These integers are the ones used by the client
 -- to diffierentiate different quest log update packets
-dsp.quest.log =
-=======
-tpz.quest.log_id =
->>>>>>> 9c50df41
+tpz.quest.log =
 {
     SANDORIA    =  0,
     BASTOK      =  1,
@@ -50,61 +35,38 @@
     COALITION   = 10
 }
 
-<<<<<<< HEAD
 -- These area strings are used in the prefixes for our quest ID
 -- tables, which are used in all calls to player:fooQuest() functions.
 -- These areas are keyed by the area's quest log ID to facilitate
 -- fetching the area's quests.
 -- Ex: If all you have is a quest log ID, you can pull all
--- quest IDs for that area by: dsp.quest.id[dsp.quest.area[log]]
+-- quest IDs for that area by: tpz.quest.id[tpz.quest.area[log]]
 -- These can also be tied into quest file directories later.
-dsp.quest.area =
+tpz.quest.area =
 {
-    [dsp.quest.log.SANDORIA]    = 'sandoria',
-    [dsp.quest.log.BASTOK]      = 'bastok',
-    [dsp.quest.log.WINDURST]    = 'windurst',
-    [dsp.quest.log.JEUNO]       = 'jeuno',
-    [dsp.quest.log.OTHER_AREAS] = 'otherAreas',
-    [dsp.quest.log.OUTLANDS]    = 'outlands',
-    [dsp.quest.log.AHT_URHGAN]  = 'ahtUrhgan',
-    [dsp.quest.log.CRYSTAL_WAR] = 'crystalWar',
-    [dsp.quest.log.ABYSSEA]     = 'abyssea',
-    [dsp.quest.log.ADOULIN]     = 'adoulin',
-    [dsp.quest.log.COALITION]   = 'coalition'
+    [tpz.quest.log.SANDORIA]    = 'sandoria',
+    [tpz.quest.log.BASTOK]      = 'bastok',
+    [tpz.quest.log.WINDURST]    = 'windurst',
+    [tpz.quest.log.JEUNO]       = 'jeuno',
+    [tpz.quest.log.OTHER_AREAS] = 'otherAreas',
+    [tpz.quest.log.OUTLANDS]    = 'outlands',
+    [tpz.quest.log.AHT_URHGAN]  = 'ahtUrhgan',
+    [tpz.quest.log.CRYSTAL_WAR] = 'crystalWar',
+    [tpz.quest.log.ABYSSEA]     = 'abyssea',
+    [tpz.quest.log.ADOULIN]     = 'adoulin',
+    [tpz.quest.log.COALITION]   = 'coalition'
 }
 
 -----------------------------------
 --  QUEST IDS
 -----------------------------------
 
-dsp.quest.id =
-=======
-tpz.quest.area =
+tpz.quest.id =
 {
-    [tpz.quest.log_id.SANDORIA]    = 'sandoria',
-    [tpz.quest.log_id.BASTOK]      = 'bastok',
-    [tpz.quest.log_id.WINDURST]    = 'windurst',
-    [tpz.quest.log_id.JEUNO]       = 'jeuno',
-    [tpz.quest.log_id.OTHER_AREAS] = 'otherAreas',
-    [tpz.quest.log_id.OUTLANDS]    = 'outlands',
-    [tpz.quest.log_id.AHT_URHGAN]  = 'ahtUrhgan',
-    [tpz.quest.log_id.CRYSTAL_WAR] = 'crystalWar',
-    [tpz.quest.log_id.ABYSSEA]     = 'abyssea',
-    [tpz.quest.log_id.ADOULIN]     = 'adoulin',
-    [tpz.quest.log_id.COALITION]   = 'coalition'
-}
-
-tpz.quest.id =
->>>>>>> 9c50df41
-{
     -----------------------------------
     --  San d'Oria
     -----------------------------------
-<<<<<<< HEAD
-    [dsp.quest.area[dsp.quest.log.SANDORIA]] =
-=======
-    [tpz.quest.area[tpz.quest.log_id.SANDORIA]] =
->>>>>>> 9c50df41
+    [tpz.quest.area[tpz.quest.log.SANDORIA]] =
     {
         A_SENTRY_S_PERIL                = 0,  -- ± --
         WATER_OF_THE_CHEVAL             = 1,  -- ± --
@@ -192,11 +154,7 @@
     -----------------------------------
     --  Bastok
     -----------------------------------
-<<<<<<< HEAD
-    [dsp.quest.area[dsp.quest.log.BASTOK]] =
-=======
-    [tpz.quest.area[tpz.quest.log_id.BASTOK]] =
->>>>>>> 9c50df41
+    [tpz.quest.area[tpz.quest.log.BASTOK]] =
     {
         THE_SIREN_S_TEAR                = 0,  -- ± --
         BEAUTY_AND_THE_GALKA            = 1,  -- ± --
@@ -294,11 +252,7 @@
     -----------------------------------
     --  Windurst
     -----------------------------------
-<<<<<<< HEAD
-    [dsp.quest.area[dsp.quest.log.WINDURST]] =
-=======
-    [tpz.quest.area[tpz.quest.log_id.WINDURST]] =
->>>>>>> 9c50df41
+    [tpz.quest.area[tpz.quest.log.WINDURST]] =
     {
         HAT_IN_HAND                     = 0,  -- + --
         A_FEATHER_IN_ONE_S_CAP          = 1,  -- + --
@@ -394,11 +348,7 @@
     -----------------------------------
     --  Jeuno
     -----------------------------------
-<<<<<<< HEAD
-    [dsp.quest.area[dsp.quest.log.JEUNO]] =
-=======
-    [tpz.quest.area[tpz.quest.log_id.JEUNO]] =
->>>>>>> 9c50df41
+    [tpz.quest.area[tpz.quest.log.JEUNO]] =
     {
         CREST_OF_DAVOI                  = 0,  -- + --
         SAVE_MY_SISTER                  = 1,  -- + --
@@ -549,11 +499,7 @@
     -----------------------------------
     --  Other Areas
     -----------------------------------
-<<<<<<< HEAD
-    [dsp.quest.area[dsp.quest.log.OTHER_AREAS]] =
-=======
-    [tpz.quest.area[tpz.quest.log_id.OTHER_AREAS]] =
->>>>>>> 9c50df41
+    [tpz.quest.area[tpz.quest.log.OTHER_AREAS]] =
     {
         RYCHARDE_THE_CHEF               = 0,  -- + --
         WAY_OF_THE_COOK                 = 1,  -- + --
@@ -626,11 +572,7 @@
     -----------------------------------
     --  Outlands
     -----------------------------------
-<<<<<<< HEAD
-    [dsp.quest.area[dsp.quest.log.OUTLANDS]] =
-=======
-    [tpz.quest.area[tpz.quest.log_id.OUTLANDS]] =
->>>>>>> 9c50df41
+    [tpz.quest.area[tpz.quest.log.OUTLANDS]] =
     {
         -- Kazham (1-15)
         THE_FIREBLOOM_TREE              = 1,
@@ -702,11 +644,7 @@
     -----------------------------------
     --  Aht Urhgan
     -----------------------------------
-<<<<<<< HEAD
-    [dsp.quest.area[dsp.quest.log.AHT_URHGAN]] =
-=======
-    [tpz.quest.area[tpz.quest.log_id.AHT_URHGAN]] =
->>>>>>> 9c50df41
+    [tpz.quest.area[tpz.quest.log.AHT_URHGAN]] =
     {
         KEEPING_NOTES                   = 0,
         ARTS_AND_CRAFTS                 = 1,
@@ -764,11 +702,7 @@
     -----------------------------------
     --  Crystal War
     -----------------------------------
-<<<<<<< HEAD
-    [dsp.quest.area[dsp.quest.log.CRYSTAL_WAR]] =
-=======
-    [tpz.quest.area[tpz.quest.log_id.CRYSTAL_WAR]] =
->>>>>>> 9c50df41
+    [tpz.quest.area[tpz.quest.log.CRYSTAL_WAR]] =
     {
         LOST_IN_TRANSLOCATION            = 0, -- + --
         MESSAGE_ON_THE_WINDS             = 1,
@@ -867,11 +801,7 @@
     -----------------------------------
     --  Abyssea
     -----------------------------------
-<<<<<<< HEAD
-    [dsp.quest.area[dsp.quest.log.ABYSSEA]] =
-=======
-    [tpz.quest.area[tpz.quest.log_id.ABYSSEA]] =
->>>>>>> 9c50df41
+    [tpz.quest.area[tpz.quest.log.ABYSSEA]] =
     {
         -- For some reason these did not match dat file order,
         -- had to adjust IDs >120 after using @addquest
@@ -1072,11 +1002,7 @@
     -----------------------------------
     --  Adoulin
     -----------------------------------
-<<<<<<< HEAD
-    [dsp.quest.area[dsp.quest.log.ADOULIN]] =
-=======
-    [tpz.quest.area[tpz.quest.log_id.ADOULIN]] =
->>>>>>> 9c50df41
+    [tpz.quest.area[tpz.quest.log.ADOULIN]] =
     {
         -- These also do not match the DAT file order, had
         -- discrepencies and swapped orders from the start.
@@ -1182,11 +1108,7 @@
     -----------------------------------
     --  Coalition
     -----------------------------------
-<<<<<<< HEAD
-    [dsp.quest.area[dsp.quest.log.COALITION]] =
-=======
-    [tpz.quest.area[tpz.quest.log_id.COALITION]] =
->>>>>>> 9c50df41
+    [tpz.quest.area[tpz.quest.log.COALITION]] =
     {
         -- Also slightly incongruent with DAT file order
         PROCURE_CEIZAK_BATTLEGROUNDS    = 0,
@@ -1293,12 +1215,12 @@
 -----------------------------------
 
 -- These are the string key counterparts for a quest, and can be used to find the string
--- key/path that DSP uses for a given quest when all you have is the quest's ID and its area.
--- Filepaths can be built using "(AREA_FOLDER)/".. dsp.quest.string.(AREA)[(QUEST_ID)],
--- Where (AREA) is dsp.quest.area[AREAS_LOG_ID] (a string), _not_ the default integer log ID
-local function buildQuestStringTable(dspQuestIDtable)
+-- key/path that Topaz uses for a given quest when all you have is the quest's ID and its area.
+-- Filepaths can be built using "(AREA_FOLDER)/".. tpz.quest.string.(AREA)[(QUEST_ID)],
+-- Where (AREA) is tpz.quest.area[AREAS_LOG_ID] (a string), _not_ the default integer log ID
+local function buildQuestStringTable(tpzQuestIDtable)
     local questStringTable = {}
-    for areaKey, areaQuestTable in pairs(dspQuestIDtable) do
+    for areaKey, areaQuestTable in pairs(tpzQuestIDtable) do
         local areaQuestStringTable = {}
         for questStringKey, questID in pairs(areaQuestTable) do
             areaQuestStringTable[questID] = questStringKey
@@ -1308,33 +1230,33 @@
     return questStringTable
 end
 
-dsp.quest.string = buildQuestStringTable(dsp.quest.id)
+tpz.quest.string = buildQuestStringTable(tpz.quest.id)
 
 -----------------------------------
 --  QUEST OBJECTS TABLE
 -----------------------------------
 
 -- Quest objects inside these tables will be loaded/reloaded as required by NPC scripts and GM commands
-dsp.quest.object =
+tpz.quest.object =
 {
-    [dsp.quest.area[dsp.quest.log.SANDORIA]] = {},
-    [dsp.quest.area[dsp.quest.log.BASTOK]] = {},
-    [dsp.quest.area[dsp.quest.log.WINDURST]] = {},
-    [dsp.quest.area[dsp.quest.log.JEUNO]] = {},
-    [dsp.quest.area[dsp.quest.log.OTHER_AREAS]] = {},
-    [dsp.quest.area[dsp.quest.log.OUTLANDS]] = {},
-    [dsp.quest.area[dsp.quest.log.AHT_URHGAN]] = {},
-    [dsp.quest.area[dsp.quest.log.CRYSTAL_WAR]] = {},
-    [dsp.quest.area[dsp.quest.log.ABYSSEA]] = {},
-    [dsp.quest.area[dsp.quest.log.ADOULIN]] = {},
-    [dsp.quest.area[dsp.quest.log.COALITION]] = {}
+    [tpz.quest.area[tpz.quest.log.SANDORIA]] = {},
+    [tpz.quest.area[tpz.quest.log.BASTOK]] = {},
+    [tpz.quest.area[tpz.quest.log.WINDURST]] = {},
+    [tpz.quest.area[tpz.quest.log.JEUNO]] = {},
+    [tpz.quest.area[tpz.quest.log.OTHER_AREAS]] = {},
+    [tpz.quest.area[tpz.quest.log.OUTLANDS]] = {},
+    [tpz.quest.area[tpz.quest.log.AHT_URHGAN]] = {},
+    [tpz.quest.area[tpz.quest.log.CRYSTAL_WAR]] = {},
+    [tpz.quest.area[tpz.quest.log.ABYSSEA]] = {},
+    [tpz.quest.area[tpz.quest.log.ADOULIN]] = {},
+    [tpz.quest.area[tpz.quest.log.COALITION]] = {}
 }
 
 -----------------------------------
---  DSP QUEST SYSTEM CONSTANTS
+--  TOPAZ QUEST SYSTEM CONSTANTS
 -----------------------------------
 
-dsp.quest.stage =
+tpz.quest.stage =
 {
     STAGE0   =  0, STAGE1  =  1, STAGE2  =  2, STAGE3   =  3, STAGE4   =  4,
     STAGE5   =  5, STAGE6  =  6, STAGE7  =  7, STAGE8   =  8, STAGE9   =  9,
@@ -1342,7 +1264,7 @@
     COMPLETE = 255
 }
 
-dsp.quest.fame =
+tpz.quest.fame =
 {
     SANDORIA          =  0, BASTOK           =  1, WINDURST           =  2,
     JEUNO             =  3, SELBINA          =  4, MHAURA             =  2,
@@ -1353,21 +1275,21 @@
     ADOULIN = 15
 }
 
-dsp.quest.status =
+tpz.quest.status =
 {
     AVAILABLE = 0,
     ACCEPTED  = 1,
     COMPLETED = 2,
 }
 
-dsp.quest.var =
+tpz.quest.var =
 {
     CHAR   = 1,
     ENTITY = 2,
     SERVER = 3,
 }
 
-dsp.quest.event =
+tpz.quest.event =
 {
     TRIGGER   = 1,
     TRADE     = 2,
@@ -1377,7 +1299,7 @@
     ZONE_IN   = 6
 }
 
-dsp.quest.eventType =
+tpz.quest.eventType =
 {
     NEVER     = 0, -- Never displayed; can be used to disable quests (set this on starting event)
     DEFAULT   = 1, -- Becomes NPC's "default dialogue" if nothing else takes precendence
@@ -1392,7 +1314,7 @@
 --  QUEST OBJECT
 -----------------------------------
 
-dsp.quest.newQuest = function()
+tpz.quest.newQuest = function()
     local this = {}
 
     ---------------------------------------------------------------
@@ -1424,7 +1346,7 @@
         local var, vartype, db_name
         if quest.vars.stage == varname then
             var = quest.vars.stage
-            vartype = dsp.quest.var.CHAR
+            vartype = tpz.quest.var.CHAR
             db_name = quest.vars.stage
         else
             var = quest.vars.additional[varname]
@@ -1437,19 +1359,19 @@
         if not var then
             ret.message = " unable to find "..varname.." for quest: "..quest.name.." (log: "..quest.log..")"
         else
-            if vartype == dsp.quest.var.CHAR then
+            if vartype == tpz.quest.var.CHAR then
                 if get then
-                    ret.val = entity:getVar(db_name)
+                    ret.val = entity:getCharVar(db_name)
                 else
-                    entity:setVar(db_name, val)
+                    entity:setCharVar(db_name, val)
                 end
-            elseif vartype == dsp.quest.var.LOCAL then
+            elseif vartype == tpz.quest.var.LOCAL then
                 if get then
                     ret.val = entity:getLocalVar(db_name)
                 else
                     entity:setLocalVar(db_name, val)
                 end
-            elseif vartype == dsp.quest.var.SERVER then
+            elseif vartype == tpz.quest.var.SERVER then
                 if get then
                     ret.val = GetServerVariable(db_name)
                 else
@@ -1508,8 +1430,8 @@
         local stage = this.getVar(entity, this.vars.stage, message)
         if stage > 0 then
             return stage
-        elseif entity:getQuestStatus(this.log, this.quest_id) == dsp.quest.status.COMPLETED then
-            return dsp.quest.stage.COMPLETE
+        elseif entity:getQuestStatus(this.log, this.quest_id) == tpz.quest.status.COMPLETED then
+            return tpz.quest.stage.COMPLETE
         else
             return 0
         end
@@ -1529,14 +1451,14 @@
     this.checkRequirements = function(player)
         local questStatusCheck = player:getQuestStatus(this.log, this.quest_id)
 
-        if questStatusCheck == dsp.quest.status.AVAILABLE
-        or (questStatusCheck == dsp.quest.status.COMPLETED and this.repeatable) then
+        if questStatusCheck == tpz.quest.status.AVAILABLE
+        or (questStatusCheck == tpz.quest.status.COMPLETED and this.repeatable) then
             -- Check all required quests
             if this.requirements.quests then
                 for i, requiredQuest in ipairs(this.requirements.quests) do
                     local requiredQuestStatus = player:getQuestStatus(requiredQuest.log, requiredQuest.quest_id)
                     if requiredQuest.stage then
-                        local quest = dsp.quest.getQuest(requiredQuest.log, requiredQuest.quest_id)
+                        local quest = tpz.quest.getQuest(requiredQuest.log, requiredQuest.quest_id)
                         if quest then
                             if quest.getStage(player) < requiredQuest.stage then
                                 return false
@@ -1544,7 +1466,7 @@
                         else
                             return false
                         end
-                    elseif requiredQuestStatus ~= dsp.quest.status.COMPLETED then
+                    elseif requiredQuestStatus ~= tpz.quest.status.COMPLETED then
                         return false
                     end
                 end
@@ -1553,7 +1475,7 @@
             if this.requirements.missions then
                 for i, requiredMission in ipairs(this.requirements.missions) do
                     if player:getCurrentMission(requiredMission.mission_log) < requiredMission.mission_id then
-                    -- or (required_mission.stage and (dsp.quests.getStage(player, required_mission) < required_mission.stage)) then -- getStage requires a full quest table
+                    -- or (required_mission.stage and (tpz.quests.getStage(player, required_mission) < required_mission.stage)) then -- getStage requires a full quest table
                         return false
                     end
                 end
@@ -1614,7 +1536,7 @@
     ---------------------------------------------------------------
     this.startEvent = function(player, event, params, type)
         if not params then params = {} end
-        if not type then type = dsp.quest.eventType.DEFAULT end
+        if not type then type = tpz.quest.eventType.DEFAULT end
         return {['id'] = event, ['params'] = params, ['type'] = type}
     end
 
@@ -1641,7 +1563,7 @@
         if not stack then
             stack = 1
         end
-        local item = player:getVar(this.var_prefix .. "[I][".. stack .."]")
+        local item = player:getCharVar(this.var_prefix .. "[I][".. stack .."]")
 
         if item > 0 then
             return item
@@ -1661,7 +1583,7 @@
         if this.holdingItem(player, stack) then
             return this.holdItem(player, item, stack + 1)
         else
-            player:setVar(this.var_prefix .. "[I][".. stack .."]", item)
+            player:setCharVar(this.var_prefix .. "[I][".. stack .."]", item)
             return true
         end
     end
@@ -1689,7 +1611,7 @@
             if npcUtil.giveItem(player, items, silent_fail) then
                 stack = 1
                 while stack <= items_held do
-                    player:setVar(this.var_prefix .. "[I][".. stack .."]", 0)
+                    player:setCharVar(this.var_prefix .. "[I][".. stack .."]", 0)
                     stack = stack + 1
                 end
                 return true
@@ -1801,10 +1723,10 @@
                 end
             end
 
-            -- Clear all char_vars from having seen dsp.quest.eventType.ONCE type events
+            -- Clear all char_vars from having seen tpz.quest.eventType.ONCE type events
             if this.temporary and this.temporary.seen_events then
                 for _, seen_event in pairs(this.temporary.seen_events) do
-                    player:setVar('[QE][Z'.. seen_event[1] ..']'.. seen_event[2], 0)
+                    player:setCharVar('[QE][Z'.. seen_event[1] ..']'.. seen_event[2], 0)
                 end
             end
             return true
@@ -1817,7 +1739,7 @@
 -----------------------------------
 --  INVOLVED QUESTS OBJECT
 -----------------------------------
-dsp.quest.involvedQuests = function(involvedQuests)
+tpz.quest.involvedQuests = function(involvedQuests)
     local this = {}
     this.involvedQuests = involvedQuests
 
@@ -1827,10 +1749,10 @@
 
     -- Helper function returning if a player has seen an event of a given type
     local hasSeen = function(player, trackingTag, eventType)
-        if (eventType >= dsp.quest.eventType.CYCLE) and (eventType <= dsp.quest.eventType.ZONE) then
+        if (eventType >= tpz.quest.eventType.CYCLE) and (eventType <= tpz.quest.eventType.ZONE) then
             return player:getLocalVar(trackingTag) == 1
-        elseif eventType == dsp.quest.eventType.ONCE then
-            return player:getVar(trackingTag) == 1
+        elseif eventType == tpz.quest.eventType.ONCE then
+            return player:getCharVar(trackingTag) == 1
         else
             return false
         end
@@ -1844,7 +1766,7 @@
 
         local result = false
         local highestEvent = {}
-        highestEvent.type = dsp.quest.eventType.NEVER
+        highestEvent.type = tpz.quest.eventType.NEVER
 
         local hasCycleEvents = false
         local isLastCycleEvent = false
@@ -1864,7 +1786,7 @@
                         local sawEvent = hasSeen(player, trackingTag, result.type)
 
 
-                        if result.type == dsp.quest.eventType.CYCLE then
+                        if result.type == tpz.quest.eventType.CYCLE then
                             -- If player just viewed the final cycle event, we need to mark all as unseen
                             if wasLastCycleEvent then
                                 player:setLocalVar(trackingTag, 0)
@@ -1885,7 +1807,7 @@
                                     isLastCycleEvent = false -- ..and then on the SECOND unseen event, mark our assumption false
                                 end
                             end
-                        elseif result.type == dsp.quest.eventType.TOGGLE then
+                        elseif result.type == tpz.quest.eventType.TOGGLE then
                             if sawEvent then
                                 -- Go ahead an mark the toggle event as unseen (but we won't
                                 -- select it until next time because sawEvent is still false)
@@ -1894,11 +1816,11 @@
                         end
 
                         if result.type > highestEvent.type then
-                            if result.type == dsp.quest.eventType.ONCE and not sawEvent then
+                            if result.type == tpz.quest.eventType.ONCE and not sawEvent then
                                 highestEvent = result
-                            elseif ((result.type >= dsp.quest.eventType.CYCLE) and (result.type <= dsp.quest.eventType.ZONE)) and not sawEvent then
+                            elseif ((result.type >= tpz.quest.eventType.CYCLE) and (result.type <= tpz.quest.eventType.ZONE)) and not sawEvent then
                                 highestEvent = result
-                            elseif (result.type == dsp.quest.eventType.ALWAYS) or (result.type == dsp.quest.eventType.DEFAULT) then
+                            elseif (result.type == tpz.quest.eventType.ALWAYS) or (result.type == tpz.quest.eventType.DEFAULT) then
                                 highestEvent = result
                             end
                         end
@@ -1913,7 +1835,7 @@
             player:setLocalVar('[QE][WLC]'.. target, 1)
         end
 
-        if highestEvent.type > dsp.quest.eventType.NEVER then  -- We figured out an onTrigger to play
+        if highestEvent.type > tpz.quest.eventType.NEVER then  -- We figured out an onTrigger to play
             player:startEvent(highestEvent.id, unpack(highestEvent.params)) -- Invoke our thunked highest event
             -- We're only going to mark what kind of event we have, so we can check later during an onEventFinish
             -- We don't want to mark the event as "seen" _now_ because the event might get interupted before finishing
@@ -1924,9 +1846,9 @@
             if checkType == 'onEventFinish' then
                 if player:getLocalVar('[QE][SI]') == target then -- "target" is our CS ID during onEventFinish checks
                     local trackingType = player:getLocalVar('[QE][ST]')
-                    if trackingType == dsp.quest.eventType.ONCE then
-                        player:setVar(trackingName(player, target), 1)
-                    elseif (trackingType >= dsp.quest.eventType.CYCLE) and (trackingType <= dsp.quest.eventType.ZONE) then
+                    if trackingType == tpz.quest.eventType.ONCE then
+                        player:setCharVar(trackingName(player, target), 1)
+                    elseif (trackingType >= tpz.quest.eventType.CYCLE) and (trackingType <= tpz.quest.eventType.ZONE) then
                         player:setLocalVar(trackingName(player, target), 1)
                     end
                     player:setLocalVar('[QE][SI]', 0)
@@ -1978,43 +1900,43 @@
 --  OTHER QUEST FUNCTIONS
 -----------------------------------
 
-dsp.quest.getQuest = function(area_log_id, quest_id)
-    local area = dsp.quest.area[area_log_id]
+tpz.quest.getQuest = function(area_log_id, quest_id)
+    local area = tpz.quest.area[area_log_id]
     if area then
-        local quest_string = dsp.quest.string[area][quest_id]
+        local quest_string = tpz.quest.string[area][quest_id]
         if quest_string then -- Verify the quest ID is one we expect
-            if dsp.quest.object[area][quest_id] then
+            if tpz.quest.object[area][quest_id] then
                 -- If we already have the quest loaded, just return it!
-                return dsp.quest.object[area][quest_id]
+                return tpz.quest.object[area][quest_id]
             else
                 local quest_filename = 'scripts/quests/'
                 local area_dirs =
                 {
-                    [dsp.quest.log.SANDORIA]    = 'sandoria',
-                    [dsp.quest.log.BASTOK]      = 'bastok',
-                    [dsp.quest.log.WINDURST]    = 'windurst',
-                    [dsp.quest.log.JEUNO]       = 'jeuno',
-                    [dsp.quest.log.OTHER_AREAS] = 'other_areas',
-                    [dsp.quest.log.OUTLANDS]    = 'outlands',
-                    [dsp.quest.log.AHT_URHGAN]  = 'aht_urhgan',
-                    [dsp.quest.log.CRYSTAL_WAR] = 'crystal_war',
-                    [dsp.quest.log.ABYSSEA]     = 'abyssea',
-                    [dsp.quest.log.ADOULIN]     = 'adoulin',
-                    [dsp.quest.log.COALITION]   = 'coalition'
+                    [tpz.quest.log.SANDORIA]    = 'sandoria',
+                    [tpz.quest.log.BASTOK]      = 'bastok',
+                    [tpz.quest.log.WINDURST]    = 'windurst',
+                    [tpz.quest.log.JEUNO]       = 'jeuno',
+                    [tpz.quest.log.OTHER_AREAS] = 'other_areas',
+                    [tpz.quest.log.OUTLANDS]    = 'outlands',
+                    [tpz.quest.log.AHT_URHGAN]  = 'aht_urhgan',
+                    [tpz.quest.log.CRYSTAL_WAR] = 'crystal_war',
+                    [tpz.quest.log.ABYSSEA]     = 'abyssea',
+                    [tpz.quest.log.ADOULIN]     = 'adoulin',
+                    [tpz.quest.log.COALITION]   = 'coalition'
                 }
                 quest_filename = quest_filename .. area_dirs[area_log_id] .. '/' .. string.lower(quest_string)
                 local quest = require(quest_filename)
                 if (quest) then
-                    dsp.quest.object[area][quest_id] = quest -- Stash our quest away for others to use!
+                    tpz.quest.object[area][quest_id] = quest -- Stash our quest away for others to use!
                     return quest
                 else
-                    print("dsp.quest.getQuest: Unable to include designated file '".. quest_filename .."'")
+                    print("tpz.quest.getQuest: Unable to include designated file '".. quest_filename .."'")
                 end
             end
         else
-            print("dsp.quest.getQuest: Unknown quest ID: ".. quest_id.. " for area: ".. area)
+            print("tpz.quest.getQuest: Unknown quest ID: ".. quest_id.. " for area: ".. area)
         end
     else
-        print("dsp.quest.getQuest: Unknown area log ID: ".. area_log_id)
+        print("tpz.quest.getQuest: Unknown area log ID: ".. area_log_id)
     end
 end