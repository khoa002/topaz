require("scripts/globals/log_ids")
require("scripts/globals/npc_util")
require("scripts/globals/zone")

dsp = dsp or {}
<<<<<<< HEAD
dsp.quests = dsp.quests or {}
=======
dsp.quest = dsp.quest or {}

-----------------------------------
--
--  QUESTS ID
--
-----------------------------------
>>>>>>> 26aede0a

dsp.quests.enums =
{
    log_ids =
    {
        SANDORIA   = 0, BASTOK      = 1,  WINDURST = 2,
        JEUNO      = 3, OTHER_AREAS = 4,  OUTLANDS = 5,
        AHT_URHGAN = 6, CRYSTAL_WAR = 7,  ABYSSEA  = 8,
        ADOULIN    = 9, COALITION   = 10
    },

<<<<<<< HEAD
    fame_areas =
    {
        SANDORIA          =  0, BASTOK           =  1, WINDURST           =  2,
        JEUNO             =  3, SELBINA          =  4, MHAURA             =  2,
        RABAO             =  4, KAZHAM           =  2, NORG               =  5,
        ABYSSEA_KONSCHTAT =  6, ABYSSEA_TAHRONGI =  7, ABYSSEA_LATHEINE   =  8,
        ABYSSEA_MISAREAUX =  9, ABYSSEA_VUNKERL  = 10, ABYSSEA_ATTOHWA    = 11,
        ABYSSEA_ALTEPA    = 12, ABYSSEA_GRAUBERG = 13, ABYSSEA_ULEGUERAND = 14,
        ADOULIN = 15
    },

    var_types =
    {
        CHAR_VAR   = 1,
        LOCAL_VAR  = 2,
        SERVER_VAR = 3,
    },

    quest_status =
    {
        QUEST_AVAILABLE = 0,
        QUEST_ACCEPTED  = 1,
        QUEST_COMPLETED = 2,
    },

    stages =
    {
        STAGE0   =  0, STAGE1  =  1, STAGE2  =  2, STAGE3   =  3, STAGE4   =  4,
        STAGE5   =  5, STAGE6  =  6, STAGE7  =  7, STAGE8   =  8, STAGE9   =  9,
        STAGE10  = 10, STAGE11 = 11, STAGE12 = 12, STAGE13  = 13, STAGE14  = 14,
    },

    quest_ids =
    {
        sandoria =
        {
            A_SENTRY_S_PERIL                = 0,  -- ± --
            WATER_OF_THE_CHEVAL             = 1,  -- ± --
            ROSEL_THE_ARMORER               = 2,  -- ± --
            THE_PICKPOCKET                  = 3,  -- ± --
            FATHER_AND_SON                  = 4,  -- + --
            THE_SEAMSTRESS                  = 5,  -- + --
            THE_DISMAYED_CUSTOMER           = 6,  -- + --
            THE_TRADER_IN_THE_FOREST        = 7,  -- + --
            THE_SWEETEST_THINGS             = 8,  -- + --
            THE_VICASQUE_S_SERMON           = 9,  -- + --
            A_SQUIRE_S_TEST                 = 10, -- + --
            GRAVE_CONCERNS                  = 11, -- ± --
            THE_BRUGAIRE_CONSORTIUM         = 12, -- + --
            LIZARD_SKINS                    = 15, -- + --
            FLYERS_FOR_REGINE               = 16, -- + --
            GATES_TO_PARADISE               = 18, -- + --
            A_SQUIRE_S_TEST_II              = 19, -- + --
            TO_CURE_A_COUGH                 = 20, -- + --
            TIGER_S_TEETH                   = 23, -- ± --
            UNDYING_FLAMES                  = 26, -- + --
            A_PURCHASE_OF_ARMS              = 27, -- + --
            A_KNIGHT_S_TEST                 = 29, -- + --
            THE_MEDICINE_WOMAN              = 30, -- + --
            BLACK_TIGER_SKINS               = 31, -- + --
            GROWING_FLOWERS                 = 58, -- ± --
            TRIAL_BY_ICE                    = 59, -- + --
            THE_GENERAL_S_SECRET            = 60, -- ± --
            THE_RUMOR                       = 61, -- ± --
            HER_MAJESTY_S_GARDEN            = 62, -- + --
            INTRODUCTION_TO_TEAMWORK        = 63,
            INTERMEDIATE_TEAMWORK           = 64,
            ADVANCED_TEAMWORK               = 65,
            GRIMY_SIGNPOSTS                 = 66, -- + --
            A_JOB_FOR_THE_CONSORTIUM        = 67,
            TROUBLE_AT_THE_SLUICE           = 68, -- + --
            THE_MERCHANT_S_BIDDING          = 69, -- ± --
            UNEXPECTED_TREASURE             = 70,
            BLACKMAIL                       = 71, -- + --
            THE_SETTING_SUN                 = 72, -- + --
            DISTANT_LOYALTIES               = 74,
            THE_RIVALRY                     = 75, -- ± --
            THE_COMPETITION                 = 76, -- ± --
            STARTING_A_FLAME                = 77, -- ± --
            FEAR_OF_THE_DARK                = 78, -- + --
            WARDING_VAMPIRES                = 79, -- + --
            SLEEPLESS_NIGHTS                = 80, -- ± --
            LUFET_S_LAKE_SALT               = 81, -- ± --
            HEALING_THE_LAND                = 82, -- ± --
            SORCERY_OF_THE_NORTH            = 83, -- ± --
            THE_CRIMSON_TRIAL               = 84, -- ± --
            ENVELOPED_IN_DARKNESS           = 85, -- ± --
            PEACE_FOR_THE_SPIRIT            = 86, -- ± --
            MESSENGER_FROM_BEYOND           = 87, -- ± --
            PRELUDE_OF_BLACK_AND_WHITE      = 88, -- ± --
            PIEUJE_S_DECISION               = 89, -- + --
            SHARPENING_THE_SWORD            = 90, -- ± --
            A_BOY_S_DREAM                   = 91, -- ± --
            UNDER_OATH                      = 92,
            THE_HOLY_CREST                  = 93, -- + --
            A_CRAFTSMAN_S_WORK              = 94, -- ± --
            CHASING_QUOTAS                  = 95, -- + --
            KNIGHT_STALKER                  = 96, -- + --
            ECO_WARRIOR_SAN                 = 97,
            METHODS_CREATE_MADNESS          = 98,
            SOULS_IN_SHADOW                 = 99,
            A_TASTE_FOR_MEAT                = 100, -- ± --
            EXIT_THE_GAMBLER                = 101, -- ± --
            OLD_WOUNDS                      = 102,
            ESCORT_FOR_HIRE_SAN_D_ORIA      = 103,
            A_DISCERNING_EYE_SAN_D_ORIA     = 104,
            A_TIMELY_VISIT                  = 105,
            FIT_FOR_A_PRINCE                = 106,
            TRIAL_SIZE_TRIAL_BY_ICE         = 107, -- + --
            SIGNED_IN_BLOOD                 = 108, -- + --
            TEA_WITH_A_TONBERRY             = 109,
            SPICE_GALS                      = 110,
            OVER_THE_HILLS_AND_FAR_AWAY     = 112, -- + --
            LURE_OF_THE_WILDCAT_SAN_D_ORIA  = 113, -- ± --
            ATELLOUNE_S_LAMENT              = 114,
            THICK_SHELLS                    = 117, -- ± --
            FOREST_FOR_THE_TREES            = 118,
        },

        bastok =
        {
            THE_SIREN_S_TEAR                = 0,  -- ± --
            BEAUTY_AND_THE_GALKA            = 1,  -- ± --
            WELCOME_TO_BASTOK               = 2,  -- + --
            GUEST_OF_HAUTEUR                = 3,
            THE_QUADAV_S_CURSE              = 4,  -- ± --
            OUT_OF_ONE_S_SHELL              = 5,  -- ± --
            HEARTS_OF_MYTHRIL               = 6,  -- ± --
            THE_ELEVENTH_S_HOUR             = 7,  -- ± --
            SHADY_BUSINESS                  = 8,  -- ± --
            A_FOREMAN_S_BEST_FRIEND         = 9,  -- ± --
            BREAKING_STONES                 = 10, -- + --
            THE_COLD_LIGHT_OF_DAY           = 11, -- + --
            GOURMET                         = 12, -- ± --
            THE_ELVAAN_GOLDSMITH            = 13, -- ± --
            A_FLASH_IN_THE_PAN              = 14, -- ± --
            SMOKE_ON_THE_MOUNTAIN           = 15, -- ± --
            STAMP_HUNT                      = 16, -- + --
            FOREVER_TO_HOLD                 = 17, -- ± --
            TILL_DEATH_DO_US_PART           = 18, -- ± --
            FALLEN_COMRADES                 = 19, -- ± --
            RIVALS                          = 20, -- + --
            MOM_THE_ADVENTURER              = 21, -- + --
            THE_SIGNPOST_MARKS_THE_SPOT     = 22, -- + --
            PAST_PERFECT                    = 23, -- ± --
            STARDUST                        = 24, -- + --
            MEAN_MACHINE                    = 25, -- ± --
            CID_S_SECRET                    = 26, -- ± --
            THE_USUAL                       = 27, -- ± --
            BLADE_OF_DARKNESS               = 28, -- ± --
            FATHER_FIGURE                   = 29, -- ± --
            THE_RETURN_OF_THE_ADVENTURER    = 30, -- ± --
            DRACHENFALL                     = 31, -- + --
            VENGEFUL_WRATH                  = 32, -- ± --
            BEADEAUX_SMOG                   = 33, -- + --
            THE_CURSE_COLLECTOR             = 34, -- + --
            FEAR_OF_FLYING                  = 35, -- + --
            THE_WISDOM_OF_ELDERS            = 36, -- ± --
            GROCERIES                       = 37, -- ± --
            THE_BARE_BONES                  = 38, -- ± --
            MINESWEEPER                     = 39, -- ± --
            THE_DARKSMITH                   = 40, -- ± --
            BUCKETS_OF_GOLD                 = 41, -- ± --
            THE_STARS_OF_IFRIT              = 42, -- ± --
            LOVE_AND_ICE                    = 43, -- ± --
            BRYGID_THE_STYLIST              = 44, -- ± --
            THE_GUSTABERG_TOUR              = 45,
            BITE_THE_DUST                   = 46, -- ± --
            BLADE_OF_DEATH                  = 47, -- + --
            SILENCE_OF_THE_RAMS             = 48, -- ± --
            ALTANA_S_SORROW                 = 49, -- + --
            A_LADY_S_HEART                  = 50, -- ± --
            GHOSTS_OF_THE_PAST              = 51, -- ± --
            THE_FIRST_MEETING               = 52, -- ± --
            TRUE_STRENGTH                   = 53, -- ± --
            THE_DOORMAN                     = 54, -- ± --
            THE_TALEKEEPER_S_TRUTH          = 55, -- ± --
            THE_TALEKEEPER_S_GIFT           = 56, -- ± --
            DARK_LEGACY                     = 57, -- ± --
            DARK_PUPPET                     = 58, -- ± --
            BLADE_OF_EVIL                   = 59, -- ± --
            AYAME_AND_KAEDE                 = 60, -- ± --
            TRIAL_BY_EARTH                  = 61, -- ± --
            A_TEST_OF_TRUE_LOVE             = 62, -- ± --
            LOVERS_IN_THE_DUSK              = 63, -- ± --
            WISH_UPON_A_STAR                = 64,
            ECO_WARRIOR_BAS                 = 65,
            THE_WEIGHT_OF_YOUR_LIMITS       = 66,
            SHOOT_FIRST_ASK_QUESTIONS_LATER = 67,
            INHERITANCE                     = 68,
            THE_WALLS_OF_YOUR_MIND          = 69,
            ESCORT_FOR_HIRE_BASTOK          = 70,
            A_DISCERNING_EYE_BASTOK         = 71,
            TRIAL_SIZE_TRIAL_BY_EARTH       = 72, -- + --
            FADED_PROMISES                  = 73,
            BRYGID_THE_STYLIST_RETURNS      = 74, -- ± --
            OUT_OF_THE_DEPTHS               = 75,
            ALL_BY_MYSELF                   = 76,
            A_QUESTION_OF_FAITH             = 77,
            RETURN_OF_THE_DEPTHS            = 78,
            TEAK_ME_TO_THE_STARS            = 79,
            HYPER_ACTIVE                    = 80,
            THE_NAMING_GAME                 = 81,
            CHIPS                           = 82,
            BAIT_AND_SWITCH                 = 83,
            LURE_OF_THE_WILDCAT_BASTOK      = 84,
            ACHIEVING_TRUE_POWER            = 85,
            TOO_MANY_CHEFS                  = 86,
            A_PROPER_BURIAL                 = 87,
            FULLY_MENTAL_ALCHEMIST          = 88,
            SYNERGUSTIC_PURSUITS            = 89,
            THE_WONDROUS_WHATCHAMACALLIT    = 90,
        },

        windurst =
        {

            HAT_IN_HAND                     = 0,  -- + --
            A_FEATHER_IN_ONE_S_CAP          = 1,  -- + --
            A_CRISIS_IN_THE_MAKING          = 2,  -- + --
            MAKING_AMENDS                   = 3,  -- + --
            MAKING_THE_GRADE                = 4,  -- + --
            IN_A_PICKLE                     = 5,  -- + --
            WONDERING_MINSTREL              = 6,  -- + --
            A_POSE_BY_ANY_OTHER_NAME        = 7,  -- + --
            MAKING_AMENS                    = 8,  -- + --
            THE_MOONLIT_PATH                = 9,  -- + --
            STAR_STRUCK                     = 10, -- ± --
            BLAST_FROM_THE_PAST             = 11, -- + --
            A_SMUDGE_ON_ONE_S_RECORD        = 12, -- ± --
            CHASING_TALES                   = 13, -- + --
            FOOD_FOR_THOUGHT                = 14, -- + --
            OVERNIGHT_DELIVERY              = 15, -- + --
            WATER_WAY_TO_GO                 = 16, -- + --
            BLUE_RIBBON_BLUES               = 17, -- + --
            THE_ALL_NEW_C_3000              = 18, -- + --
            THE_POSTMAN_ALWAYS_KO_S_TWICE   = 19, -- + --
            EARLY_BIRD_CATCHES_THE_BOOKWORM = 20, -- + --
            CATCH_IT_IF_YOU_CAN             = 21, -- + --
            ALL_AT_SEA                      = 23,
            THE_ALL_NEW_C_2000              = 24, -- ± --
            MIHGO_S_AMIGO                   = 25, -- + --
            ROCK_RACKETEER                  = 26, -- + --
            CHOCOBILIOUS                    = 27, -- + --
            TEACHER_S_PET                   = 28, -- + --
            REAP_WHAT_YOU_SOW               = 29, -- + --
            GLYPH_HANGER                    = 30, -- + --
            THE_FANGED_ONE                  = 31, -- + --
            CURSES_FOILED_AGAIN_1           = 32, -- + --
            CURSES_FOILED_AGAIN_2           = 33, -- + --
            MANDRAGORA_MAD                  = 34, -- + --
            TO_BEE_OR_NOT_TO_BEE            = 35, -- + --
            TRUTH_JUSTICE_AND_THE_ONION_WAY = 36, -- + --
            MAKING_HEADLINES                = 37, -- + --
            SCOOPED                         = 38,
            CREEPY_CRAWLIES                 = 39, -- + --
            KNOW_ONE_S_ONIONS               = 40, -- + --
            INSPECTOR_S_GADGET              = 41, -- + --
            ONION_RINGS                     = 42, -- + --
            A_GREETING_CARDIAN              = 43, -- + --
            LEGENDARY_PLAN_B                = 44, -- + --
            IN_A_STEW                       = 45, -- + --
            LET_SLEEPING_DOGS_LIE           = 46,
            CAN_CARDIANS_CRY                = 47, -- + --
            WONDER_WANDS                    = 48, -- + --
            HEAVEN_CENT                     = 49,
            SAY_IT_WITH_FLOWERS             = 50, -- + --
            HOIST_THE_JELLY_ROGER           = 51, -- + --
            SOMETHING_FISHY                 = 52, -- + --
            TO_CATCH_A_FALLIHG_STAR         = 53, -- + --
            PAYING_LIP_SERVICE              = 60, -- + --
            THE_AMAZIN_SCORPIO              = 61, -- + --
            TWINSTONE_BONDING               = 62, -- + --
            CURSES_FOILED_A_GOLEM           = 63, -- + --
            ACTING_IN_GOOD_FAITH            = 64, -- ± --
            FLOWER_CHILD                    = 65, -- ± --
            THE_THREE_MAGI                  = 66, -- ± --
            RECOLLECTIONS                   = 67, -- ± --
            THE_ROOT_OF_THE_PROBLEM         = 68,
            THE_TENSHODO_SHOWDOWN           = 69, -- + --
            AS_THICK_AS_THIEVES             = 70, -- + --
            HITTING_THE_MARQUISATE          = 71, -- + --
            SIN_HUNTING                     = 72, -- + --
            FIRE_AND_BRIMSTONE              = 73, -- + --
            UNBRIDLED_PASSION               = 74, -- + --
            I_CAN_HEAR_A_RAINBOW            = 75, -- + --
            CRYING_OVER_ONIONS              = 76, -- + --
            WILD_CARD                       = 77, -- + --
            THE_PROMISE                     = 78, -- + --
            NOTHING_MATTERS                 = 79,
            TORAIMARAI_TURMOIL              = 80, -- + --
            THE_PUPPET_MASTER               = 81, -- + --
            CLASS_REUNION                   = 82, -- + --
            CARBUNCLE_DEBACLE               = 83, -- + --
            ECO_WARRIOR_WIN                 = 84, -- + --
            FROM_SAPLINGS_GROW              = 85,
            ORASTERY_WOES                   = 86,
            BLOOD_AND_GLORY                 = 87,
            ESCORT_FOR_HIRE_WINDURST        = 88,
            A_DISCERNING_EYE_WINDURST       = 89,
            TUNING_IN                       = 90,
            TUNING_OUT                      = 91,
            ONE_GOOD_DEED                   = 92,
            WAKING_DREAMS                   = 93, -- + --
            LURE_OF_THE_WILDCAT_WINDURST    = 94,
            BABBAN_NY_MHEILLEA              = 95,
        },

        adoulin =
        {
        -- These also do not match the DAT file order, had
        -- discrepencies and swapped orders from the start.
            TWITHERYM_DUST                  = 0,
            TO_CATCH_A_PREDATOR             = 1,
            EMPTY_NEST                      = 2,
            DONT_CLAM_UP_ON_ME_NOW          = 5,
            HOP_TO_IT                       = 6,
            BOILING_OVER                    = 9,
            POISONING_THE_WELL              = 10,
            UNSULLIED_LANDS                 = 12,
            NO_RIME_LIKE_THE_PRESENT        = 16,
            A_GEOTHERMAL_EXPEDITION         = 18,
            ENDEAVORING_TO_AWAKEN           = 22,
            FORGING_NEW_BONDS               = 23,
            LEGACIES_LOST_AND_FOUND         = 24,
            DESTINYS_DEVICE                 = 25,
            GRANDDADDY_DEAREST              = 26,
            WAYWARD_WAYPOINTS               = 27,
            ONE_GOOD_TURN                   = 28,
            FAILURE_IS_NOT_AN_OPTION        = 29,
            ORDER_UP                        = 30,
            IT_NEVER_GOES_OUT_OF_STYLE      = 31,
            WATER_WATER_EVERYWHERE          = 32,
            DIRT_CHEAP                      = 33,
            FLOWER_POWER                    = 34,
            ELEMENTARY_MY_DEAR_SYLVIE       = 35,
            FOR_WHOM_THE_BELL_TOLLS         = 36,
            THE_BLOODLINE_OF_ZACARIAH       = 37,
            THE_COMMUNION                   = 38,
            FLAVORS_OF_OUR_LIVES            = 46,
            WESTERN_WAYPOINTS_HO            = 50,
            WESEASTERN_WAYPOINTS_HO         = 51,
            GRIND_TO_SAWDUST                = 53,
            BREAKING_THE_ICE                = 54,
            IM_ON_A_BOAT                    = 55,
            A_STONES_THROW_AWAY             = 56,
            HIDE_AND_GO_PEAK                = 57,
            THE_WHOLE_PLACE_IS_ABUZZ        = 58,
            OROBON_APPETIT                  = 59,
            TALK_ABOUT_WRINKLY_SKIN         = 60,
            NO_LOVE_LOST                    = 61,
            DID_YOU_FEEL_THAT               = 62,
            DONT_EVER_LEAF_ME               = 70,
            KEEP_YOUR_BLOOMERS_ON_ERISA     = 71,
            SCAREDYCATS                     = 72,
            RAPTOR_RAPTURE                  = 73,
            EXOTIC_DELICACIES               = 74, -- + --
            A_PIONEERS_BEST_IMAGINARY_FRIEND= 75, -- + --
            HUNGER_STRIKES                  = 76, -- + --
            THE_OLD_MAN_AND_THE_HARPOON     = 77, -- + --
            A_CERTAIN_SUBSTITUTE_PATROLMAN  = 78, -- + --
            IT_SETS_MY_HEART_AFLUTTER       = 79,
            TRANSPORTING                    = 82,
            THE_STARVING                    = 84, -- + --
            FERTILE_GROUND                  = 85,
            ALWAYS_MORE_QUOTH_THE_RAVENOUS  = 88, -- + --
            MEGALOMANIAC                    = 89,
            THE_LONGEST_WAY_ROUND           = 91,
            A_GOOD_PAIR_OF_CROCS            = 93,
            CAFETERIA                       = 94,
            A_SHOT_IN_THE_DARK              = 96,
            OPEN_THE_FLOODGATES             = 100,
            NO_LAUGHING_MATTER              = 102,
            ALL_THE_WAY_TO_THE_BANK         = 103,
            TO_LAUGH_IS_TO_LOVE             = 104,
            A_BARREL_OF_LAUGHS              = 105,
            VEGETABLE_VEGETABLE_REVOLUTION  = 108,
            VEGETABLE_VEGETABLE_EVOLUTION   = 109,
            VEGETABLE_VEGETABLE_CRISIS      = 110,
            VEGETABLE_VEGETABLE_FRUSTRATION = 111,
            A_THIRST_FOR_THE_AGES           = 114,
            A_THIRST_FOR_THE_EONS           = 115,
            A_THIRST_FOR_ETERNITY           = 116,
            A_THIRST_BEFORE_TIME            = 117,
            DANCES_WITH_LUOPANS             = 118,
            CHILDREN_OF_THE_RUNE            = 119,
            FLOWERS_FOR_SVENJA              = 120,
            THORN_IN_THE_SIDE               = 121,
            DO_NOT_GO_INTO_THE_LIGHT        = 122,
            VELKKOVERT_OPERATIONS           = 123,
            HYPOCRITICAL_OATH               = 124,
            THE_GOOD_THE_BAD_THE_CLEMENT    = 125,
            LERENES_LAMENT                  = 126,
            THE_SECRET_TO_SUCCESS           = 127,
            NO_MERCY_FOR_THE_WICKED         = 128,
            MISTRESS_OF_CEREMONIES          = 129,
            SAVED_BY_THE_BELL               = 131,
            QUIESCENCE                      = 132,
            SICK_AND_TIRED                  = 133,
            GEOMANCERRIFIC                  = 134,
            RUNE_FENCING_THE_NIGHT_AWAY     = 135,
            THE_WEATHERSPOON_INQUISITION    = 136,
            EYE_OF_THE_BEHOLDER             = 137,
            THE_CURIOUS_CASE_OF_MELVIEN     = 138,
            NOTSOCLEAN_BILL                 = 139,
            IN_THE_LAND_OF_THE_BLIND        = 140,
            THE_WEATHERSPOON_WAR            = 141,
            TREASURES_OF_THE_EARTH          = 142,
            EPIPHANY                        = 143
        }
    },
}

dsp.quests.quest_filenames =
{
    [dsp.quests.enums.log_ids.ADOULIN] =
    {
        [dsp.quests.enums.quest_ids.adoulin.WAYWARD_WAYPOINTS] = 'wayward_waypoints',
        [dsp.quests.enums.quest_ids.adoulin.A_CERTAIN_SUBSTITUTE_PATROLMAN] = 'a_certain_substitute_patrolman',
        [dsp.quests.enums.quest_ids.adoulin.THE_OLD_MAN_AND_THE_HARPOON] = 'the_old_man_and_the_harpoon',
        [dsp.quests.enums.quest_ids.adoulin.FERTILE_GROUND] = 'fertile_ground',
    }
}

local check_enum =
{
    onTrigger = 1,
    onTrade = 2,
    onEventUpdate = 3,
    onEventFinish = 4,
    onMobDeath = 5,
    onZoneIn = 6
}

local function validateQuest(entity, quest, varname, val, get)
    local msg = ""
    local prefix = "[Quest Parameter Error] "

    if entity == nil then
        msg = prefix .. "entity cannot be nil"
    elseif quest == nil then
        msg = prefix .. "quest cannot be nil"
    elseif varname == nil or varname == '' then
        msg = prefix .. "varname cannot be nil or empty"
    end

    return msg
end

local function handleQuestVar(entity, quest, varname, val, get)
    local ret = {}
    local validateMsg = validateQuest(entity, quest, varname, val, get)
    if validateMsg ~= '' then
        ret.message = validateMsg
        return ret
    end

    local var, vartype
    if quest.vars.stage == varname then
        var = quest.vars.stage
        vartype = dsp.quests.enums.var_types.CHAR_VAR
    else
        var = quest.vars.additional[varname]
        vartype = var.type
    end

    if not var then
        ret.message = " unable to find "..varname.." for quest: "..quest.name.." (log_id: "..quest.log_id..")"
    else
        if vartype == dsp.quests.enums.var_types.CHAR_VAR then
            if get then
                ret.val = entity:getVar(varname)
            else
                entity:setVar(varname, val)
            end
        elseif vartype == dsp.quests.enums.var_types.LOCAL_VAR then
            if get then
                ret.val = entity:getLocalVar(varname)
            else
                entity:setLocalVar(varname, val)
            end
        elseif vartype == dsp.quests.enums.var_types.SERVER_VAR then
            if get then
                ret.val = GetServerVariable(varname)
            else
                SetServerVariable(varname, val)
            end
        end
    end

    return ret
end

local function error(entity, message)
    if entity:isPC() then
        entity:PrintToPlayer(message)
    end
    print("[Quest Error] "..entity:getName()..": "..message)
end

dsp.quests.setVar = function(entity, quest, varname, val)
    local message = "dsp.quests.setVar "
    local ret = handleQuestVar(entity, quest, varname, val, false)
    if ret.message then
        error(entity, message..ret.message)
    end
end

dsp.quests.getVar = function(entity, quest, varname, val)
    local message = "dsp.quests.getVar "
    local ret = handleQuestVar(entity, quest, varname, val, true)
    if ret.message then
        error(entity, message..ret.message)
    else
        return ret.val
    end
end

dsp.quests.setStage = function(entity, quest, val)
    local message = "dsp.quests.setStage "
    return dsp.quests.setVar(entity, quest, quest.vars.stage, val)
end

dsp.quests.getStage = function(entity, quest)
    local message = "dsp.quests.getStage "
    return dsp.quests.getVar(entity, quest, quest.vars.stage)
end

dsp.quests.advanceStage = function(entity, quest)
    local message = "dsp.quests.advanceStage "
    local current_stage = dsp.quests.getStage(entity, quest)
    return dsp.quests.setVar(entity, quest, quest.vars.stage, current_stage + 1)
end

dsp.quests.complete = function(player, quest, reward_set)
    local message = "dsp.quests.complete: "
    if quest then
        local rewards_given = false
        if quest.rewards then
            if reward_set == nil then
                if quest.rewards.sets and quest.rewards.sets[1] then
                    reward_set = quest.rewards.sets[1]
                else
                    reward_set = quest.rewards
                end
            end
            if reward_set then
                -- todo: check inventory (including stack space), award items, return false if cant complete
                rewards_given = npcUtil.completeQuest(player, quest.area, quest.quest_id, reward_set)
                if not rewards_given then
                    error(player, message.. "Unable to give quest rewards.")
                end
            else
                error(player, message.. "Rewards table defined, but unable to get rewards set")
            end
        else
            error(player, message.. "No quest rewards defined!")
        end

        if rewards_given then
            -- clear stage CHAR_VAR if shouldnt be preserved
            if not quest.vars.preserve_main_on_complete then
                player:setVar(quest.vars.stage, 0)
            end
            for name, var in pairs(quest.vars.additional) do
                if not var.preserve_on_complete then
                    handleQuestVar(player, quest, name, 0, "dsp.quests.complete: ", nil)
                end
            end

            -- make certain any forgotten temporary key items have been removed
            for _, ki in pairs(quest.temporary.key_items) do
                player:delKeyItem(ki)
            end

            return true
        end
    end
end

dsp.quests.check = function(player, params)
    local quest_table = params.quest_table
    if quest_table then
        local zoneid = player:getZoneID()

        local cycle = player:getLocalVar("[quests]dialogCycle")
        local check_type = params.check_type

        local targetName
        if params.target then
            targetName = params.target:getName()
        end
        if cycle > 0 and not needsCycling then
            player:setLocalVar("[quests]dialogCycle", 0)
        end
        local i = cycle + 1
        while i <= #quest_table do
            local quest = quest_table[i]
            if quest then
                local exitLoop
                local stage_zone_table
                local player_current_stage = dsp.quests.getStage(player, quest)
                if quest.stages[player_current_stage] then
                    stage_zone_table = quest.stages[player_current_stage][zoneid]
                end
                local checks =
                {
                    [check_enum.onTrade] = function(player, params)
                        if stage_zone_table['onTrade'] and stage_zone_table['onTrade'][targetName] then
                            return stage_zone_table['onTrade'][targetName](player, params.target, params.trade)
                        end
                    end,
                    [check_enum.onTrigger] = function(player, params)
                        if stage_zone_table['onTrigger'] and stage_zone_table['onTrigger'][targetName] then
                            return stage_zone_table['onTrigger'][targetName](player, params.target)
                        end
                    end,
                    [check_enum.onEventUpdate] = function(player, params)
                        if stage_zone_table['onEventUpdate'] and stage_zone_table['onEventUpdate'][params.csid] then
                            return stage_zone_table['onEventUpdate'][params.csid](player, params.option)
                        end
                    end,
                    [check_enum.onEventFinish] = function(player, params)
                        if stage_zone_table['onEventFinish'] and stage_zone_table['onEventFinish'][params.csid] then
                            return stage_zone_table['onEventFinish'][params.csid](player, params.option)
                        end
                    end,
                    [check_enum.onZoneIn] = function(player, params)
                        if stage_zone_table['onZoneIn'] then
                            return stage_zone_table['onZoneIn'](player, params)
                        end
                    end,
                    [check_enum.onMobDeath] = function(player, params)
                        if stage_zone_table['onMobDeath'] and stage_zone_table['onMobDeath'][targetName] then
                            return stage_zone_table['onMobDeath'][targetName](params.target, player, params.isKiller, params.isWeaponSkillKill)
                        end
                    end,
                }
                if stage_zone_table then
                    exitLoop = checks[params.check_type](player, params)
                end
                player:setLocalVar("[quests]cycle", i)
                --print("Player: "..player:getName()..(targetName and " Npc: "..targetName or " Event: "..params.csid).. " \tCycle: "..i.." Quest: "..quest.name)
                if exitLoop then
                    return true
                end
                i = i + 1
            else
                break
            end
        end
    end
    return false
end

dsp.quests.checkRequirements = function(player, quest)
    local quest_status_check = player:getQuestStatus(quest.area, quest.quest_id)

    if quest_status_check == dsp.quests.enums.quest_status.QUEST_AVAILABLE
    or (quest_status_check == dsp.quests.enums.quest_status.QUEST_COMPLETED and quest.repeatable) then
        -- Check all required quests
        if quest.requirements.quests then
            for i, required_quest in ipairs(quest.requirements.quests) do
                local required_quest_status = player:getQuestStatus(required_quest.area, required_quest.quest_id)
                if required_quest_status ~= dsp.quests.enums.quest_status.QUEST_COMPLETED then
                -- or (required_quest.stage and (dsp.quests.getStage(player, required_quest) < required_quest.stage)) then -- getStage requires a full quest table
                    return false
                end
            end
        end
        -- Check all required missions
        if quest.requirements.missions then
            for i, required_mission in ipairs(quest.requirements.missions) do
                if player:getCurrentMission(required_mission.mission_log) < required_mission.mission_id then
                -- or (required_mission.stage and (dsp.quests.getStage(player, required_mission) < required_mission.stage)) then -- getStage requires a full quest table
                    return false
                end
            end
        end
        -- Check if player possesses all required key items to start quest
        if quest.requirements.key_items then
            for i, required_key_item in ipairs(quest.requirements.key_items) do
                if not player:hasKeyItem(required_key_item) then
                    return false
                end
            end
        end
        -- Check fame requirement
        if quest.requirements.fame then
            if player:getFameLevel(quest.requirements.fame.area) < quest.requirements.fame.level then
                return false
            end
        end
        -- Make sure player is on the right job, if applicable
        if quest.requirements.main_job and (player:getMainJob() ~= quest.requirements.main_job) then
            return false
        end
        -- Finally, make sure the player is high enough level
        if quest.requirements.level and (player:getMainLvl() < quest.requirements.level) then
            return false 
        end

        -- We haven't failed any of the requirement checks, so we must meet the quest's requirements
        return true
    else
        return false
    end
end

dsp.quests.getQuestTable = function(area_log_id, quest_id)
    local quest_filename = 'scripts/quests/'
    local area_dirs =
    {
        [dsp.quests.enums.log_ids.SANDORIA]    = 'sandoria',
        [dsp.quests.enums.log_ids.BASTOK]      = 'bastok',
        [dsp.quests.enums.log_ids.WINDURST]    = 'windurst',
        [dsp.quests.enums.log_ids.JEUNO]       = 'jeuno',
        [dsp.quests.enums.log_ids.OTHER_AREAS] = 'other_areas',
        [dsp.quests.enums.log_ids.OUTLANDS]    = 'outlands',
        [dsp.quests.enums.log_ids.AHT_URHGAN]  = 'aht_urhgan',
        [dsp.quests.enums.log_ids.CRYSTAL_WAR] = 'crystal_war',
        [dsp.quests.enums.log_ids.ABYSSEA]     = 'abyssea',
        [dsp.quests.enums.log_ids.ADOULIN]     = 'adoulin',
        [dsp.quests.enums.log_ids.COALITION]   = 'coalition'
    }
    local quest_file = dsp.quests.quest_filenames[area_log_id][quest_id]
    if quest_file then
        quest_filename = quest_filename .. area_dirs[area_log_id] .. '/' .. quest_file
        local quest_table = require(quest_filename)
        if (quest_table) then
            return quest_table
        else
            print("dsp.quests.getQuestTable: Unable to include designated file '".. quest_filename .."'")
        end
    else
        print("dsp.quests.getQuestTable: No quest file defined for quest ID: ".. quest_id.. " for area: ".. area_dirs[area_log_id])
    end
end

dsp.quests.onTrade = function(player, npc, trade, quest_table)
    local params = {}
    params.target = npc
    params.trade = trade
    params.check_type = check_enum.onTrade
    params.quest_table = quest_table
    return dsp.quests.check(player, params)
end

dsp.quests.onTrigger = function(player, npc, quest_table)
    local params = {}
    params.target = npc
    params.trade = trade
    params.check_type = check_enum.onTrigger
    params.quest_table = quest_table
    return dsp.quests.check(player, params)
end

dsp.quests.onEventFinish = function(player, csid, option, quest_table)
    local params = {}
    params.csid = csid
    params.option = option
    params.check_type = check_enum.onEventFinish
    params.quest_table = quest_table
    return dsp.quests.check(player, params)
end

dsp.quests.onMobDeath = function(mob, entity, isKiller, isWeaponSkillKill, quest_table)
    local params = {}
    params.target = mob
    params.isKiller = isKiller
    params.isWeaponSkillKill = isWeaponSkillKill
    params.type = check_enum.onMobDeath
    params.quest_table = quest_table

    if not entity:isPC() then
        print("what the fuck even")
        return false
    end
    return dsp.quests.check(entity, params)
end

-----------------------------------
--
--  QUESTS ID
--
-----------------------------------

QUEST_AVAILABLE = 0;
QUEST_ACCEPTED  = 1;
QUEST_COMPLETED = 2;
=======
-- Log IDs defined as "enums" here to tie into quest_rewrite
-- branch that will be merged in at a later date. Used
-- as keys for the quest ID tables below.

dsp.quest.log_id =
{
    SANDORIA    =  0,
    BASTOK      =  1,
    WINDURST    =  2,
    JEUNO       =  3,
    OTHER_AREAS =  4,
    OUTLANDS    =  5,
    AHT_URHGAN  =  6,
    CRYSTAL_WAR =  7,
    ABYSSEA     =  8,
    ADOULIN     =  9,
    COALITION   = 10
}

dsp.quest.area =
{
    [dsp.quest.log_id.SANDORIA]    = 'sandoria',
    [dsp.quest.log_id.BASTOK]      = 'bastok',
    [dsp.quest.log_id.WINDURST]    = 'windurst',
    [dsp.quest.log_id.JEUNO]       = 'jeuno',
    [dsp.quest.log_id.OTHER_AREAS] = 'otherAreas',
    [dsp.quest.log_id.OUTLANDS]    = 'outlands',
    [dsp.quest.log_id.AHT_URHGAN]  = 'ahtUrhgan',
    [dsp.quest.log_id.CRYSTAL_WAR] = 'crystalWar',
    [dsp.quest.log_id.ABYSSEA]     = 'abyssea',
    [dsp.quest.log_id.ADOULIN]     = 'adoulin',
    [dsp.quest.log_id.COALITION]   = 'coalition'
}

dsp.quest.id =
{
    -----------------------------------
    --  San d'Oria
    -----------------------------------
    [dsp.quest.area[dsp.quest.log_id.SANDORIA]] =
    {
        A_SENTRY_S_PERIL                = 0,  -- ± --
        WATER_OF_THE_CHEVAL             = 1,  -- ± --
        ROSEL_THE_ARMORER               = 2,  -- ± --
        THE_PICKPOCKET                  = 3,  -- ± --
        FATHER_AND_SON                  = 4,  -- + --
        THE_SEAMSTRESS                  = 5,  -- + --
        THE_DISMAYED_CUSTOMER           = 6,  -- + --
        THE_TRADER_IN_THE_FOREST        = 7,  -- + --
        THE_SWEETEST_THINGS             = 8,  -- + --
        THE_VICASQUE_S_SERMON           = 9,  -- + --
        A_SQUIRE_S_TEST                 = 10, -- + --
        GRAVE_CONCERNS                  = 11, -- ± --
        THE_BRUGAIRE_CONSORTIUM         = 12, -- + --
        LIZARD_SKINS                    = 15, -- + --
        FLYERS_FOR_REGINE               = 16, -- + --
        GATES_TO_PARADISE               = 18, -- + --
        A_SQUIRE_S_TEST_II              = 19, -- + --
        TO_CURE_A_COUGH                 = 20, -- + --
        TIGER_S_TEETH                   = 23, -- ± --
        UNDYING_FLAMES                  = 26, -- + --
        A_PURCHASE_OF_ARMS              = 27, -- + --
        A_KNIGHT_S_TEST                 = 29, -- + --
        THE_MEDICINE_WOMAN              = 30, -- + --
        BLACK_TIGER_SKINS               = 31, -- + --
        GROWING_FLOWERS                 = 58, -- ± --
        TRIAL_BY_ICE                    = 59, -- + --
        THE_GENERAL_S_SECRET            = 60, -- ± --
        THE_RUMOR                       = 61, -- ± --
        HER_MAJESTY_S_GARDEN            = 62, -- + --
        INTRODUCTION_TO_TEAMWORK        = 63,
        INTERMEDIATE_TEAMWORK           = 64,
        ADVANCED_TEAMWORK               = 65,
        GRIMY_SIGNPOSTS                 = 66, -- + --
        A_JOB_FOR_THE_CONSORTIUM        = 67,
        TROUBLE_AT_THE_SLUICE           = 68, -- + --
        THE_MERCHANT_S_BIDDING          = 69, -- ± --
        UNEXPECTED_TREASURE             = 70,
        BLACKMAIL                       = 71, -- + --
        THE_SETTING_SUN                 = 72, -- + --
        DISTANT_LOYALTIES               = 74,
        THE_RIVALRY                     = 75, -- ± --
        THE_COMPETITION                 = 76, -- ± --
        STARTING_A_FLAME                = 77, -- ± --
        FEAR_OF_THE_DARK                = 78, -- + --
        WARDING_VAMPIRES                = 79, -- + --
        SLEEPLESS_NIGHTS                = 80, -- ± --
        LUFET_S_LAKE_SALT               = 81, -- ± --
        HEALING_THE_LAND                = 82, -- ± --
        SORCERY_OF_THE_NORTH            = 83, -- ± --
        THE_CRIMSON_TRIAL               = 84, -- ± --
        ENVELOPED_IN_DARKNESS           = 85, -- ± --
        PEACE_FOR_THE_SPIRIT            = 86, -- ± --
        MESSENGER_FROM_BEYOND           = 87, -- ± --
        PRELUDE_OF_BLACK_AND_WHITE      = 88, -- ± --
        PIEUJE_S_DECISION               = 89, -- + --
        SHARPENING_THE_SWORD            = 90, -- ± --
        A_BOY_S_DREAM                   = 91, -- ± --
        UNDER_OATH                      = 92,
        THE_HOLY_CREST                  = 93, -- + --
        A_CRAFTSMAN_S_WORK              = 94, -- ± --
        CHASING_QUOTAS                  = 95, -- + --
        KNIGHT_STALKER                  = 96, -- + --
        ECO_WARRIOR_SAN                 = 97,
        METHODS_CREATE_MADNESS          = 98,
        SOULS_IN_SHADOW                 = 99,
        A_TASTE_FOR_MEAT                = 100, -- ± --
        EXIT_THE_GAMBLER                = 101, -- ± --
        OLD_WOUNDS                      = 102,
        ESCORT_FOR_HIRE_SAN_D_ORIA      = 103,
        A_DISCERNING_EYE_SAN_D_ORIA     = 104,
        A_TIMELY_VISIT                  = 105,
        FIT_FOR_A_PRINCE                = 106,
        TRIAL_SIZE_TRIAL_BY_ICE         = 107, -- + --
        SIGNED_IN_BLOOD                 = 108, -- + --
        TEA_WITH_A_TONBERRY             = 109,
        SPICE_GALS                      = 110,
        OVER_THE_HILLS_AND_FAR_AWAY     = 112,
        LURE_OF_THE_WILDCAT_SAN_D_ORIA  = 113, -- ± --
        ATELLOUNE_S_LAMENT              = 114,
        THICK_SHELLS                    = 117, -- ± --
        FOREST_FOR_THE_TREES            = 118,
    },

    -----------------------------------
    --  Bastok
    -----------------------------------
    [dsp.quest.area[dsp.quest.log_id.BASTOK]] =
    {
        THE_SIREN_S_TEAR                = 0,  -- ± --
        BEAUTY_AND_THE_GALKA            = 1,  -- ± --
        WELCOME_TO_BASTOK               = 2,  -- + --
        GUEST_OF_HAUTEUR                = 3,
        THE_QUADAV_S_CURSE              = 4,  -- ± --
        OUT_OF_ONE_S_SHELL              = 5,  -- ± --
        HEARTS_OF_MYTHRIL               = 6,  -- ± --
        THE_ELEVENTH_S_HOUR             = 7,  -- ± --
        SHADY_BUSINESS                  = 8,  -- ± --
        A_FOREMAN_S_BEST_FRIEND         = 9,  -- ± --
        BREAKING_STONES                 = 10, -- + --
        THE_COLD_LIGHT_OF_DAY           = 11, -- + --
        GOURMET                         = 12, -- ± --
        THE_ELVAAN_GOLDSMITH            = 13, -- ± --
        A_FLASH_IN_THE_PAN              = 14, -- ± --
        SMOKE_ON_THE_MOUNTAIN           = 15, -- ± --
        STAMP_HUNT                      = 16, -- + --
        FOREVER_TO_HOLD                 = 17, -- ± --
        TILL_DEATH_DO_US_PART           = 18, -- ± --
        FALLEN_COMRADES                 = 19, -- ± --
        RIVALS                          = 20, -- + --
        MOM_THE_ADVENTURER              = 21, -- + --
        THE_SIGNPOST_MARKS_THE_SPOT     = 22, -- + --
        PAST_PERFECT                    = 23, -- ± --
        STARDUST                        = 24, -- + --
        MEAN_MACHINE                    = 25, -- ± --
        CID_S_SECRET                    = 26, -- ± --
        THE_USUAL                       = 27, -- ± --
        BLADE_OF_DARKNESS               = 28, -- ± --
        FATHER_FIGURE                   = 29, -- ± --
        THE_RETURN_OF_THE_ADVENTURER    = 30, -- ± --
        DRACHENFALL                     = 31, -- + --
        VENGEFUL_WRATH                  = 32, -- ± --
        BEADEAUX_SMOG                   = 33, -- + --
        THE_CURSE_COLLECTOR             = 34, -- + --
        FEAR_OF_FLYING                  = 35, -- + --
        THE_WISDOM_OF_ELDERS            = 36, -- ± --
        GROCERIES                       = 37, -- ± --
        THE_BARE_BONES                  = 38, -- ± --
        MINESWEEPER                     = 39, -- ± --
        THE_DARKSMITH                   = 40, -- ± --
        BUCKETS_OF_GOLD                 = 41, -- ± --
        THE_STARS_OF_IFRIT              = 42, -- ± --
        LOVE_AND_ICE                    = 43, -- ± --
        BRYGID_THE_STYLIST              = 44, -- ± --
        THE_GUSTABERG_TOUR              = 45,
        BITE_THE_DUST                   = 46, -- ± --
        BLADE_OF_DEATH                  = 47, -- + --
        SILENCE_OF_THE_RAMS             = 48, -- ± --
        ALTANA_S_SORROW                 = 49, -- + --
        A_LADY_S_HEART                  = 50, -- ± --
        GHOSTS_OF_THE_PAST              = 51, -- ± --
        THE_FIRST_MEETING               = 52, -- ± --
        TRUE_STRENGTH                   = 53, -- ± --
        THE_DOORMAN                     = 54, -- ± --
        THE_TALEKEEPER_S_TRUTH          = 55, -- ± --
        THE_TALEKEEPER_S_GIFT           = 56, -- ± --
        DARK_LEGACY                     = 57, -- ± --
        DARK_PUPPET                     = 58, -- ± --
        BLADE_OF_EVIL                   = 59, -- ± --
        AYAME_AND_KAEDE                 = 60, -- ± --
        TRIAL_BY_EARTH                  = 61, -- ± --
        A_TEST_OF_TRUE_LOVE             = 62, -- ± --
        LOVERS_IN_THE_DUSK              = 63, -- ± --
        WISH_UPON_A_STAR                = 64,
        ECO_WARRIOR_BAS                 = 65,
        THE_WEIGHT_OF_YOUR_LIMITS       = 66,
        SHOOT_FIRST_ASK_QUESTIONS_LATER = 67,
        INHERITANCE                     = 68,
        THE_WALLS_OF_YOUR_MIND          = 69,
        ESCORT_FOR_HIRE_BASTOK          = 70,
        A_DISCERNING_EYE_BASTOK         = 71,
        TRIAL_SIZE_TRIAL_BY_EARTH       = 72, -- + --
        FADED_PROMISES                  = 73,
        BRYGID_THE_STYLIST_RETURNS      = 74, -- ± --
        OUT_OF_THE_DEPTHS               = 75,
        ALL_BY_MYSELF                   = 76,
        A_QUESTION_OF_FAITH             = 77,
        RETURN_OF_THE_DEPTHS            = 78,
        TEAK_ME_TO_THE_STARS            = 79,
        HYPER_ACTIVE                    = 80,
        THE_NAMING_GAME                 = 81,
        CHIPS                           = 82,
        BAIT_AND_SWITCH                 = 83,
        LURE_OF_THE_WILDCAT_BASTOK      = 84,
        ACHIEVING_TRUE_POWER            = 85,
        TOO_MANY_CHEFS                  = 86,
        A_PROPER_BURIAL                 = 87,
        FULLY_MENTAL_ALCHEMIST          = 88,
        SYNERGUSTIC_PURSUITS            = 89,
        THE_WONDROUS_WHATCHAMACALLIT    = 90,
    },

    -----------------------------------
    --  Windurst
    -----------------------------------
    [dsp.quest.area[dsp.quest.log_id.WINDURST]] =
    {
        HAT_IN_HAND                     = 0,  -- + --
        A_FEATHER_IN_ONE_S_CAP          = 1,  -- + --
        A_CRISIS_IN_THE_MAKING          = 2,  -- + --
        MAKING_AMENDS                   = 3,  -- + --
        MAKING_THE_GRADE                = 4,  -- + --
        IN_A_PICKLE                     = 5,  -- + --
        WONDERING_MINSTREL              = 6,  -- + --
        A_POSE_BY_ANY_OTHER_NAME        = 7,  -- + --
        MAKING_AMENS                    = 8,  -- + --
        THE_MOONLIT_PATH                = 9,  -- + --
        STAR_STRUCK                     = 10, -- ± --
        BLAST_FROM_THE_PAST             = 11, -- + --
        A_SMUDGE_ON_ONE_S_RECORD        = 12, -- ± --
        CHASING_TALES                   = 13, -- + --
        FOOD_FOR_THOUGHT                = 14, -- + --
        OVERNIGHT_DELIVERY              = 15, -- + --
        WATER_WAY_TO_GO                 = 16, -- + --
        BLUE_RIBBON_BLUES               = 17, -- + --
        THE_ALL_NEW_C_3000              = 18, -- + --
        THE_POSTMAN_ALWAYS_KO_S_TWICE   = 19, -- + --
        EARLY_BIRD_CATCHES_THE_BOOKWORM = 20, -- + --
        CATCH_IT_IF_YOU_CAN             = 21, -- + --
        ALL_AT_SEA                      = 23,
        THE_ALL_NEW_C_2000              = 24, -- ± --
        MIHGO_S_AMIGO                   = 25, -- + --
        ROCK_RACKETEER                  = 26, -- + --
        CHOCOBILIOUS                    = 27, -- + --
        TEACHER_S_PET                   = 28, -- + --
        REAP_WHAT_YOU_SOW               = 29, -- + --
        GLYPH_HANGER                    = 30, -- + --
        THE_FANGED_ONE                  = 31, -- + --
        CURSES_FOILED_AGAIN_1           = 32, -- + --
        CURSES_FOILED_AGAIN_2           = 33, -- + --
        MANDRAGORA_MAD                  = 34, -- + --
        TO_BEE_OR_NOT_TO_BEE            = 35, -- + --
        TRUTH_JUSTICE_AND_THE_ONION_WAY = 36, -- + --
        MAKING_HEADLINES                = 37, -- + --
        SCOOPED                         = 38,
        CREEPY_CRAWLIES                 = 39, -- + --
        KNOW_ONE_S_ONIONS               = 40, -- + --
        INSPECTOR_S_GADGET              = 41, -- + --
        ONION_RINGS                     = 42, -- + --
        A_GREETING_CARDIAN              = 43, -- + --
        LEGENDARY_PLAN_B                = 44, -- + --
        IN_A_STEW                       = 45, -- + --
        LET_SLEEPING_DOGS_LIE           = 46,
        CAN_CARDIANS_CRY                = 47, -- + --
        WONDER_WANDS                    = 48, -- + --
        HEAVEN_CENT                     = 49,
        SAY_IT_WITH_FLOWERS             = 50, -- + --
        HOIST_THE_JELLY_ROGER           = 51, -- + --
        SOMETHING_FISHY                 = 52, -- + --
        TO_CATCH_A_FALLIHG_STAR         = 53, -- + --
        PAYING_LIP_SERVICE              = 60, -- + --
        THE_AMAZIN_SCORPIO              = 61, -- + --
        TWINSTONE_BONDING               = 62, -- + --
        CURSES_FOILED_A_GOLEM           = 63, -- + --
        ACTING_IN_GOOD_FAITH            = 64, -- ± --
        FLOWER_CHILD                    = 65, -- ± --
        THE_THREE_MAGI                  = 66, -- ± --
        RECOLLECTIONS                   = 67, -- ± --
        THE_ROOT_OF_THE_PROBLEM         = 68,
        THE_TENSHODO_SHOWDOWN           = 69, -- + --
        AS_THICK_AS_THIEVES             = 70, -- + --
        HITTING_THE_MARQUISATE          = 71, -- + --
        SIN_HUNTING                     = 72, -- + --
        FIRE_AND_BRIMSTONE              = 73, -- + --
        UNBRIDLED_PASSION               = 74, -- + --
        I_CAN_HEAR_A_RAINBOW            = 75, -- + --
        CRYING_OVER_ONIONS              = 76, -- + --
        WILD_CARD                       = 77, -- + --
        THE_PROMISE                     = 78, -- + --
        NOTHING_MATTERS                 = 79,
        TORAIMARAI_TURMOIL              = 80, -- + --
        THE_PUPPET_MASTER               = 81, -- + --
        CLASS_REUNION                   = 82, -- + --
        CARBUNCLE_DEBACLE               = 83, -- + --
        ECO_WARRIOR_WIN                 = 84, -- + --
        FROM_SAPLINGS_GROW              = 85,
        ORASTERY_WOES                   = 86,
        BLOOD_AND_GLORY                 = 87,
        ESCORT_FOR_HIRE_WINDURST        = 88,
        A_DISCERNING_EYE_WINDURST       = 89,
        TUNING_IN                       = 90,
        TUNING_OUT                      = 91,
        ONE_GOOD_DEED                   = 92,
        WAKING_DREAMS                   = 93, -- + --
        LURE_OF_THE_WILDCAT_WINDURST    = 94,
        BABBAN_NY_MHEILLEA              = 95,
    },
>>>>>>> 26aede0a

    -----------------------------------
    --  Jeuno
    -----------------------------------
    [dsp.quest.area[dsp.quest.log_id.JEUNO]] =
    {
        CREST_OF_DAVOI                  = 0,  -- + --
        SAVE_MY_SISTER                  = 1,  -- + --
        A_CLOCK_MOST_DELICATE           = 2,  -- + --
        SAVE_THE_CLOCK_TOWER            = 3,  -- + --
        CHOCOBO_S_WOUNDS                = 4,  -- + --
        SAVE_MY_SON                     = 5,  -- + --
        A_CANDLELIGHT_VIGIL             = 6,  -- + --
        THE_WONDER_MAGIC_SET            = 7,  -- + --
        THE_KIND_CARDIAN                = 8,  -- + --
        YOUR_CRYSTAL_BALL               = 9,  -- + --
        COLLECT_TARUT_CARDS             = 10, -- + --
        THE_OLD_MONUMENT                = 11, -- + --
        A_MINSTREL_IN_DESPAIR           = 12, -- + --
        RUBBISH_DAY                     = 13, -- + --
        NEVER_TO_RETURN                 = 14, -- + --
        COMMUNITY_SERVICE               = 15, -- + --
        COOK_S_PRIDE                    = 16, -- + --
        TENSHODO_MEMBERSHIP             = 17, -- + --
        THE_LOST_CARDIAN                = 18, -- + --
        PATH_OF_THE_BEASTMASTER         = 19, -- + --
        PATH_OF_THE_BARD                = 20, -- + --
        THE_CLOCKMASTER                 = 21, -- + --
        CANDLE_MAKING                   = 22, -- + --
        CHILD_S_PLAY                    = 23, -- + --
        NORTHWARD                       = 24, -- + --
        THE_ANTIQUE_COLLECTOR           = 25, -- + --
        DEAL_WITH_TENSHODO              = 26, -- + --
        THE_GOBBIEBAG_PART_I            = 27, -- + --
        THE_GOBBIEBAG_PART_II           = 28, -- + --
        THE_GOBBIEBAG_PART_III          = 29, -- + --
        THE_GOBBIEBAG_PART_IV           = 30, -- + --
        MYSTERIES_OF_BEADEAUX_I         = 31, -- + --
        MYSTERIES_OF_BEADEAUX_II        = 32, -- + --
        MYSTERY_OF_FIRE                 = 33,
        MYSTERY_OF_WATER                = 34,
        MYSTERY_OF_EARTH                = 35,
        MYSTERY_OF_WIND                 = 36,
        MYSTERY_OF_ICE                  = 37,
        MYSTERY_OF_LIGHTNING            = 38,
        MYSTERY_OF_LIGHT                = 39,
        MYSTERY_OF_DARKNESS             = 40,
        FISTFUL_OF_FURY                 = 41, -- + --
        THE_GOBLIN_TAILOR               = 42, -- + --
        PRETTY_LITTLE_THINGS            = 43, -- ± --
        BORGHERTZ_S_WARRING_HANDS       = 44, -- + --
        BORGHERTZ_S_STRIKING_HANDS      = 45, -- + --
        BORGHERTZ_S_HEALING_HANDS       = 46, -- + --
        BORGHERTZ_S_SORCEROUS_HANDS     = 47, -- + --
        BORGHERTZ_S_VERMILLION_HANDS    = 48, -- + --
        BORGHERTZ_S_SNEAKY_HANDS        = 49, -- + --
        BORGHERTZ_S_STALWART_HANDS      = 50, -- + --
        BORGHERTZ_S_SHADOWY_HANDS       = 51, -- + --
        BORGHERTZ_S_WILD_HANDS          = 52, -- + --
        BORGHERTZ_S_HARMONIOUS_HANDS    = 53, -- + --
        BORGHERTZ_S_CHASING_HANDS       = 54, -- + --
        BORGHERTZ_S_LOYAL_HANDS         = 55, -- + --
        BORGHERTZ_S_LURKING_HANDS       = 56, -- + --
        BORGHERTZ_S_DRAGON_HANDS        = 57, -- + --
        BORGHERTZ_S_CALLING_HANDS       = 58, -- + --
        AXE_THE_COMPETITION             = 59,
        WINGS_OF_GOLD                   = 60, -- ± --
        SCATTERED_INTO_SHADOW           = 61, -- ± --
        A_NEW_DAWN                      = 62,
        PAINFUL_MEMORY                  = 63, -- + --
        THE_REQUIEM                     = 64, -- + --
        THE_CIRCLE_OF_TIME              = 65, -- + --
        SEARCHING_FOR_THE_RIGHT_WORDS   = 66,
        BEAT_AROUND_THE_BUSHIN          = 67, -- + --
        DUCAL_HOSPITALITY               = 68,
        IN_THE_MOOD_FOR_LOVE            = 69,
        EMPTY_MEMORIES                  = 70,
        HOOK_LINE_AND_SINKER            = 71,
        A_CHOCOBO_S_TALE                = 72,
        A_REPUTATION_IN_RUINS           = 73,
        THE_GOBBIEBAG_PART_V            = 74, -- + --
        THE_GOBBIEBAG_PART_VI           = 75, -- + --
        BEYOND_THE_SUN                  = 76,
        UNLISTED_QUALITIES              = 77,
        GIRL_IN_THE_LOOKING_GLASS       = 78,
        MIRROR_MIRROR                   = 79, -- + --
        PAST_REFLECTIONS                = 80,
        BLIGHTED_GLOOM                  = 81,
        BLESSED_RADIANCE                = 82,
        MIRROR_IMAGES                   = 83,
        CHAMELEON_CAPERS                = 84,
        REGAINING_TRUST                 = 85,
        STORMS_OF_FATE                  = 86,
        MIXED_SIGNALS                   = 87,
        SHADOWS_OF_THE_DEPARTED         = 88,
        APOCALYPSE_NIGH                 = 89,
        LURE_OF_THE_WILDCAT_JEUNO       = 90, -- ± --
        THE_ROAD_TO_AHT_URHGAN          = 91, -- + --
        CHOCOBO_ON_THE_LOOSE            = 92,
        THE_GOBBIEBAG_PART_VII          = 93, -- + --
        THE_GOBBIEBAG_PART_VIII         = 94, -- + --
        LAKESIDE_MINUET                 = 95,
        THE_UNFINISHED_WALTZ            = 96, -- ± --
        THE_ROAD_TO_DIVADOM             = 97,
        COMEBACK_QUEEN                  = 98,
        A_FURIOUS_FINALE                = 99,
        THE_MIRACULOUS_DALE             = 100,
        CLASH_OF_THE_COMRADES           = 101,
        UNLOCKING_A_MYTH_WARRIOR        = 102,
        UNLOCKING_A_MYTH_MONK           = 103,
        UNLOCKING_A_MYTH_WHITE_MAGE     = 104,
        UNLOCKING_A_MYTH_BLACK_MAGE     = 105,
        UNLOCKING_A_MYTH_RED_MAGE       = 106,
        UNLOCKING_A_MYTH_THIEF          = 107,
        UNLOCKING_A_MYTH_PALADIN        = 108,
        UNLOCKING_A_MYTH_DARK_KNIGHT    = 109,
        UNLOCKING_A_MYTH_BEASTMASTER    = 110,
        UNLOCKING_A_MYTH_BARD           = 111,
        UNLOCKING_A_MYTH_RANGER         = 112,
        UNLOCKING_A_MYTH_SAMURAI        = 113,
        UNLOCKING_A_MYTH_NINJA          = 114,
        UNLOCKING_A_MYTH_DRAGOON        = 115,
        UNLOCKING_A_MYTH_SUMMONER       = 116,
        UNLOCKING_A_MYTH_BLUE_MAGE      = 117,
        UNLOCKING_A_MYTH_CORSAIR        = 118,
        UNLOCKING_A_MYTH_PUPPETMASTER   = 119,
        UNLOCKING_A_MYTH_DANCER         = 120,
        UNLOCKING_A_MYTH_SCHOLAR        = 121,
        THE_GOBBIEBAG_PART_IX           = 123, -- + --
        THE_GOBBIEBAG_PART_X            = 124, -- + --
        IN_DEFIANT_CHALLENGE            = 128, -- + --
        ATOP_THE_HIGHEST_MOUNTAINS      = 129, -- + --
        WHENCE_BLOWS_THE_WIND           = 130, -- + --
        RIDING_ON_THE_CLOUDS            = 131, -- + --
        SHATTERING_STARS                = 132, -- + --
        NEW_WORLDS_AWAIT                = 133,
        EXPANDING_HORIZONS              = 134,
        BEYOND_THE_STARS                = 135,
        DORMANT_POWERS_DISLODGED        = 136,
        BEYOND_INFINITY                 = 137,
        A_TRIAL_IN_TANDEM               = 160,
        A_TRIAL_IN_TANDEM_REDUX         = 161,
        YET_ANOTHER_TRIAL_IN_TANDEM     = 162,
        A_QUATERNARY_TRIAL_IN_TANDEM    = 163,
        A_TRIAL_IN_TANDEM_REVISITED     = 164,
        ALL_IN_THE_CARDS                = 166,
        MARTIAL_MASTERY                 = 167,
        VW_OP_115_VALKURM_DUSTER        = 168,
        VW_OP_118_BUBURIMU_SQUALL       = 169,
        PRELUDE_TO_PUISSANCE            = 170,
    },

    -----------------------------------
    --  Other Areas
    -----------------------------------
    [dsp.quest.area[dsp.quest.log_id.OTHER_AREAS]] =
    {
        RYCHARDE_THE_CHEF               = 0,  -- + --
        WAY_OF_THE_COOK                 = 1,  -- + --
        UNENDING_CHASE                  = 2,  -- + --
        HIS_NAME_IS_VALGEIR             = 3,  -- + --
        EXPERTISE                       = 4,  -- + --
        THE_CLUE                        = 5,  -- + --
        THE_BASICS                      = 6,  -- + --
        ORLANDO_S_ANTIQUES              = 7,  -- + --
        THE_SAND_CHARM                  = 8,  -- + --
        A_POTTER_S_PREFERENCE           = 9,  -- + --
        THE_OLD_LADY                    = 10, -- + --
        FISHERMAN_S_HEART               = 11,
        DONATE_TO_RECYCLING             = 16, -- + --
        UNDER_THE_SEA                   = 17, -- + --
        ONLY_THE_BEST                   = 18, -- + --
        AN_EXPLORER_S_FOOTSTEPS         = 19, -- + --
        CARGO                           = 20, -- + --
        THE_GIFT                        = 21, -- + --
        THE_REAL_GIFT                   = 22, -- + --
        THE_RESCUE                      = 23, -- + --
        ELDER_MEMORIES                  = 24, -- + --
        TEST_MY_METTLE                  = 25,
        INSIDE_THE_BELLY                = 26, -- ± --
        TRIAL_BY_LIGHTNING              = 27, -- ± --
        TRIAL_SIZE_TRIAL_BY_LIGHTNING   = 28, -- + --
        IT_S_RAINING_MANNEQUINS         = 29,
        RECYCLING_RODS                  = 30,
        PICTURE_PERFECT                 = 31,
        WAKING_THE_BEAST                = 32,
        SURVIVAL_OF_THE_WISEST          = 33,
        A_HARD_DAY_S_KNIGHT             = 64,
        X_MARKS_THE_SPOT                = 65,
        A_BITTER_PAST                   = 66,
        THE_CALL_OF_THE_SEA             = 67,
        PARADISE_SALVATION_AND_MAPS     = 68,
        GO_GO_GOBMUFFIN                 = 69,
        THE_BIG_ONE                     = 70,
        FLY_HIGH                        = 71, -- ± --
        UNFORGIVEN                      = 72,
        SECRETS_OF_OVENS_LOST           = 73,
        PETALS_FOR_PARELBRIAUX          = 74,
        ELDERLY_PURSUITS                = 75,
        IN_THE_NAME_OF_SCIENCE          = 76, -- ± --
        BEHIND_THE_SMILE                = 77,
        KNOCKING_ON_FORBIDDEN_DOORS     = 78,
        CONFESSIONS_OF_A_BELLMAKER      = 79,
        IN_SEARCH_OF_THE_TRUTH          = 80,
        UNINVITED_GUESTS                = 81,
        TANGO_WITH_A_TRACKER            = 82,
        REQUIEM_OF_SIN                  = 83,
        VW_OP_026_TAVNAZIAN_TERRORS     = 84,
        VW_OP_004_BIBIKI_BOMBARDMENT    = 85,
        BOMBS_AWAY                      = 96,
        MITHRAN_DELICACIES              = 97,
        GIVE_A_MOOGLE_A_BREAK           = 100,
        THE_MOOGLE_PICNIC               = 101,
        MOOGLE_IN_THE_WILD              = 102,
        MISSIONARY_MOBLIN               = 103,
        FOR_THE_BIRDS                   = 104,
        BETTER_THE_DEMON_YOU_KNOW       = 105,
        AN_UNDERSTANDING_OVERLORD       = 106,
        AN_AFFABLE_ADAMANTKING          = 107,
        A_MORAL_MANIFEST                = 108,
        A_GENEROUS_GENERAL              = 109,
        RECORDS_OF_EMINENCE             = 110,
        UNITY_CONCORD                   = 111,
    },

    -----------------------------------
    --  Outlands
    -----------------------------------
    [dsp.quest.area[dsp.quest.log_id.OUTLANDS]] =
    {
        -- Kazham (1-15)
        THE_FIREBLOOM_TREE              = 1,
        GREETINGS_TO_THE_GUARDIAN       = 2,  -- + --
        A_QUESTION_OF_TASTE             = 3,
        EVERYONES_GRUDGING              = 4,
        YOU_CALL_THAT_A_KNIFE           = 6,
        MISSIONARY_MAN                  = 7,  -- ± --
        GULLIBLES_TRAVELS               = 8,  -- + --
        EVEN_MORE_GULLIBLES_TRAVELS     = 9,  -- + --
        PERSONAL_HYGIENE                = 10, -- + --
        THE_OPO_OPO_AND_I               = 11, -- + --
        TRIAL_BY_FIRE                   = 12, -- ± --
        CLOAK_AND_DAGGER                = 13,
        A_DISCERNING_EYE_KAZHAM         = 14,
        TRIAL_SIZE_TRIAL_BY_FIRE        = 15, -- + --

        -- Voidwatch (100-105)
        VOIDWATCH_OPS_BORDER_CROSSING   = 100,
        VW_OP_054_ELSHIMO_LIST          = 101,
        VW_OP_101_DETOUR_TO_ZEPWELL     = 102,
        VW_OP_115_LI_TELOR_VARIANT      = 103,
        SKYWARD_HO_VOIDWATCHER          = 104,

        -- Norg (128-149)
        THE_SAHAGINS_KEY                = 128, -- ± --
        FORGE_YOUR_DESTINY              = 129, -- ± --
        BLACK_MARKET                    = 130,
        MAMA_MIA                        = 131,
        STOP_YOUR_WHINING               = 132, -- + --
        TRIAL_BY_WATER                  = 133, -- + --
        EVERYONES_GRUDGE                = 134,
        SECRET_OF_THE_DAMP_SCROLL       = 135, -- ± --
        THE_SAHAGINS_STASH              = 136, -- + --
        ITS_NOT_YOUR_VAULT              = 137, -- + --
        LIKE_A_SHINING_SUBLIGAR         = 138, -- + --
        LIKE_A_SHINING_LEGGINGS         = 139, -- + --
        THE_SACRED_KATANA               = 140, -- ± --
        YOMI_OKURI                      = 141, -- ± --
        A_THIEF_IN_NORG                 = 142, -- ± --
        TWENTY_IN_PIRATE_YEARS          = 143, -- ± --
        I_LL_TAKE_THE_BIG_BOX           = 144, -- ± --
        TRUE_WILL                       = 145, -- ± --
        THE_POTENTIAL_WITHIN            = 146,
        BUGI_SODEN                      = 147,
        TRIAL_SIZE_TRIAL_BY_WATER       = 148, -- + --
        AN_UNDYING_PLEDGE               = 149,

        -- Misc (160-165)
        WRATH_OF_THE_OPO_OPOS           = 160,
        WANDERING_SOULS                 = 161,
        SOUL_SEARCHING                  = 162,
        DIVINE_MIGHT                    = 163, -- ± --
        DIVINE_MIGHT_REPEAT             = 164, -- ± --
        OPEN_SESAME                     = 165,

        -- Rabao (192-201)
        DONT_FORGET_THE_ANTIDOTE        = 192, -- ± --
        THE_MISSING_PIECE               = 193, -- ± --
        TRIAL_BY_WIND                   = 194, -- ± --
        THE_KUFTAL_TOUR                 = 195,
        THE_IMMORTAL_LU_SHANG           = 196, -- ± --
        TRIAL_SIZE_TRIAL_BY_WIND        = 197, -- ± --
        CHASING_DREAMS                  = 199,            -- CoP Quest
        THE_SEARCH_FOR_GOLDMANE         = 200,            -- CoP Quest
        INDOMITABLE_SPIRIT              = 201, -- ± --
    },

    -----------------------------------
    --  Aht Urhgan
    -----------------------------------
    [dsp.quest.area[dsp.quest.log_id.AHT_URHGAN]] =
    {
        KEEPING_NOTES                   = 0,
        ARTS_AND_CRAFTS                 = 1,
        OLDUUM                          = 2, -- + --
        GOT_IT_ALL                      = 3, -- + --
        GET_THE_PICTURE                 = 4,
        AN_EMPTY_VESSEL                 = 5, -- + --
        LUCK_OF_THE_DRAW                = 6, -- ± --
        NO_STRINGS_ATTACHED             = 7, -- + --
        FINDING_FAULTS                  = 8,
        GIVE_PEACE_A_CHANCE             = 9,
        THE_ART_OF_WAR                  = 10,
        na                              = 11,
        A_TASTE_OF_HONEY                = 12,
        SUCH_SWEET_SORROW               = 13,
        FEAR_OF_THE_DARK_II             = 14, -- + --
        COOK_A_ROON                     = 15,
        THE_DIE_IS_CAST                 = 16,
        TWO_HORN_THE_SAVAGE             = 17,
        TOTOROONS_TREASURE_HUNT         = 18,
        WHAT_FRIENDS_ARE_FOR            = 19,
        ROCK_BOTTOM                     = 20,
        BEGINNINGS                      = 21,
        OMENS                           = 22,
        TRANSFORMATIONS                 = 23,
        EQUIPPED_FOR_ALL_OCCASIONS      = 24, -- + --
        NAVIGATING_THE_UNFRIENDLY_SEAS  = 25, -- + --
        AGAINST_ALL_ODDS                = 26,
        THE_WAYWARD_AUTOMATION          = 27,
        OPERATION_TEATIME               = 28,
        PUPPETMASTER_BLUES              = 29,
        MOMENT_OF_TRUTH                 = 30,
        THREE_MEN_AND_A_CLOSET          = 31, -- + --
        FIVE_SECONDS_OF_FAME            = 32,
        DELIVERING_THE_GOODS            = 61, -- + --
        VANISHING_ACT                   = 62, -- + --
        STRIKING_A_BALANCE              = 63,
        NOT_MEANT_TO_BE                 = 64, -- + --
        LED_ASTRAY                      = 65,
        RAT_RACE                        = 66, -- + --
        THE_PRINCE_AND_THE_HOPPER       = 67,
        VW_OP_050_AHT_URGAN_ASSAULT     = 68,
        VW_OP_068_SUBTERRAINEAN_SKIRMISH= 69,
        AN_IMPERIAL_HEIST               = 70,
        DUTIES_TASKS_AND_DEEDS          = 71,
        FORGING_A_NEW_MYTH              = 72,
        COMING_FULL_CIRCLE              = 73,
        WAKING_THE_COLLOSSUS            = 74,
        DIVINE_INTERFERANCE             = 75,
        THE_RIDER_COMETH                = 76,
        UNWAVERING_RESOLVE              = 77,
        A_STYGIAN_PACT                  = 78,
    },

    -----------------------------------
    --  Crystal War
    -----------------------------------
    [dsp.quest.area[dsp.quest.log_id.CRYSTAL_WAR]] =
    {
        LOST_IN_TRANSLOCATION            = 0,
        MESSAGE_ON_THE_WINDS             = 1,
        THE_WEEKLY_ADVENTURER            = 2,
        HEALING_HERBS                    = 3,
        REDEEMING_ROCKS                  = 4,
        THE_DAWN_OF_DELECTABILITY        = 5,
        A_LITTLE_KNOWLEDGE               = 6, -- + --
        THE_FIGHTING_FOURTH              = 7,
        SNAKE_ON_THE_PLAINS              = 8, -- + --
        STEAMED_RAMS                     = 9, -- + --
        SEEING_SPOTS                     = 10, -- + --
        THE_FLIPSIDE_OF_THINGS           = 11,
        BETTER_PART_OF_VALOR             = 12,
        FIRES_OF_DISCONTENT              = 13,
        HAMMERING_HEARTS                 = 14,
        GIFTS_OF_THE_GRIFFON             = 15,
        CLAWS_OF_THE_GRIFFON             = 16,
        THE_TIGRESS_STIRS                = 17, -- + --
        THE_TIGRESS_STRIKES              = 18,
        LIGHT_IN_THE_DARKNESS            = 19,
        BURDEN_OF_SUSPICION              = 20,
        EVIL_AT_THE_INLET                = 21,
        THE_FUMBLING_FRIAR               = 22,
        REQUIEM_FOR_THE_DEPARTED         = 23,
        BOY_AND_THE_BEAST                = 24,
        WRATH_OF_THE_GRIFFON             = 25,
        THE_LOST_BOOK                    = 26,
        KNOT_QUITE_THERE                 = 27,
        A_MANIFEST_PROBLEM               = 28,
        BEANS_AHOY                       = 29, -- + --
        BEAST_FROM_THE_EAST              = 30,
        THE_SWARM                        = 31,
        ON_SABBATICAL                    = 32,
        DOWNWARD_HELIX                   = 33,
        SEEING_BLOOD_RED                 = 34,
        STORM_ON_THE_HORIZON             = 35,
        FIRE_IN_THE_HOLE                 = 36,
        PERILS_OF_THE_GRIFFON            = 37,
        IN_A_HAZE_OF_GLORY               = 38,
        WHEN_ONE_MAN_IS_NOT_ENOUGH       = 39,
        A_FEAST_FOR_GNATS                = 40,
        SAY_IT_WITH_A_HANDBAG            = 41,
        QUELLING_THE_STORM               = 42,
        HONOR_UNDER_FIRE                 = 43,
        THE_PRICE_OF_VALOR               = 44,
        BONDS_THAT_NEVER_DIE             = 45,
        THE_LONG_MARCH_NORTH             = 46,
        THE_FORBIDDEN_PATH               = 47,
        A_JEWELERS_LAMENT                = 48,
        BENEATH_THE_MASK                 = 49,
        WHAT_PRICE_LOYALTY               = 50,
        SONGBIRDS_IN_A_SNOWSTORM         = 51,
        BLOOD_OF_HEROES                  = 52,
        SINS_OF_THE_MOTHERS              = 53,
        HOWL_FROM_THE_HEAVENS            = 54,
        SUCCOR_TO_THE_SIDHE              = 55,
        THE_YOUNG_AND_THE_THREADLESS     = 56,
        SON_AND_FATHER                   = 57,
        THE_TRUTH_LIES_HID               = 58,
        BONDS_OF_MYTHRIL                 = 59,
        CHASING_SHADOWS                  = 60,
        FACE_OF_THE_FUTURE               = 61,
        MANIFEST_DESTINY                 = 62,
        AT_JOURNEYS_END                  = 63,
        HER_MEMORIES_HOMECOMING_QUEEN    = 64,
        HER_MEMORIES_OLD_BEAN            = 65,
        HER_MEMORIES_THE_FAUX_PAS        = 66,
        HER_MEMORIES_THE_GRAVE_RESOLVE   = 67,
        HER_MEMORIES_OPERATION_CUPID     = 68,
        HER_MEMORIES_CARNELIAN_FOOTFALLS = 69,
        HER_MEMORIES_AZURE_FOOTFALLS     = 70,
        HER_MEMORIES_VERDURE_FOOTFALLS   = 71,
        HER_MEMORIES_OF_MALIGN_MALADIES  = 72,
        GUARDIAN_OF_THE_VOID             = 80,
        DRAFTED_BY_THE_DUCHY             = 81,
        BATTLE_ON_A_NEW_FRONT            = 82,
        VOIDWALKER_OP_126                = 83,
        A_CAIT_CALLS                     = 84,
        THE_TRUTH_IS_OUT_THERE           = 85,
        REDRAFTED_BY_THE_DUCHY           = 86,
        A_NEW_MENACE                     = 87,
        NO_REST_FOR_THE_WEARY            = 88,
        A_WORLD_IN_FLUX                  = 89,
        BETWEEN_A_ROCK_AND_RIFT          = 90,
        A_FAREWELL_TO_FELINES            = 91,
        THIRD_TOUR_OF_DUCHY              = 92,
        GLIMMER_OF_HOPE                  = 93,
        BRACE_FOR_THE_UNKNOWN            = 94,
        PROVENANCE                       = 95,
        CRYSTAL_GUARDIAN                 = 96,
        ENDINGS_AND_BEGINNINGS           = 97,
        AD_INFINITUM                     = 98,
    },

    -----------------------------------
    --  Abyssea
    -----------------------------------
    [dsp.quest.area[dsp.quest.log_id.ABYSSEA]] =
    {
        -- For some reason these did not match dat file order,
        -- had to adjust IDs >120 after using @addquest
        CATERING_CAPERS                 = 0,
        GIFT_OF_LIGHT                   = 1,
        FEAR_OF_THE_DARK_III            = 2,
        AN_EYE_FOR_REVENGE              = 3,
        UNBREAK_HIS_HEART               = 4,
        EXPLOSIVE_ENDEAVORS             = 5,
        THE_ANGLING_ARMORER             = 6,
        WATER_OF_LIFE                   = 7,
        OUT_OF_TOUCH                    = 8,
        LOST_MEMORIES                   = 9,
        HOPE_BLOOMS_ON_THE_BATTLEFIELD  = 10,
        OF_MALNOURISHED_MARTELLOS       = 11,
        ROSE_ON_THE_HEATH               = 12,
        FULL_OF_HIMSELF_ALCHEMIST       = 13,
        THE_WALKING_WOUNDED             = 14,
        SHADY_BUSINESS_REDUX            = 15,
        ADDLED_MIND_UNDYING_DREAMS      = 16,
        THE_SOUL_OF_THE_MATTER          = 17,
        SECRET_AGENT_MAN                = 18,
        PLAYING_PAPARAZZI               = 19,
        HIS_BOX_HIS_BELOVED             = 20,
        WEAPONS_NOT_WORRIES             = 21,
        CLEANSING_THE_CANYON            = 22,
        SAVORY_SALVATION                = 23,
        BRINGING_DOWN_THE_MOUNTAIN      = 24,
        A_STERLING_SPECIMEN             = 25,
        FOR_LOVE_OF_A_DAUGHTER          = 26,
        SISTERS_IN_CRIME                = 27,
        WHEN_GOOD_CARDIANS_GO_BAD       = 28,
        TANGLING_WITH_TONGUE_TWISTERS   = 29,
        A_WARD_TO_END_ALL_WARDS         = 30,
        THE_BOXWATCHERS_BEHEST          = 31,
        HIS_BRIDGE_HIS_BELOVED          = 32,
        BAD_COMMUNICATION               = 33,
        FAMILY_TIES                     = 34,
        AQUA_PURA                       = 35,
        AQUA_PURAGA                     = 36,
        WHITHER_THE_WHISKER             = 37,
        SCATTERED_SHELLS_SCATTERED_MIND = 38,
        WAYWARD_WARES                   = 39,
        LOOKING_FOR_LOOKOUTS            = 40,
        FLOWN_THE_COOP                  = 41,
        THREADBARE_TRIBULATIONS         = 42,
        AN_OFFER_YOU_CANT_REFUSE        = 43,
        SOMETHING_IN_THE_AIR            = 44,
        AN_ACRIDIDAEN_ANODYNE           = 45,
        HAZY_PROSPECTS                  = 46,
        FOR_WANT_OF_A_POT               = 47,
        MISSING_IN_ACTION               = 48,
        I_DREAM_OF_FLOWERS              = 49,
        DESTINY_ODYSSEY                 = 50,
        UNIDENTIFIED_RESEARCH_OBJECT    = 51,
        COOKBOOK_OF_HOPE_RESTORING      = 52,
        SMOKE_OVER_THE_COAST            = 53,
        SOIL_AND_GREEN                  = 54,
        DROPPING_THE_BOMB               = 55,
        WANTED_MEDICAL_SUPPLIES         = 56,
        VOICES_FROM_BEYOND              = 57,
        BENEVOLENCE_LOST                = 58,
        BRUGAIRES_AMBITION              = 59,
        CHOCOBO_PANIC                   = 60,
        THE_EGG_ENTHUSIAST              = 61,
        GETTING_LUCKY                   = 62,
        HER_FATHERS_LEGACY              = 63,
        THE_MYSTERIOUS_HEAD_PATROL      = 64,
        MASTER_MISSING_MASTER_MISSED    = 65,
        THE_PERILS_OF_KORORO            = 66,
        LET_THERE_BE_LIGHT              = 67,
        LOOK_OUT_BELOW                  = 68,
        HOME_HOME_ON_THE_RANGE          = 69,
        IMPERIAL_ESPIONAGE              = 70,
        IMPERIAL_ESPIONAGE_II           = 71,
        BOREAL_BLOSSOMS                 = 72,
        BROTHERS_IN_ARMS                = 73,
        SCOUTS_ASTRAY                   = 74,
        FROZEN_FLAME_REDUX              = 75,
        SLIP_SLIDIN_AWAY                = 76,
        CLASSROOMS_WITHOUT_BORDERS      = 77,
        THE_SECRET_INGREDIENT           = 78,
        HELP_NOT_WANTED                 = 79,
        THE_TITUS_TOUCH                 = 80,
        SLACKING_SUBORDINATES           = 81,
        MOTHERLY_LOVE                   = 82,
        LOOK_TO_THE_SKY                 = 83,
        THE_UNMARKED_TOMB               = 84,
        PROOF_OF_THE_LION               = 85,
        BRYGID_THE_STYLIST_STRIKES_BACK = 86,
        DOMINION_OP_01_ALTEPA           = 87,
        DOMINION_OP_02_ALTEPA           = 88,
        DOMINION_OP_03_ALTEPA           = 89,
        DOMINION_OP_04_ALTEPA           = 90,
        DOMINION_OP_05_ALTEPA           = 91,
        DOMINION_OP_06_ALTEPA           = 92,
        DOMINION_OP_07_ALTEPA           = 93,
        DOMINION_OP_08_ALTEPA           = 94,
        DOMINION_OP_09_ALTEPA           = 95,
        DOMINION_OP_10_ALTEPA           = 96,
        DOMINION_OP_11_ALTEPA           = 97,
        DOMINION_OP_12_ALTEPA           = 98,
        DOMINION_OP_13_ALTEPA           = 99,
        DOMINION_OP_14_ALTEPA           = 100,
        DOMINION_OP_01_ULEGUERAND       = 101,
        DOMINION_OP_02_ULEGUERAND       = 102,
        DOMINION_OP_03_ULEGUERAND       = 103,
        DOMINION_OP_04_ULEGUERAND       = 104,
        DOMINION_OP_05_ULEGUERAND       = 105,
        DOMINION_OP_06_ULEGUERAND       = 106,
        DOMINION_OP_07_ULEGUERAND       = 107,
        DOMINION_OP_08_ULEGUERAND       = 108,
        DOMINION_OP_09_ULEGUERAND       = 109,
        DOMINION_OP_10_ULEGUERAND       = 110,
        DOMINION_OP_11_ULEGUERAND       = 111,
        DOMINION_OP_12_ULEGUERAND       = 112,
        DOMINION_OP_13_ULEGUERAND       = 113,
        DOMINION_OP_14_ULEGUERAND       = 114,
        DOMINION_OP_01_GRAUBERG         = 115,
        DOMINION_OP_02_GRAUBERG         = 116,
        DOMINION_OP_03_GRAUBERG         = 117,
        DOMINION_OP_04_GRAUBERG         = 118,
        DOMINION_OP_05_GRAUBERG         = 119,
        DOMINION_OP_06_GRAUBERG         = 120,
        DOMINION_OP_07_GRAUBERG         = 121,
        DOMINION_OP_08_GRAUBERG         = 122,
        DOMINION_OP_09_GRAUBERG         = 123,
        WARD_WARDEN_I_ATTOHWA           = 124,
        WARD_WARDEN_I_MISAREAUX         = 125,
        WARD_WARDEN_I_VUNKERL           = 126,
        WARD_WARDEN_II_ATTOHWA          = 127,
        WARD_WARDEN_II_MISAREAUX        = 128,
        WARD_WARDEN_II_VUNKERL          = 129,
        DESERT_RAIN_I_ATTOHWA           = 130,
        DESERT_RAIN_I_MISAREAUX         = 131,
        DESERT_RAIN_I_VUNKERL           = 132,
        DESERT_RAIN_II_ATTOHWA          = 133,
        DESERT_RAIN_II_MISAREAUX        = 134,
        DESERT_RAIN_II_VUNKERL          = 135,
        CRIMSON_CARPET_I_ATTOHWA        = 136,
        CRIMSON_CARPET_I_MISAREAUX      = 137,
        CRIMSON_CARPET_I_VUNKERL        = 138,
        CRIMSON_CARPET_II_ATTOHWA       = 139,
        CRIMSON_CARPET_II_MISAREAUX     = 140,
        CRIMSON_CARPET_II_VUNKERL       = 141,
        REFUEL_AND_REPLENISH_LA_THEINE  = 142,
        REFUEL_AND_REPLENISH_KONSCHTAT  = 143,
        REFUEL_AND_REPLENISH_TAHRONGI   = 144,
        REFUEL_AND_REPLENISH_ATTOHWA    = 145,
        REFUEL_AND_REPLENISH_MISAREAUX  = 146,
        REFUEL_AND_REPLENISH_VUNKERL    = 147,
        REFUEL_AND_REPLENISH_ALTEPA     = 148,
        REFUEL_AND_REPLENISH_ULEGUERAND = 149,
        REFUEL_AND_REPLENISH_GRAUBERG   = 150,
        A_MIGHTIER_MARTELLO_LA_THEINE   = 151,
        A_MIGHTIER_MARTELLO_KONSCHTAT   = 152,
        A_MIGHTIER_MARTELLO_TAHRONGI    = 153,
        A_MIGHTIER_MARTELLO_ATTOHWA     = 154,
        A_MIGHTIER_MARTELLO_MISAREAUX   = 155,
        A_MIGHTIER_MARTELLO_VUNKERL     = 156,
        A_MIGHTIER_MARTELLO_ALTEPA      = 157,
        A_MIGHTIER_MARTELLO_ULEGUERAND  = 158,
        A_MIGHTIER_MARTELLO_GRAUBERG    = 159,
        A_JOURNEY_BEGINS                = 160, -- + --
        THE_TRUTH_BECKONS               = 161, -- + --
        DAWN_OF_DEATH                   = 162,
        A_GOLDSTRUCK_GIGAS              = 163,
        TO_PASTE_A_PEISTE               = 164,
        MEGADRILE_MENACE                = 165,
        THE_FORBIDDEN_FRONTIER          = 166,
        FIRST_CONTACT                   = 167,
        AN_OFFICER_AND_A_PIRATE         = 168,
        HEART_OF_MADNESS                = 169,
        TENUOUS_EXISTENCE               = 170,
        CHAMPIONS_OF_ABYSSEA            = 171,
        THE_BEAST_OF_BASTORE            = 172,
        A_DELECTABLE_DEMON              = 173,
        A_FLUTTERY_FIEND                = 174,
        SCARS_OF_ABYSSEA                = 175,
        A_BEAKED_BLUSTERER              = 176,
        A_MAN_EATING_MITE               = 177,
        AN_ULCEROUS_URAGNITE            = 178,
        HEROES_OF_ABYSSEA               = 179,
        A_SEA_DOGS_SUMMONS              = 180,
        DEATH_AND_REBIRTH               = 181,
        EMISSARIES_OF_GOD               = 182,
        BENEATH_A_BLOOD_RED_SKY         = 183,
        THE_WYRM_GOD                    = 184,
        MEANWHILE_BACK_ON_ABYSSEA       = 185,
        A_MOONLIGHT_REQUITE             = 186,
        DOMINION_OP_10_GRAUBERG         = 187,
        DOMINION_OP_11_GRAUBERG         = 188,
        DOMINION_OP_12_GRAUBERG         = 189,
        DOMINION_OP_13_GRAUBERG         = 190,
        DOMINION_OP_14_GRAUBERG         = 191,
    },

    -----------------------------------
    --  Adoulin
    -----------------------------------
    [dsp.quest.area[dsp.quest.log_id.ADOULIN]] =
    {
        -- These also do not match the DAT file order, had
        -- discrepencies and swapped orders from the start.
        TWITHERYM_DUST                  = 0,
        TO_CATCH_A_PREDATOR             = 1,
        EMPTY_NEST                      = 2,
        DONT_CLAM_UP_ON_ME_NOW          = 5,
        HOP_TO_IT                       = 6,
        BOILING_OVER                    = 9,
        POISONING_THE_WELL              = 10,
        UNSULLIED_LANDS                 = 12,
        NO_RIME_LIKE_THE_PRESENT        = 16,
        A_GEOTHERMAL_EXPEDITION         = 18,
        ENDEAVORING_TO_AWAKEN           = 22,
        FORGING_NEW_BONDS               = 23,
        LEGACIES_LOST_AND_FOUND         = 24,
        DESTINYS_DEVICE                 = 25,
        GRANDDADDY_DEAREST              = 26,
        WAYWARD_WAYPOINTS               = 27,
        ONE_GOOD_TURN                   = 28,
        FAILURE_IS_NOT_AN_OPTION        = 29,
        ORDER_UP                        = 30,
        IT_NEVER_GOES_OUT_OF_STYLE      = 31,
        WATER_WATER_EVERYWHERE          = 32,
        DIRT_CHEAP                      = 33,
        FLOWER_POWER                    = 34,
        ELEMENTARY_MY_DEAR_SYLVIE       = 35,
        FOR_WHOM_THE_BELL_TOLLS         = 36,
        THE_BLOODLINE_OF_ZACARIAH       = 37,
        THE_COMMUNION                   = 38,
        FLAVORS_OF_OUR_LIVES            = 46,
        WESTERN_WAYPOINTS_HO            = 50,
        WESEASTERN_WAYPOINTS_HO         = 51,
        GRIND_TO_SAWDUST                = 53,
        BREAKING_THE_ICE                = 54,
        IM_ON_A_BOAT                    = 55,
        A_STONES_THROW_AWAY             = 56,
        HIDE_AND_GO_PEAK                = 57,
        THE_WHOLE_PLACE_IS_ABUZZ        = 58,
        OROBON_APPETIT                  = 59,
        TALK_ABOUT_WRINKLY_SKIN         = 60,
        NO_LOVE_LOST                    = 61,
        DID_YOU_FEEL_THAT               = 62,
        DONT_EVER_LEAF_ME               = 70,
        KEEP_YOUR_BLOOMERS_ON_ERISA     = 71,
        SCAREDYCATS                     = 72,
        RAPTOR_RAPTURE                  = 73,
        EXOTIC_DELICACIES               = 74, -- + --
        A_PIONEERS_BEST_IMAGINARY_FRIEND= 75, -- + --
        HUNGER_STRIKES                  = 76, -- + --
        THE_OLD_MAN_AND_THE_HARPOON     = 77, -- + --
        A_CERTAIN_SUBSTITUTE_PATROLMAN  = 78, -- + --
        IT_SETS_MY_HEART_AFLUTTER       = 79,
        TRANSPORTING                    = 82,
        THE_STARVING                    = 84, -- + --
        FERTILE_GROUND                  = 85,
        ALWAYS_MORE_QUOTH_THE_RAVENOUS  = 88, -- + --
        MEGALOMANIAC                    = 89,
        THE_LONGEST_WAY_ROUND           = 91,
        A_GOOD_PAIR_OF_CROCS            = 93,
        CAFETERIA                       = 94,
        A_SHOT_IN_THE_DARK              = 96,
        OPEN_THE_FLOODGATES             = 100,
        NO_LAUGHING_MATTER              = 102,
        ALL_THE_WAY_TO_THE_BANK         = 103,
        TO_LAUGH_IS_TO_LOVE             = 104,
        A_BARREL_OF_LAUGHS              = 105,
        VEGETABLE_VEGETABLE_REVOLUTION  = 108,
        VEGETABLE_VEGETABLE_EVOLUTION   = 109,
        VEGETABLE_VEGETABLE_CRISIS      = 110,
        VEGETABLE_VEGETABLE_FRUSTRATION = 111,
        A_THIRST_FOR_THE_AGES           = 114,
        A_THIRST_FOR_THE_EONS           = 115,
        A_THIRST_FOR_ETERNITY           = 116,
        A_THIRST_BEFORE_TIME            = 117,
        DANCES_WITH_LUOPANS             = 118,
        CHILDREN_OF_THE_RUNE            = 119,
        FLOWERS_FOR_SVENJA              = 120,
        THORN_IN_THE_SIDE               = 121,
        DO_NOT_GO_INTO_THE_LIGHT        = 122,
        VELKKOVERT_OPERATIONS           = 123,
        HYPOCRITICAL_OATH               = 124,
        THE_GOOD_THE_BAD_THE_CLEMENT    = 125,
        LERENES_LAMENT                  = 126,
        THE_SECRET_TO_SUCCESS           = 127,
        NO_MERCY_FOR_THE_WICKED         = 128,
        MISTRESS_OF_CEREMONIES          = 129,
        SAVED_BY_THE_BELL               = 131,
        QUIESCENCE                      = 132,
        SICK_AND_TIRED                  = 133,
        GEOMANCERRIFIC                  = 134,
        RUNE_FENCING_THE_NIGHT_AWAY     = 135,
        THE_WEATHERSPOON_INQUISITION    = 136,
        EYE_OF_THE_BEHOLDER             = 137,
        THE_CURIOUS_CASE_OF_MELVIEN     = 138,
        NOTSOCLEAN_BILL                 = 139,
        IN_THE_LAND_OF_THE_BLIND        = 140,
        THE_WEATHERSPOON_WAR            = 141,
        TREASURES_OF_THE_EARTH          = 142,
        EPIPHANY                        = 143,
    },

    -----------------------------------
    --  Coalition
    -----------------------------------
    [dsp.quest.area[dsp.quest.log_id.COALITION]] =
    {
        -- Also slightly incongruent with DAT file order
        PROCURE_CEIZAK_BATTLEGROUNDS    = 0,
        PROCURE_FORET_DE_HENNETIEL      = 1,
        PROCURE_MORIMAR_BASALT_FIELDS   = 2,
        PROCURE_YORCIA_WEALD            = 3,
        PROCURE_MARJAMI_RAVINE          = 4,
        PROCURE_KAMIHR_DRIFTS           = 5,
        PROCURE_CIRDAS_CAVERNS          = 6,
        PROCURE_OUTER_RAKAZNAR          = 7,
        CLEAR_CEIZAK_BATTLEGROUNDS      = 8,
        CLEAR_FORET_DE_HENNETIEL        = 9,
        CLEAR_MORIMAR_BASALT_FIELDS     = 10,
        CLEAR_YORCIA_WEALD              = 11,
        CLEAR_MARJAMI_RAVINE            = 12,
        CLEAR_KAMIHR_DRIFTS             = 13,
        CLEAR_CIRDAS_CAVERNS            = 14,
        CLEAR_OUTER_RAKAZNAR            = 15,
        PROVIDE_FORET_DE_HENNETIEL      = 16,
        PROVIDE_MORIMAR_BASALT_FIELDS   = 17,
        PROVIDE_YORCIA_WEALD            = 18,
        PROVIDE_MARJAMI_RAVINE          = 19,
        PROVIDE_KAMIHR_DRIFTS           = 20,
        DELIVER_FORET_DE_HENNETIEL      = 21,
        DELIVER_MORIMAR_BASALT_FIELDS   = 22,
        DELIVER_YORCIA_WEALD            = 23,
        DELIVER_MARJAMI_RAVINE          = 24,
        DELIVER_KAMIHR_DRIFTS           = 25,
        SUPPORT_CEIZAK_BATTLEGROUNDS    = 26,
        SUPPORT_FORET_DE_HENNETIEL      = 27,
        SUPPORT_MORIMAR_BASALT_FIELDS   = 28,
        SUPPORT_YORCIA_WEALD            = 29,
        SUPPORT_MARJAMI_RAVINE          = 30,
        SUPPORT_KAMIHR_DRIFTS           = 31,
        GATHER_RALA_WATERWAYS           = 32,
        GATHER_CEIZAK_BATTLEGROUNDS     = 33,
        GATHER_YAHSE_HUNTING_GROUNDS    = 34,
        GATHER_FORET_DE_HENNETIEL       = 35,
        GATHER_MORIMAR_BASALT_FIELDS    = 36,
        GATHER_YORCIA_WEALD             = 37,
        GATHER_MARJAMI_RAVINE           = 38,
        GATHER_KAMIHR_DRIFTS            = 39,
        GATHER_SIH_GATES                = 40,
        GATHER_MOH_GATES                = 41,
        GATHER_CIRDAS_CAVERNS           = 42,
        GATHER_DHO_GATES                = 43,
        GATHER_WOH_GATES                = 44,
        GATHER_OUTER_RAKAZNAR           = 45,
        GATHER_RAKAZNAR_INNER_COURT     = 46,
        -- GATHER                       = 47, -- Blank Gather: assignment
        SURVEY_CEIZAK_BATTLEGROUNDS     = 48,
        SURVEY_FORET_DE_HENNETIEL       = 49,
        SURVEY_MORIMAR_BASALT_FIELDS    = 50,
        SURVEY_YORCIA_WEALD             = 51,
        SURVEY_MARJAMI_RAVINE           = 52,
        SURVEY_KAMIHR_DRIFTS            = 53,
        SURVEY_SIH_GATES                = 54,
        SURVEY_CIRDAS_CAVERNS           = 55,
        SURVEY_DHO_GATES                = 56,
        ANALYZE_FORET_DE_HENNETIEL      = 57,
        ANALYZE_MORIMAR_BASALT_FIELDS   = 58,
        ANALYZE_YORCIA_WEALD            = 59,
        ANALYZE_MARJAMI_RAVINE          = 60,
        ANALYZE_KAMIHR_DRIFTS           = 61,
        ANALYZE_CIRDAS_CAVERNS          = 62,
        ANALYZE_OUTER_RAKAZNAR          = 63,
        PRESERVE_CEIZAK_BATTLEGROUNDS   = 64,
        PRESERVE_YAHSE_HUNTING_GROUNDS  = 65,
        PRESERVE_FORET_DE_HENNETIEL     = 66,
        PRESERVE_MORIMAR_BASALT_FIELDS  = 67,
        PRESERVE_YORCIA_WEALD           = 68,
        PRESERVE_MARJAMI_RAVINE         = 69,
        PRESERVE_KAMIHR_DRIFTS          = 70,
        PRESERVE_CIRDAS_CAVERNS         = 71,
        PRESERVE_OUTER_RAKAZNAR         = 72,
        PATROL_RALA_WATERWAYS           = 73,
        PATROL_SIH_GATES                = 74,
        PATROL_MOH_GATES                = 75,
        PATROL_CIRDAS_CAVERNS           = 76,
        PATROL_DHO_GATES                = 77,
        PATROL_WOH_GATES                = 78,
        PATROL_OUTER_RAKAZNAR           = 79,
        RECOVER_CEIZAK_BATTLEGROUNDS    = 80,
        RECOVER_FORET_DE_HENNETIEL      = 81,
        RECOVER_MORIMAR_BASALT_FIELDS   = 82,
        RECOVER_YORCIA_WEALD            = 83,
        RECOVER_MARJAMI_RAVINE          = 84,
        RECOVER_KAMIHR_DRIFTS           = 85,
        RESEARCH_RALA_WATERWAYS         = 86,
        RESEARCH_CEIZAK_BATTLEGROUNDS   = 87,
        RESEARCH_FORET_DE_HENNETIEL     = 88,
        RESEARCH_MORIMAR_BASALT_FIELDS  = 89,
        RESEARCH_YORCIA_WEALD           = 90,
        RESEARCH_MARJAMI_RAVINE         = 91,
        RESEARCH_KAMIHR_DRIFTS          = 92,
        BOOST_FORET_DE_HENNETIEL        = 93,
        BOOST_MARJAMI_RAVINE            = 94,
        BOOST_KAMIHR_DRIFTS             = 95,
    }
}<|MERGE_RESOLUTION|>--- conflicted
+++ resolved
@@ -3,824 +3,20 @@
 require("scripts/globals/zone")
 
 dsp = dsp or {}
-<<<<<<< HEAD
-dsp.quests = dsp.quests or {}
-=======
-dsp.quest = dsp.quest or {}
-
------------------------------------
---
---  QUESTS ID
---
------------------------------------
->>>>>>> 26aede0a
-
-dsp.quests.enums =
-{
-    log_ids =
-    {
-        SANDORIA   = 0, BASTOK      = 1,  WINDURST = 2,
-        JEUNO      = 3, OTHER_AREAS = 4,  OUTLANDS = 5,
-        AHT_URHGAN = 6, CRYSTAL_WAR = 7,  ABYSSEA  = 8,
-        ADOULIN    = 9, COALITION   = 10
-    },
-
-<<<<<<< HEAD
-    fame_areas =
-    {
-        SANDORIA          =  0, BASTOK           =  1, WINDURST           =  2,
-        JEUNO             =  3, SELBINA          =  4, MHAURA             =  2,
-        RABAO             =  4, KAZHAM           =  2, NORG               =  5,
-        ABYSSEA_KONSCHTAT =  6, ABYSSEA_TAHRONGI =  7, ABYSSEA_LATHEINE   =  8,
-        ABYSSEA_MISAREAUX =  9, ABYSSEA_VUNKERL  = 10, ABYSSEA_ATTOHWA    = 11,
-        ABYSSEA_ALTEPA    = 12, ABYSSEA_GRAUBERG = 13, ABYSSEA_ULEGUERAND = 14,
-        ADOULIN = 15
-    },
-
-    var_types =
-    {
-        CHAR_VAR   = 1,
-        LOCAL_VAR  = 2,
-        SERVER_VAR = 3,
-    },
-
-    quest_status =
-    {
-        QUEST_AVAILABLE = 0,
-        QUEST_ACCEPTED  = 1,
-        QUEST_COMPLETED = 2,
-    },
-
-    stages =
-    {
-        STAGE0   =  0, STAGE1  =  1, STAGE2  =  2, STAGE3   =  3, STAGE4   =  4,
-        STAGE5   =  5, STAGE6  =  6, STAGE7  =  7, STAGE8   =  8, STAGE9   =  9,
-        STAGE10  = 10, STAGE11 = 11, STAGE12 = 12, STAGE13  = 13, STAGE14  = 14,
-    },
-
-    quest_ids =
-    {
-        sandoria =
-        {
-            A_SENTRY_S_PERIL                = 0,  -- ± --
-            WATER_OF_THE_CHEVAL             = 1,  -- ± --
-            ROSEL_THE_ARMORER               = 2,  -- ± --
-            THE_PICKPOCKET                  = 3,  -- ± --
-            FATHER_AND_SON                  = 4,  -- + --
-            THE_SEAMSTRESS                  = 5,  -- + --
-            THE_DISMAYED_CUSTOMER           = 6,  -- + --
-            THE_TRADER_IN_THE_FOREST        = 7,  -- + --
-            THE_SWEETEST_THINGS             = 8,  -- + --
-            THE_VICASQUE_S_SERMON           = 9,  -- + --
-            A_SQUIRE_S_TEST                 = 10, -- + --
-            GRAVE_CONCERNS                  = 11, -- ± --
-            THE_BRUGAIRE_CONSORTIUM         = 12, -- + --
-            LIZARD_SKINS                    = 15, -- + --
-            FLYERS_FOR_REGINE               = 16, -- + --
-            GATES_TO_PARADISE               = 18, -- + --
-            A_SQUIRE_S_TEST_II              = 19, -- + --
-            TO_CURE_A_COUGH                 = 20, -- + --
-            TIGER_S_TEETH                   = 23, -- ± --
-            UNDYING_FLAMES                  = 26, -- + --
-            A_PURCHASE_OF_ARMS              = 27, -- + --
-            A_KNIGHT_S_TEST                 = 29, -- + --
-            THE_MEDICINE_WOMAN              = 30, -- + --
-            BLACK_TIGER_SKINS               = 31, -- + --
-            GROWING_FLOWERS                 = 58, -- ± --
-            TRIAL_BY_ICE                    = 59, -- + --
-            THE_GENERAL_S_SECRET            = 60, -- ± --
-            THE_RUMOR                       = 61, -- ± --
-            HER_MAJESTY_S_GARDEN            = 62, -- + --
-            INTRODUCTION_TO_TEAMWORK        = 63,
-            INTERMEDIATE_TEAMWORK           = 64,
-            ADVANCED_TEAMWORK               = 65,
-            GRIMY_SIGNPOSTS                 = 66, -- + --
-            A_JOB_FOR_THE_CONSORTIUM        = 67,
-            TROUBLE_AT_THE_SLUICE           = 68, -- + --
-            THE_MERCHANT_S_BIDDING          = 69, -- ± --
-            UNEXPECTED_TREASURE             = 70,
-            BLACKMAIL                       = 71, -- + --
-            THE_SETTING_SUN                 = 72, -- + --
-            DISTANT_LOYALTIES               = 74,
-            THE_RIVALRY                     = 75, -- ± --
-            THE_COMPETITION                 = 76, -- ± --
-            STARTING_A_FLAME                = 77, -- ± --
-            FEAR_OF_THE_DARK                = 78, -- + --
-            WARDING_VAMPIRES                = 79, -- + --
-            SLEEPLESS_NIGHTS                = 80, -- ± --
-            LUFET_S_LAKE_SALT               = 81, -- ± --
-            HEALING_THE_LAND                = 82, -- ± --
-            SORCERY_OF_THE_NORTH            = 83, -- ± --
-            THE_CRIMSON_TRIAL               = 84, -- ± --
-            ENVELOPED_IN_DARKNESS           = 85, -- ± --
-            PEACE_FOR_THE_SPIRIT            = 86, -- ± --
-            MESSENGER_FROM_BEYOND           = 87, -- ± --
-            PRELUDE_OF_BLACK_AND_WHITE      = 88, -- ± --
-            PIEUJE_S_DECISION               = 89, -- + --
-            SHARPENING_THE_SWORD            = 90, -- ± --
-            A_BOY_S_DREAM                   = 91, -- ± --
-            UNDER_OATH                      = 92,
-            THE_HOLY_CREST                  = 93, -- + --
-            A_CRAFTSMAN_S_WORK              = 94, -- ± --
-            CHASING_QUOTAS                  = 95, -- + --
-            KNIGHT_STALKER                  = 96, -- + --
-            ECO_WARRIOR_SAN                 = 97,
-            METHODS_CREATE_MADNESS          = 98,
-            SOULS_IN_SHADOW                 = 99,
-            A_TASTE_FOR_MEAT                = 100, -- ± --
-            EXIT_THE_GAMBLER                = 101, -- ± --
-            OLD_WOUNDS                      = 102,
-            ESCORT_FOR_HIRE_SAN_D_ORIA      = 103,
-            A_DISCERNING_EYE_SAN_D_ORIA     = 104,
-            A_TIMELY_VISIT                  = 105,
-            FIT_FOR_A_PRINCE                = 106,
-            TRIAL_SIZE_TRIAL_BY_ICE         = 107, -- + --
-            SIGNED_IN_BLOOD                 = 108, -- + --
-            TEA_WITH_A_TONBERRY             = 109,
-            SPICE_GALS                      = 110,
-            OVER_THE_HILLS_AND_FAR_AWAY     = 112, -- + --
-            LURE_OF_THE_WILDCAT_SAN_D_ORIA  = 113, -- ± --
-            ATELLOUNE_S_LAMENT              = 114,
-            THICK_SHELLS                    = 117, -- ± --
-            FOREST_FOR_THE_TREES            = 118,
-        },
-
-        bastok =
-        {
-            THE_SIREN_S_TEAR                = 0,  -- ± --
-            BEAUTY_AND_THE_GALKA            = 1,  -- ± --
-            WELCOME_TO_BASTOK               = 2,  -- + --
-            GUEST_OF_HAUTEUR                = 3,
-            THE_QUADAV_S_CURSE              = 4,  -- ± --
-            OUT_OF_ONE_S_SHELL              = 5,  -- ± --
-            HEARTS_OF_MYTHRIL               = 6,  -- ± --
-            THE_ELEVENTH_S_HOUR             = 7,  -- ± --
-            SHADY_BUSINESS                  = 8,  -- ± --
-            A_FOREMAN_S_BEST_FRIEND         = 9,  -- ± --
-            BREAKING_STONES                 = 10, -- + --
-            THE_COLD_LIGHT_OF_DAY           = 11, -- + --
-            GOURMET                         = 12, -- ± --
-            THE_ELVAAN_GOLDSMITH            = 13, -- ± --
-            A_FLASH_IN_THE_PAN              = 14, -- ± --
-            SMOKE_ON_THE_MOUNTAIN           = 15, -- ± --
-            STAMP_HUNT                      = 16, -- + --
-            FOREVER_TO_HOLD                 = 17, -- ± --
-            TILL_DEATH_DO_US_PART           = 18, -- ± --
-            FALLEN_COMRADES                 = 19, -- ± --
-            RIVALS                          = 20, -- + --
-            MOM_THE_ADVENTURER              = 21, -- + --
-            THE_SIGNPOST_MARKS_THE_SPOT     = 22, -- + --
-            PAST_PERFECT                    = 23, -- ± --
-            STARDUST                        = 24, -- + --
-            MEAN_MACHINE                    = 25, -- ± --
-            CID_S_SECRET                    = 26, -- ± --
-            THE_USUAL                       = 27, -- ± --
-            BLADE_OF_DARKNESS               = 28, -- ± --
-            FATHER_FIGURE                   = 29, -- ± --
-            THE_RETURN_OF_THE_ADVENTURER    = 30, -- ± --
-            DRACHENFALL                     = 31, -- + --
-            VENGEFUL_WRATH                  = 32, -- ± --
-            BEADEAUX_SMOG                   = 33, -- + --
-            THE_CURSE_COLLECTOR             = 34, -- + --
-            FEAR_OF_FLYING                  = 35, -- + --
-            THE_WISDOM_OF_ELDERS            = 36, -- ± --
-            GROCERIES                       = 37, -- ± --
-            THE_BARE_BONES                  = 38, -- ± --
-            MINESWEEPER                     = 39, -- ± --
-            THE_DARKSMITH                   = 40, -- ± --
-            BUCKETS_OF_GOLD                 = 41, -- ± --
-            THE_STARS_OF_IFRIT              = 42, -- ± --
-            LOVE_AND_ICE                    = 43, -- ± --
-            BRYGID_THE_STYLIST              = 44, -- ± --
-            THE_GUSTABERG_TOUR              = 45,
-            BITE_THE_DUST                   = 46, -- ± --
-            BLADE_OF_DEATH                  = 47, -- + --
-            SILENCE_OF_THE_RAMS             = 48, -- ± --
-            ALTANA_S_SORROW                 = 49, -- + --
-            A_LADY_S_HEART                  = 50, -- ± --
-            GHOSTS_OF_THE_PAST              = 51, -- ± --
-            THE_FIRST_MEETING               = 52, -- ± --
-            TRUE_STRENGTH                   = 53, -- ± --
-            THE_DOORMAN                     = 54, -- ± --
-            THE_TALEKEEPER_S_TRUTH          = 55, -- ± --
-            THE_TALEKEEPER_S_GIFT           = 56, -- ± --
-            DARK_LEGACY                     = 57, -- ± --
-            DARK_PUPPET                     = 58, -- ± --
-            BLADE_OF_EVIL                   = 59, -- ± --
-            AYAME_AND_KAEDE                 = 60, -- ± --
-            TRIAL_BY_EARTH                  = 61, -- ± --
-            A_TEST_OF_TRUE_LOVE             = 62, -- ± --
-            LOVERS_IN_THE_DUSK              = 63, -- ± --
-            WISH_UPON_A_STAR                = 64,
-            ECO_WARRIOR_BAS                 = 65,
-            THE_WEIGHT_OF_YOUR_LIMITS       = 66,
-            SHOOT_FIRST_ASK_QUESTIONS_LATER = 67,
-            INHERITANCE                     = 68,
-            THE_WALLS_OF_YOUR_MIND          = 69,
-            ESCORT_FOR_HIRE_BASTOK          = 70,
-            A_DISCERNING_EYE_BASTOK         = 71,
-            TRIAL_SIZE_TRIAL_BY_EARTH       = 72, -- + --
-            FADED_PROMISES                  = 73,
-            BRYGID_THE_STYLIST_RETURNS      = 74, -- ± --
-            OUT_OF_THE_DEPTHS               = 75,
-            ALL_BY_MYSELF                   = 76,
-            A_QUESTION_OF_FAITH             = 77,
-            RETURN_OF_THE_DEPTHS            = 78,
-            TEAK_ME_TO_THE_STARS            = 79,
-            HYPER_ACTIVE                    = 80,
-            THE_NAMING_GAME                 = 81,
-            CHIPS                           = 82,
-            BAIT_AND_SWITCH                 = 83,
-            LURE_OF_THE_WILDCAT_BASTOK      = 84,
-            ACHIEVING_TRUE_POWER            = 85,
-            TOO_MANY_CHEFS                  = 86,
-            A_PROPER_BURIAL                 = 87,
-            FULLY_MENTAL_ALCHEMIST          = 88,
-            SYNERGUSTIC_PURSUITS            = 89,
-            THE_WONDROUS_WHATCHAMACALLIT    = 90,
-        },
-
-        windurst =
-        {
-
-            HAT_IN_HAND                     = 0,  -- + --
-            A_FEATHER_IN_ONE_S_CAP          = 1,  -- + --
-            A_CRISIS_IN_THE_MAKING          = 2,  -- + --
-            MAKING_AMENDS                   = 3,  -- + --
-            MAKING_THE_GRADE                = 4,  -- + --
-            IN_A_PICKLE                     = 5,  -- + --
-            WONDERING_MINSTREL              = 6,  -- + --
-            A_POSE_BY_ANY_OTHER_NAME        = 7,  -- + --
-            MAKING_AMENS                    = 8,  -- + --
-            THE_MOONLIT_PATH                = 9,  -- + --
-            STAR_STRUCK                     = 10, -- ± --
-            BLAST_FROM_THE_PAST             = 11, -- + --
-            A_SMUDGE_ON_ONE_S_RECORD        = 12, -- ± --
-            CHASING_TALES                   = 13, -- + --
-            FOOD_FOR_THOUGHT                = 14, -- + --
-            OVERNIGHT_DELIVERY              = 15, -- + --
-            WATER_WAY_TO_GO                 = 16, -- + --
-            BLUE_RIBBON_BLUES               = 17, -- + --
-            THE_ALL_NEW_C_3000              = 18, -- + --
-            THE_POSTMAN_ALWAYS_KO_S_TWICE   = 19, -- + --
-            EARLY_BIRD_CATCHES_THE_BOOKWORM = 20, -- + --
-            CATCH_IT_IF_YOU_CAN             = 21, -- + --
-            ALL_AT_SEA                      = 23,
-            THE_ALL_NEW_C_2000              = 24, -- ± --
-            MIHGO_S_AMIGO                   = 25, -- + --
-            ROCK_RACKETEER                  = 26, -- + --
-            CHOCOBILIOUS                    = 27, -- + --
-            TEACHER_S_PET                   = 28, -- + --
-            REAP_WHAT_YOU_SOW               = 29, -- + --
-            GLYPH_HANGER                    = 30, -- + --
-            THE_FANGED_ONE                  = 31, -- + --
-            CURSES_FOILED_AGAIN_1           = 32, -- + --
-            CURSES_FOILED_AGAIN_2           = 33, -- + --
-            MANDRAGORA_MAD                  = 34, -- + --
-            TO_BEE_OR_NOT_TO_BEE            = 35, -- + --
-            TRUTH_JUSTICE_AND_THE_ONION_WAY = 36, -- + --
-            MAKING_HEADLINES                = 37, -- + --
-            SCOOPED                         = 38,
-            CREEPY_CRAWLIES                 = 39, -- + --
-            KNOW_ONE_S_ONIONS               = 40, -- + --
-            INSPECTOR_S_GADGET              = 41, -- + --
-            ONION_RINGS                     = 42, -- + --
-            A_GREETING_CARDIAN              = 43, -- + --
-            LEGENDARY_PLAN_B                = 44, -- + --
-            IN_A_STEW                       = 45, -- + --
-            LET_SLEEPING_DOGS_LIE           = 46,
-            CAN_CARDIANS_CRY                = 47, -- + --
-            WONDER_WANDS                    = 48, -- + --
-            HEAVEN_CENT                     = 49,
-            SAY_IT_WITH_FLOWERS             = 50, -- + --
-            HOIST_THE_JELLY_ROGER           = 51, -- + --
-            SOMETHING_FISHY                 = 52, -- + --
-            TO_CATCH_A_FALLIHG_STAR         = 53, -- + --
-            PAYING_LIP_SERVICE              = 60, -- + --
-            THE_AMAZIN_SCORPIO              = 61, -- + --
-            TWINSTONE_BONDING               = 62, -- + --
-            CURSES_FOILED_A_GOLEM           = 63, -- + --
-            ACTING_IN_GOOD_FAITH            = 64, -- ± --
-            FLOWER_CHILD                    = 65, -- ± --
-            THE_THREE_MAGI                  = 66, -- ± --
-            RECOLLECTIONS                   = 67, -- ± --
-            THE_ROOT_OF_THE_PROBLEM         = 68,
-            THE_TENSHODO_SHOWDOWN           = 69, -- + --
-            AS_THICK_AS_THIEVES             = 70, -- + --
-            HITTING_THE_MARQUISATE          = 71, -- + --
-            SIN_HUNTING                     = 72, -- + --
-            FIRE_AND_BRIMSTONE              = 73, -- + --
-            UNBRIDLED_PASSION               = 74, -- + --
-            I_CAN_HEAR_A_RAINBOW            = 75, -- + --
-            CRYING_OVER_ONIONS              = 76, -- + --
-            WILD_CARD                       = 77, -- + --
-            THE_PROMISE                     = 78, -- + --
-            NOTHING_MATTERS                 = 79,
-            TORAIMARAI_TURMOIL              = 80, -- + --
-            THE_PUPPET_MASTER               = 81, -- + --
-            CLASS_REUNION                   = 82, -- + --
-            CARBUNCLE_DEBACLE               = 83, -- + --
-            ECO_WARRIOR_WIN                 = 84, -- + --
-            FROM_SAPLINGS_GROW              = 85,
-            ORASTERY_WOES                   = 86,
-            BLOOD_AND_GLORY                 = 87,
-            ESCORT_FOR_HIRE_WINDURST        = 88,
-            A_DISCERNING_EYE_WINDURST       = 89,
-            TUNING_IN                       = 90,
-            TUNING_OUT                      = 91,
-            ONE_GOOD_DEED                   = 92,
-            WAKING_DREAMS                   = 93, -- + --
-            LURE_OF_THE_WILDCAT_WINDURST    = 94,
-            BABBAN_NY_MHEILLEA              = 95,
-        },
-
-        adoulin =
-        {
-        -- These also do not match the DAT file order, had
-        -- discrepencies and swapped orders from the start.
-            TWITHERYM_DUST                  = 0,
-            TO_CATCH_A_PREDATOR             = 1,
-            EMPTY_NEST                      = 2,
-            DONT_CLAM_UP_ON_ME_NOW          = 5,
-            HOP_TO_IT                       = 6,
-            BOILING_OVER                    = 9,
-            POISONING_THE_WELL              = 10,
-            UNSULLIED_LANDS                 = 12,
-            NO_RIME_LIKE_THE_PRESENT        = 16,
-            A_GEOTHERMAL_EXPEDITION         = 18,
-            ENDEAVORING_TO_AWAKEN           = 22,
-            FORGING_NEW_BONDS               = 23,
-            LEGACIES_LOST_AND_FOUND         = 24,
-            DESTINYS_DEVICE                 = 25,
-            GRANDDADDY_DEAREST              = 26,
-            WAYWARD_WAYPOINTS               = 27,
-            ONE_GOOD_TURN                   = 28,
-            FAILURE_IS_NOT_AN_OPTION        = 29,
-            ORDER_UP                        = 30,
-            IT_NEVER_GOES_OUT_OF_STYLE      = 31,
-            WATER_WATER_EVERYWHERE          = 32,
-            DIRT_CHEAP                      = 33,
-            FLOWER_POWER                    = 34,
-            ELEMENTARY_MY_DEAR_SYLVIE       = 35,
-            FOR_WHOM_THE_BELL_TOLLS         = 36,
-            THE_BLOODLINE_OF_ZACARIAH       = 37,
-            THE_COMMUNION                   = 38,
-            FLAVORS_OF_OUR_LIVES            = 46,
-            WESTERN_WAYPOINTS_HO            = 50,
-            WESEASTERN_WAYPOINTS_HO         = 51,
-            GRIND_TO_SAWDUST                = 53,
-            BREAKING_THE_ICE                = 54,
-            IM_ON_A_BOAT                    = 55,
-            A_STONES_THROW_AWAY             = 56,
-            HIDE_AND_GO_PEAK                = 57,
-            THE_WHOLE_PLACE_IS_ABUZZ        = 58,
-            OROBON_APPETIT                  = 59,
-            TALK_ABOUT_WRINKLY_SKIN         = 60,
-            NO_LOVE_LOST                    = 61,
-            DID_YOU_FEEL_THAT               = 62,
-            DONT_EVER_LEAF_ME               = 70,
-            KEEP_YOUR_BLOOMERS_ON_ERISA     = 71,
-            SCAREDYCATS                     = 72,
-            RAPTOR_RAPTURE                  = 73,
-            EXOTIC_DELICACIES               = 74, -- + --
-            A_PIONEERS_BEST_IMAGINARY_FRIEND= 75, -- + --
-            HUNGER_STRIKES                  = 76, -- + --
-            THE_OLD_MAN_AND_THE_HARPOON     = 77, -- + --
-            A_CERTAIN_SUBSTITUTE_PATROLMAN  = 78, -- + --
-            IT_SETS_MY_HEART_AFLUTTER       = 79,
-            TRANSPORTING                    = 82,
-            THE_STARVING                    = 84, -- + --
-            FERTILE_GROUND                  = 85,
-            ALWAYS_MORE_QUOTH_THE_RAVENOUS  = 88, -- + --
-            MEGALOMANIAC                    = 89,
-            THE_LONGEST_WAY_ROUND           = 91,
-            A_GOOD_PAIR_OF_CROCS            = 93,
-            CAFETERIA                       = 94,
-            A_SHOT_IN_THE_DARK              = 96,
-            OPEN_THE_FLOODGATES             = 100,
-            NO_LAUGHING_MATTER              = 102,
-            ALL_THE_WAY_TO_THE_BANK         = 103,
-            TO_LAUGH_IS_TO_LOVE             = 104,
-            A_BARREL_OF_LAUGHS              = 105,
-            VEGETABLE_VEGETABLE_REVOLUTION  = 108,
-            VEGETABLE_VEGETABLE_EVOLUTION   = 109,
-            VEGETABLE_VEGETABLE_CRISIS      = 110,
-            VEGETABLE_VEGETABLE_FRUSTRATION = 111,
-            A_THIRST_FOR_THE_AGES           = 114,
-            A_THIRST_FOR_THE_EONS           = 115,
-            A_THIRST_FOR_ETERNITY           = 116,
-            A_THIRST_BEFORE_TIME            = 117,
-            DANCES_WITH_LUOPANS             = 118,
-            CHILDREN_OF_THE_RUNE            = 119,
-            FLOWERS_FOR_SVENJA              = 120,
-            THORN_IN_THE_SIDE               = 121,
-            DO_NOT_GO_INTO_THE_LIGHT        = 122,
-            VELKKOVERT_OPERATIONS           = 123,
-            HYPOCRITICAL_OATH               = 124,
-            THE_GOOD_THE_BAD_THE_CLEMENT    = 125,
-            LERENES_LAMENT                  = 126,
-            THE_SECRET_TO_SUCCESS           = 127,
-            NO_MERCY_FOR_THE_WICKED         = 128,
-            MISTRESS_OF_CEREMONIES          = 129,
-            SAVED_BY_THE_BELL               = 131,
-            QUIESCENCE                      = 132,
-            SICK_AND_TIRED                  = 133,
-            GEOMANCERRIFIC                  = 134,
-            RUNE_FENCING_THE_NIGHT_AWAY     = 135,
-            THE_WEATHERSPOON_INQUISITION    = 136,
-            EYE_OF_THE_BEHOLDER             = 137,
-            THE_CURIOUS_CASE_OF_MELVIEN     = 138,
-            NOTSOCLEAN_BILL                 = 139,
-            IN_THE_LAND_OF_THE_BLIND        = 140,
-            THE_WEATHERSPOON_WAR            = 141,
-            TREASURES_OF_THE_EARTH          = 142,
-            EPIPHANY                        = 143
-        }
-    },
-}
-
-dsp.quests.quest_filenames =
-{
-    [dsp.quests.enums.log_ids.ADOULIN] =
-    {
-        [dsp.quests.enums.quest_ids.adoulin.WAYWARD_WAYPOINTS] = 'wayward_waypoints',
-        [dsp.quests.enums.quest_ids.adoulin.A_CERTAIN_SUBSTITUTE_PATROLMAN] = 'a_certain_substitute_patrolman',
-        [dsp.quests.enums.quest_ids.adoulin.THE_OLD_MAN_AND_THE_HARPOON] = 'the_old_man_and_the_harpoon',
-        [dsp.quests.enums.quest_ids.adoulin.FERTILE_GROUND] = 'fertile_ground',
-    }
-}
-
-local check_enum =
-{
-    onTrigger = 1,
-    onTrade = 2,
-    onEventUpdate = 3,
-    onEventFinish = 4,
-    onMobDeath = 5,
-    onZoneIn = 6
-}
-
-local function validateQuest(entity, quest, varname, val, get)
-    local msg = ""
-    local prefix = "[Quest Parameter Error] "
-
-    if entity == nil then
-        msg = prefix .. "entity cannot be nil"
-    elseif quest == nil then
-        msg = prefix .. "quest cannot be nil"
-    elseif varname == nil or varname == '' then
-        msg = prefix .. "varname cannot be nil or empty"
-    end
-
-    return msg
-end
-
-local function handleQuestVar(entity, quest, varname, val, get)
-    local ret = {}
-    local validateMsg = validateQuest(entity, quest, varname, val, get)
-    if validateMsg ~= '' then
-        ret.message = validateMsg
-        return ret
-    end
-
-    local var, vartype
-    if quest.vars.stage == varname then
-        var = quest.vars.stage
-        vartype = dsp.quests.enums.var_types.CHAR_VAR
-    else
-        var = quest.vars.additional[varname]
-        vartype = var.type
-    end
-
-    if not var then
-        ret.message = " unable to find "..varname.." for quest: "..quest.name.." (log_id: "..quest.log_id..")"
-    else
-        if vartype == dsp.quests.enums.var_types.CHAR_VAR then
-            if get then
-                ret.val = entity:getVar(varname)
-            else
-                entity:setVar(varname, val)
-            end
-        elseif vartype == dsp.quests.enums.var_types.LOCAL_VAR then
-            if get then
-                ret.val = entity:getLocalVar(varname)
-            else
-                entity:setLocalVar(varname, val)
-            end
-        elseif vartype == dsp.quests.enums.var_types.SERVER_VAR then
-            if get then
-                ret.val = GetServerVariable(varname)
-            else
-                SetServerVariable(varname, val)
-            end
-        end
-    end
-
-    return ret
-end
-
-local function error(entity, message)
-    if entity:isPC() then
-        entity:PrintToPlayer(message)
-    end
-    print("[Quest Error] "..entity:getName()..": "..message)
-end
-
-dsp.quests.setVar = function(entity, quest, varname, val)
-    local message = "dsp.quests.setVar "
-    local ret = handleQuestVar(entity, quest, varname, val, false)
-    if ret.message then
-        error(entity, message..ret.message)
-    end
-end
-
-dsp.quests.getVar = function(entity, quest, varname, val)
-    local message = "dsp.quests.getVar "
-    local ret = handleQuestVar(entity, quest, varname, val, true)
-    if ret.message then
-        error(entity, message..ret.message)
-    else
-        return ret.val
-    end
-end
-
-dsp.quests.setStage = function(entity, quest, val)
-    local message = "dsp.quests.setStage "
-    return dsp.quests.setVar(entity, quest, quest.vars.stage, val)
-end
-
-dsp.quests.getStage = function(entity, quest)
-    local message = "dsp.quests.getStage "
-    return dsp.quests.getVar(entity, quest, quest.vars.stage)
-end
-
-dsp.quests.advanceStage = function(entity, quest)
-    local message = "dsp.quests.advanceStage "
-    local current_stage = dsp.quests.getStage(entity, quest)
-    return dsp.quests.setVar(entity, quest, quest.vars.stage, current_stage + 1)
-end
-
-dsp.quests.complete = function(player, quest, reward_set)
-    local message = "dsp.quests.complete: "
-    if quest then
-        local rewards_given = false
-        if quest.rewards then
-            if reward_set == nil then
-                if quest.rewards.sets and quest.rewards.sets[1] then
-                    reward_set = quest.rewards.sets[1]
-                else
-                    reward_set = quest.rewards
-                end
-            end
-            if reward_set then
-                -- todo: check inventory (including stack space), award items, return false if cant complete
-                rewards_given = npcUtil.completeQuest(player, quest.area, quest.quest_id, reward_set)
-                if not rewards_given then
-                    error(player, message.. "Unable to give quest rewards.")
-                end
-            else
-                error(player, message.. "Rewards table defined, but unable to get rewards set")
-            end
-        else
-            error(player, message.. "No quest rewards defined!")
-        end
-
-        if rewards_given then
-            -- clear stage CHAR_VAR if shouldnt be preserved
-            if not quest.vars.preserve_main_on_complete then
-                player:setVar(quest.vars.stage, 0)
-            end
-            for name, var in pairs(quest.vars.additional) do
-                if not var.preserve_on_complete then
-                    handleQuestVar(player, quest, name, 0, "dsp.quests.complete: ", nil)
-                end
-            end
-
-            -- make certain any forgotten temporary key items have been removed
-            for _, ki in pairs(quest.temporary.key_items) do
-                player:delKeyItem(ki)
-            end
-
-            return true
-        end
-    end
-end
-
-dsp.quests.check = function(player, params)
-    local quest_table = params.quest_table
-    if quest_table then
-        local zoneid = player:getZoneID()
-
-        local cycle = player:getLocalVar("[quests]dialogCycle")
-        local check_type = params.check_type
-
-        local targetName
-        if params.target then
-            targetName = params.target:getName()
-        end
-        if cycle > 0 and not needsCycling then
-            player:setLocalVar("[quests]dialogCycle", 0)
-        end
-        local i = cycle + 1
-        while i <= #quest_table do
-            local quest = quest_table[i]
-            if quest then
-                local exitLoop
-                local stage_zone_table
-                local player_current_stage = dsp.quests.getStage(player, quest)
-                if quest.stages[player_current_stage] then
-                    stage_zone_table = quest.stages[player_current_stage][zoneid]
-                end
-                local checks =
-                {
-                    [check_enum.onTrade] = function(player, params)
-                        if stage_zone_table['onTrade'] and stage_zone_table['onTrade'][targetName] then
-                            return stage_zone_table['onTrade'][targetName](player, params.target, params.trade)
-                        end
-                    end,
-                    [check_enum.onTrigger] = function(player, params)
-                        if stage_zone_table['onTrigger'] and stage_zone_table['onTrigger'][targetName] then
-                            return stage_zone_table['onTrigger'][targetName](player, params.target)
-                        end
-                    end,
-                    [check_enum.onEventUpdate] = function(player, params)
-                        if stage_zone_table['onEventUpdate'] and stage_zone_table['onEventUpdate'][params.csid] then
-                            return stage_zone_table['onEventUpdate'][params.csid](player, params.option)
-                        end
-                    end,
-                    [check_enum.onEventFinish] = function(player, params)
-                        if stage_zone_table['onEventFinish'] and stage_zone_table['onEventFinish'][params.csid] then
-                            return stage_zone_table['onEventFinish'][params.csid](player, params.option)
-                        end
-                    end,
-                    [check_enum.onZoneIn] = function(player, params)
-                        if stage_zone_table['onZoneIn'] then
-                            return stage_zone_table['onZoneIn'](player, params)
-                        end
-                    end,
-                    [check_enum.onMobDeath] = function(player, params)
-                        if stage_zone_table['onMobDeath'] and stage_zone_table['onMobDeath'][targetName] then
-                            return stage_zone_table['onMobDeath'][targetName](params.target, player, params.isKiller, params.isWeaponSkillKill)
-                        end
-                    end,
-                }
-                if stage_zone_table then
-                    exitLoop = checks[params.check_type](player, params)
-                end
-                player:setLocalVar("[quests]cycle", i)
-                --print("Player: "..player:getName()..(targetName and " Npc: "..targetName or " Event: "..params.csid).. " \tCycle: "..i.." Quest: "..quest.name)
-                if exitLoop then
-                    return true
-                end
-                i = i + 1
-            else
-                break
-            end
-        end
-    end
-    return false
-end
-
-dsp.quests.checkRequirements = function(player, quest)
-    local quest_status_check = player:getQuestStatus(quest.area, quest.quest_id)
-
-    if quest_status_check == dsp.quests.enums.quest_status.QUEST_AVAILABLE
-    or (quest_status_check == dsp.quests.enums.quest_status.QUEST_COMPLETED and quest.repeatable) then
-        -- Check all required quests
-        if quest.requirements.quests then
-            for i, required_quest in ipairs(quest.requirements.quests) do
-                local required_quest_status = player:getQuestStatus(required_quest.area, required_quest.quest_id)
-                if required_quest_status ~= dsp.quests.enums.quest_status.QUEST_COMPLETED then
-                -- or (required_quest.stage and (dsp.quests.getStage(player, required_quest) < required_quest.stage)) then -- getStage requires a full quest table
-                    return false
-                end
-            end
-        end
-        -- Check all required missions
-        if quest.requirements.missions then
-            for i, required_mission in ipairs(quest.requirements.missions) do
-                if player:getCurrentMission(required_mission.mission_log) < required_mission.mission_id then
-                -- or (required_mission.stage and (dsp.quests.getStage(player, required_mission) < required_mission.stage)) then -- getStage requires a full quest table
-                    return false
-                end
-            end
-        end
-        -- Check if player possesses all required key items to start quest
-        if quest.requirements.key_items then
-            for i, required_key_item in ipairs(quest.requirements.key_items) do
-                if not player:hasKeyItem(required_key_item) then
-                    return false
-                end
-            end
-        end
-        -- Check fame requirement
-        if quest.requirements.fame then
-            if player:getFameLevel(quest.requirements.fame.area) < quest.requirements.fame.level then
-                return false
-            end
-        end
-        -- Make sure player is on the right job, if applicable
-        if quest.requirements.main_job and (player:getMainJob() ~= quest.requirements.main_job) then
-            return false
-        end
-        -- Finally, make sure the player is high enough level
-        if quest.requirements.level and (player:getMainLvl() < quest.requirements.level) then
-            return false 
-        end
-
-        -- We haven't failed any of the requirement checks, so we must meet the quest's requirements
-        return true
-    else
-        return false
-    end
-end
-
-dsp.quests.getQuestTable = function(area_log_id, quest_id)
-    local quest_filename = 'scripts/quests/'
-    local area_dirs =
-    {
-        [dsp.quests.enums.log_ids.SANDORIA]    = 'sandoria',
-        [dsp.quests.enums.log_ids.BASTOK]      = 'bastok',
-        [dsp.quests.enums.log_ids.WINDURST]    = 'windurst',
-        [dsp.quests.enums.log_ids.JEUNO]       = 'jeuno',
-        [dsp.quests.enums.log_ids.OTHER_AREAS] = 'other_areas',
-        [dsp.quests.enums.log_ids.OUTLANDS]    = 'outlands',
-        [dsp.quests.enums.log_ids.AHT_URHGAN]  = 'aht_urhgan',
-        [dsp.quests.enums.log_ids.CRYSTAL_WAR] = 'crystal_war',
-        [dsp.quests.enums.log_ids.ABYSSEA]     = 'abyssea',
-        [dsp.quests.enums.log_ids.ADOULIN]     = 'adoulin',
-        [dsp.quests.enums.log_ids.COALITION]   = 'coalition'
-    }
-    local quest_file = dsp.quests.quest_filenames[area_log_id][quest_id]
-    if quest_file then
-        quest_filename = quest_filename .. area_dirs[area_log_id] .. '/' .. quest_file
-        local quest_table = require(quest_filename)
-        if (quest_table) then
-            return quest_table
-        else
-            print("dsp.quests.getQuestTable: Unable to include designated file '".. quest_filename .."'")
-        end
-    else
-        print("dsp.quests.getQuestTable: No quest file defined for quest ID: ".. quest_id.. " for area: ".. area_dirs[area_log_id])
-    end
-end
-
-dsp.quests.onTrade = function(player, npc, trade, quest_table)
-    local params = {}
-    params.target = npc
-    params.trade = trade
-    params.check_type = check_enum.onTrade
-    params.quest_table = quest_table
-    return dsp.quests.check(player, params)
-end
-
-dsp.quests.onTrigger = function(player, npc, quest_table)
-    local params = {}
-    params.target = npc
-    params.trade = trade
-    params.check_type = check_enum.onTrigger
-    params.quest_table = quest_table
-    return dsp.quests.check(player, params)
-end
-
-dsp.quests.onEventFinish = function(player, csid, option, quest_table)
-    local params = {}
-    params.csid = csid
-    params.option = option
-    params.check_type = check_enum.onEventFinish
-    params.quest_table = quest_table
-    return dsp.quests.check(player, params)
-end
-
-dsp.quests.onMobDeath = function(mob, entity, isKiller, isWeaponSkillKill, quest_table)
-    local params = {}
-    params.target = mob
-    params.isKiller = isKiller
-    params.isWeaponSkillKill = isWeaponSkillKill
-    params.type = check_enum.onMobDeath
-    params.quest_table = quest_table
-
-    if not entity:isPC() then
-        print("what the fuck even")
-        return false
-    end
-    return dsp.quests.check(entity, params)
-end
-
------------------------------------
---
---  QUESTS ID
---
------------------------------------
-
+dsp.quest = dsp.quest or {} -- "Solid" enum definitions which are currently in use by master
+
+-- These should be tabled enums at some point in the future,
+-- but that'll require mass-replacing in master first
 QUEST_AVAILABLE = 0;
 QUEST_ACCEPTED  = 1;
 QUEST_COMPLETED = 2;
-=======
--- Log IDs defined as "enums" here to tie into quest_rewrite
--- branch that will be merged in at a later date. Used
--- as keys for the quest ID tables below.
-
+
+-----------------------------------
+--  LOG IDS AND QUEST AREAS
+-----------------------------------
+
+-- These integers are the ones used by the client
+-- to diffierentiate different quest log update packets
 dsp.quest.log_id =
 {
     SANDORIA    =  0,
@@ -836,6 +32,13 @@
     COALITION   = 10
 }
 
+-- These area strings are used in the prefixes for our quest ID
+-- tables, which are used in all calls to player:fooQuest() functions.
+-- These areas are keyed by the area's quest log ID to facilitate
+-- fetching the area's quests.
+-- Ex: If all you have is a quest log ID, you can pull all
+-- quest IDs for that area by: dsp.quest.id[dsp.quest.area[log_id]]
+-- These can also be tied into quest file directories later.
 dsp.quest.area =
 {
     [dsp.quest.log_id.SANDORIA]    = 'sandoria',
@@ -850,6 +53,10 @@
     [dsp.quest.log_id.ADOULIN]     = 'adoulin',
     [dsp.quest.log_id.COALITION]   = 'coalition'
 }
+
+-----------------------------------
+--  QUEST IDS
+-----------------------------------
 
 dsp.quest.id =
 {
@@ -1134,7 +341,6 @@
         LURE_OF_THE_WILDCAT_WINDURST    = 94,
         BABBAN_NY_MHEILLEA              = 95,
     },
->>>>>>> 26aede0a
 
     -----------------------------------
     --  Jeuno
@@ -1999,4 +1205,423 @@
         BOOST_MARJAMI_RAVINE            = 94,
         BOOST_KAMIHR_DRIFTS             = 95,
     }
-}+}
+
+
+-----------------------------------
+--  QUEST_REWRITE ENUMS
+-----------------------------------
+
+-- Where our quest functions and "quest_rewrite only" enums _currently_ reside. This table's
+-- contents should be phased out where possible as they're brought into master (dsp.quest)
+dsp.quests = dsp.quests or {}
+
+dsp.quests.enums =
+{
+    fame_areas =
+    {
+        SANDORIA          =  0, BASTOK           =  1, WINDURST           =  2,
+        JEUNO             =  3, SELBINA          =  4, MHAURA             =  2,
+        RABAO             =  4, KAZHAM           =  2, NORG               =  5,
+        ABYSSEA_KONSCHTAT =  6, ABYSSEA_TAHRONGI =  7, ABYSSEA_LATHEINE   =  8,
+        ABYSSEA_MISAREAUX =  9, ABYSSEA_VUNKERL  = 10, ABYSSEA_ATTOHWA    = 11,
+        ABYSSEA_ALTEPA    = 12, ABYSSEA_GRAUBERG = 13, ABYSSEA_ULEGUERAND = 14,
+        ADOULIN = 15
+    },
+
+    var_types =
+    {
+        CHAR_VAR   = 1,
+        LOCAL_VAR  = 2,
+        SERVER_VAR = 3,
+    },
+
+    quest_status =
+    {
+        QUEST_AVAILABLE = 0,
+        QUEST_ACCEPTED  = 1,
+        QUEST_COMPLETED = 2,
+    },
+
+    stages =
+    {
+        STAGE0   =  0, STAGE1  =  1, STAGE2  =  2, STAGE3   =  3, STAGE4   =  4,
+        STAGE5   =  5, STAGE6  =  6, STAGE7  =  7, STAGE8   =  8, STAGE9   =  9,
+        STAGE10  = 10, STAGE11 = 11, STAGE12 = 12, STAGE13  = 13, STAGE14  = 14,
+    },
+}
+
+-- After writing a "first require" function which builds a reverse
+-- 'quest ID' -> 'quest string' lookup table, this table should be removed.
+-- Filepaths can then be built using "area_folder/".. dsp.quest.name.area[quest_id]
+dsp.quests.quest_filenames =
+{
+    [dsp.quest.log_id.ADOULIN] =
+    {
+        [dsp.quest.id.adoulin.WAYWARD_WAYPOINTS] = 'wayward_waypoints',
+        [dsp.quest.id.adoulin.A_CERTAIN_SUBSTITUTE_PATROLMAN] = 'a_certain_substitute_patrolman',
+        [dsp.quest.id.adoulin.THE_OLD_MAN_AND_THE_HARPOON] = 'the_old_man_and_the_harpoon',
+        [dsp.quest.id.adoulin.FERTILE_GROUND] = 'fertile_ground',
+    }
+}
+
+-----------------------------------
+--  QUEST FUNCTIONS
+-----------------------------------
+
+local check_enum =
+{
+    onTrigger = 1,
+    onTrade = 2,
+    onEventUpdate = 3,
+    onEventFinish = 4,
+    onMobDeath = 5,
+    onZoneIn = 6
+}
+
+local function validateQuest(entity, quest, varname, val, get)
+    local msg = ""
+    local prefix = "[Quest Parameter Error] "
+
+    if entity == nil then
+        msg = prefix .. "entity cannot be nil"
+    elseif quest == nil then
+        msg = prefix .. "quest cannot be nil"
+    elseif varname == nil or varname == '' then
+        msg = prefix .. "varname cannot be nil or empty"
+    end
+
+    return msg
+end
+
+local function handleQuestVar(entity, quest, varname, val, get)
+    local ret = {}
+    local validateMsg = validateQuest(entity, quest, varname, val, get)
+    if validateMsg ~= '' then
+        ret.message = validateMsg
+        return ret
+    end
+
+    local var, vartype
+    if quest.vars.stage == varname then
+        var = quest.vars.stage
+        vartype = dsp.quests.enums.var_types.CHAR_VAR
+    else
+        var = quest.vars.additional[varname]
+        vartype = var.type
+    end
+
+    if not var then
+        ret.message = " unable to find "..varname.." for quest: "..quest.name.." (log_id: "..quest.log_id..")"
+    else
+        if vartype == dsp.quests.enums.var_types.CHAR_VAR then
+            if get then
+                ret.val = entity:getVar(varname)
+            else
+                entity:setVar(varname, val)
+            end
+        elseif vartype == dsp.quests.enums.var_types.LOCAL_VAR then
+            if get then
+                ret.val = entity:getLocalVar(varname)
+            else
+                entity:setLocalVar(varname, val)
+            end
+        elseif vartype == dsp.quests.enums.var_types.SERVER_VAR then
+            if get then
+                ret.val = GetServerVariable(varname)
+            else
+                SetServerVariable(varname, val)
+            end
+        end
+    end
+
+    return ret
+end
+
+local function error(entity, message)
+    if entity:isPC() then
+        entity:PrintToPlayer(message)
+    end
+    print("[Quest Error] "..entity:getName()..": "..message)
+end
+
+dsp.quests.setVar = function(entity, quest, varname, val)
+    local message = "dsp.quests.setVar "
+    local ret = handleQuestVar(entity, quest, varname, val, false)
+    if ret.message then
+        error(entity, message..ret.message)
+    end
+end
+
+dsp.quests.getVar = function(entity, quest, varname, val)
+    local message = "dsp.quests.getVar "
+    local ret = handleQuestVar(entity, quest, varname, val, true)
+    if ret.message then
+        error(entity, message..ret.message)
+    else
+        return ret.val
+    end
+end
+
+dsp.quests.setStage = function(entity, quest, val)
+    local message = "dsp.quests.setStage "
+    return dsp.quests.setVar(entity, quest, quest.vars.stage, val)
+end
+
+dsp.quests.getStage = function(entity, quest)
+    local message = "dsp.quests.getStage "
+    return dsp.quests.getVar(entity, quest, quest.vars.stage)
+end
+
+dsp.quests.advanceStage = function(entity, quest)
+    local message = "dsp.quests.advanceStage "
+    local current_stage = dsp.quests.getStage(entity, quest)
+    return dsp.quests.setVar(entity, quest, quest.vars.stage, current_stage + 1)
+end
+
+dsp.quests.complete = function(player, quest, reward_set)
+    local message = "dsp.quests.complete: "
+    if quest then
+        local rewards_given = false
+        if quest.rewards then
+            if reward_set == nil then
+                if quest.rewards.sets and quest.rewards.sets[1] then
+                    reward_set = quest.rewards.sets[1]
+                else
+                    reward_set = quest.rewards
+                end
+            end
+            if reward_set then
+                -- todo: check inventory (including stack space), award items, return false if cant complete
+                rewards_given = npcUtil.completeQuest(player, quest.area, quest.quest_id, reward_set)
+                if not rewards_given then
+                    error(player, message.. "Unable to give quest rewards.")
+                end
+            else
+                error(player, message.. "Rewards table defined, but unable to get rewards set")
+            end
+        else
+            error(player, message.. "No quest rewards defined!")
+        end
+
+        if rewards_given then
+            -- clear stage CHAR_VAR if shouldnt be preserved
+            if not quest.vars.preserve_main_on_complete then
+                player:setVar(quest.vars.stage, 0)
+            end
+            for name, var in pairs(quest.vars.additional) do
+                if not var.preserve_on_complete then
+                    handleQuestVar(player, quest, name, 0, "dsp.quests.complete: ", nil)
+                end
+            end
+
+            -- make certain any forgotten temporary key items have been removed
+            for _, ki in pairs(quest.temporary.key_items) do
+                player:delKeyItem(ki)
+            end
+
+            return true
+        end
+    end
+end
+
+dsp.quests.check = function(player, params)
+    local quest_table = params.quest_table
+    if quest_table then
+        local zoneid = player:getZoneID()
+
+        local cycle = player:getLocalVar("[quests]dialogCycle")
+        local check_type = params.check_type
+
+        local targetName
+        if params.target then
+            targetName = params.target:getName()
+        end
+        if cycle > 0 and not needsCycling then
+            player:setLocalVar("[quests]dialogCycle", 0)
+        end
+        local i = cycle + 1
+        while i <= #quest_table do
+            local quest = quest_table[i]
+            if quest then
+                local exitLoop
+                local stage_zone_table
+                local player_current_stage = dsp.quests.getStage(player, quest)
+                if quest.stages[player_current_stage] then
+                    stage_zone_table = quest.stages[player_current_stage][zoneid]
+                end
+                local checks =
+                {
+                    [check_enum.onTrade] = function(player, params)
+                        if stage_zone_table['onTrade'] and stage_zone_table['onTrade'][targetName] then
+                            return stage_zone_table['onTrade'][targetName](player, params.target, params.trade)
+                        end
+                    end,
+                    [check_enum.onTrigger] = function(player, params)
+                        if stage_zone_table['onTrigger'] and stage_zone_table['onTrigger'][targetName] then
+                            return stage_zone_table['onTrigger'][targetName](player, params.target)
+                        end
+                    end,
+                    [check_enum.onEventUpdate] = function(player, params)
+                        if stage_zone_table['onEventUpdate'] and stage_zone_table['onEventUpdate'][params.csid] then
+                            return stage_zone_table['onEventUpdate'][params.csid](player, params.option)
+                        end
+                    end,
+                    [check_enum.onEventFinish] = function(player, params)
+                        if stage_zone_table['onEventFinish'] and stage_zone_table['onEventFinish'][params.csid] then
+                            return stage_zone_table['onEventFinish'][params.csid](player, params.option)
+                        end
+                    end,
+                    [check_enum.onZoneIn] = function(player, params)
+                        if stage_zone_table['onZoneIn'] then
+                            return stage_zone_table['onZoneIn'](player, params)
+                        end
+                    end,
+                    [check_enum.onMobDeath] = function(player, params)
+                        if stage_zone_table['onMobDeath'] and stage_zone_table['onMobDeath'][targetName] then
+                            return stage_zone_table['onMobDeath'][targetName](params.target, player, params.isKiller, params.isWeaponSkillKill)
+                        end
+                    end,
+                }
+                if stage_zone_table then
+                    exitLoop = checks[params.check_type](player, params)
+                end
+                player:setLocalVar("[quests]cycle", i)
+                --print("Player: "..player:getName()..(targetName and " Npc: "..targetName or " Event: "..params.csid).. " \tCycle: "..i.." Quest: "..quest.name)
+                if exitLoop then
+                    return true
+                end
+                i = i + 1
+            else
+                break
+            end
+        end
+    end
+    return false
+end
+
+dsp.quests.checkRequirements = function(player, quest)
+    local quest_status_check = player:getQuestStatus(quest.area, quest.quest_id)
+
+    if quest_status_check == dsp.quests.enums.quest_status.QUEST_AVAILABLE
+    or (quest_status_check == dsp.quests.enums.quest_status.QUEST_COMPLETED and quest.repeatable) then
+        -- Check all required quests
+        if quest.requirements.quests then
+            for i, required_quest in ipairs(quest.requirements.quests) do
+                local required_quest_status = player:getQuestStatus(required_quest.area, required_quest.quest_id)
+                if required_quest_status ~= dsp.quests.enums.quest_status.QUEST_COMPLETED then
+                -- or (required_quest.stage and (dsp.quests.getStage(player, required_quest) < required_quest.stage)) then -- getStage requires a full quest table
+                    return false
+                end
+            end
+        end
+        -- Check all required missions
+        if quest.requirements.missions then
+            for i, required_mission in ipairs(quest.requirements.missions) do
+                if player:getCurrentMission(required_mission.mission_log) < required_mission.mission_id then
+                -- or (required_mission.stage and (dsp.quests.getStage(player, required_mission) < required_mission.stage)) then -- getStage requires a full quest table
+                    return false
+                end
+            end
+        end
+        -- Check if player possesses all required key items to start quest
+        if quest.requirements.key_items then
+            for i, required_key_item in ipairs(quest.requirements.key_items) do
+                if not player:hasKeyItem(required_key_item) then
+                    return false
+                end
+            end
+        end
+        -- Check fame requirement
+        if quest.requirements.fame then
+            if player:getFameLevel(quest.requirements.fame.area) < quest.requirements.fame.level then
+                return false
+            end
+        end
+        -- Make sure player is on the right job, if applicable
+        if quest.requirements.main_job and (player:getMainJob() ~= quest.requirements.main_job) then
+            return false
+        end
+        -- Finally, make sure the player is high enough level
+        if quest.requirements.level and (player:getMainLvl() < quest.requirements.level) then
+            return false 
+        end
+
+        -- We haven't failed any of the requirement checks, so we must meet the quest's requirements
+        return true
+    else
+        return false
+    end
+end
+
+dsp.quests.getQuestTable = function(area_log_id, quest_id)
+    local quest_filename = 'scripts/quests/'
+    local area_dirs =
+    {
+        [dsp.quests.enums.log_ids.SANDORIA]    = 'sandoria',
+        [dsp.quests.enums.log_ids.BASTOK]      = 'bastok',
+        [dsp.quests.enums.log_ids.WINDURST]    = 'windurst',
+        [dsp.quests.enums.log_ids.JEUNO]       = 'jeuno',
+        [dsp.quests.enums.log_ids.OTHER_AREAS] = 'other_areas',
+        [dsp.quests.enums.log_ids.OUTLANDS]    = 'outlands',
+        [dsp.quests.enums.log_ids.AHT_URHGAN]  = 'aht_urhgan',
+        [dsp.quests.enums.log_ids.CRYSTAL_WAR] = 'crystal_war',
+        [dsp.quests.enums.log_ids.ABYSSEA]     = 'abyssea',
+        [dsp.quests.enums.log_ids.ADOULIN]     = 'adoulin',
+        [dsp.quests.enums.log_ids.COALITION]   = 'coalition'
+    }
+    local quest_file = dsp.quests.quest_filenames[area_log_id][quest_id]
+    if quest_file then
+        quest_filename = quest_filename .. area_dirs[area_log_id] .. '/' .. quest_file
+        local quest_table = require(quest_filename)
+        if (quest_table) then
+            return quest_table
+        else
+            print("dsp.quests.getQuestTable: Unable to include designated file '".. quest_filename .."'")
+        end
+    else
+        print("dsp.quests.getQuestTable: No quest file defined for quest ID: ".. quest_id.. " for area: ".. area_dirs[area_log_id])
+    end
+end
+
+dsp.quests.onTrade = function(player, npc, trade, quest_table)
+    local params = {}
+    params.target = npc
+    params.trade = trade
+    params.check_type = check_enum.onTrade
+    params.quest_table = quest_table
+    return dsp.quests.check(player, params)
+end
+
+dsp.quests.onTrigger = function(player, npc, quest_table)
+    local params = {}
+    params.target = npc
+    params.trade = trade
+    params.check_type = check_enum.onTrigger
+    params.quest_table = quest_table
+    return dsp.quests.check(player, params)
+end
+
+dsp.quests.onEventFinish = function(player, csid, option, quest_table)
+    local params = {}
+    params.csid = csid
+    params.option = option
+    params.check_type = check_enum.onEventFinish
+    params.quest_table = quest_table
+    return dsp.quests.check(player, params)
+end
+
+dsp.quests.onMobDeath = function(mob, entity, isKiller, isWeaponSkillKill, quest_table)
+    local params = {}
+    params.target = mob
+    params.isKiller = isKiller
+    params.isWeaponSkillKill = isWeaponSkillKill
+    params.type = check_enum.onMobDeath
+    params.quest_table = quest_table
+
+    if not entity:isPC() then
+        print("what the fuck even")
+        return false
+    end
+    return dsp.quests.check(entity, params)
+end