<<<<<<< HEAD
require("scripts/globals/log_ids");

dsp = dsp or {}
dsp.quests = dsp.quests or {}

dsp.quests.enums =
{
    log_ids =
    {
        sandoria  = 0, bastok      = 1, windurst = 2,
        jeuno     = 3, other_areas = 4, outlands = 5,
        aht_urgan = 6, crystal_war = 7, abyssea  = 8,
        adoulin   = 9, coalition   = 10
    }

    var_types =
    {
        char_var   = 1
        local_var  = 2,
        server_var = 3,
    }
}

local check_enum =
{
    onTrigger = 1,
    onTrade = 2,
    onEventUpdate = 3,
    onEventFinish = 4,
    onMobDeath = 5,
    onZoneIn = 6
}

local function validateQuest(entity, quest, varname, val, get)
    local msg = ""
    local prefix = "[Quest Parameter Error] "

    if entity == nil then
        msg = prefix .. "entity cannot be nil"
    elseif quest == nil then
        msg = prefix .. "quest cannot be nil"
    elseif varname == nil or varname == '' then
        msg = prefix .. "varname cannot be nil or empty"
    end

    return msg
end

local function handleQuestVar(entity, quest, varname, val, get)
    local ret = {}
    local validateMsg = validateQuest(entity, quest, varname, val, get)
    if validateMsg ~= '' then
        ret.message = validateMsg
        return ret
    end

    local var, vartype;
    if quest.vars.main == varname then
        var = quest.vars.main
        vartype = dsp.quests.enums.var_types.char_var
    else
        var = quest.vars.additional[varname]
        vartype = var.type
    end

    if not var then
        ret.message = " unable to find "..varname.." for quest: "..quest.name.." (logid: "..quest.log_id..")"
    else
        if vartype == dsp.quests.enums.var_types.char_var then
            if get then
                ret.val = entity:getVar(varname)
            else
                entity:setVar(varname, val)
            end
        elseif vartype == dsp.quests.enums.var_types.local_var then
            if get then
                ret.val = entity:getLocalVar(varname)
            else
                entity:setLocalVar(varname, val)
            end
        elseif vartype == dsp.quests.enums.var_types.server_var then
            if get then
                ret.val = GetServerVariable(varname)
            else
                SetServerVariable(varname, val)
            end
        end
    end

    return ret
end

local function error(entity, message)
    if entity:isPC() then
        entity:PrintToPlayer(message)
    end
    print("[Quest Error] "..entity:getName()..": "..message)
end

dsp.quests.setVar = function(entity, quest, varname, val)
    local message = "dsp.quests.setVar "
    local ret = handleQuestVar(entity, quest, varname, val, false)
    if ret.message then
        error(message..ret.message)
    end
end

dsp.quests.getVar = function(entity, quest, varname, val)
    local message = "dsp.quests.getVar "
    local ret = handleQuestVar(entity, quest, varname, val, true)
    if ret.message then
        error(message..ret.message)
    else
        return ret.val
    end
end

dsp.quests.complete = function(player, quest, reward_set)
    if quest then
        if quest.rewards and reward_set then
            -- todo: check inventory (including stack space), award items, return false if cant complete
        end

        -- clear main char_var if shouldnt be preserved
        if not quest.vars.preserve_main_on_complete then
            player:setVar(quest.vars.main, 0)
        end
        for name, var in pairs(quest.vars.additional) do
            if not var.preserve_on_complete then
                handleQuestVar(player, quest, name, 0, "dsp.quests.complete ", nil)
            end
        end
    end
end

local function dsp.quests.check(player, params)
    local zone = player:getZone()
    local zoneid = player:getZoneID()

    local cycle = player:getLocalVar("[quests]cycle")
    local needsCycling = cycle < #questTable
    local checkType = params.checkType

    local targetName
    if params.target then
        targetName = params.target:getName()
    end
    if cycle > 0 and not needsCycling then
        player:setLocalVar("[quests]cycle", 0)
    end

    for i, quest in pairs(questTable) do
        local quest = dsp.quests.quests[quest.log_id][quest.name]
        if quest and cycle < i then
            local exitLoop
            local checks =
            {
                [check_enum.onTrade] = function(player, params) return quest.npcs[zoneid][targetName].onTrade(player, params.target, params.trade) end,
                [check_enum.onTrigger] = function(player, params) return quest.npcs[zoneid][targetName].onTrigger(player, params.target) end,
                [check_enum.onEventUpdate] = function(player, params) return quest.npcs[zoneid][targetName].onEventUpdate(player, params.csid, params.option) end,
                [check_enum.onEventFinish] = function(player, params) return quest.npcs[zoneid][targetName].onEventFinish(player, params.csid, params.option) end,
                [check_enum.onZoneIn] = function(player, params) return quest.onZoneIn(player, params.zone) end,
                [check_enum.onMobDeath] = function(player, params) return quest.mobs[zoneid][targetName].onMobDeath(params.target, player, params.isKiller, params.isWeaponSkillKill) end,
            }
            exitLoop = checks[params.checkType](player, params)
            player:setLocalVar("[quests]cycle", i)
            if exitLoop then
                return true
            end
        end
    end
end

dsp.quests.onTrade = function(player, npc, trade, questTable)
    local params = {}
    params.target = npc
    params.trade = trade
    params.checkType = check_enum.onTrade
    params.questTable = questTable
    return dsp.quests.check(player, params)
end

dsp.quests.onTrigger = function(player, npc, questTable)
    local params = {}
    params.target = npc
    params.trade = trade
    params.checkType = check_enum.onTrigger
    params.questTable = questTable
    return dsp.quests.check(player, params)
end

dsp.quests.onMobDeath = function(mob, entity, isKiller, isWeaponSkillKill, questTable)
    local params = {}
    params.target = mob
    params.isKiller = isKiller
    params.isWeaponSkillKill = isWeaponSkillKill
    params.type = check_enum.onMobDeath
    params.questTable = questTable

    if not entity:isPC() then
        print("what the fuck even")
        return false
    end
    return dsp.quests.check(entity, params)
end

-----------------------------------
--  Nation IDs
-----------------------------------

NATION_SANDORIA = 0;
NATION_BASTOK   = 1;
NATION_WINDURST = 2;
=======
require("scripts/globals/log_ids")
require("scripts/globals/zone")
>>>>>>> dee2b4c2

-----------------------------------
--
--  QUESTS ID
--
-----------------------------------

QUEST_AVAILABLE = 0;
QUEST_ACCEPTED  = 1;
QUEST_COMPLETED = 2;

-----------------------------------
--  San d'Oria - 0
-----------------------------------

A_SENTRY_S_PERIL                = 0;  -- ± --
WATER_OF_THE_CHEVAL             = 1;  -- ± --
ROSEL_THE_ARMORER               = 2;  -- ± --
THE_PICKPOCKET                  = 3;  -- ± --
FATHER_AND_SON                  = 4;  -- + --
THE_SEAMSTRESS                  = 5;  -- + --
THE_DISMAYED_CUSTOMER           = 6;  -- + --
THE_TRADER_IN_THE_FOREST        = 7;  -- + --
THE_SWEETEST_THINGS             = 8;  -- + --
THE_VICASQUE_S_SERMON           = 9;  -- + --
A_SQUIRE_S_TEST                 = 10; -- + --
GRAVE_CONCERNS                  = 11; -- ± --
THE_BRUGAIRE_CONSORTIUM         = 12; -- + --

LIZARD_SKINS                    = 15; -- + --
FLYERS_FOR_REGINE               = 16; -- + --

GATES_TO_PARADISE               = 18; -- + --
A_SQUIRE_S_TEST_II              = 19; -- + --
TO_CURE_A_COUGH                 = 20; -- + --

TIGER_S_TEETH                   = 23; -- ± --

UNDYING_FLAMES                  = 26; -- + --
A_PURCHASE_OF_ARMS              = 27; -- + --

A_KNIGHT_S_TEST                 = 29; -- + --
THE_MEDICINE_WOMAN              = 30; -- + --
BLACK_TIGER_SKINS               = 31; -- + --

GROWING_FLOWERS                 = 58; -- ± --
TRIAL_BY_ICE                    = 59; -- + --
THE_GENERAL_S_SECRET            = 60; -- ± --
THE_RUMOR                       = 61; -- ± --
HER_MAJESTY_S_GARDEN            = 62; -- + --
INTRODUCTION_TO_TEAMWORK        = 63;
INTERMEDIATE_TEAMWORK           = 64;
ADVANCED_TEAMWORK               = 65;
GRIMY_SIGNPOSTS                 = 66; -- + --
A_JOB_FOR_THE_CONSORTIUM        = 67;
TROUBLE_AT_THE_SLUICE           = 68; -- + --
THE_MERCHANT_S_BIDDING          = 69; -- ± --
UNEXPECTED_TREASURE             = 70;
BLACKMAIL                       = 71; -- + --
THE_SETTING_SUN                 = 72; -- + --

DISTANT_LOYALTIES               = 74;
THE_RIVALRY                     = 75; -- ± --
THE_COMPETITION                 = 76; -- ± --
STARTING_A_FLAME                = 77; -- ± --
FEAR_OF_THE_DARK                = 78; -- + --
WARDING_VAMPIRES                = 79; -- + --
SLEEPLESS_NIGHTS                = 80; -- ± --
LUFET_S_LAKE_SALT               = 81; -- ± --
HEALING_THE_LAND                = 82; -- ± --
SORCERY_OF_THE_NORTH            = 83; -- ± --
THE_CRIMSON_TRIAL               = 84; -- ± --
ENVELOPED_IN_DARKNESS           = 85; -- ± --
PEACE_FOR_THE_SPIRIT            = 86; -- ± --
MESSENGER_FROM_BEYOND           = 87; -- ± --
PRELUDE_OF_BLACK_AND_WHITE      = 88; -- ± --
PIEUJE_S_DECISION               = 89; -- + --
SHARPENING_THE_SWORD            = 90; -- ± --
A_BOY_S_DREAM                   = 91; -- ± --
UNDER_OATH                      = 92;
THE_HOLY_CREST                  = 93; -- + --
A_CRAFTSMAN_S_WORK              = 94; -- ± --
CHASING_QUOTAS                  = 95; -- + --
KNIGHT_STALKER                  = 96; -- + --
ECO_WARRIOR_SAN                 = 97;
METHODS_CREATE_MADNESS          = 98;
SOULS_IN_SHADOW                 = 99;
A_TASTE_FOR_MEAT                = 100; -- ± --
EXIT_THE_GAMBLER                = 101; -- ± --
OLD_WOUNDS                      = 102;
ESCORT_FOR_HIRE_SAN_D_ORIA      = 103;
A_DISCERNING_EYE_SAN_D_ORIA     = 104;
A_TIMELY_VISIT                  = 105;
FIT_FOR_A_PRINCE                = 106;
TRIAL_SIZE_TRIAL_BY_ICE         = 107; -- + --
SIGNED_IN_BLOOD                 = 108; -- + --
TEA_WITH_A_TONBERRY             = 109;
SPICE_GALS                      = 110;

OVER_THE_HILLS_AND_FAR_AWAY     = 112;
LURE_OF_THE_WILDCAT_SAN_D_ORIA  = 113; -- ± --
ATELLOUNE_S_LAMENT              = 114;

THICK_SHELLS                    = 117; -- ± --
FOREST_FOR_THE_TREES            = 118;

-----------------------------------
--  Bastok - 1
-----------------------------------

THE_SIREN_S_TEAR                = 0;  -- ± --
BEAUTY_AND_THE_GALKA            = 1;  -- ± --
WELCOME_TO_BASTOK               = 2;  -- + --
GUEST_OF_HAUTEUR                = 3;
THE_QUADAV_S_CURSE              = 4;  -- ± --
OUT_OF_ONE_S_SHELL              = 5;  -- ± --
HEARTS_OF_MYTHRIL               = 6;  -- ± --
THE_ELEVENTH_S_HOUR             = 7;  -- ± --
SHADY_BUSINESS                  = 8;  -- ± --
A_FOREMAN_S_BEST_FRIEND         = 9;  -- ± --
BREAKING_STONES                 = 10; -- + --
THE_COLD_LIGHT_OF_DAY           = 11; -- + --
GOURMET                         = 12; -- ± --
THE_ELVAAN_GOLDSMITH            = 13; -- ± --
A_FLASH_IN_THE_PAN              = 14; -- ± --
SMOKE_ON_THE_MOUNTAIN           = 15; -- ± --
STAMP_HUNT                      = 16; -- + --
FOREVER_TO_HOLD                 = 17; -- ± --
TILL_DEATH_DO_US_PART           = 18; -- ± --
FALLEN_COMRADES                 = 19; -- ± --
RIVALS                          = 20; -- + --
MOM_THE_ADVENTURER              = 21; -- + --
THE_SIGNPOST_MARKS_THE_SPOT     = 22; -- + --
PAST_PERFECT                    = 23; -- ± --
STARDUST                        = 24; -- + --
MEAN_MACHINE                    = 25; -- ± --
CID_S_SECRET                    = 26; -- ± --
THE_USUAL                       = 27; -- ± --
BLADE_OF_DARKNESS               = 28; -- ± --
FATHER_FIGURE                   = 29; -- ± --
THE_RETURN_OF_THE_ADVENTURER    = 30; -- ± --
DRACHENFALL                     = 31; -- + --
VENGEFUL_WRATH                  = 32; -- ± --
BEADEAUX_SMOG                   = 33; -- + --
THE_CURSE_COLLECTOR             = 34; -- + --
FEAR_OF_FLYING                  = 35; -- + --
THE_WISDOM_OF_ELDERS            = 36; -- ± --
GROCERIES                       = 37; -- ± --
THE_BARE_BONES                  = 38; -- ± --
MINESWEEPER                     = 39; -- ± --
THE_DARKSMITH                   = 40; -- ± --
BUCKETS_OF_GOLD                 = 41; -- ± --
THE_STARS_OF_IFRIT              = 42; -- ± --
LOVE_AND_ICE                    = 43; -- ± --
BRYGID_THE_STYLIST              = 44; -- ± --
THE_GUSTABERG_TOUR              = 45;
BITE_THE_DUST                   = 46; -- ± --
BLADE_OF_DEATH                  = 47; -- + --
SILENCE_OF_THE_RAMS             = 48; -- ± --
ALTANA_S_SORROW                 = 49; -- + --
A_LADY_S_HEART                  = 50; -- ± --
GHOSTS_OF_THE_PAST              = 51; -- ± --
THE_FIRST_MEETING               = 52; -- ± --
TRUE_STRENGTH                   = 53; -- ± --
THE_DOORMAN                     = 54; -- ± --
THE_TALEKEEPER_S_TRUTH          = 55; -- ± --
THE_TALEKEEPER_S_GIFT           = 56; -- ± --
DARK_LEGACY                     = 57; -- ± --
DARK_PUPPET                     = 58; -- ± --
BLADE_OF_EVIL                   = 59; -- ± --
AYAME_AND_KAEDE                 = 60; -- ± --
TRIAL_BY_EARTH                  = 61; -- ± --
A_TEST_OF_TRUE_LOVE             = 62; -- ± --
LOVERS_IN_THE_DUSK              = 63; -- ± --
WISH_UPON_A_STAR                = 64;
ECO_WARRIOR_BAS                 = 65;
THE_WEIGHT_OF_YOUR_LIMITS       = 66;
SHOOT_FIRST_ASK_QUESTIONS_LATER = 67;
INHERITANCE                     = 68;
THE_WALLS_OF_YOUR_MIND          = 69;
ESCORT_FOR_HIRE_BASTOK          = 70;
A_DISCERNING_EYE_BASTOK         = 71;
TRIAL_SIZE_TRIAL_BY_EARTH       = 72; -- + --
FADED_PROMISES                  = 73;
BRYGID_THE_STYLIST_RETURNS      = 74; -- ± --
OUT_OF_THE_DEPTHS               = 75;
ALL_BY_MYSELF                   = 76;
A_QUESTION_OF_FAITH             = 77;
RETURN_OF_THE_DEPTHS            = 78;
TEAK_ME_TO_THE_STARS            = 79;
HYPER_ACTIVE                    = 80;
THE_NAMING_GAME                 = 81;
CHIPS                           = 82;
BAIT_AND_SWITCH                 = 83;
LURE_OF_THE_WILDCAT_BASTOK      = 84;
ACHIEVING_TRUE_POWER            = 85;
TOO_MANY_CHEFS                  = 86;
A_PROPER_BURIAL                 = 87;
FULLY_MENTAL_ALCHEMIST          = 88;
SYNERGUSTIC_PURSUITS            = 89;
THE_WONDROUS_WHATCHAMACALLIT    = 90;

-----------------------------------
--  Windurst - 2
-----------------------------------

HAT_IN_HAND                     = 0;  -- + --
A_FEATHER_IN_ONE_S_CAP          = 1;  -- + --
A_CRISIS_IN_THE_MAKING          = 2;  -- + --
MAKING_AMENDS                   = 3;  -- + --
MAKING_THE_GRADE                = 4;  -- + --
IN_A_PICKLE                     = 5;  -- + --
WONDERING_MINSTREL              = 6;  -- + --
A_POSE_BY_ANY_OTHER_NAME        = 7;  -- + --
MAKING_AMENS                    = 8;  -- + --
THE_MOONLIT_PATH                = 9;  -- + --
STAR_STRUCK                     = 10; -- ± --
BLAST_FROM_THE_PAST             = 11; -- + --
A_SMUDGE_ON_ONE_S_RECORD        = 12; -- ± --
CHASING_TALES                   = 13; -- + --
FOOD_FOR_THOUGHT                = 14; -- + --
OVERNIGHT_DELIVERY              = 15; -- + --
WATER_WAY_TO_GO                 = 16; -- + --
BLUE_RIBBON_BLUES               = 17; -- + --
THE_ALL_NEW_C_3000              = 18; -- + --
THE_POSTMAN_ALWAYS_KO_S_TWICE   = 19; -- + --
EARLY_BIRD_CATCHES_THE_BOOKWORM = 20; -- + --
CATCH_IT_IF_YOU_CAN             = 21; -- + --

ALL_AT_SEA                      = 23;
THE_ALL_NEW_C_2000              = 24; -- ± --
MIHGO_S_AMIGO                   = 25; -- + --
ROCK_RACKETEER                  = 26; -- + --
CHOCOBILIOUS                    = 27; -- + --
TEACHER_S_PET                   = 28; -- + --
REAP_WHAT_YOU_SOW               = 29; -- + --
GLYPH_HANGER                    = 30; -- + --
THE_FANGED_ONE                  = 31; -- + --
CURSES_FOILED_AGAIN_1           = 32; -- + --
CURSES_FOILED_AGAIN_2           = 33; -- + --
MANDRAGORA_MAD                  = 34; -- + --
TO_BEE_OR_NOT_TO_BEE            = 35; -- + --
TRUTH_JUSTICE_AND_THE_ONION_WAY = 36; -- + --
MAKING_HEADLINES                = 37; -- + --
SCOOPED                         = 38;
CREEPY_CRAWLIES                 = 39; -- + --
KNOW_ONE_S_ONIONS               = 40; -- + --
INSPECTOR_S_GADGET              = 41; -- + --
ONION_RINGS                     = 42; -- + --
A_GREETING_CARDIAN              = 43; -- + --
LEGENDARY_PLAN_B                = 44; -- + --
IN_A_STEW                       = 45; -- + --
LET_SLEEPING_DOGS_LIE           = 46;
CAN_CARDIANS_CRY                = 47; -- + --
WONDER_WANDS                    = 48; -- + --
HEAVEN_CENT                     = 49;
SAY_IT_WITH_FLOWERS             = 50; -- + --
HOIST_THE_JELLY_ROGER           = 51; -- + --
SOMETHING_FISHY                 = 52; -- + --
TO_CATCH_A_FALLIHG_STAR         = 53; -- + --

PAYING_LIP_SERVICE              = 60; -- + --
THE_AMAZIN_SCORPIO              = 61; -- + --
TWINSTONE_BONDING               = 62; -- + --
CURSES_FOILED_A_GOLEM           = 63; -- + --
ACTING_IN_GOOD_FAITH            = 64; -- ± --
FLOWER_CHILD                    = 65; -- ± --
THE_THREE_MAGI                  = 66; -- ± --
RECOLLECTIONS                   = 67; -- ± --
THE_ROOT_OF_THE_PROBLEM         = 68;
THE_TENSHODO_SHOWDOWN           = 69; -- + --
AS_THICK_AS_THIEVES             = 70; -- + --
HITTING_THE_MARQUISATE          = 71; -- + --
SIN_HUNTING                     = 72; -- + --
FIRE_AND_BRIMSTONE              = 73; -- + --
UNBRIDLED_PASSION               = 74; -- + --
I_CAN_HEAR_A_RAINBOW            = 75; -- + --
CRYING_OVER_ONIONS              = 76; -- + --
WILD_CARD                       = 77; -- + --
THE_PROMISE                     = 78; -- + --
NOTHING_MATTERS                 = 79;
TORAIMARAI_TURMOIL              = 80; -- + --
THE_PUPPET_MASTER               = 81; -- + --
CLASS_REUNION                   = 82; -- + --
CARBUNCLE_DEBACLE               = 83; -- + --
ECO_WARRIOR_WIN                 = 84; -- + --
FROM_SAPLINGS_GROW              = 85;
ORASTERY_WOES                   = 86;
BLOOD_AND_GLORY                 = 87;
ESCORT_FOR_HIRE_WINDURST        = 88;
A_DISCERNING_EYE_WINDURST       = 89;
TUNING_IN                       = 90;
TUNING_OUT                      = 91;
ONE_GOOD_DEED                   = 92;
WAKING_DREAMS                   = 93; -- + --
LURE_OF_THE_WILDCAT_WINDURST    = 94;
BABBAN_NY_MHEILLEA              = 95;

-----------------------------------
--  Jeuno - 3
-----------------------------------

CREST_OF_DAVOI                  = 0;  -- + --
SAVE_MY_SISTER                  = 1;  -- + --
A_CLOCK_MOST_DELICATE           = 2;  -- + --
SAVE_THE_CLOCK_TOWER            = 3;  -- + --
CHOCOBO_S_WOUNDS                = 4;  -- + --
SAVE_MY_SON                     = 5;  -- + --
A_CANDLELIGHT_VIGIL             = 6;  -- + --
THE_WONDER_MAGIC_SET            = 7;  -- + --
THE_KIND_CARDIAN                = 8;  -- + --
YOUR_CRYSTAL_BALL               = 9;  -- + --
COLLECT_TARUT_CARDS             = 10; -- + --
THE_OLD_MONUMENT                = 11; -- + --
A_MINSTREL_IN_DESPAIR           = 12; -- + --
RUBBISH_DAY                     = 13; -- + --
NEVER_TO_RETURN                 = 14; -- + --
COMMUNITY_SERVICE               = 15; -- + --
COOK_S_PRIDE                    = 16; -- + --
TENSHODO_MEMBERSHIP             = 17; -- + --
THE_LOST_CARDIAN                = 18; -- + --
PATH_OF_THE_BEASTMASTER         = 19; -- + --
PATH_OF_THE_BARD                = 20; -- + --
THE_CLOCKMASTER                 = 21; -- + --
CANDLE_MAKING                   = 22; -- + --
CHILD_S_PLAY                    = 23; -- + --
NORTHWARD                       = 24; -- + --
THE_ANTIQUE_COLLECTOR           = 25; -- + --
DEAL_WITH_TENSHODO              = 26; -- + --
THE_GOBBIEBAG_PART_I            = 27; -- + --
THE_GOBBIEBAG_PART_II           = 28; -- + --
THE_GOBBIEBAG_PART_III          = 29; -- + --
THE_GOBBIEBAG_PART_IV           = 30; -- + --
MYSTERIES_OF_BEADEAUX_I         = 31; -- + --
MYSTERIES_OF_BEADEAUX_II        = 32; -- + --
MYSTERY_OF_FIRE                 = 33;
MYSTERY_OF_WATER                = 34;
MYSTERY_OF_EARTH                = 35;
MYSTERY_OF_WIND                 = 36;
MYSTERY_OF_ICE                  = 37;
MYSTERY_OF_LIGHTNING            = 38;
MYSTERY_OF_LIGHT                = 39;
MYSTERY_OF_DARKNESS             = 40;
FISTFUL_OF_FURY                 = 41; -- + --
THE_GOBLIN_TAILOR               = 42; -- + --
PRETTY_LITTLE_THINGS            = 43; -- ± --
BORGHERTZ_S_WARRING_HANDS       = 44; -- + --
BORGHERTZ_S_STRIKING_HANDS      = 45; -- + --
BORGHERTZ_S_HEALING_HANDS       = 46; -- + --
BORGHERTZ_S_SORCEROUS_HANDS     = 47; -- + --
BORGHERTZ_S_VERMILLION_HANDS    = 48; -- + --
BORGHERTZ_S_SNEAKY_HANDS        = 49; -- + --
BORGHERTZ_S_STALWART_HANDS      = 50; -- + --
BORGHERTZ_S_SHADOWY_HANDS       = 51; -- + --
BORGHERTZ_S_WILD_HANDS          = 52; -- + --
BORGHERTZ_S_HARMONIOUS_HANDS    = 53; -- + --
BORGHERTZ_S_CHASING_HANDS       = 54; -- + --
BORGHERTZ_S_LOYAL_HANDS         = 55; -- + --
BORGHERTZ_S_LURKING_HANDS       = 56; -- + --
BORGHERTZ_S_DRAGON_HANDS        = 57; -- + --
BORGHERTZ_S_CALLING_HANDS       = 58; -- + --
AXE_THE_COMPETITION             = 59;
WINGS_OF_GOLD                   = 60; -- ± --
SCATTERED_INTO_SHADOW           = 61; -- ± --
A_NEW_DAWN                      = 62;
PAINFUL_MEMORY                  = 63; -- + --
THE_REQUIEM                     = 64; -- + --
THE_CIRCLE_OF_TIME              = 65; -- + --
SEARCHING_FOR_THE_RIGHT_WORDS   = 66;
BEAT_AROUND_THE_BUSHIN          = 67; -- + --
DUCAL_HOSPITALITY               = 68;
IN_THE_MOOD_FOR_LOVE            = 69;
EMPTY_MEMORIES                  = 70;
HOOK_LINE_AND_SINKER            = 71;
A_CHOCOBO_S_TALE                = 72;
A_REPUTATION_IN_RUINS           = 73;
THE_GOBBIEBAG_PART_V            = 74; -- + --
THE_GOBBIEBAG_PART_VI           = 75; -- + --
BEYOND_THE_SUN                  = 76;
UNLISTED_QUALITIES              = 77;
GIRL_IN_THE_LOOKING_GLASS       = 78;
MIRROR_MIRROR                   = 79; -- + --
PAST_REFLECTIONS                = 80;
BLIGHTED_GLOOM                  = 81;
BLESSED_RADIANCE                = 82;
MIRROR_IMAGES                   = 83;
CHAMELEON_CAPERS                = 84;
REGAINING_TRUST                 = 85;
STORMS_OF_FATE                  = 86;
MIXED_SIGNALS                   = 87;
SHADOWS_OF_THE_DEPARTED         = 88;
APOCALYPSE_NIGH                 = 89;
LURE_OF_THE_WILDCAT_JEUNO       = 90; -- ± --
THE_ROAD_TO_AHT_URHGAN          = 91; -- + --
CHOCOBO_ON_THE_LOOSE            = 92;
THE_GOBBIEBAG_PART_VII          = 93; -- + --
THE_GOBBIEBAG_PART_VIII         = 94; -- + --
LAKESIDE_MINUET                 = 95;
THE_UNFINISHED_WALTZ            = 96; -- ± --
THE_ROAD_TO_DIVADOM             = 97;
COMEBACK_QUEEN                  = 98;
A_FURIOUS_FINALE                = 99;
THE_MIRACULOUS_DALE             = 100;
CLASH_OF_THE_COMRADES           = 101;
UNLOCKING_A_MYTH_WARRIOR        = 102;
UNLOCKING_A_MYTH_MONK           = 103;
UNLOCKING_A_MYTH_WHITE_MAGE     = 104;
UNLOCKING_A_MYTH_BLACK_MAGE     = 105;
UNLOCKING_A_MYTH_RED_MAGE       = 106;
UNLOCKING_A_MYTH_THIEF          = 107;
UNLOCKING_A_MYTH_PALADIN        = 108;
UNLOCKING_A_MYTH_DARK_KNIGHT    = 109;
UNLOCKING_A_MYTH_BEASTMASTER    = 110;
UNLOCKING_A_MYTH_BARD           = 111;
UNLOCKING_A_MYTH_RANGER         = 112;
UNLOCKING_A_MYTH_SAMURAI        = 113;
UNLOCKING_A_MYTH_NINJA          = 114;
UNLOCKING_A_MYTH_DRAGOON        = 115;
UNLOCKING_A_MYTH_SUMMONER       = 116;
UNLOCKING_A_MYTH_BLUE_MAGE      = 117;
UNLOCKING_A_MYTH_CORSAIR        = 118;
UNLOCKING_A_MYTH_PUPPETMASTER   = 119;
UNLOCKING_A_MYTH_DANCER         = 120;
UNLOCKING_A_MYTH_SCHOLAR        = 121;

THE_GOBBIEBAG_PART_IX           = 123; -- + --
THE_GOBBIEBAG_PART_X            = 124; -- + --

IN_DEFIANT_CHALLENGE            = 128; -- + --
ATOP_THE_HIGHEST_MOUNTAINS      = 129; -- + --
WHENCE_BLOWS_THE_WIND           = 130; -- + --
RIDING_ON_THE_CLOUDS            = 131; -- + --
SHATTERING_STARS                = 132; -- + --
NEW_WORLDS_AWAIT                = 133;
EXPANDING_HORIZONS              = 134;
BEYOND_THE_STARS                = 135;
DORMANT_POWERS_DISLODGED        = 136;
BEYOND_INFINITY                 = 137;

A_TRIAL_IN_TANDEM               = 160;
A_TRIAL_IN_TANDEM_REDUX         = 161;
YET_ANOTHER_TRIAL_IN_TANDEM     = 162;
A_QUATERNARY_TRIAL_IN_TANDEM    = 163;
A_TRIAL_IN_TANDEM_REVISITED     = 164;
ALL_IN_THE_CARDS                = 166;
MARTIAL_MASTERY                 = 167;
VW_OP_115_VALKURM_DUSTER        = 168;
VW_OP_118_BUBURIMU_SQUALL       = 169;
PRELUDE_TO_PUISSANCE            = 170;

-----------------------------------
--  Other Areas - 4
-----------------------------------

RYCHARDE_THE_CHEF               = 0;  -- + --
WAY_OF_THE_COOK                 = 1;  -- + --
UNENDING_CHASE                  = 2;  -- + --
HIS_NAME_IS_VALGEIR             = 3;  -- + --
EXPERTISE                       = 4;  -- + --
THE_CLUE                        = 5;  -- + --
THE_BASICS                      = 6;  -- + --
ORLANDO_S_ANTIQUES              = 7;  -- + --
THE_SAND_CHARM                  = 8;  -- + --
A_POTTER_S_PREFERENCE           = 9;  -- + --
THE_OLD_LADY                    = 10; -- + --
FISHERMAN_S_HEART               = 11;

DONATE_TO_RECYCLING             = 16; -- + --
UNDER_THE_SEA                   = 17; -- + --
ONLY_THE_BEST                   = 18; -- + --
EN_EXPLORER_S_FOOTSTEPS         = 19; -- + --
CARGO                           = 20; -- + --
THE_GIFT                        = 21; -- + --
THE_REAL_GIFT                   = 22; -- + --
THE_RESCUE                      = 23; -- + --
ELDER_MEMORIES                  = 24; -- + --
TEST_MY_METTLE                  = 25;
INSIDE_THE_BELLY                = 26; -- ± --
TRIAL_BY_LIGHTNING              = 27; -- ± --
TRIAL_SIZE_TRIAL_BY_LIGHTNING   = 28; -- + --
IT_S_RAINING_MANNEQUINS         = 29;
RECYCLING_RODS                  = 30;
PICTURE_PERFECT                 = 31;
WAKING_THE_BEAST                = 32;
SURVIVAL_OF_THE_WISEST          = 33;

A_HARD_DAY_S_KNIGHT             = 64;
X_MARKS_THE_SPOT                = 65;
A_BITTER_PAST                   = 66;
THE_CALL_OF_THE_SEA             = 67;
PARADISE_SALVATION_AND_MAPS     = 68;
GO_GO_GOBMUFFIN                 = 69;
THE_BIG_ONE                     = 70;
FLY_HIGH                        = 71;
UNFORGIVEN                      = 72;
SECRETS_OF_OVENS_LOST           = 73;
PETALS_FOR_PARELBRIAUX          = 74;
ELDERLY_PURSUITS                = 75;
IN_THE_NAME_OF_SCIENCE          = 76;
BEHIND_THE_SMILE                = 77;
KNOCKING_ON_FORBIDDEN_DOORS     = 78;
CONFESSIONS_OF_A_BELLMAKER      = 79;
IN_SEARCH_OF_THE_TRUTH          = 80;
UNINVITED_GUESTS                = 81;
TANGO_WITH_A_TRACKER            = 82;
REQUIEM_OF_SIN                  = 83;
VW_OP_026_TAVNAZIAN_TERRORS     = 84;
VW_OP_004_BIBIKI_BOMBARDMENT    = 85;

BOMBS_AWAY                      = 96;
MITHRAN_DELICACIES              = 97;

GIVE_A_MOOGLE_A_BREAK           = 100;
THE_MOOGLE_PICNIC               = 101;
MOOGLE_IN_THE_WILD              = 102;
MISSIONARY_MOBLIN               = 103;
FOR_THE_BIRDS                   = 104;
BETTER_THE_DEMON_YOU_KNOW       = 105;
AN_UNDERSTANDING_OVERLORD       = 106;
AN_AFFABLE_ADAMANTKING          = 107;
A_MORAL_MANIFEST                = 108;
A_GENEROUS_GENERAL              = 109;
RECORDS_OF_EMINENCE             = 110;
UNITY_CONCORD                   = 111;

-----------------------------------
--  Outlands - 5
-----------------------------------

-- Kazham (1-15)
THE_FIREBLOOM_TREE              = 1;
GREETINGS_TO_THE_GUARDIAN       = 2;  -- + --
A_QUESTION_OF_TASTE             = 3;
EVERYONES_GRUDGING              = 4;
YOU_CALL_THAT_A_KNIFE           = 6;
MISSIONARY_MAN                  = 7;  -- ± --
GULLIBLES_TRAVELS               = 8;  -- + --
EVEN_MORE_GULLIBLES_TRAVELS     = 9;  -- + --
PERSONAL_HYGIENE                = 10; -- + --
THE_OPO_OPO_AND_I               = 11; -- + --
TRIAL_BY_FIRE                   = 12; -- ± --
CLOAK_AND_DAGGER                = 13;
A_DISCERNING_EYE_KAZHAM         = 14;
TRIAL_SIZE_TRIAL_BY_FIRE        = 15; -- + --

-- Voidwatch (100-105)
VOIDWATCH_OPS_BORDER_CROSSING   = 100;
VW_OP_054_ELSHIMO_LIST          = 101;
VW_OP_101_DETOUR_TO_ZEPWELL     = 102;
VW_OP_115_LI_TELOR_VARIANT      = 103;
SKYWARD_HO_VOIDWATCHER          = 104;

-- Norg (128-149)
THE_SAHAGINS_KEY                = 128; -- ± --
FORGE_YOUR_DESTINY              = 129; -- ± --
BLACK_MARKET                    = 130;
MAMA_MIA                        = 131;
STOP_YOUR_WHINING               = 132; -- + --
TRIAL_BY_WATER                  = 133; -- + --
EVERYONES_GRUDGE                = 134;
SECRET_OF_THE_DAMP_SCROLL       = 135; -- ± --
THE_SAHAGINS_STASH              = 136; -- + --
ITS_NOT_YOUR_VAULT              = 137; -- + --
LIKE_A_SHINING_SUBLIGAR         = 138; -- + --
LIKE_A_SHINING_LEGGINGS         = 139; -- + --
THE_SACRED_KATANA               = 140; -- ± --
YOMI_OKURI                      = 141; -- ± --
A_THIEF_IN_NORG                 = 142; -- ± --
TWENTY_IN_PIRATE_YEARS          = 143; -- ± --
I_LL_TAKE_THE_BIG_BOX           = 144; -- ± --
TRUE_WILL                       = 145; -- ± --
THE_POTENTIAL_WITHIN            = 146;
BUGI_SODEN                      = 147;
TRIAL_SIZE_TRIAL_BY_WATER       = 148; -- + --
AN_UNDYING_PLEDGE               = 149;

-- Misc (160-165)
WRATH_OF_THE_OPO_OPOS           = 160;
WANDERING_SOULS                 = 161;
SOUL_SEARCHING                  = 162;
DIVINE_MIGHT                    = 163; -- ± --
DIVINE_MIGHT_REPEAT             = 164; -- ± --
OPEN_SESAME                     = 165;

-- Rabao (192-201)
DONT_FORGET_THE_ANTIDOTE        = 192; -- ± --
THE_MISSING_PIECE               = 193; -- ± --
TRIAL_BY_WIND                   = 194; -- ± --
THE_KUFTAL_TOUR                 = 195;
THE_IMMORTAL_LU_SHANG           = 196; -- ± --
TRIAL_SIZE_TRIAL_BY_WIND        = 197; -- ± --
CHASING_DREAMS                  = 199;            -- CoP Quest
THE_SEARCH_FOR_GOLDMANE         = 200;            -- CoP Quest
INDOMITABLE_SPIRIT              = 201; -- ± --

-----------------------------------
--  Aht Urhgan - 6
-----------------------------------

KEEPING_NOTES                   = 0;
ARTS_AND_CRAFTS                 = 1;
OLDUUM                            = 2; -- + --
GOT_IT_ALL                        = 3; -- + --
GET_THE_PICTURE                    = 4;
AN_EMPTY_VESSEL                    = 5; -- + --
LUCK_OF_THE_DRAW                = 6; -- ± --
NO_STRINGS_ATTACHED             = 7; -- + --
FINDING_FAULTS                  = 8;
GIVE_PEACE_A_CHANCE             = 9;
THE_ART_OF_WAR                  = 10;
na                                = 11;
A_TASTE_OF_HONEY                = 12;
SUCH_SWEET_SORROW                = 13;
FEAR_OF_THE_DARK_II                = 14; -- + --
COOK_A_ROON                        = 15;
THE_DIE_IS_CAST                    = 16;
TWO_HORN_THE_SAVAGE                = 17;
TOTOROONS_TREASURE_HUNT         = 18;
WHAT_FRIENDS_ARE_FOR            = 19;
ROCK_BOTTOM                     = 20;
BEGINNINGS                      = 21;
OMENS                           = 22;
TRANSFORMATIONS                 = 23;
EQUIPPED_FOR_ALL_OCCASIONS      = 24; -- + --
NAVIGATING_THE_UNFRIENDLY_SEAS  = 25; -- + --
AGAINST_ALL_ODDS                = 26;
THE_WAYWARD_AUTOMATION          = 27;
OPERATION_TEATIME               = 28;
PUPPETMASTER_BLUES              = 29;
MOMENT_OF_TRUTH                 = 30;
THREE_MEN_AND_A_CLOSET          = 31; -- + --
FIVE_SECONDS_OF_FAME            = 32;

DELIVERING_THE_GOODS            = 61; -- + --
VANISHING_ACT                   = 62; -- + --
STRIKING_A_BALANCE              = 63;
NOT_MEANT_TO_BE                 = 64; -- + --
LED_ASTRAY                      = 65;
RAT_RACE                        = 66; -- + --
THE_PRINCE_AND_THE_HOPPER       = 67;
VW_OP_050_AHT_URGAN_ASSAULT     = 68;
VW_OP_068_SUBTERRAINEAN_SKIRMISH= 69;
AN_IMPERIAL_HEIST               = 70;
DUTIES_TASKS_AND_DEEDS          = 71;
FORGING_A_NEW_MYTH              = 72;
COMING_FULL_CIRCLE              = 73;
WAKING_THE_COLLOSSUS            = 74;
DIVINE_INTERFERANCE             = 75;
THE_RIDER_COMETH                = 76;
UNWAVERING_RESOLVE              = 77;
A_STYGIAN_PACT                  = 78;

-----------------------------------
--  Crystal War - 7
-----------------------------------

LOST_IN_TRANSLOCATION            = 0;
MESSAGE_ON_THE_WINDS             = 1;
THE_WEEKLY_ADVENTURER            = 2;
HEALING_HERBS                    = 3;
REDEEMING_ROCKS                  = 4;
THE_DAWN_OF_DELECTABILITY        = 5;
A_LITTLE_KNOWLEDGE               = 6; -- + --
THE_FIGHTING_FOURTH              = 7;
SNAKE_ON_THE_PLAINS              = 8; -- + --
STEAMED_RAMS                     = 9; -- + --
SEEING_SPOTS                     = 10; -- + --
THE_FLIPSIDE_OF_THINGS           = 11;
BETTER_PART_OF_VALOR             = 12;
FIRES_OF_DISCONTENT              = 13;
HAMMERING_HEARTS                 = 14;
GIFTS_OF_THE_GRIFFON             = 15;
CLAWS_OF_THE_GRIFFON             = 16;
THE_TIGRESS_STIRS                = 17; -- + --
THE_TIGRESS_STRIKES              = 18;
LIGHT_IN_THE_DARKNESS            = 19;
BURDEN_OF_SUSPICION              = 20;
EVIL_AT_THE_INLET                = 21;
THE_FUMBLING_FRIAR               = 22;
REQUIEM_FOR_THE_DEPARTED         = 23;
BOY_AND_THE_BEAST                = 24;
WRATH_OF_THE_GRIFFON             = 25;
THE_LOST_BOOK                    = 26;
KNOT_QUITE_THERE                 = 27;
A_MANIFEST_PROBLEM               = 28;
BEANS_AHOY                       = 29; -- + --
BEAST_FROM_THE_EAST              = 30;
THE_SWARM                        = 31;
ON_SABBATICAL                    = 32;
DOWNWARD_HELIX                   = 33;
SEEING_BLOOD_RED                 = 34;
STORM_ON_THE_HORIZON             = 35;
FIRE_IN_THE_HOLE                 = 36;
PERILS_OF_THE_GRIFFON            = 37;
IN_A_HAZE_OF_GLORY               = 38;
WHEN_ONE_MAN_IS_NOT_ENOUGH       = 39;
A_FEAST_FOR_GNATS                = 40;
SAY_IT_WITH_A_HANDBAG            = 41;
QUELLING_THE_STORM               = 42;
HONOR_UNDER_FIRE                 = 43;
THE_PRICE_OF_VALOR               = 44;
BONDS_THAT_NEVER_DIE             = 45;
THE_LONG_MARCH_NORTH             = 46;
THE_FORBIDDEN_PATH               = 47;
A_JEWELERS_LAMENT                = 48;
BENEATH_THE_MASK                 = 49;
WHAT_PRICE_LOYALTY               = 50;
SONGBIRDS_IN_A_SNOWSTORM         = 51;
BLOOD_OF_HEROES                  = 52;
SINS_OF_THE_MOTHERS              = 53;
HOWL_FROM_THE_HEAVENS            = 54;
SUCCOR_TO_THE_SIDHE              = 55;
THE_YOUNG_AND_THE_THREADLESS     = 56;
SON_AND_FATHER                   = 57;
THE_TRUTH_LIES_HID               = 58;
BONDS_OF_MYTHRIL                 = 59;
CHASING_SHADOWS                  = 60;
FACE_OF_THE_FUTURE               = 61;
MANIFEST_DESTINY                 = 62;
AT_JOURNEYS_END                  = 63;
HER_MEMORIES_HOMECOMING_QUEEN    = 64;
HER_MEMORIES_OLD_BEAN            = 65;
HER_MEMORIES_THE_FAUX_PAS        = 66;
HER_MEMORIES_THE_GRAVE_RESOLVE   = 67;
HER_MEMORIES_OPERATION_CUPID     = 68;
HER_MEMORIES_CARNELIAN_FOOTFALLS = 69;
HER_MEMORIES_AZURE_FOOTFALLS     = 70;
HER_MEMORIES_VERDURE_FOOTFALLS   = 71;
HER_MEMORIES_OF_MALIGN_MALADIES  = 72;
GUARDIAN_OF_THE_VOID             = 80;
DRAFTED_BY_THE_DUCHY             = 81;
BATTLE_ON_A_NEW_FRONT            = 82;
VOIDWALKER_OP_126                = 83;
A_CAIT_CALLS                     = 84;
THE_TRUTH_IS_OUT_THERE           = 85;
REDRAFTED_BY_THE_DUCHY           = 86;
A_NEW_MENACE                     = 87;
NO_REST_FOR_THE_WEARY            = 88;
A_WORLD_IN_FLUX                  = 89;
BETWEEN_A_ROCK_AND_RIFT          = 90;
A_FAREWELL_TO_FELINES            = 91;
THIRD_TOUR_OF_DUCHY              = 92;
GLIMMER_OF_HOPE                  = 93;
BRACE_FOR_THE_UNKNOWN            = 94;
PROVENANCE                       = 95;
CRYSTAL_GUARDIAN                 = 96;
ENDINGS_AND_BEGINNINGS           = 97;
AD_INFINITUM                     = 98;

-----------------------------------
--  Abyssea - 8
-----------------------------------
-- For some reason these did not match dat file order,
-- had to adjust IDs >120 after using @addquest
CATERING_CAPERS                 = 0;
GIFT_OF_LIGHT                   = 1;
FEAR_OF_THE_DARK_III            = 2;
AN_EYE_FOR_REVENGE              = 3;
UNBREAK_HIS_HEART               = 4;
EXPLOSIVE_ENDEAVORS             = 5;
THE_ANGLING_ARMORER             = 6;
WATER_OF_LIFE                   = 7;
OUT_OF_TOUCH                    = 8;
LOST_MEMORIES                   = 9;
HOPE_BLOOMS_ON_THE_BATTLEFIELD  = 10;
OF_MALNOURISHED_MARTELLOS       = 11;
ROSE_ON_THE_HEATH               = 12;
FULL_OF_HIMSELF_ALCHEMIST       = 13;
THE_WALKING_WOUNDED             = 14;
SHADY_BUSINESS_REDUX            = 15;
ADDLED_MIND_UNDYING_DREAMS      = 16;
THE_SOUL_OF_THE_MATTER          = 17;
SECRET_AGENT_MAN                = 18;
PLAYING_PAPARAZZI               = 19;
HIS_BOX_HIS_BELOVED             = 20;
WEAPONS_NOT_WORRIES             = 21;
CLEANSING_THE_CANYON            = 22;
SAVORY_SALVATION                = 23;
BRINGING_DOWN_THE_MOUNTAIN      = 24;
A_STERLING_SPECIMEN             = 25;
FOR_LOVE_OF_A_DAUGHTER          = 26;
SISTERS_IN_CRIME                = 27;
WHEN_GOOD_CARDIANS_GO_BAD       = 28;
TANGLING_WITH_TONGUE_TWISTERS   = 29;
A_WARD_TO_END_ALL_WARDS         = 30;
THE_BOXWATCHERS_BEHEST          = 31;
HIS_BRIDGE_HIS_BELOVED          = 32;
BAD_COMMUNICATION               = 33;
FAMILY_TIES                     = 34;
AQUA_PURA                       = 35;
AQUA_PURAGA                     = 36;
WHITHER_THE_WHISKER             = 37;
SCATTERED_SHELLS_SCATTERED_MIND = 38;
WAYWARD_WARES                   = 39;
LOOKING_FOR_LOOKOUTS            = 40;
FLOWN_THE_COOP                  = 41;
THREADBARE_TRIBULATIONS         = 42;
AN_OFFER_YOU_CANT_REFUSE        = 43;
SOMETHING_IN_THE_AIR            = 44;
AN_ACRIDIDAEN_ANODYNE           = 45;
HAZY_PROSPECTS                  = 46;
FOR_WANT_OF_A_POT               = 47;
MISSING_IN_ACTION               = 48;
I_DREAM_OF_FLOWERS              = 49;
DESTINY_ODYSSEY                 = 50;
UNIDENTIFIED_RESEARCH_OBJECT    = 51;
COOKBOOK_OF_HOPE_RESTORING      = 52;
SMOKE_OVER_THE_COAST            = 53;
SOIL_AND_GREEN                  = 54;
DROPPING_THE_BOMB               = 55;
WANTED_MEDICAL_SUPPLIES         = 56;
VOICES_FROM_BEYOND              = 57;
BENEVOLENCE_LOST                = 58;
BRUGAIRES_AMBITION              = 59;
CHOCOBO_PANIC                   = 60;
THE_EGG_ENTHUSIAST              = 61;
GETTING_LUCKY                   = 62;
HER_FATHERS_LEGACY              = 63;
THE_MYSTERIOUS_HEAD_PATROL      = 64;
MASTER_MISSING_MASTER_MISSED    = 65;
THE_PERILS_OF_KORORO            = 66;
LET_THERE_BE_LIGHT              = 67;
LOOK_OUT_BELOW                  = 68;
HOME_HOME_ON_THE_RANGE          = 69;
IMPERIAL_ESPIONAGE              = 70;
IMPERIAL_ESPIONAGE_II           = 71;
BOREAL_BLOSSOMS                 = 72;
BROTHERS_IN_ARMS                = 73;
SCOUTS_ASTRAY                   = 74;
FROZEN_FLAME_REDUX              = 75;
SLIP_SLIDIN_AWAY                = 76;
CLASSROOMS_WITHOUT_BORDERS      = 77;
THE_SECRET_INGREDIENT           = 78;
HELP_NOT_WANTED                 = 79;
THE_TITUS_TOUCH                 = 80;
SLACKING_SUBORDINATES           = 81;
MOTHERLY_LOVE                   = 82;
LOOK_TO_THE_SKY                 = 83;
THE_UNMARKED_TOMB               = 84;
PROOF_OF_THE_LION               = 85;
BRYGID_THE_STYLIST_STRIKES_BACK = 86;
DOMINION_OP_01_ALTEPA           = 87;
DOMINION_OP_02_ALTEPA           = 88;
DOMINION_OP_03_ALTEPA           = 89;
DOMINION_OP_04_ALTEPA           = 90;
DOMINION_OP_05_ALTEPA           = 91;
DOMINION_OP_06_ALTEPA           = 92;
DOMINION_OP_07_ALTEPA           = 93;
DOMINION_OP_08_ALTEPA           = 94;
DOMINION_OP_09_ALTEPA           = 95;
DOMINION_OP_10_ALTEPA           = 96;
DOMINION_OP_11_ALTEPA           = 97;
DOMINION_OP_12_ALTEPA           = 98;
DOMINION_OP_13_ALTEPA           = 99;
DOMINION_OP_14_ALTEPA           = 100;
DOMINION_OP_01_ULEGUERAND       = 101;
DOMINION_OP_02_ULEGUERAND       = 102;
DOMINION_OP_03_ULEGUERAND       = 103;
DOMINION_OP_04_ULEGUERAND       = 104;
DOMINION_OP_05_ULEGUERAND       = 105;
DOMINION_OP_06_ULEGUERAND       = 106;
DOMINION_OP_07_ULEGUERAND       = 107;
DOMINION_OP_08_ULEGUERAND       = 108;
DOMINION_OP_09_ULEGUERAND       = 109;
DOMINION_OP_10_ULEGUERAND       = 110;
DOMINION_OP_11_ULEGUERAND       = 111;
DOMINION_OP_12_ULEGUERAND       = 112;
DOMINION_OP_13_ULEGUERAND       = 113;
DOMINION_OP_14_ULEGUERAND       = 114;
DOMINION_OP_01_GRAUBERG         = 115;
DOMINION_OP_02_GRAUBERG         = 116;
DOMINION_OP_03_GRAUBERG         = 117;
DOMINION_OP_04_GRAUBERG         = 118;
DOMINION_OP_05_GRAUBERG         = 119;
DOMINION_OP_06_GRAUBERG         = 120;
DOMINION_OP_07_GRAUBERG         = 121;
DOMINION_OP_08_GRAUBERG         = 122;
DOMINION_OP_09_GRAUBERG         = 123;
WARD_WARDEN_I_ATTOHWA           = 124;
WARD_WARDEN_I_MISAREAUX         = 125;
WARD_WARDEN_I_VUNKERL           = 126;
WARD_WARDEN_II_ATTOHWA          = 127;
WARD_WARDEN_II_MISAREAUX        = 128;
WARD_WARDEN_II_VUNKERL          = 129;
DESERT_RAIN_I_ATTOHWA           = 130;
DESERT_RAIN_I_MISAREAUX         = 131;
DESERT_RAIN_I_VUNKERL           = 132;
DESERT_RAIN_II_ATTOHWA          = 133;
DESERT_RAIN_II_MISAREAUX        = 134;
DESERT_RAIN_II_VUNKERL          = 135;
CRIMSON_CARPET_I_ATTOHWA        = 136;
CRIMSON_CARPET_I_MISAREAUX      = 137;
CRIMSON_CARPET_I_VUNKERL        = 138;
CRIMSON_CARPET_II_ATTOHWA       = 139;
CRIMSON_CARPET_II_MISAREAUX     = 140;
CRIMSON_CARPET_II_VUNKERL       = 141;
REFUEL_AND_REPLENISH_LA_THEINE  = 142;
REFUEL_AND_REPLENISH_KONSCHTAT  = 143;
REFUEL_AND_REPLENISH_TAHRONGI   = 144;
REFUEL_AND_REPLENISH_ATTOHWA    = 145;
REFUEL_AND_REPLENISH_MISAREAUX  = 146;
REFUEL_AND_REPLENISH_VUNKERL    = 147;
REFUEL_AND_REPLENISH_ALTEPA     = 148;
REFUEL_AND_REPLENISH_ULEGUERAND = 149;
REFUEL_AND_REPLENISH_GRAUBERG   = 150;
A_MIGHTIER_MARTELLO_LA_THEINE   = 151;
A_MIGHTIER_MARTELLO_KONSCHTAT   = 152;
A_MIGHTIER_MARTELLO_TAHRONGI    = 153;
A_MIGHTIER_MARTELLO_ATTOHWA     = 154;
A_MIGHTIER_MARTELLO_MISAREAUX   = 155;
A_MIGHTIER_MARTELLO_VUNKERL     = 156;
A_MIGHTIER_MARTELLO_ALTEPA      = 157;
A_MIGHTIER_MARTELLO_ULEGUERAND  = 158;
A_MIGHTIER_MARTELLO_GRAUBERG    = 159;
A_JOURNEY_BEGINS                = 160; -- + --
THE_TRUTH_BECKONS               = 161; -- + --
DAWN_OF_DEATH                   = 162;
A_GOLDSTRUCK_GIGAS              = 163;
TO_PASTE_A_PEISTE               = 164;
MEGADRILE_MENACE                = 165;
THE_FORBIDDEN_FRONTIER          = 166;
FIRST_CONTACT                   = 167;
AN_OFFICER_AND_A_PIRATE         = 168;
HEART_OF_MADNESS                = 169;
TENUOUS_EXISTENCE               = 170;
CHAMPIONS_OF_ABYSSEA            = 171;
THE_BEAST_OF_BASTORE            = 172;
A_DELECTABLE_DEMON              = 173;
A_FLUTTERY_FIEND                = 174;
SCARS_OF_ABYSSEA                = 175;
A_BEAKED_BLUSTERER              = 176;
A_MAN_EATING_MITE               = 177;
AN_ULCEROUS_URAGNITE            = 178;
HEROES_OF_ABYSSEA               = 179;
A_SEA_DOGS_SUMMONS              = 180;
DEATH_AND_REBIRTH               = 181;
EMISSARIES_OF_GOD               = 182;
BENEATH_A_BLOOD_RED_SKY         = 183;
THE_WYRM_GOD                    = 184;
MEANWHILE_BACK_ON_ABYSSEA       = 185;
A_MOONLIGHT_REQUITE             = 186;
DOMINION_OP_10_GRAUBERG         = 187;
DOMINION_OP_11_GRAUBERG         = 188;
DOMINION_OP_12_GRAUBERG         = 189;
DOMINION_OP_13_GRAUBERG         = 190;
DOMINION_OP_14_GRAUBERG         = 191;

-----------------------------------
--  Adoulin - 9
-----------------------------------
-- These also do not match the DAT file order, had
-- discrepencies and swapped orders from the start.
TWITHERYM_DUST                  = 0;
TO_CATCH_A_PREDATOR             = 1;
EMPTY_NEST                      = 2;
DONT_CLAM_UP_ON_ME_NOW          = 5;
HOP_TO_IT                       = 6;
BOILING_OVER                    = 9;
POISONING_THE_WELL              = 10;
UNSULLIED_LANDS                 = 12;
NO_RIME_LIKE_THE_PRESENT        = 16;
A_GEOTHERMAL_EXPEDITION         = 18;
ENDEAVORING_TO_AWAKEN           = 22;
FORGING_NEW_BONDS               = 23;
LEGACIES_LOST_AND_FOUND         = 24;
DESTINYS_DEVICE                 = 25;
GRANDDADDY_DEAREST              = 26;
WAYWARD_WAYPOINTS               = 27;
ONE_GOOD_TURN                   = 28;
FAILURE_IS_NOT_AN_OPTION        = 29;
ORDER_UP                        = 30;
IT_NEVER_GOES_OUT_OF_STYLE      = 31;
WATER_WATER_EVERYWHERE          = 32;
DIRT_CHEAP                      = 33;
FLOWER_POWER                    = 34;
ELEMENTARY_MY_DEAR_SYLVIE       = 35;
FOR_WHOM_THE_BELL_TOLLS         = 36;
THE_BLOODLINE_OF_ZACARIAH       = 37;
THE_COMMUNION                   = 38;
FLAVORS_OF_OUR_LIVES            = 46;
WESTERN_WAYPOINTS_HO            = 50;
WESEASTERN_WAYPOINTS_HO         = 51;
GRIND_TO_SAWDUST                = 53;
BREAKING_THE_ICE                = 54;
IM_ON_A_BOAT                    = 55;
A_STONES_THROW_AWAY             = 56;
HIDE_AND_GO_PEAK                = 57;
THE_WHOLE_PLACE_IS_ABUZZ        = 58;
OROBON_APPETIT                  = 59;
TALK_ABOUT_WRINKLY_SKIN         = 60;
NO_LOVE_LOST                    = 61;
DID_YOU_FEEL_THAT               = 62;
DONT_EVER_LEAF_ME               = 70;
KEEP_YOUR_BLOOMERS_ON_ERISA     = 71;
SCAREDYCATS                     = 72;
RAPTOR_RAPTURE                  = 73;
EXOTIC_DELICACIES               = 74; -- + --
A_PIONEERS_BEST_IMAGINARY_FRIEND= 75; -- + --
HUNGER_STRIKES                  = 76; -- + --
THE_OLD_MAN_AND_THE_HARPOON     = 77; -- + --
A_CERTAIN_SUBSTITUTE_PATROLMAN  = 78; -- + --
IT_SETS_MY_HEART_AFLUTTER       = 79;
TRANSPORTING                    = 82;
THE_STARVING                    = 84; -- + --
FERTILE_GROUND                  = 85;
ALWAYS_MORE_QUOTH_THE_RAVENOUS  = 88; -- + --
MEGALOMANIAC                    = 89;
THE_LONGEST_WAY_ROUND           = 91;
A_GOOD_PAIR_OF_CROCS            = 93;
CAFETERIA                       = 94;
A_SHOT_IN_THE_DARK              = 96;
OPEN_THE_FLOODGATES             = 100;
NO_LAUGHING_MATTER              = 102;
ALL_THE_WAY_TO_THE_BANK         = 103;
TO_LAUGH_IS_TO_LOVE             = 104;
A_BARREL_OF_LAUGHS              = 105;
VEGETABLE_VEGETABLE_REVOLUTION  = 108;
VEGETABLE_VEGETABLE_EVOLUTION   = 109;
VEGETABLE_VEGETABLE_CRISIS      = 110;
VEGETABLE_VEGETABLE_FRUSTRATION = 111;
A_THIRST_FOR_THE_AGES           = 114;
A_THIRST_FOR_THE_EONS           = 115;
A_THIRST_FOR_ETERNITY           = 116;
A_THIRST_BEFORE_TIME            = 117;
DANCES_WITH_LUOPANS             = 118;
CHILDREN_OF_THE_RUNE            = 119;
FLOWERS_FOR_SVENJA              = 120;
THORN_IN_THE_SIDE               = 121;
DO_NOT_GO_INTO_THE_LIGHT        = 122;
VELKKOVERT_OPERATIONS           = 123;
HYPOCRITICAL_OATH               = 124;
THE_GOOD_THE_BAD_THE_CLEMENT    = 125;
LERENES_LAMENT                  = 126;
THE_SECRET_TO_SUCCESS           = 127;
NO_MERCY_FOR_THE_WICKED         = 128;
MISTRESS_OF_CEREMONIES          = 129;
SAVED_BY_THE_BELL               = 131;
QUIESCENCE                      = 132;
SICK_AND_TIRED                  = 133;
GEOMANCERRIFIC                  = 134;
RUNE_FENCING_THE_NIGHT_AWAY     = 135;
THE_WEATHERSPOON_INQUISITION    = 136;
EYE_OF_THE_BEHOLDER             = 137;
THE_CURIOUS_CASE_OF_MELVIEN     = 138;
NOTSOCLEAN_BILL                 = 139;
IN_THE_LAND_OF_THE_BLIND        = 140;
THE_WEATHERSPOON_WAR            = 141;
TREASURES_OF_THE_EARTH          = 142;
EPIPHANY                        = 143;

-----------------------------------
--  Coalition - 10
-----------------------------------
-- Also slightly incongruent with DAT file order
PROCURE_CEIZAK_BATTLEGROUNDS    = 0;
PROCURE_FORET_DE_HENNETIEL      = 1;
PROCURE_MORIMAR_BASALT_FIELDS   = 2;
PROCURE_YORCIA_WEALD            = 3;
PROCURE_MARJAMI_RAVINE          = 4;
PROCURE_KAMIHR_DRIFTS           = 5;
PROCURE_CIRDAS_CAVERNS          = 6;
PROCURE_OUTER_RAKAZNAR          = 7;
CLEAR_CEIZAK_BATTLEGROUNDS      = 8;
CLEAR_FORET_DE_HENNETIEL        = 9;
CLEAR_MORIMAR_BASALT_FIELDS     = 10;
CLEAR_YORCIA_WEALD              = 11;
CLEAR_MARJAMI_RAVINE            = 12;
CLEAR_KAMIHR_DRIFTS             = 13;
CLEAR_CIRDAS_CAVERNS            = 14;
CLEAR_OUTER_RAKAZNAR            = 15;
PROVIDE_FORET_DE_HENNETIEL      = 16;
PROVIDE_MORIMAR_BASALT_FIELDS   = 17;
PROVIDE_YORCIA_WEALD            = 18;
PROVIDE_MARJAMI_RAVINE          = 19;
PROVIDE_KAMIHR_DRIFTS           = 20;
DELIVER_FORET_DE_HENNETIEL      = 21;
DELIVER_MORIMAR_BASALT_FIELDS   = 22;
DELIVER_YORCIA_WEALD            = 23;
DELIVER_MARJAMI_RAVINE          = 24;
DELIVER_KAMIHR_DRIFTS           = 25;
SUPPORT_CEIZAK_BATTLEGROUNDS    = 26;
SUPPORT_FORET_DE_HENNETIEL      = 27;
SUPPORT_MORIMAR_BASALT_FIELDS   = 28;
SUPPORT_YORCIA_WEALD            = 29;
SUPPORT_MARJAMI_RAVINE          = 30;
SUPPORT_KAMIHR_DRIFTS           = 31;
GATHER_RALA_WATERWAYS           = 32;
GATHER_CEIZAK_BATTLEGROUNDS     = 33;
GATHER_YAHSE_HUNTING_GROUNDS    = 34;
GATHER_FORET_DE_HENNETIEL       = 35;
GATHER_MORIMAR_BASALT_FIELDS    = 36;
GATHER_YORCIA_WEALD             = 37;
GATHER_MARJAMI_RAVINE           = 38;
GATHER_KAMIHR_DRIFTS            = 39;
GATHER_SIH_GATES                = 40;
GATHER_MOH_GATES                = 41;
GATHER_CIRDAS_CAVERNS           = 42;
GATHER_DHO_GATES                = 43;
GATHER_WOH_GATES                = 44;
GATHER_OUTER_RAKAZNAR           = 45;
GATHER_RAKAZNAR_INNER_COURT     = 46;
-- GATHER                       = 47; -- Blank Gather: assignment
SURVEY_CEIZAK_BATTLEGROUNDS     = 48;
SURVEY_FORET_DE_HENNETIEL       = 49;
SURVEY_MORIMAR_BASALT_FIELDS    = 50;
SURVEY_YORCIA_WEALD             = 51;
SURVEY_MARJAMI_RAVINE           = 52;
SURVEY_KAMIHR_DRIFTS            = 53;
SURVEY_SIH_GATES                = 54;
SURVEY_CIRDAS_CAVERNS           = 55;
SURVEY_DHO_GATES                = 56;
ANALYZE_FORET_DE_HENNETIEL      = 57;
ANALYZE_MORIMAR_BASALT_FIELDS   = 58;
ANALYZE_YORCIA_WEALD            = 59;
ANALYZE_MARJAMI_RAVINE          = 60;
ANALYZE_KAMIHR_DRIFTS           = 61;
ANALYZE_CIRDAS_CAVERNS          = 62;
ANALYZE_OUTER_RAKAZNAR          = 63;
PRESERVE_CEIZAK_BATTLEGROUNDS   = 64;
PRESERVE_YAHSE_HUNTING_GROUNDS  = 65;
PRESERVE_FORET_DE_HENNETIEL     = 66;
PRESERVE_MORIMAR_BASALT_FIELDS  = 67;
PRESERVE_YORCIA_WEALD           = 68;
PRESERVE_MARJAMI_RAVINE         = 69;
PRESERVE_KAMIHR_DRIFTS          = 70;
PRESERVE_CIRDAS_CAVERNS         = 71;
PRESERVE_OUTER_RAKAZNAR         = 72;
PATROL_RALA_WATERWAYS           = 73;
PATROL_SIH_GATES                = 74;
PATROL_MOH_GATES                = 75;
PATROL_CIRDAS_CAVERNS           = 76;
PATROL_DHO_GATES                = 77;
PATROL_WOH_GATES                = 78;
PATROL_OUTER_RAKAZNAR           = 79;
RECOVER_CEIZAK_BATTLEGROUNDS    = 80;
RECOVER_FORET_DE_HENNETIEL      = 81;
RECOVER_MORIMAR_BASALT_FIELDS   = 82;
RECOVER_YORCIA_WEALD            = 83;
RECOVER_MARJAMI_RAVINE          = 84;
RECOVER_KAMIHR_DRIFTS           = 85;
RESEARCH_RALA_WATERWAYS         = 86;
RESEARCH_CEIZAK_BATTLEGROUNDS   = 87;
RESEARCH_FORET_DE_HENNETIEL     = 88;
RESEARCH_MORIMAR_BASALT_FIELDS  = 89;
RESEARCH_YORCIA_WEALD           = 90;
RESEARCH_MARJAMI_RAVINE         = 91;
RESEARCH_KAMIHR_DRIFTS          = 92;
BOOST_FORET_DE_HENNETIEL        = 93;
BOOST_MARJAMI_RAVINE            = 94;
BOOST_KAMIHR_DRIFTS             = 95;<|MERGE_RESOLUTION|>--- conflicted
+++ resolved
@@ -1,5 +1,5 @@
-<<<<<<< HEAD
-require("scripts/globals/log_ids");
+require("scripts/globals/log_ids")
+require("scripts/globals/zone")
 
 dsp = dsp or {}
 dsp.quests = dsp.quests or {}
@@ -204,18 +204,6 @@
     end
     return dsp.quests.check(entity, params)
 end
-
------------------------------------
---  Nation IDs
------------------------------------
-
-NATION_SANDORIA = 0;
-NATION_BASTOK   = 1;
-NATION_WINDURST = 2;
-=======
-require("scripts/globals/log_ids")
-require("scripts/globals/zone")
->>>>>>> dee2b4c2
 
 -----------------------------------
 --
