--- conflicted
+++ resolved
@@ -242,12 +242,7 @@
     end
 end
 
-<<<<<<< HEAD
-function tpz.limbus.spawnRandomCrate(npc, player, var, mask, canMimic)
-    local battlefield = player:getBattlefield()
-=======
 function tpz.limbus.spawnRandomCrate(npc, battlefield, var, mask, canMimic)
->>>>>>> f478c41f
     if mask < 8 then
         local spawnMimic = math.random(0,1) == 1
         switch (mask): caseof
@@ -360,11 +355,7 @@
             end,
         }
     else
-<<<<<<< HEAD
-        tpz.limbus.spawnRandomCrate(npc, player, var, mask-8)
-=======
         tpz.limbus.spawnRandomCrate(npc, battlefield, var, mask-8)
->>>>>>> f478c41f
         mask = battlefield:getLocalVar(var)
         battlefield:setLocalVar(var, mask+8)
         return
