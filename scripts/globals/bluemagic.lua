require("scripts/globals/status")
require("scripts/globals/magic")

-- The TP modifier
TPMOD_NONE = 0;
TPMOD_CRITICAL = 1;
TPMOD_DAMAGE = 2;
TPMOD_ACC = 3;
TPMOD_ATTACK = 4;

-- The SC the spell makes
SC_IMPACTION = 0;
SC_TRANSFIXION = 1;
SC_DETONATION = 2;
SC_REVERBERATION = 3;
SC_SCISSION = 4;
SC_INDURATION = 5;
SC_LIQUEFACTION = 6;
SC_COMPRESSION = 7;

SC_FUSION = 8;
SC_FRAGMENTATION = 9;
SC_DISTORTION = 10;
SC_GRAVITATION = 11;

SC_DARK = 12;
SC_LIGHT = 13;

INT_BASED = 1;
CHR_BASED = 2;
MND_BASED = 3;

-- Get the damage for a blue magic physical spell.
-- caster - The entity casting the spell.
-- target - The target of the spell.
-- spell - The blue magic spell itself.
-- params - The parameters for the spell. Broken down into:
--      .tpmod - The TP modifier for the spell (e.g. damage varies, critical varies with TP, etc). Should be a TPMOD_xxx enum.
--      .numHits - The number of hits in the spell.
--      .multiplier - The base multiplier for the spell (not under Chain Affinity) - Every spell must specify this. (equivalent to TP 0%)
--      .tp150 - The TP modifier @ 150% TP (damage multiplier, crit chance, etc. 1.0 = 100%, 2.0 = 200% NOT 100=100%).
--               This value is interpreted as crit chance or dmg multiplier depending on the TP modifier (tpmod).
--      .tp300 - The TP modifier @ 300% TP (damage multiplier, crit chance, etc. 1.0 = 100%, 2.0 = 200% NOT 100=100%)
--               This value is interpreted as crit chance or dmg multiplier depending on the TP modifier (tpmod).
--      .azuretp - The TP modifier under Azure Lore (damage multiplier, crit chance, etc. 1.0 = 100%, 2.0 = 200% NOT 100=100%)
--                  This value is interpreted as crit chance or dmg multiplier depending on the TP modifier (tpmod).
--      .duppercap - The upper cap for D for this spell.
--      .str_wsc - The decimal % value for STR % (e.g. STR 20% becomes 0.2)
--      .dex_wsc - Same as above.
--      .vit_wsc - Same as above.
--      .int_wsc - Same as above.
--      .mnd_wsc - Same as above.
--      .chr_wsc - Same as above.
--      .agi_wsc - Same as above.
function BluePhysicalSpell(caster, target, spell, params)
    -- store related values
    local magicskill = caster:getSkillLevel(dsp.skill.BLUE_MAGIC); -- skill + merits + equip bonuses
    -- TODO: Under Chain affinity?
    -- TODO: Under Efflux?
    -- TODO: Merits.
    -- TODO: Under Azure Lore.

    ---------------------------------
    -- Calculate the final D value  -
    ---------------------------------
    -- worked out from http://wiki.ffxiclopedia.org/wiki/Calculating_Blue_Magic_Damage
    -- Final D value ??= floor(D+fSTR+WSC) * Multiplier

    local D =  math.floor((magicskill * 0.11)) * 2 + 3;
    -- cap D
    if (D > params.duppercap) then
        D = params.duppercap;
    end

    -- print("D val is ".. D);

    local fStr = BluefSTR(caster:getStat(dsp.mod.STR) - target:getStat(dsp.mod.VIT));
    if (fStr > 22) then
        fStr = 22; -- TODO: Smite of Rage doesn't have this cap applied.
    end

    -- print("fStr val is ".. fStr);

    local WSC = BlueGetWsc(caster, params);

    -- print("wsc val is ".. WSC);

    local multiplier = params.multiplier;

    -- If under CA, replace multiplier with fTP(multiplier, tp150, tp300)
    local chainAffinity = caster:getStatusEffect(dsp.effect.CHAIN_AFFINITY);
    if chainAffinity ~= nil then
        -- Calculate the total TP available for the fTP multiplier.
        local tp = caster:getTP() + caster:getMerit(dsp.merit.ENCHAINMENT);
        if tp > 3000 then
            tp = 3000;
        end;

        multiplier = BluefTP(tp, multiplier, params.tp150, params.tp300);
    end;

    -- TODO: Modify multiplier to account for family bonus/penalty
    local finalD = math.floor(D + fStr + WSC) * multiplier;

    -- print("Final D is ".. finalD);

    ----------------------------------------------
    -- Get the possible pDIF range and hit rate --
    ----------------------------------------------
    if (params.offcratiomod == nil) then -- default to attack. Pretty much every physical spell will use this, Cannonball being the exception.
        params.offcratiomod = caster:getStat(dsp.mod.ATT)
    end;
    -- print(params.offcratiomod)
    local cratio = BluecRatio(params.offcratiomod / target:getStat(dsp.mod.DEF), caster:getMainLvl(), target:getMainLvl());
    local hitrate = BlueGetHitRate(caster,target,true);

    -- print("Hit rate "..hitrate);
    -- print("pdifmin "..cratio[1].." pdifmax "..cratio[2]);

    -------------------------
    -- Perform the attacks --
    -------------------------
    local hitsdone = 0;
    local hitslanded = 0;
    local finaldmg = 0;

    while (hitsdone < params.numhits) do
        local chance = math.random();
        if (chance <= hitrate) then -- it hit
            -- TODO: Check for shadow absorbs.

            -- Generate a random pDIF between min and max
            local pdif = math.random((cratio[1]*1000),(cratio[2]*1000));
            pdif = pdif/1000;

            -- Apply it to our final D
            if (hitsdone == 0) then -- only the first hit benefits from multiplier
                finaldmg = finaldmg + (finalD * pdif);
            else
                finaldmg = finaldmg + ((math.floor(D + fStr + WSC)) * pdif); -- same as finalD but without multiplier (it should be 1.0)
            end

            hitslanded = hitslanded + 1;

            -- increment target's TP (100TP per hit landed)
            target:addTP(100);
        end

        hitsdone = hitsdone + 1;
    end

    -- print("Hits landed "..hitslanded.."/"..hitsdone.." for total damage: "..finaldmg);

    return finaldmg;
end;

-- Blue Magical type spells

function BlueMagicalSpell(caster, target, spell, params, statMod)
    local D = caster:getMainLvl() + 2;

    if (D > params.duppercap) then
        D = params.duppercap;
    end

    local ST = BlueGetWsc(caster, params); -- According to Wiki ST is the same as WSC, essentially Blue mage spells that are magical use the dmg formula of Magical type Weapon skills

    if (caster:hasStatusEffect(dsp.effect.BURST_AFFINITY)) then
        ST = ST * 2;
    end

    local convergenceBonus = 1.0;
    if (caster:hasStatusEffect(dsp.effect.CONVERGENCE)) then
        convergenceEffect = getStatusEffect(dsp.effect.CONVERGENCE);
        local convLvl = convergenceEffect:getPower();
        if (convLvl == 1) then
            convergenceBonus = 1.05;
        elseif (convLvl == 2) then
            convergenceBonus = 1.1;
        elseif (convLvl == 3) then
            convergenceBonus = 1.15;
        end
    end

    local statBonus = 0;
    local dStat = 0; -- Please make sure to add an additional stat check if there is to be a spell that uses neither INT, MND, or CHR. None currently exist.
    if (statMod == INT_BASED) then -- Stat mod is INT
        dStat = caster:getStat(dsp.mod.INT) - target:getStat(dsp.mod.INT)
        statBonus = (dStat)* params.tMultiplier;
    elseif (statMod == CHR_BASED) then -- Stat mod is CHR
        dStat = caster:getStat(dsp.mod.CHR) - target:getStat(dsp.mod.CHR)
        statBonus = (dStat)* params.tMultiplier;
    elseif (statMod == MND_BASED) then -- Stat mod is MND
        dStat = caster:getStat(dsp.mod.MND) - target:getStat(dsp.mod.MND)
        statBonus = (dStat)* params.tMultiplier;
    end

    D =(((D + ST) * params.multiplier * convergenceBonus) + statBonus);

    -- At this point according to wiki we apply standard magic attack calculations

    local magicAttack = 1.0;
    local multTargetReduction = 1.0; -- TODO: Make this dynamically change, temp static till implemented.
    magicAttack = math.floor(D * multTargetReduction);

    local rparams = {};
    rparams.diff = dStat;
    rparams.skillType = dsp.skill.BLUE_MAGIC;
    magicAttack = math.floor(magicAttack * applyResistance(caster, target, spell, rparams));

    dmg = math.floor(addBonuses(caster, spell, target, magicAttack));

    caster:delStatusEffectSilent(dsp.effect.BURST_AFFINITY);

    return dmg;
end;

function BlueFinalAdjustments(caster, target, spell, dmg, params)
    if (dmg < 0) then
        dmg = 0
    end

    dmg = dmg * BLUE_POWER

    dmg = dmg - target:getMod(dsp.mod.PHALANX)
    if (dmg < 0) then
        dmg = 0
    end

    -- handling stoneskin
    dmg = utils.stoneskin(target, dmg)

<<<<<<< HEAD
    local damageType = params.dmgType or dsp.damageType.NONE
    target:takeDamage(dmg, caster, dsp.attackType.PHYSICAL, damageType)
=======
    target:takeSpellDamage(caster, spell, dmg, dsp.attackType.PHYSICAL, params.dmgType or dsp.damageType.NONE)
>>>>>>> 7895034d
    target:updateEnmityFromDamage(caster,dmg)
    target:handleAfflatusMiseryDamage(dmg)
    -- TP has already been dealt with.
    return dmg
end

------------------------------
-- Utility functions below ---
------------------------------

function BlueGetWsc(attacker, params)
    wsc = (attacker:getStat(dsp.mod.STR) * params.str_wsc + attacker:getStat(dsp.mod.DEX) * params.dex_wsc +
         attacker:getStat(dsp.mod.VIT) * params.vit_wsc + attacker:getStat(dsp.mod.AGI) * params.agi_wsc +
         attacker:getStat(dsp.mod.INT) * params.int_wsc + attacker:getStat(dsp.mod.MND) * params.mnd_wsc +
         attacker:getStat(dsp.mod.CHR) * params.chr_wsc) * BlueGetAlpha(attacker:getMainLvl());
    return wsc;
end;

-- Given the raw ratio value (atk/def) and levels, returns the cRatio (min then max)
function BluecRatio(ratio,atk_lvl,def_lvl)
    -- Level penalty...
    local levelcor = 0;
    if (atk_lvl < def_lvl) then
        levelcor = 0.05 * (def_lvl - atk_lvl);
    end
    ratio = ratio - levelcor;

    -- apply caps
    if (ratio<0) then
        ratio = 0;
    elseif (ratio>2) then
        ratio = 2;
    end

    -- Obtaining cRatio_MIN
    local cratiomin = 0;
    if (ratio<1.25) then
        cratiomin = 1.2 * ratio - 0.5;
    elseif (ratio>=1.25 and ratio<=1.5) then
        cratiomin = 1;
    elseif (ratio>1.5 and ratio<=2) then
        cratiomin = 1.2 * ratio - 0.8;
    end

    -- Obtaining cRatio_MAX
    local cratiomax = 0;
    if (ratio<0.5) then
        cratiomax = 0.4 + 1.2 * ratio;
    elseif (ratio<=0.833 and ratio>=0.5) then
        cratiomax = 1;
    elseif (ratio<=2 and ratio>0.833) then
        cratiomax = 1.2 * ratio;
    end
    cratio = {};
    if (cratiomin < 0) then
        cratiomin = 0;
    end
    cratio[1] = cratiomin;
    cratio[2] = cratiomax;
    return cratio;
end;

-- Gets the fTP multiplier by applying 2 straight lines between ftp1-ftp2 and ftp2-ftp3
-- tp - The current TP
-- ftp1 - The TP 0% value
-- ftp2 - The TP 150% value
-- ftp3 - The TP 300% value
function BluefTP(tp,ftp1,ftp2,ftp3)
    if (tp >= 0 and tp < 1500) then
        return ftp1 + ( ((ftp2-ftp1)/100) * (tp / 10));
    elseif (tp >= 1500 and tp <= 3000) then
        -- generate a straight line between ftp2 and ftp3 and find point @ tp
        return ftp2 + ( ((ftp3-ftp2)/100) * ((tp-1500) / 10));
    else
        print("blue fTP error: TP value is not between 0-3000!");
    end
    return 1; -- no ftp mod
end;

function BluefSTR(dSTR)
    local fSTR2 = nil;
    if (dSTR >= 12) then
        fSTR2 = ((dSTR+4)/2);
    elseif (dSTR >= 6) then
        fSTR2 = ((dSTR+6)/2);
    elseif (dSTR >= 1) then
        fSTR2 = ((dSTR+7)/2);
    elseif (dSTR >= -2) then
        fSTR2 = ((dSTR+8)/2);
    elseif (dSTR >= -7) then
        fSTR2 = ((dSTR+9)/2);
    elseif (dSTR >= -15) then
        fSTR2 = ((dSTR+10)/2);
    elseif (dSTR >= -21) then
        fSTR2 = ((dSTR+12)/2);
    else
        fSTR2 = ((dSTR+13)/2);
    end

    return fSTR2;
end;

function BlueGetHitRate(attacker,target,capHitRate)
    local acc = attacker:getACC();
    local eva = target:getEVA();

    if (attacker:getMainLvl() > target:getMainLvl()) then -- acc bonus!
        acc = acc + ((attacker:getMainLvl()-target:getMainLvl())*4);
    elseif (attacker:getMainLvl() < target:getMainLvl()) then -- acc penalty :(
        acc = acc - ((target:getMainLvl()-attacker:getMainLvl())*4);
    end

    local hitdiff = 0;
    local hitrate = 75;
    if (acc>eva) then
    hitdiff = (acc-eva)/2;
    end
    if (eva>acc) then
    hitdiff = ((-1)*(eva-acc))/2;
    end

    hitrate = hitrate+hitdiff;
    hitrate = hitrate/100;


    -- Applying hitrate caps
    if (capHitRate) then -- this isn't capped for when acc varies with tp, as more penalties are due
        if (hitrate>0.95) then
            hitrate = 0.95;
        end
        if (hitrate<0.2) then
            hitrate = 0.2;
        end
    end
    return hitrate;
end;

-- Function to stagger duration of effects by using the resistance to change the value
function getBlueEffectDuration(caster,resist,effect)
    local duration = 0;

    if (resist == 0.125) then
        resist = 1;
    elseif (resist == 0.25) then
        resist = 2;
    elseif (resist == 0.5) then
        resist = 3;
    else
        resist = 4;
    end

    if (effect == dsp.effect.BIND) then
        duration = math.random(0,5) + resist * 5;
    elseif (effect == dsp.effect.STUN) then
        duration = math.random(2,3) + resist;
        -- printf("Duration of stun is %i",duration);
    elseif (effect == dsp.effect.WEIGHT) then
        duration = math.random(20,24) + resist * 9; -- 20-24
    elseif (effect == dsp.effect.PARALYSIS) then
        duration = math.random(50,60) + resist * 15; -- 50- 60
    elseif (effect == dsp.effect.SLOW) then
        duration = math.random(60,120) + resist * 15; -- 60- 120 -- Needs confirmation but capped max duration based on White Magic Spell Slow
    elseif (effect == dsp.effect.SILENCE) then
        duration = math.random(60,180) + resist * 15; -- 60- 180 -- Needs confirmation but capped max duration based on White Magic Spell Silence
    elseif (effect == dsp.effect.POISON) then
        duration = math.random(20,30) + resist * 9; -- 20-30 -- based on magic spell poison
    end

    return duration;
end;

-- obtains alpha, used for working out WSC
function BlueGetAlpha(level)
    local alpha = 1.00;
    if (level <= 5) then
        alpha = 1.00;
    elseif (level <= 11) then
        alpha = 0.99;
    elseif (level <= 17) then
        alpha = 0.98;
    elseif (level <= 23) then
        alpha = 0.97;
    elseif (level <= 29) then
        alpha = 0.96;
    elseif (level <= 35) then
        alpha = 0.95;
    elseif (level <= 41) then
        alpha = 0.94;
    elseif (level <= 47) then
        alpha = 0.93;
    elseif (level <= 53) then
        alpha = 0.92;
    elseif (level <= 59) then
        alpha = 0.91;
    elseif (level <= 61) then
        alpha = 0.90;
    elseif (level <= 63) then
        alpha = 0.89;
    elseif (level <= 65) then
        alpha = 0.88;
    elseif (level <= 67) then
        alpha = 0.87;
    elseif (level <= 69) then
        alpha = 0.86;
    elseif (level <= 71) then
        alpha = 0.85;
    elseif (level <= 73) then
        alpha = 0.84;
    elseif (level <= 75) then
        alpha = 0.83;
    elseif (level <= 99) then
        alpha = 0.85;
    end
    return alpha;
end;
<|MERGE_RESOLUTION|>--- conflicted
+++ resolved
@@ -230,12 +230,8 @@
     -- handling stoneskin
     dmg = utils.stoneskin(target, dmg)
 
-<<<<<<< HEAD
     local damageType = params.dmgType or dsp.damageType.NONE
-    target:takeDamage(dmg, caster, dsp.attackType.PHYSICAL, damageType)
-=======
-    target:takeSpellDamage(caster, spell, dmg, dsp.attackType.PHYSICAL, params.dmgType or dsp.damageType.NONE)
->>>>>>> 7895034d
+    target:takeSpellDamage(caster, spell, dmg, dsp.attackType.PHYSICAL, damageType)
     target:updateEnmityFromDamage(caster,dmg)
     target:handleAfflatusMiseryDamage(dmg)
     -- TP has already been dealt with.
