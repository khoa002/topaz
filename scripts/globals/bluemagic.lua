--- conflicted
+++ resolved
@@ -233,13 +233,8 @@
 
     local attackType = params.attackType or tpz.attackType.NONE
     local damageType = params.damageType or tpz.damageType.NONE
-<<<<<<< HEAD
     target:takeSpellDamage(caster, spell, dmg, attackType, damageType)
-    target:updateEnmityFromDamage(caster,dmg)
-=======
-    target:takeSpellDamage(caster, spell, dmg, tpz.attackType.PHYSICAL, damageType)
     target:updateEnmityFromDamage(caster, dmg)
->>>>>>> 2bbdf369
     target:handleAfflatusMiseryDamage(dmg)
     -- TP has already been dealt with.
     return dmg
