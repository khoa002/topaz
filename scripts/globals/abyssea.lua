--- conflicted
+++ resolved
@@ -6,11 +6,8 @@
 -- TODO: Change these to use enums!
 -----------------------------------
 require("scripts/globals/keyitems")
-<<<<<<< HEAD
 require("scripts/globals/magic")
-=======
 require("scripts/globals/zone")
------------------------------------
 
 tpz = tpz or {}
 tpz.abyssea = tpz.abyssea or {}
@@ -18,7 +15,6 @@
 -------------------------------------------------
 -- local data
 -------------------------------------------------
->>>>>>> daf504aa
 
 -- weaponskills for red weakness
 local redWeakness =
@@ -270,26 +266,13 @@
     return demilune
 end
 
-<<<<<<< HEAD
-function getNewYellowWeakness(mob)
+tpz.abyssea.getNewYellowWeakness = function(mob)
     local day = VanadielDayOfTheWeek()
-    local day_weakness = math.random(day-1, day+1)
-    if day_weakness < 0 then
-        day_weakness = 7
-    elseif day_weakness > 7 then
-        day_weakness = 0
-    end
-    local element = tpz.magic.dayElement[day_weakness]
-    return yellow_weakness[element][math.random(#yellow_weakness[element])]
-=======
-tpz.abyssea.getNewYellowWeakness = function(mob)
-    local day = VanadielDayElement()
     local weakness = math.random(day - 1, day + 1)
 
     if weakness < 0 then weakness = 7 elseif weakness > 7 then weakness = 0 end
-
-    return yellowWeakness[weakness][math.random(#yellowWeakness[weakness])]
->>>>>>> daf504aa
+    local element = tpz.magic.dayElement[weakness]
+    return yellowWeakness[element][math.random(#yellowWeakness[element])]
 end
 
 tpz.abyssea.getNewRedWeakness = function(mob)
