--- conflicted
+++ resolved
@@ -5,18 +5,10 @@
 -----------------------------------
 
 function onEffectGain(target,effect)
-<<<<<<< HEAD
     target:levelRestriction(effect:getPower());
     target:messageBasic(314, effect:getPower()); -- <target>'s level is restricted to <param>
 end;
 
------------------------------------
--- onEffectTick Action
------------------------------------
-=======
-    target:levelRestriction(effect:getPower())
-end
->>>>>>> cb53b2e2
 
 function onEffectTick(target,effect)
 end
