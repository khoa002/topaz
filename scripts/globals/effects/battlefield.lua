--- conflicted
+++ resolved
@@ -4,13 +4,8 @@
 --
 -----------------------------------
 
-<<<<<<< HEAD
-function onEffectGain(target,effect)
+function onEffectGain(target, effect)
     if target:getPet() then
-=======
-function onEffectGain(target, effect)
-    if (target:getPet()) then
->>>>>>> 3f45ba7b
         target:getPet():addStatusEffect(effect)
     end
 
