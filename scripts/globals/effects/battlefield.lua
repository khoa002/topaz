--- conflicted
+++ resolved
@@ -14,7 +14,6 @@
 end
 
 function onEffectLose(target,effect)
-<<<<<<< HEAD
     local pet = target:getPet()
     if pet then
         pet:delStatusEffect(dsp.effect.BATTLEFIELD)
@@ -22,12 +21,6 @@
     end
     target:setLocalVar("[battlefield]area", 0)
 end;
-=======
-    if (target:getPet()) then
-        target:getPet():delStatusEffect(dsp.effect.BATTLEFIELD)
-    end
-end
->>>>>>> cb53b2e2
 
 function onEventUpdate(player,csid,option)
     -- printf("onUpdate CSID: %u",csid)
