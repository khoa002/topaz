-----------------------------------
--
-- tpz.effect.BATTLEFIELD
--
-----------------------------------

<<<<<<< HEAD
function onEffectGain(target,effect)
    if target:getPet() then
=======
function onEffectGain(target, effect)
    if (target:getPet()) then
>>>>>>> 9438a56f
        target:getPet():addStatusEffect(effect)
    end

    if target:getObjType() == tpz.objType.PC then
        target:clearTrusts()
    end
end

function onEffectTick(target, effect)
end

function onEffectLose(target, effect)
    local pet = target:getPet()
    if pet then
        pet:delStatusEffect(tpz.effect.BATTLEFIELD)
        pet:leaveBattlefield(1)
    end
    target:setLocalVar("[battlefield]area", 0)
end

function onEventUpdate(player, csid, option)
    -- printf("onUpdate CSID: %u", csid)
    -- printf("onUpdate RESULT: %u", option)
end

function onEventFinish(player, csid, option)
    -- printf("onFinish CSID: %u", csid)
    -- printf("onFinish RESULT: %u", option)
end<|MERGE_RESOLUTION|>--- conflicted
+++ resolved
@@ -4,13 +4,8 @@
 --
 -----------------------------------
 
-<<<<<<< HEAD
-function onEffectGain(target,effect)
+function onEffectGain(target, effect)
     if target:getPet() then
-=======
-function onEffectGain(target, effect)
-    if (target:getPet()) then
->>>>>>> 9438a56f
         target:getPet():addStatusEffect(effect)
     end
 
