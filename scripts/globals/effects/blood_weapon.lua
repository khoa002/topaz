-----------------------------------
--
--
--
-----------------------------------
require("scripts/globals/status")
-----------------------------------

<<<<<<< HEAD
function onEffectGain(target,effect)
    target:addMod(tpz.mod.ENSPELL,17)
    target:addMod(tpz.mod.ENSPELL_DMG,1)
=======
function onEffectGain(target, effect)
    target:addMod(tpz.mod.ENSPELL, 16)
    target:addMod(tpz.mod.ENSPELL_DMG, 1)
>>>>>>> daf504aa
end

function onEffectTick(target, effect)
end

function onEffectLose(target, effect)
    target:setMod(tpz.mod.ENSPELL_DMG, 0)
    target:setMod(tpz.mod.ENSPELL, 0)
end<|MERGE_RESOLUTION|>--- conflicted
+++ resolved
@@ -6,15 +6,9 @@
 require("scripts/globals/status")
 -----------------------------------
 
-<<<<<<< HEAD
-function onEffectGain(target,effect)
-    target:addMod(tpz.mod.ENSPELL,17)
-    target:addMod(tpz.mod.ENSPELL_DMG,1)
-=======
 function onEffectGain(target, effect)
-    target:addMod(tpz.mod.ENSPELL, 16)
+    target:addMod(tpz.mod.ENSPELL, 17)
     target:addMod(tpz.mod.ENSPELL_DMG, 1)
->>>>>>> daf504aa
 end
 
 function onEffectTick(target, effect)
