--- conflicted
+++ resolved
@@ -5,11 +5,7 @@
 -----------------------------------
 require("scripts/globals/status")
 
-<<<<<<< HEAD
 function onEffectGain(target, effect)
-=======
-function onEffectGain(target,effect)
->>>>>>> 07b754cb
     local pet = target:getPet()
     if pet then
         pet:setLocalVar("overload", 1)
@@ -19,17 +15,10 @@
     end
 end
 
-<<<<<<< HEAD
 function onEffectTick(target, effect)
 end
 
 function onEffectLose(target, effect)
-=======
-function onEffectTick(target,effect)
-end
-
-function onEffectLose(target,effect)
->>>>>>> 07b754cb
     local pet = target:getPet()
     if pet and pet:getLocalVar("overload") ~= 0 then
         pet:setLocalVar("overload", 0)
