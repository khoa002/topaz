--- conflicted
+++ resolved
@@ -5,11 +5,7 @@
 -----------------------------------
 require("scripts/globals/status")
 
-<<<<<<< HEAD
 function onEffectGain(target, effect)
-=======
-function onEffectGain(target,effect)
->>>>>>> 07b754cb
     target:addMod(dsp.mod.OVERLOAD_THRESH, 5000)
     local pet = target:getPet()
     if pet then
@@ -28,17 +24,10 @@
     end
 end
 
-<<<<<<< HEAD
 function onEffectTick(target, effect)
 end
 
 function onEffectLose(target, effect)
-=======
-function onEffectTick(target,effect)
-end
-
-function onEffectLose(target,effect)
->>>>>>> 07b754cb
     target:delMod(dsp.mod.OVERLOAD_THRESH, 5000)
     local pet = target:getPet()
     if pet and pet:getLocalVar("overdrive") ~= 0 then
