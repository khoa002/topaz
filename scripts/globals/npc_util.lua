--[[
    Helper functions for common NPC tasks.

    npcUtil.popFromQM(player, qm, mobId, params)
    npcUtil.pickNewPosition(npc, positionTable, allowCurrentPosition)
    npcUtil.giveItem(player, items)
    npcUtil.giveKeyItem(player, keyitems)
    npcUtil.completeQuest(player, area, quest, params)
    npcUtil.tradeHas(trade, items)
    npcUtil.queueMove(npc, point, delay)
    npcUtil.UpdateNPCSpawnPoint(id, minTime, maxTime, posTable, serverVar)
    npcUtil.fishingAnimation(npc, phaseDuration, func)
--]]
require("scripts/globals/settings")
require("scripts/globals/status")

npcUtil = {}

--[[ *******************************************************************************
    Pop mob(s) from question mark NPC.
    If any mob is already spawned, return false.
    Params (table) can contain the following parameters:

    radius (number)
        if set, spawn mobs randomly within radius of NPC
    claim (boolean, default true)
        do spawned mobs automatically aggro the player
    hide (number, default FORCE_SPAWN_QM_RESET_TIME)
        how long to hide the QM for after mobs die

******************************************************************************* --]]
function npcUtil.popFromQM(player, qm, mobId, params)
    local qmId = qm:getID()

    -- default params
    if not params then
        params = {}
    end
    if params.claim == nil or type(params.claim) ~= "boolean" then
        params.claim = true
    end
    if params.hide == nil or type(params.hide) ~= "number" then
        params.hide = FORCE_SPAWN_QM_RESET_TIME
    end

    -- get list of mobs to pop
    local mobs = {}
    if type(mobId) == "number" then
        table.insert(mobs, mobId)
    elseif type(mobId) == "table" then
        for _, v in pairs(mobId) do
            if type(v) == "number" then
                table.insert(mobs, v)
            end
        end
    end

    -- make sure none are spawned
    for k, v in pairs(mobs) do
        local mob = GetMobByID(v)
        if mob == nil or mob:isSpawned() then
            return false
        else
            mobs[k] = mob
        end
    end

    -- hide qm
    if params.hide > 0 then
        qm:setStatus(tpz.status.DISAPPEAR)
    end

    -- spawn mobs and give each a listener that will show QM after they are all dead
    for _, mob in pairs(mobs) do
        -- choose random position uniformly from within radius
        if params.radius and type(params.radius) == "number" then
            local r = params.radius * math.sqrt(math.random())
            local theta = math.random() * 2 * math.pi
            local x = r * math.cos(theta)
            local z = r * math.sin(theta)
            mob:setSpawn(qm:getXPos() + x, qm:getYPos(), qm:getZPos() + z)
        end

        -- spawn
        mob:spawn()

        -- claim
        if params.claim then
            mob:updateClaim(player)
        end

        -- look
        if params.look then
            mob:lookAt(player:getPos())
        end

        -- reappear the QM when all spawned mobs are dead, plus params.hide seconds
        if params.hide > 0 then
            local myId = mob:getID()
            mob:setLocalVar("qm", qmId)
            mob:addListener("DESPAWN", "QM_"..myId, function(m)
                m:removeListener("QM_"..myId)

                for _, v in pairs(mobs) do
                    if v:isAlive() then
                        return false
                    end
                end

                GetNPCByID(m:getLocalVar("qm")):updateNPCHideTime(params.hide)
            end)
        end
    end

    return true
end

--[[ *******************************************************************************
    Queue a position change for an NPC.  We do this because if you setPos() an NPC
    immediately after you setStatus(tpz.status.DISAPPEAR) it, the QM does not hide
    on the players' screens.

    point may be any of the following formats:
    {x, y, z}
    {x, y, z, rot}
    {x = x, y = y, z = z}
    {x = x, y = y, z = z, rot = r}
******************************************************************************* --]]
local function doMove(x, y, z, r)
    if not r then
        r = 0
    end
    return function(entity)
        entity:setPos(x, y, z, r)
    end
end

function npcUtil.queueMove(npc, point, delay)
    if not delay then
        delay = 3000
    end
    if point.rot then
        point = {point.x, point.y, point.z, point.rot}
    elseif point.x then
        point = {point.x, point.y, point.z}
    end
    npc:queue(delay, doMove(unpack(point)))
end

-- Picks a new position for an NPC and excluding the current position.
-- INPUT: npc = npcID, position = 2D table with coords: index, {x, y, z}
-- RETURN: table index
function npcUtil.pickNewPosition(npc, positionTable, allowCurrentPosition)
    local npc = GetNPCByID(npc)
    local positionIndex = 1 -- Default to position one in the table if it can't be found.
    local tableSize = 0
    local newPosition = 0
    allowCurrentPosition = allowCurrentPosition or false

    for i, v in ipairs(positionTable) do   -- Looking for the current position

        if not allowCurrentPosition then
            -- Finding by comparing the NPC's coords
            if math.floor(v[1]) == math.floor(npc:getXPos()) and math.floor(v[2]) == math.floor(npc:getYPos()) and math.floor(v[3]) == math.floor(npc:getZPos()) then
                positionIndex = i -- Found where the NPC is!
            end
        end

        tableSize = tableSize + 1 -- Counting the array size
    end

    if not allowCurrentPosition then
        -- Pick a new pos that isn't the current
        repeat
            newPosition = math.random(1, tableSize)
        until (newPosition ~= positionIndex)
    else
        newPosition = math.random(1, tableSize)
    end

    return {["x"] = positionTable[newPosition][1], ["y"] = positionTable[newPosition][2], ["z"] = positionTable[newPosition][3]}
end

--[[ *******************************************************************************
    Give item(s) to player.
    If player has inventory space, give items, display message, and return true.
    If not, do not give items, display a message to indicate this, and return false.
    Optional silent_fail determines if a message should be displayed on failure.

    Examples of valid items parameter:
        640                 -- copper ore x1
        { 640, 641 }        -- copper ore x1, tin ore x1
        { {640,2} }         -- copper ore x2
        { {640,2}, 641 }    -- copper ore x2, tin ore x1
******************************************************************************* --]]
function npcUtil.giveItem(player, items, silent_fail)
    local ID = zones[player:getZoneID()]

    -- create table of items, with key/val of itemId/itemQty
    local givenItems = {}
    local itemId
    local itemQty
    if type(items) == "number" then
        table.insert(givenItems, {items,1})
    elseif type(items) == "table" then
        for _, v in pairs(items) do
            if type(v) == "number" then
                table.insert(givenItems, {v,1})
            elseif type(v) == "table" and #v == 2 and type(v[1]) == "number" and type(v[2]) == "number" then
                table.insert(givenItems, {v[1],v[2]})
            else
                print(string.format("ERROR: invalid items parameter given to npcUtil.giveItem in zone %s.", player:getZoneName()))
                return false
            end
        end
    end

    -- does player have enough inventory space?
    if player:getFreeSlotsCount() < #givenItems then
        if not silent_fail then
            player:messageSpecial(ID.text.ITEM_CANNOT_BE_OBTAINED, givenItems[1][1])
        end
        return false
    end

    -- give items to player
    for _, v in pairs(givenItems) do
        if player:addItem(v[1], v[2], true) then
            player:messageSpecial(ID.text.ITEM_OBTAINED, v[1])
        elseif #givenItems == 1 then
            if not silent_fail then
                player:messageSpecial(ID.text.ITEM_CANNOT_BE_OBTAINED, givenItems[1][1])
            end
            return false
        end
    end
    return true
end

--[[ *******************************************************************************
    Give key item(s) to player.
    Message is displayed showing key items obtained.

    Examples of valid keyitems parameter:
        tpz.ki.ZERUHN_REPORT
        {tpz.ki.PALBOROUGH_MINES_LOGS}
        {tpz.ki.BLUE_ACIDITY_TESTER, tpz.ki.RED_ACIDITY_TESTER}
******************************************************************************* --]]
function npcUtil.giveKeyItem(player, keyitems)
    local ID = zones[player:getZoneID()]

    -- create table of keyitems
    local givenKeyItems = {}
    if type(keyitems) == "number" then
        givenKeyItems = {keyitems}
    elseif type(keyitems) == "table" then
        givenKeyItems = keyitems
    else
        print(string.format("ERROR: invalid keyitems parameter given to npcUtil.giveKeyItem in zone %s.", player:getZoneName()))
        return false
    end

    -- give key items to player, with message
    for _, v in pairs(givenKeyItems) do
        if not player:hasKeyItem(v) then
            player:addKeyItem(v)
            player:messageSpecial(ID.text.KEYITEM_OBTAINED,v)
        end
    end
    return true
end

--[[ *******************************************************************************
    Complete a quest.
    If quest rewards items, and the player cannot carry them, return false.
    Otherwise, return true.

    Example of usage with params (all params are optional):
        npcUtil.completeQuest(player, SANDORIA, ROSEL_THE_ARMORER, {
            item = { {640,2}, 641 },    -- see npcUtil.giveItem for formats
            keyItem = tpz.ki.ZERUHN_REPORT,    -- see npcUtil.giveKeyItem for formats
            fame = 120,                 -- fame defaults to 30 if not set
            bayld = 500,
            gil = 200,
<<<<<<< HEAD
            exp = 1000,
            title = dsp.title.ENTRANCE_DENIED,
=======
            xp = 1000,
            title = tpz.title.ENTRANCE_DENIED,
>>>>>>> 9c50df41
            var = {"foo1", "foo2"}      -- variable(s) to set to 0. string or table
        })
******************************************************************************* --]]
function npcUtil.completeQuest(player, area, quest, params)
    params = params or {}

    -- load text ids
    local ID = zones[player:getZoneID()]

    -- item(s) plus message. return false if player lacks inventory space.
    if params["item"] ~= nil then
        if not npcUtil.giveItem(player, params["item"]) then
            return false
        end
    end

    -- key item(s), fame, gil, bayld, xp, and title
    if params["keyItem"] ~= nil then
        npcUtil.giveKeyItem(player, params["keyItem"])
    end

    if params["fame"] == nil then
        params["fame"] = 30
    end

    if type(area) == "number" and params["fame_area"] then -- Quest object call
        player:addFame(params["fame_area"], params["fame"])
    elseif type(area) == "table" and area["fame_area"] ~= nil and type(params["fame"]) == "number" then
        player:addFame(area, params["fame"])
    elseif params["fameArea"] ~= nil and params["fameArea"]["fame_area"] ~= nil and type(params["fame"]) == "number" then
        player:addFame(params["fameArea"], params["fame"])
    end

    if params["gil"] ~= nil and type(params["gil"]) == "number" then
        player:addGil(params["gil"] * GIL_RATE)
        player:messageSpecial(ID.text.GIL_OBTAINED, params["gil"] * GIL_RATE)
    end

    if params["bayld"] ~= nil and type(params["bayld"]) == "number" then
        player:addCurrency('bayld', params["bayld"] * BAYLD_RATE)
        player:messageSpecial(ID.text.BAYLD_OBTAINED, params["bayld"] * BAYLD_RATE)
    end

    if params["exp"] ~= nil and type(params["exp"]) == "number" then
        player:addExp(params["exp"] * EXP_RATE)
    end

    if params["title"] ~= nil then
        player:addTitle(params["title"])
    end

    if params["var"] ~= nil then
        local playerVarsToZero = {}
        if type(params["var"]) == "table" then
            playerVarsToZero = params["var"]
        elseif type(params["var"]) == "string" then
            table.insert(playerVarsToZero, params["var"])
        end
        for _, v in pairs(playerVarsToZero) do
            player:setCharVar(v, 0)
        end
    end

    -- successfully complete the quest
    player:completeQuest(area,quest)
    return true
end

--[[ *******************************************************************************
    check whether trade has all required items
        if yes, confirm all the items and return true
        if no, return false

    valid examples of items:
        640                     -- copper ore x1
        { 640, 641 }            -- copper ore x1, tin ore x1
        { 640, 640 }            -- copper ore x2
        { {640,2} }             -- copper ore x2
        { {640,2}, 641 }        -- copper ore x2, tin ore x1
        { 640, {"gil", 200} }   -- copper ore x1, gil x200
******************************************************************************* --]]
function npcUtil.tradeHas(trade, items, exact)
    if type(exact) ~= "boolean" then exact = false end

    -- create table of traded items, with key/val of itemId/itemQty
    local tradedItems = {}
    local itemId
    local itemQty
    for i = 0, trade:getSlotCount()-1 do
        itemId = trade:getItemId(i)
        itemQty = trade:getItemQty(itemId)
        tradedItems[itemId] = itemQty
    end

    -- create table of needed items, with key/val of itemId/itemQty
    local neededItems = {}
    if type(items) == "number" then
        neededItems[items] = 1
    elseif type(items) == "table" then
        local itemId
        local itemQty
        for _, v in pairs(items) do
            if type(v) == "number" then
                itemId = v
                itemQty = 1
            elseif type(v) == "table" and #v == 2 and type(v[1]) == "number" and type(v[2]) == "number" then
                itemId = v[1]
                itemQty = v[2]
            elseif type(v) == "table" and #v == 2 and type(v[1]) == "string" and type(v[2]) == "number" and string.lower(v[1]) == "gil" then
                itemId = 65535
                itemQty = v[2]
            else
                print("ERROR: invalid value contained within items parameter given to npcUtil.tradeHas.")
                itemId = nil
            end
            if itemId ~= nil then
                neededItems[itemId] = (neededItems[itemId] == nil) and itemQty or neededItems[itemId] + itemQty
            end
        end
    else
        print("ERROR: invalid items parameter given to npcUtil.tradeHas.")
        return false
    end

    -- determine whether all needed items have been traded. return false if not.
    for k, v in pairs(neededItems) do
        local tradedQty = (tradedItems[k] == nil) and 0 or tradedItems[k]
        if v > tradedQty then
            return false
        else
            tradedItems[k] = tradedQty - v
        end
    end

    -- if an exact trade was requested, check if any excess items were traded. if so, return false.
    if exact then
        for k, v in pairs(tradedItems) do
            if v > 0 then
                return false
            end
        end
    end

    -- confirm items
    for k, v in pairs(neededItems) do
        trade:confirmItem(k,v)
    end
    return true
end

--[[ *******************************************************************************
    check whether trade has exactly required items
        if yes, confirm all the items and return true
        if no, return false

    valid examples of items:
        640                     -- copper ore x1
        { 640, 641 }            -- copper ore x1, tin ore x1
        { 640, 640 }            -- copper ore x2
        { {640,2} }             -- copper ore x2
        { {640,2}, 641 }        -- copper ore x2, tin ore x1
        { 640, {"gil", 200} }   -- copper ore x1, gil x200
******************************************************************************* --]]
function npcUtil.tradeHasExactly(trade, items)
    return npcUtil.tradeHas(trade, items, true)
end

-----------------------------------
-- UpdateNPCSpawnPoint
----------------------------------

function npcUtil.UpdateNPCSpawnPoint(id, minTime, maxTime, posTable, serverVar)
    local npc = GetNPCByID(id)
    local respawnTime = math.random(minTime, maxTime)
    local newPosition = npcUtil.pickNewPosition(npc:getID(), posTable, true)
    serverVar = serverVar or nil -- serverVar is optional

    if serverVar then
        if GetServerVariable(serverVar) <= os.time(t) then
            npc:hideNPC(1) -- hide so the NPC is not "moving" through the zone
            npc:setPos(newPosition.x, newPosition.y, newPosition.z)
        end
    end

    npc:timer(respawnTime * 1000, function(npc)
        npcUtil.UpdateNPCSpawnPoint(id, minTime, maxTime, posTable, serverVar)
    end)
end

function npcUtil.fishingAnimation(npc, phaseDuration, func)
    func = func or function(npc)
        -- return true to not loop again
        return false
    end

    if func(npc) then
        return
    end
    npc:timer(phaseDuration * 1000, function(npc)
        local anims =
        {
            [tpz.anim.FISHING_NPC] = { duration = 5, nextAnim = { tpz.anim.FISHING_START } },
            [tpz.anim.FISHING_START] = { duration = 10, nextAnim = { tpz.anim.FISHING_FISH } },
            [tpz.anim.FISHING_FISH] = { duration = 10,
                                            nextAnim =
                                            {
                                                tpz.anim.FISHING_CAUGHT,
                                                tpz.anim.FISHING_ROD_BREAK,
                                                tpz.anim.FISHING_LINE_BREAK,
                                            }
                                       },
            [tpz.anim.FISHING_ROD_BREAK] = { duration = 3, nextAnim = { tpz.anim.FISHING_NPC } },
            [tpz.anim.FISHING_LINE_BREAK] = { duration = 3, nextAnim = { tpz.anim.FISHING_NPC } },
            [tpz.anim.FISHING_CAUGHT] = { duration = 5, nextAnim = { tpz.anim.FISHING_NPC } },
            [tpz.anim.FISHING_STOP] = { duration = 3, nextAnim = { tpz.anim.FISHING_NPC } },
        }

        local anim = anims[npc:getAnimation()]
        local nextAnimationId = tpz.anim.FISHING_NPC
        local nextAnimationDuration = 10
        local nextAnim = nil
        if anim then
            nextAnim = anim.nextAnim[math.random(1, #anim.nextAnim)]
        end

        if nextAnim then
            nextAnimationId = nextAnim
            if anims[nextAnimationId] then
                nextAnimationDuration = anims[nextAnimationId].duration
            end
        end
        npc:setAnimation(nextAnimationId)
        npcUtil.fishingAnimation(npc, nextAnimationDuration, func)
    end)
end

function npcUtil.castingAnimation(npc, magicType, phaseDuration, func)
    func = func or function(npc)
        -- return true to not loop again
        return false
    end

    if func(npc) then
        return
    end
    npc:timer(phaseDuration * 1000, function(npc)
        local anims =
        {
            [tpz.magic.spellGroup.BLACK] = { start = "cabk", duration = 2000, stop = "shbk" },
            [tpz.magic.spellGroup.WHITE] = { start = "cawh", duration = 1800, stop = "shwh" },
        }
        npc:entityAnimationPacket(anims[magicType].start)
        npc:timer(anims[magicType].duration, function(npc)
            npc:entityAnimationPacket(anims[magicType].stop)
        end)
        npcUtil.castingAnimation(npc, magicType, phaseDuration, func)
    end)
end<|MERGE_RESOLUTION|>--- conflicted
+++ resolved
@@ -282,13 +282,8 @@
             fame = 120,                 -- fame defaults to 30 if not set
             bayld = 500,
             gil = 200,
-<<<<<<< HEAD
             exp = 1000,
-            title = dsp.title.ENTRANCE_DENIED,
-=======
-            xp = 1000,
             title = tpz.title.ENTRANCE_DENIED,
->>>>>>> 9c50df41
             var = {"foo1", "foo2"}      -- variable(s) to set to 0. string or table
         })
 ******************************************************************************* --]]
