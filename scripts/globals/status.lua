------------------------------------
--
-- STATUSES AND MODS
--
-- Contains variable-ized definitions of things like core enums for use in lua scripts.
------------------------------------


------------------------------------
-- Job IDs
------------------------------------

JOBS =
{
    ["NONE"] = 0,
    ["WAR"] =  1,
    ["MNK"] =  2,
    ["WHM"] =  3,
    ["BLM"] =  4,
    ["RDM"] =  5,
    ["THF"] =  6,
    ["PLD"] =  7,
    ["DRK"] =  8,
    ["BST"] =  9,
    ["BRD"] = 10,
    ["RNG"] = 11,
    ["SAM"] = 12,
    ["NIN"] = 13,
    ["DRG"] = 14,
    ["SMN"] = 15,
    ["BLU"] = 16,
    ["COR"] = 17,
    ["PUP"] = 18,
    ["DNC"] = 19,
    ["SCH"] = 20,
    ["GEO"] = 21,
    ["RUN"] = 22
}
MAX_JOB_TYPE = 23

------------------------------------
-- STATUSES
------------------------------------

STATUS_NORMAL        = 0;
STATUS_UPDATE        = 1;
STATUS_DISAPPEAR     = 2;
STATUS_3             = 3;
STATUS_4             = 4;
STATUS_CUTSCENE_ONLY = 6;
STATUS_18            = 18;
STATUS_SHUTDOWN      = 20;

------------------------------------
-- These codes represent the subeffects for
-- additional effects animations from battleentity.h
------------------------------------

-- ATTACKS
SUBEFFECT_FIRE_DAMAGE       = 1;   -- 110000        3
SUBEFFECT_ICE_DAMAGE        = 2;   -- 1-01000       5
SUBEFFECT_WIND_DAMAGE       = 3;   -- 111000        7
SUBEFFECT_CHOKE             = 3;   -- Shares subeffect
SUBEFFECT_EARTH_DAMAGE      = 4;   -- 1-00100       9
SUBEFFECT_LIGHTNING_DAMAGE  = 5;   -- 110100       11
SUBEFFECT_WATER_DAMAGE      = 6;   -- 1-01100      13
SUBEFFECT_LIGHT_DAMAGE      = 7;   -- 111100       15
SUBEFFECT_DARKNESS_DAMAGE   = 8;   -- 1-00010      17
SUBEFFECT_DISPEL            = 8;   -- Verified with video of Lockheart Greatsword proc.
SUBEFFECT_SLEEP             = 9;   -- 110010       19
SUBEFFECT_POISON            = 10;  -- 1-01010      21
SUBEFFECT_PARALYSIS         = 11;
SUBEFFECT_AMNESIA           = 11;  -- Verified uses same animation as para
SUBEFFECT_BLIND             = 12;  -- 1-00110      25
SUBEFFECT_SILENCE           = 13;
SUBEFFECT_PETRIFY           = 14;
SUBEFFECT_PLAGUE            = 15;
SUBEFFECT_STUN              = 16;
SUBEFFECT_CURSE             = 17;
SUBEFFECT_DEFENSE_DOWN      = 18;  -- 1-01001      37
SUBEFFECT_EVASION_DOWN      = 18;  -- Same subeffect as DEFENSE_DOWN
SUBEFFECT_ATTACK_DOWN       = 18;  -- Same subeffect as DEFENSE_DOWN
SUBEFFECT_DEATH             = 19;
SUBEFFECT_SHIELD            = 20;
SUBEFFECT_HP_DRAIN          = 21;  -- 1-10101      43
SUBEFFECT_MP_DRAIN          = 22;  -- This is correct animation
SUBEFFECT_TP_DRAIN          = 22;  -- Verified this should look exactly like Aspir Samba.
SUBEFFECT_HASTE             = 23;
-- There are no additional attack effect animations beyond 23. Some effects share subeffect/animations.

-- SPIKES
SUBEFFECT_BLAZE_SPIKES      = 1;   -- 01-1000       6
SUBEFFECT_ICE_SPIKES        = 2;   -- 01-0100      10
SUBEFFECT_DREAD_SPIKES      = 3;   -- 01-1100      14
SUBEFFECT_CURSE_SPIKES      = 4;   -- 01-0010      18
SUBEFFECT_SHOCK_SPIKES      = 5;   -- 01-1010      22
SUBEFFECT_REPRISAL          = 6;   -- 01-0110      26
SUBEFFECT_GLINT_SPIKES      = 6;   --
SUBEFFECT_GALE_SPIKES       = 7;   -- Used by enchantment "Cool Breeze" http://www.ffxiah.com/item/22018/
SUBEFFECT_CLOD_SPIKES       = 8;   --
SUBEFFECT_DELUGE_SPIKES     = 9;   --
SUBEFFECT_DEATH_SPIKES      = 10;  -- yes really: http://www.ffxiah.com/item/26944/
SUBEFFECT_COUNTER           = 63;
-- There are no spikes effect animations beyond 63. Some effects share subeffect/animations.
-- "Damage Spikes" use the Blaze Spikes animation even though they are different status.

-- SKILLCHAINS
SUBEFFECT_NONE          = 0;
SUBEFFECT_LIGHT         = 1;
SUBEFFECT_DARKNESS      = 2;
SUBEFFECT_GRAVITATION   = 3;
SUBEFFECT_FRAGMENTATION = 4;
SUBEFFECT_DISTORTION    = 5;
SUBEFFECT_FUSION        = 6;
SUBEFFECT_COMPRESSION   = 7;
SUBEFFECT_LIQUEFACATION = 8;
SUBEFFECT_INDURATION    = 9;
SUBEFFECT_REVERBERATION = 10;
SUBEFFECT_TRANSFIXION   = 11;
SUBEFFECT_SCISSION      = 12;
SUBEFFECT_DETONATION    = 13;
SUBEFFECT_IMPACTION     = 14;

------------------------------------
-- These codes represent the actual status effects.
-- They are simply for convenience.
------------------------------------

EFFECT_KO                       = 0
EFFECT_WEAKNESS                 = 1
EFFECT_SLEEP_I                  = 2
EFFECT_POISON                   = 3
EFFECT_PARALYSIS                = 4
EFFECT_BLINDNESS                = 5
EFFECT_SILENCE                  = 6
EFFECT_PETRIFICATION            = 7
EFFECT_DISEASE                  = 8
EFFECT_CURSE_I                  = 9
EFFECT_STUN                     = 10
EFFECT_BIND                     = 11
EFFECT_WEIGHT                   = 12
EFFECT_SLOW                     = 13
EFFECT_CHARM_I                  = 14
EFFECT_DOOM                     = 15
EFFECT_AMNESIA                  = 16
EFFECT_CHARM_II                 = 17
EFFECT_GRADUAL_PETRIFICATION    = 18
EFFECT_SLEEP_II                 = 19
EFFECT_CURSE_II                 = 20
EFFECT_ADDLE                    = 21
EFFECT_INTIMIDATE               = 22
EFFECT_KAUSTRA                  = 23
EFFECT_TERROR                   = 28
EFFECT_MUTE                     = 29
EFFECT_BANE                     = 30
EFFECT_PLAGUE                   = 31
EFFECT_FLEE                     = 32
EFFECT_HASTE                    = 33
EFFECT_BLAZE_SPIKES             = 34
EFFECT_ICE_SPIKES               = 35
EFFECT_BLINK                    = 36
EFFECT_STONESKIN                = 37
EFFECT_SHOCK_SPIKES             = 38
EFFECT_AQUAVEIL                 = 39
EFFECT_PROTECT                  = 40
EFFECT_SHELL                    = 41
EFFECT_REGEN                    = 42
EFFECT_REFRESH                  = 43
EFFECT_MIGHTY_STRIKES           = 44
EFFECT_BOOST                    = 45
EFFECT_HUNDRED_FISTS            = 46
EFFECT_MANAFONT                 = 47
EFFECT_CHAINSPELL               = 48
EFFECT_PERFECT_DODGE            = 49
EFFECT_INVINCIBLE               = 50
EFFECT_BLOOD_WEAPON             = 51
EFFECT_SOUL_VOICE               = 52
EFFECT_EAGLE_EYE_SHOT           = 53
EFFECT_MEIKYO_SHISUI            = 54
EFFECT_ASTRAL_FLOW              = 55
EFFECT_BERSERK                  = 56
EFFECT_DEFENDER                 = 57
EFFECT_AGGRESSOR                = 58
EFFECT_FOCUS                    = 59
EFFECT_DODGE                    = 60
EFFECT_COUNTERSTANCE            = 61
EFFECT_SENTINEL                 = 62
EFFECT_SOULEATER                = 63
EFFECT_LAST_RESORT              = 64
EFFECT_SNEAK_ATTACK             = 65
EFFECT_COPY_IMAGE               = 66
EFFECT_THIRD_EYE                = 67
EFFECT_WARCRY                   = 68
EFFECT_INVISIBLE                = 69
EFFECT_DEODORIZE                = 70
EFFECT_SNEAK                    = 71
EFFECT_SHARPSHOT                = 72
EFFECT_BARRAGE                  = 73
EFFECT_HOLY_CIRCLE              = 74
EFFECT_ARCANE_CIRCLE            = 75
EFFECT_HIDE                     = 76
EFFECT_CAMOUFLAGE               = 77
EFFECT_DIVINE_SEAL              = 78
EFFECT_ELEMENTAL_SEAL           = 79
EFFECT_STR_BOOST                = 80
EFFECT_DEX_BOOST                = 81
EFFECT_VIT_BOOST                = 82
EFFECT_AGI_BOOST                = 83
EFFECT_INT_BOOST                = 84
EFFECT_MND_BOOST                = 85
EFFECT_CHR_BOOST                = 86
EFFECT_TRICK_ATTACK             = 87
EFFECT_MAX_HP_BOOST             = 88
EFFECT_MAX_MP_BOOST             = 89
EFFECT_ACCURACY_BOOST           = 90
EFFECT_ATTACK_BOOST             = 91
EFFECT_EVASION_BOOST            = 92
EFFECT_DEFENSE_BOOST            = 93
EFFECT_ENFIRE                   = 94
EFFECT_ENBLIZZARD               = 95
EFFECT_ENAERO                   = 96
EFFECT_ENSTONE                  = 97
EFFECT_ENTHUNDER                = 98
EFFECT_ENWATER                  = 99
EFFECT_BARFIRE                  = 100
EFFECT_BARBLIZZARD              = 101
EFFECT_BARAERO                  = 102
EFFECT_BARSTONE                 = 103
EFFECT_BARTHUNDER               = 104
EFFECT_BARWATER                 = 105
EFFECT_BARSLEEP                 = 106
EFFECT_BARPOISON                = 107
EFFECT_BARPARALYZE              = 108
EFFECT_BARBLIND                 = 109
EFFECT_BARSILENCE               = 110
EFFECT_BARPETRIFY               = 111
EFFECT_BARVIRUS                 = 112
EFFECT_RERAISE                  = 113
EFFECT_COVER                    = 114
EFFECT_UNLIMITED_SHOT           = 115
EFFECT_PHALANX                  = 116
EFFECT_WARDING_CIRCLE           = 117
EFFECT_ANCIENT_CIRCLE           = 118
EFFECT_STR_BOOST_II             = 119
EFFECT_DEX_BOOST_II             = 120
EFFECT_VIT_BOOST_II             = 121
EFFECT_AGI_BOOST_II             = 122
EFFECT_INT_BOOST_II             = 123
EFFECT_MND_BOOST_II             = 124
EFFECT_CHR_BOOST_II             = 125
EFFECT_SPIRIT_SURGE             = 126
EFFECT_COSTUME                  = 127
EFFECT_BURN                     = 128
EFFECT_FROST                    = 129
EFFECT_CHOKE                    = 130
EFFECT_RASP                     = 131
EFFECT_SHOCK                    = 132
EFFECT_DROWN                    = 133
EFFECT_DIA                      = 134
EFFECT_BIO                      = 135
EFFECT_STR_DOWN                 = 136
EFFECT_DEX_DOWN                 = 137
EFFECT_VIT_DOWN                 = 138
EFFECT_AGI_DOWN                 = 139
EFFECT_INT_DOWN                 = 140
EFFECT_MND_DOWN                 = 141
EFFECT_CHR_DOWN                 = 142
EFFECT_LEVEL_RESTRICTION        = 143
EFFECT_MAX_HP_DOWN              = 144
EFFECT_MAX_MP_DOWN              = 145
EFFECT_ACCURACY_DOWN            = 146
EFFECT_ATTACK_DOWN              = 147
EFFECT_EVASION_DOWN             = 148
EFFECT_DEFENSE_DOWN             = 149
EFFECT_PHYSICAL_SHIELD          = 150
EFFECT_ARROW_SHIELD             = 151
EFFECT_MAGIC_SHIELD             = 152
EFFECT_DAMAGE_SPIKES            = 153
EFFECT_SHINING_RUBY             = 154
EFFECT_MEDICINE                 = 155
EFFECT_FLASH                    = 156
EFFECT_SJ_RESTRICTION           = 157
EFFECT_PROVOKE                  = 158
EFFECT_PENALTY                  = 159
EFFECT_PREPARATIONS             = 160
EFFECT_SPRINT                   = 161
EFFECT_ENCHANTMENT              = 162
EFFECT_AZURE_LORE               = 163
EFFECT_CHAIN_AFFINITY           = 164
EFFECT_BURST_AFFINITY           = 165
EFFECT_OVERDRIVE                = 166
EFFECT_MAGIC_DEF_DOWN           = 167
EFFECT_INHIBIT_TP               = 168
EFFECT_POTENCY                  = 169
EFFECT_REGAIN                   = 170
EFFECT_PAX                      = 171
EFFECT_INTENSION                = 172
EFFECT_DREAD_SPIKES             = 173
EFFECT_MAGIC_ACC_DOWN           = 174
EFFECT_MAGIC_ATK_DOWN           = 175
EFFECT_QUICKENING               = 176
EFFECT_ENCUMBRANCE_II           = 177
EFFECT_FIRESTORM                = 178
EFFECT_HAILSTORM                = 179
EFFECT_WINDSTORM                = 180
EFFECT_SANDSTORM                = 181
EFFECT_THUNDERSTORM             = 182
EFFECT_RAINSTORM                = 183
EFFECT_AURORASTORM              = 184
EFFECT_VOIDSTORM                = 185
EFFECT_HELIX                    = 186
EFFECT_SUBLIMATION_ACTIVATED    = 187
EFFECT_SUBLIMATION_COMPLETE     = 188
EFFECT_MAX_TP_DOWN              = 189
EFFECT_MAGIC_ATK_BOOST          = 190
EFFECT_MAGIC_DEF_BOOST          = 191
EFFECT_REQUIEM                  = 192
EFFECT_LULLABY                  = 193
EFFECT_ELEGY                    = 194
EFFECT_PAEON                    = 195
EFFECT_BALLAD                   = 196
EFFECT_MINNE                    = 197
EFFECT_MINUET                   = 198
EFFECT_MADRIGAL                 = 199
EFFECT_PRELUDE                  = 200
EFFECT_MAMBO                    = 201
EFFECT_AUBADE                   = 202
EFFECT_PASTORAL                 = 203
EFFECT_HUM                      = 204
EFFECT_FANTASIA                 = 205
EFFECT_OPERETTA                 = 206
EFFECT_CAPRICCIO                = 207
EFFECT_SERENADE                 = 208
EFFECT_ROUND                    = 209
EFFECT_GAVOTTE                  = 210
EFFECT_FUGUE                    = 211
EFFECT_RHAPSODY                 = 212
EFFECT_ARIA                     = 213
EFFECT_MARCH                    = 214
EFFECT_ETUDE                    = 215
EFFECT_CAROL                    = 216
EFFECT_THRENODY                 = 217
EFFECT_HYMNUS                   = 218
EFFECT_MAZURKA                  = 219
EFFECT_SIRVENTE                 = 220
EFFECT_DIRGE                    = 221
EFFECT_SCHERZO                  = 222
EFFECT_NOCTURNE                 = 223
EFFECT_STORE_TP                 = 227
EFFECT_EMBRAVA                  = 228
EFFECT_MANAWELL                 = 229
EFFECT_SPONTANEITY              = 230
EFFECT_MARCATO                  = 231
EFFECT_NA                       = 232
EFFECT_AUTO_REGEN               = 233
EFFECT_AUTO_REFRESH             = 234
EFFECT_FISHING_IMAGERY          = 235
EFFECT_WOODWORKING_IMAGERY      = 236
EFFECT_SMITHING_IMAGERY         = 237
EFFECT_GOLDSMITHING_IMAGERY     = 238
EFFECT_CLOTHCRAFT_IMAGERY       = 239
EFFECT_LEATHERCRAFT_IMAGERY     = 240
EFFECT_BONECRAFT_IMAGERY        = 241
EFFECT_ALCHEMY_IMAGERY          = 242
EFFECT_COOKING_IMAGERY          = 243
EFFECT_IMAGERY_1                = 244
EFFECT_IMAGERY_2                = 245
EFFECT_IMAGERY_3                = 246
EFFECT_IMAGERY_4                = 247
EFFECT_IMAGERY_5                = 248
EFFECT_DEDICATION               = 249
EFFECT_EF_BADGE                 = 250
EFFECT_FOOD                     = 251
EFFECT_MOUNTED                  = 252
EFFECT_SIGNET                   = 253
EFFECT_BATTLEFIELD              = 254
EFFECT_NONE                     = 255
EFFECT_SANCTION                 = 256
EFFECT_BESIEGED                 = 257
EFFECT_ILLUSION                 = 258
EFFECT_ENCUMBRANCE_I            = 259
EFFECT_OBLIVISCENCE             = 260
EFFECT_IMPAIRMENT               = 261
EFFECT_OMERTA                   = 262
EFFECT_DEBILITATION             = 263
EFFECT_PATHOS                   = 264
EFFECT_FLURRY                   = 265
EFFECT_CONCENTRATION            = 266
EFFECT_ALLIED_TAGS              = 267
EFFECT_SIGIL                    = 268
EFFECT_LEVEL_SYNC               = 269
EFFECT_AFTERMATH_LV1            = 270
EFFECT_AFTERMATH_LV2            = 271
EFFECT_AFTERMATH_LV3            = 272
EFFECT_AFTERMATH                = 273
EFFECT_ENLIGHT                  = 274
EFFECT_AUSPICE                  = 275
EFFECT_CONFRONTATION            = 276
EFFECT_ENFIRE_II                = 277
EFFECT_ENBLIZZARD_II            = 278
EFFECT_ENAERO_II                = 279
EFFECT_ENSTONE_II               = 280
EFFECT_ENTHUNDER_II             = 281
EFFECT_ENWATER_II               = 282
EFFECT_PERFECT_DEFENSE          = 283
EFFECT_EGG                      = 284
EFFECT_VISITANT                 = 285
EFFECT_BARAMNESIA               = 286
EFFECT_ATMA                     = 287
EFFECT_ENDARK                   = 288
EFFECT_ENMITY_BOOST             = 289
EFFECT_SUBTLE_BLOW_PLUS         = 290
EFFECT_ENMITY_DOWN              = 291
EFFECT_PENNANT                  = 292
EFFECT_NEGATE_PETRIFY           = 293
EFFECT_NEGATE_TERROR            = 294
EFFECT_NEGATE_AMNESIA           = 295
EFFECT_NEGATE_DOOM              = 296
EFFECT_NEGATE_POISON            = 297
EFFECT_CRIT_HIT_EVASION_DOWN    = 298
EFFECT_OVERLOAD                 = 299
EFFECT_FIRE_MANEUVER            = 300
EFFECT_ICE_MANEUVER             = 301
EFFECT_WIND_MANEUVER            = 302
EFFECT_EARTH_MANEUVER           = 303
EFFECT_THUNDER_MANEUVER         = 304
EFFECT_WATER_MANEUVER           = 305
EFFECT_LIGHT_MANEUVER           = 306
EFFECT_DARK_MANEUVER            = 307
EFFECT_DOUBLE_UP_CHANCE         = 308
EFFECT_BUST                     = 309
EFFECT_FIGHTERS_ROLL            = 310
EFFECT_MONKS_ROLL               = 311
EFFECT_HEALERS_ROLL             = 312
EFFECT_WIZARDS_ROLL             = 313
EFFECT_WARLOCKS_ROLL            = 314
EFFECT_ROGUES_ROLL              = 315
EFFECT_GALLANTS_ROLL            = 316
EFFECT_CHAOS_ROLL               = 317
EFFECT_BEAST_ROLL               = 318
EFFECT_CHORAL_ROLL              = 319
EFFECT_HUNTERS_ROLL             = 320
EFFECT_SAMURAI_ROLL             = 321
EFFECT_NINJA_ROLL               = 322
EFFECT_DRACHEN_ROLL             = 323
EFFECT_EVOKERS_ROLL             = 324
EFFECT_MAGUSS_ROLL              = 325
EFFECT_CORSAIRS_ROLL            = 326
EFFECT_PUPPET_ROLL              = 327
EFFECT_DANCERS_ROLL             = 328
EFFECT_SCHOLARS_ROLL            = 329
EFFECT_BOLTERS_ROLL             = 330
EFFECT_CASTERS_ROLL             = 331
EFFECT_COURSERS_ROLL            = 332
EFFECT_BLITZERS_ROLL            = 333
EFFECT_TACTICIANS_ROLL          = 334
EFFECT_ALLIES_ROLL              = 335
EFFECT_MISERS_ROLL              = 336
EFFECT_COMPANIONS_ROLL          = 337
EFFECT_AVENGERS_ROLL            = 338
EFFECT_NATURALISTS_ROLL         = 339
EFFECT_WARRIOR_S_CHARGE         = 340
EFFECT_FORMLESS_STRIKES         = 341
EFFECT_ASSASSINS_CHARGE         = 342
EFFECT_FEINT                    = 343
EFFECT_FEALTY                   = 344
EFFECT_DARK_SEAL                = 345
EFFECT_DIABOLIC_EYE             = 346
EFFECT_NIGHTINGALE              = 347
EFFECT_TROUBADOUR               = 348
EFFECT_KILLER_INSTINCT          = 349
EFFECT_STEALTH_SHOT             = 350
EFFECT_FLASHY_SHOT              = 351
EFFECT_SANGE                    = 352
EFFECT_HASSO                    = 353
EFFECT_SEIGAN                   = 354
EFFECT_CONVERGENCE              = 355
EFFECT_DIFFUSION                = 356
EFFECT_SNAKE_EYE                = 357
EFFECT_LIGHT_ARTS               = 358
EFFECT_DARK_ARTS                = 359
EFFECT_PENURY                   = 360
EFFECT_PARSIMONY                = 361
EFFECT_CELERITY                 = 362
EFFECT_ALACRITY                 = 363
EFFECT_RAPTURE                  = 364
EFFECT_EBULLIENCE               = 365
EFFECT_ACCESSION                = 366
EFFECT_MANIFESTATION            = 367
EFFECT_DRAIN_SAMBA              = 368
EFFECT_ASPIR_SAMBA              = 369
EFFECT_HASTE_SAMBA              = 370
EFFECT_VELOCITY_SHOT            = 371
EFFECT_BUILDING_FLOURISH        = 375
EFFECT_TRANCE                   = 376
EFFECT_TABULA_RASA              = 377
EFFECT_DRAIN_DAZE               = 378
EFFECT_ASPIR_DAZE               = 379
EFFECT_HASTE_DAZE               = 380
EFFECT_FINISHING_MOVE_1         = 381
EFFECT_FINISHING_MOVE_2         = 382
EFFECT_FINISHING_MOVE_3         = 383
EFFECT_FINISHING_MOVE_4         = 384
EFFECT_FINISHING_MOVE_5         = 385
EFFECT_LETHARGIC_DAZE_1         = 386
EFFECT_LETHARGIC_DAZE_2         = 387
EFFECT_LETHARGIC_DAZE_3         = 388
EFFECT_LETHARGIC_DAZE_4         = 389
EFFECT_LETHARGIC_DAZE_5         = 390
EFFECT_SLUGGISH_DAZE_1          = 391
EFFECT_SLUGGISH_DAZE_2          = 392
EFFECT_SLUGGISH_DAZE_3          = 393
EFFECT_SLUGGISH_DAZE_4          = 394
EFFECT_SLUGGISH_DAZE_5          = 395
EFFECT_WEAKENED_DAZE_1          = 396
EFFECT_WEAKENED_DAZE_2          = 397
EFFECT_WEAKENED_DAZE_3          = 398
EFFECT_WEAKENED_DAZE_4          = 399
EFFECT_WEAKENED_DAZE_5          = 400
EFFECT_ADDENDUM_WHITE           = 401
EFFECT_ADDENDUM_BLACK           = 402
EFFECT_REPRISAL                 = 403
EFFECT_MAGIC_EVASION_DOWN       = 404
EFFECT_RETALIATION              = 405
EFFECT_FOOTWORK                 = 406
EFFECT_KLIMAFORM                = 407
EFFECT_SEKKANOKI                = 408
EFFECT_PIANISSIMO               = 409
EFFECT_SABER_DANCE              = 410
EFFECT_FAN_DANCE                = 411
EFFECT_ALTRUISM                 = 412
EFFECT_FOCALIZATION             = 413
EFFECT_TRANQUILITY              = 414
EFFECT_EQUANIMITY               = 415
EFFECT_ENLIGHTENMENT            = 416
EFFECT_AFFLATUS_SOLACE          = 417
EFFECT_AFFLATUS_MISERY          = 418
EFFECT_COMPOSURE                = 419
EFFECT_YONIN                    = 420
EFFECT_INNIN                    = 421
EFFECT_CARBUNCLE_S_FAVOR        = 422
EFFECT_IFRIT_S_FAVOR            = 423
EFFECT_SHIVA_S_FAVOR            = 424
EFFECT_GARUDA_S_FAVOR           = 425
EFFECT_TITAN_S_FAVOR            = 426
EFFECT_RAMUH_S_FAVOR            = 427
EFFECT_LEVIATHAN_S_FAVOR        = 428
EFFECT_FENRIR_S_FAVOR           = 429
EFFECT_DIABOLOS_S_FAVOR         = 430
EFFECT_AVATAR_S_FAVOR           = 431
EFFECT_MULTI_STRIKES            = 432
EFFECT_DOUBLE_SHOT              = 433
EFFECT_TRANSCENDENCY            = 434
EFFECT_RESTRAINT                = 435
EFFECT_PERFECT_COUNTER          = 436
EFFECT_MANA_WALL                = 437
EFFECT_DIVINE_EMBLEM            = 438
EFFECT_NETHER_VOID              = 439
EFFECT_SENGIKORI                = 440
EFFECT_FUTAE                    = 441
EFFECT_PRESTO                   = 442
EFFECT_CLIMACTIC_FLOURISH       = 443
EFFECT_COPY_IMAGE_2             = 444
EFFECT_COPY_IMAGE_3             = 445
EFFECT_COPY_IMAGE_4             = 446
EFFECT_MULTI_SHOTS              = 447
EFFECT_BEWILDERED_DAZE_1        = 448
EFFECT_BEWILDERED_DAZE_2        = 449
EFFECT_BEWILDERED_DAZE_3        = 450
EFFECT_BEWILDERED_DAZE_4        = 451
EFFECT_BEWILDERED_DAZE_5        = 452
EFFECT_DIVINE_CARESS_I          = 453
EFFECT_SABOTEUR                 = 454
EFFECT_TENUTO                   = 455
EFFECT_SPUR                     = 456
EFFECT_EFFLUX                   = 457
EFFECT_EARTHEN_ARMOR            = 458
EFFECT_DIVINE_CARESS_II         = 459
EFFECT_BLOOD_RAGE               = 460
EFFECT_IMPETUS                  = 461
EFFECT_CONSPIRATOR              = 462
EFFECT_SEPULCHER                = 463
EFFECT_ARCANE_CREST             = 464
EFFECT_HAMANOHA                 = 465
EFFECT_DRAGON_BREAKER           = 466
EFFECT_TRIPLE_SHOT              = 467
EFFECT_STRIKING_FLOURISH        = 468
EFFECT_PERPETUANCE              = 469
EFFECT_IMMANENCE                = 470
EFFECT_MIGAWARI                 = 471
EFFECT_TERNARY_FLOURISH         = 472 -- DNC 93
EFFECT_MUDDLE                   = 473 -- MOB EFFECT
EFFECT_PROWESS                  = 474 -- GROUNDS OF VALOR
EFFECT_VOIDWATCHER              = 475 -- VOIDWATCH
EFFECT_ENSPHERE                 = 476 -- ATMACITE
EFFECT_SACROSANCTITY            = 477 -- WHM 95
EFFECT_PALISADE                 = 478 -- PLD 95
EFFECT_SCARLET_DELIRIUM         = 479 -- DRK 95
EFFECT_SCARLET_DELIRIUM_1       = 480 -- DRK 95
-- EFFECT_NONE                      = 481 -- NONE
EFFECT_DECOY_SHOT               = 482 -- RNG 95
EFFECT_HAGAKURE                 = 483 -- SAM 95
EFFECT_ISSEKIGAN                = 484 -- NIN 95
EFFECT_UNBRIDLED_LEARNING       = 485 -- BLU 95
EFFECT_COUNTER_BOOST            = 486 --
EFFECT_ENDRAIN                  = 487 -- FENRIR 96
EFFECT_ENASPIR                  = 488 -- FENRIR 96
EFFECT_AFTERGLOW                = 489 -- WS AFTEREFFECT
EFFECT_BRAZEN_STRENGTH          = 490 --
EFFECT_INNER_STRENGTH           = 491
EFFECT_ASYLUM                   = 492
EFFECT_SUBTLE_SORCERY           = 493
EFFECT_STYMIE                   = 494
-- EFFECT_NONE                       = 495
EFFECT_INTERVENE                = 496
EFFECT_SOUL_ENSLAVEMENT         = 497
EFFECT_UNLEASH                  = 498
EFFECT_CLARION_CALL             = 499
EFFECT_OVERKILL                 = 500
EFFECT_YAEGASUMI                = 501
EFFECT_MIKAGE                   = 502
EFFECT_FLY_HIGH                 = 503
EFFECT_ASTRAL_CONDUIT           = 504
EFFECT_UNBRIDLED_WISDOM         = 505
-- EFFECT_NONE                      = 506
EFFECT_GRAND_PAS                = 507
EFFECT_WIDENED_COMPASS          = 508
EFFECT_ODYLLIC_SUBTERFUGE       = 509
EFFECT_ERGON_MIGHT              = 510
EFFECT_REIVE_MARK               = 511
EFFECT_IONIS                    = 512
EFFECT_BOLSTER                  = 513
-- EFFECT_NONE                      = 514
EFFECT_LASTING_EMANATION        = 515
EFFECT_ECLIPTIC_ATTRITION       = 516
EFFECT_COLLIMATED_FERVOR        = 517
EFFECT_DEMATERIALIZE            = 518
EFFECT_THEURGIC_FOCUS           = 519
-- EFFECT_NONE                      = 520
-- EFFECT_NONE                      = 521
EFFECT_ELEMENTAL_SFORZO         = 522
EFFECT_IGNIS                    = 523
EFFECT_GELUS                    = 524
EFFECT_FLABRA                   = 525
EFFECT_TELLUS                   = 526
EFFECT_SULPOR                   = 527
EFFECT_UNDA                     = 528
EFFECT_LUX                      = 529
EFFECT_TENEBRAE                 = 530
EFFECT_VALLATION                = 531
EFFECT_SWORDPLAY                = 532
EFFECT_PFLUG                    = 533
EFFECT_EMBOLDEN                 = 534
EFFECT_VALIANCE                 = 535
EFFECT_GAMBIT                   = 536
EFFECT_LIEMENT                  = 537
EFFECT_ONE_FOR_ALL              = 538
EFFECT_REGEN_II                 = 539
EFFECT_POISON_II                = 540
EFFECT_REFRESH_II               = 541
EFFECT_STR_BOOST_III            = 542
EFFECT_DEX_BOOST_III            = 543
EFFECT_VIT_BOOST_III            = 544
EFFECT_AGI_BOOST_III            = 545
EFFECT_INT_BOOST_III            = 546
EFFECT_MND_BOOST_III            = 547
EFFECT_CHR_BOOST_III            = 548
EFFECT_ATTACK_BOOST_II          = 549
EFFECT_DEFENSE_BOOST_II         = 550
EFFECT_MAGIC_ATK_BOOST_II       = 551
EFFECT_MAGIC_DEF_BOOST_II       = 552
EFFECT_ACCURACY_BOOST_II        = 553
EFFECT_EVASION_BOOST_II         = 554
EFFECT_MAGIC_ACC_BOOST_II       = 555
EFFECT_MAGIC_EVASION_BOOST      = 556
EFFECT_ATTACK_DOWN_II           = 557
EFFECT_DEFENSE_DOWN_II          = 558
EFFECT_MAGIC_ATK_DOWN_II        = 559
EFFECT_MAGIC_DEF_DOWN_II        = 560
EFFECT_ACCURACY_DOWN_II         = 561
EFFECT_EVASION_DOWN_II          = 562
EFFECT_MAGIC_ACC_DOWN_II        = 563
EFFECT_MAGIC_EVASION_DOWN_II    = 564
EFFECT_SLOW_II                  = 565
EFFECT_PARALYSIS_II             = 566
EFFECT_WEIGHT_II                = 567
EFFECT_FOIL                     = 568
EFFECT_BLAZE_OF_GLORY           = 569
EFFECT_BATTUTA                  = 570
EFFECT_RAYKE                    = 571
EFFECT_AVOIDANCE_DOWN           = 572
EFFECT_DELUGE_SPIKES            = 573
EFFECT_FAST_CAST                = 574
EFFECT_GESTATION                = 575
EFFECT_DOUBT                    = 576 -- Bully: Intimidation Enfeeble status
EFFECT_CAIT_SITH_S_FAVOR        = 577
EFFECT_FISHY_INTUITION          = 578
EFFECT_COMMITMENT               = 579
EFFECT_HASTE_II                 = 580
EFFECT_FLURRY_II                = 581
EFFECT_APOGEE                   = 583
EFFECT_ENTRUST                  = 584
EFFECT_COSTUME_II               = 585
EFFECT_CURING_CONDUIT           = 586
EFFECT_TP_BONUS                 = 587
EFFECT_FINISHING_MOVE_6         = 588
EFFECT_FIRESTORM_II             = 589
EFFECT_HAILSTORM_II             = 590
EFFECT_WINDSTORM_II             = 591
EFFECT_SANDSTORM_II             = 592
EFFECT_THUNDERSTORM_II          = 593
EFFECT_RAINSTORM_II             = 594
EFFECT_AURORASTORM_II           = 595
EFFECT_VOIDSTORM_II             = 596
EFFECT_INUNDATION               = 597
EFFECT_CASCADE                  = 598
EFFECT_CONSUME_MANA             = 599
EFFECT_RUNEISTS_ROLL            = 600
EFFECT_CROOKED_CARDS            = 601
EFFECT_VORSEAL                  = 602
EFFECT_ELVORSEAL                = 603
EFFECT_MIGHTY_GUARD             = 604
EFFECT_GALE_SPIKES              = 605
EFFECT_CLOD_SPIKES              = 606
EFFECT_GLINT_SPIKES             = 607
EFFECT_NEGATE_VIRUS             = 608
EFFECT_NEGATE_CURSE             = 609
EFFECT_NEGATE_CHARM             = 610
EFFECT_MAGIC_EVASION_BOOST_II   = 611
-- Effect icons in packet can go from 0-767, so no custom effects should go in that range.

-- Purchased from Cruor Prospector
EFFECT_ABYSSEA_STR              = 768
EFFECT_ABYSSEA_DEX              = 769
EFFECT_ABYSSEA_VIT              = 770
EFFECT_ABYSSEA_AGI              = 771
EFFECT_ABYSSEA_INT              = 772
EFFECT_ABYSSEA_MND              = 773
EFFECT_ABYSSEA_CHR              = 774
EFFECT_ABYSSEA_HP               = 775
EFFECT_ABYSSEA_MP               = 776

-- *Prowess increases not currently retail accurate.
-- GoV Prowess bonus effects, real effect at ID 474
EFFECT_PROWESS_CASKET_RATE      = 777 -- (Unimplemented)
EFFECT_PROWESS_SKILL_RATE       = 778 -- (Unimplemented)
EFFECT_PROWESS_CRYSTAL_YEILD    = 779 -- (Unimplemented)
EFFECT_PROWESS_TH               = 780 -- +1 per tier
EFFECT_PROWESS_ATTACK_SPEED     = 781 -- *flat 4% for now
EFFECT_PROWESS_HP_MP            = 782 -- Base 3% and another 1% per tier.
EFFECT_PROWESS_ACC_RACC         = 783 -- *flat 4% for now
EFFECT_PROWESS_ATT_RATT         = 784 -- *flat 4% for now
EFFECT_PROWESS_MACC_MATK        = 785 -- *flat 4% for now
EFFECT_PROWESS_CURE_POTENCY     = 786 -- *flat 4% for now
EFFECT_PROWESS_WS_DMG           = 787 -- (Unimplemented) 2% per tier.
EFFECT_PROWESS_KILLER           = 788 -- *flat +4 for now
-- End GoV Prowess fakery
EFFECT_FIELD_SUPPORT_FOOD       = 789 -- Used by Fov/GoV food buff.
EFFECT_MARK_OF_SEED             = 790 -- Tracks 30 min timer in ACP mission "Those Who Lurk in Shadows (II)"
EFFECT_ALL_MISS                 = 791
EFFECT_SUPER_BUFF               = 792
EFFECT_NINJUTSU_ELE_DEBUFF      = 793
EFFECT_HEALING                  = 794
EFFECT_LEAVEGAME                = 795
EFFECT_HASTE_SAMBA_HASTE        = 796
EFFECT_TELEPORT                 = 797
EFFECT_CHAINBOUND               = 798
EFFECT_SKILLCHAIN               = 799
EFFECT_DYNAMIS                  = 800
EFFECT_MEDITATE                 = 801 -- Dummy effect for SAM Meditate JA
-- EFFECT_PLACEHOLDER              = 802 -- Description
-- 802-1022
-- EFFECT_PLACEHOLDER             = 1023 -- The client dat file seems to have only this many "slots", results of exceeding that are untested.

----------------------------------
-- SC masks
----------------------------------

EFFECT_SKILLCHAIN0    = 0x200
EFFECT_SKILLCHAIN1    = 0x400
EFFECT_SKILLCHAIN2    = 0x800
EFFECT_SKILLCHAIN3    = 0x1000
EFFECT_SKILLCHAIN4    = 0x2000
EFFECT_SKILLCHAIN5    = 0x4000
EFFECT_SKILLCHAINMASK = 0x7C00

------------------------------------
-- Effect Flags
------------------------------------

EFFECTFLAG_NONE            = 0x0000
EFFECTFLAG_DISPELABLE      = 0x0001
EFFECTFLAG_ERASABLE        = 0x0002
EFFECTFLAG_ATTACK          = 0x0004
EFFECTFLAG_DAMAGE          = 0x0010
EFFECTFLAG_DEATH           = 0x0020
EFFECTFLAG_MAGIC_BEGIN     = 0x0040
EFFECTFLAG_MAGIC_END       = 0x0080
EFFECTFLAG_ON_ZONE         = 0x0100
EFFECTFLAG_NO_LOSS_MESSAGE = 0x0200
EFFECTFLAG_INVISIBLE       = 0x0400
EFFECTFLAG_DETECTABLE      = 0x0800
EFFECTFLAG_NO_REST         = 0x1000
EFFECTFLAG_PREVENT_ACTION  = 0x2000
EFFECTFLAG_WALTZABLE       = 0x4000
EFFECTFLAG_FOOD            = 0x8000
EFFECTFLAG_SONG            = 0x10000
EFFECTFLAG_ROLL            = 0x20000
EFFECTFLAG_SYNTH_SUPPORT   = 0x40000
EFFECTFLAG_CONFRONTATION   = 0x80000
EFFECTFLAG_LOGOUT          = 0x100000
EFFECTFLAG_BLOODPACT       = 0x200000
EFFECTFLAG_ON_JOBCHANGE    = 0x400000
EFFECTFLAG_NO_CANCEL       = 0x800000

------------------------------------

function removeSleepEffects(target)
    target:delStatusEffect(EFFECT_SLEEP_I);
    target:delStatusEffect(EFFECT_SLEEP_II);
    target:delStatusEffect(EFFECT_LULLABY);
end;

function hasSleepEffects(target)
    if (target:hasStatusEffect(EFFECT_SLEEP_I) or
        target:hasStatusEffect(EFFECT_SLEEP_II) or
        target:hasStatusEffect(EFFECT_LULLABY)) then
        return true;
    end
    return false;
end;

------------------------------------
-- These values are the codes that represent any statistic possible on an entity.
-- These are NOT the actual status effects such as weakness or silence,
-- but rather arbitrary codes chosen to represent different modifiers to the effected characters and mobs.
--
-- Even if the particular mod is not completely (or at all) implemented yet, you can still script the effects using these codes.
--
-- Example: target:getMod(MOD_STR) will get the sum of STR bonuses/penalties from gear, food, STR Etude, Absorb-STR, and any other STR-related buff/debuff.
-- Note that the above will ignore base statistics, and that getStat() should be used for stats, Attack, and Defense, while getACC(), getRACC(), and getEVA() also exist.
------------------------------------

MOD_NONE       = 0
MOD_DEF        = 1
MOD_HP         = 2
MOD_HPP        = 3
MOD_CONVMPTOHP = 4
MOD_MP         = 5
MOD_MPP        = 6
MOD_CONVHPTOMP = 7
MOD_STR        = 8
MOD_DEX        = 9
MOD_VIT        = 10
MOD_AGI        = 11
MOD_INT        = 12
MOD_MND        = 13
MOD_CHR        = 14
MOD_FIREDEF    = 15
MOD_ICEDEF     = 16
MOD_WINDDEF    = 17
MOD_EARTHDEF   = 18
MOD_THUNDERDEF = 19
MOD_WATERDEF   = 20
MOD_LIGHTDEF   = 21
MOD_DARKDEF    = 22
MOD_ATT        = 23
MOD_RATT       = 24
MOD_ACC        = 25
MOD_RACC       = 26
MOD_ENMITY     = 27
MOD_ENMITY_LOSS_REDUCTION = 502
MOD_MATT              = 28
MOD_MDEF              = 29
MOD_MACC              = 30
MOD_MEVA              = 31
MOD_FIREATT           = 32
MOD_ICEATT            = 33
MOD_WINDATT           = 34
MOD_EARTHATT          = 35
MOD_THUNDERATT        = 36
MOD_WATERATT          = 37
MOD_LIGHTATT          = 38
MOD_DARKATT           = 39
MOD_FIREACC           = 40
MOD_ICEACC            = 41
MOD_WINDACC           = 42
MOD_EARTHACC          = 43
MOD_THUNDERACC        = 44
MOD_WATERACC          = 45
MOD_LIGHTACC          = 46
MOD_DARKACC           = 47
MOD_WSACC             = 48
MOD_SLASHRES          = 49
MOD_PIERCERES         = 50
MOD_IMPACTRES         = 51
MOD_HTHRES            = 52
MOD_FIRERES           = 54
MOD_ICERES            = 55
MOD_WINDRES           = 56
MOD_EARTHRES          = 57
MOD_THUNDERRES        = 58
MOD_WATERRES          = 59
MOD_LIGHTRES          = 60
MOD_DARKRES           = 61
MOD_ATTP              = 62
MOD_DEFP              = 63
MOD_COMBAT_SKILLUP_RATE = 64 -- % increase in skillup combat rate
MOD_MAGIC_SKILLUP_RATE  = 65 -- % increase in skillup magic rate
MOD_RATTP             = 66
MOD_EVA               = 68
MOD_RDEF              = 69
MOD_REVA              = 70
MOD_MPHEAL            = 71
MOD_HPHEAL            = 72
MOD_STORETP           = 73
MOD_HTH               = 80
MOD_DAGGER            = 81
MOD_SWORD             = 82
MOD_GSWORD            = 83
MOD_AXE               = 84
MOD_GAXE              = 85
MOD_SCYTHE            = 86
MOD_POLEARM           = 87
MOD_KATANA            = 88
MOD_GKATANA           = 89
MOD_CLUB              = 90
MOD_STAFF             = 91
MOD_RAMPART_DURATION        = 92  -- Rampart duration in seconds
MOD_FLEE_DURATION           = 93  -- Flee duration in seconds
MOD_MEDITATE_DURATION       = 94  -- Meditate duration in seconds
MOD_WARDING_CIRCLE_DURATION = 95  -- Warding Circle duration in seconds
MOD_SOULEATER_EFFECT        = 96  -- Souleater power in percents
MOD_BOOST_EFFECT            = 97  -- Boost power in tenths
MOD_CAMOUFLAGE_DURATION     = 98  -- Camouflage duration in percents
MOD_AUTO_MELEE_SKILL  = 101
MOD_AUTO_RANGED_SKILL = 102
MOD_AUTO_MAGIC_SKILL  = 103
MOD_ARCHERY           = 104
MOD_MARKSMAN          = 105
MOD_THROW             = 106
MOD_GUARD             = 107
MOD_EVASION           = 108
MOD_SHIELD            = 109
MOD_PARRY             = 110
MOD_DIVINE            = 111
MOD_HEALING           = 112
MOD_ENHANCE           = 113
MOD_ENFEEBLE          = 114
MOD_ELEM              = 115
MOD_DARK              = 116
MOD_SUMMONING         = 117
MOD_NINJUTSU          = 118
MOD_SINGING           = 119
MOD_STRING            = 120
MOD_WIND              = 121
MOD_BLUE              = 122
MOD_FISH              = 127
MOD_WOOD              = 128
MOD_SMITH             = 129
MOD_GOLDSMITH         = 130
MOD_CLOTH             = 131
MOD_LEATHER           = 132
MOD_BONE              = 133
MOD_ALCHEMY           = 134
MOD_COOK              = 135
MOD_SYNERGY           = 136
MOD_RIDING            = 137
MOD_ANTIHQ_WOOD       = 144
MOD_ANTIHQ_SMITH      = 145
MOD_ANTIHQ_GOLDSMITH  = 146
MOD_ANTIHQ_CLOTH      = 147
MOD_ANTIHQ_LEATHER    = 148
MOD_ANTIHQ_BONE       = 149
MOD_ANTIHQ_ALCHEMY    = 150
MOD_ANTIHQ_COOK       = 151
MOD_DMG               = 160
MOD_DMGPHYS           = 161
MOD_DMGBREATH         = 162
MOD_DMGMAGIC          = 163
MOD_DMGMAGIC_II       = 831 -- Magic Damage Taken II % (Aegis)
MOD_DMGRANGE          = 164
MOD_UDMGPHYS          = 387
MOD_UDMGBREATH        = 388
MOD_UDMGMAGIC         = 389
MOD_UDMGRANGE         = 390
MOD_CRITHITRATE       = 165
MOD_CRIT_DMG_INCREASE = 421
MOD_ENEMYCRITRATE     = 166
MOD_MAGIC_CRITHITRATE = 562
MOD_MAGIC_CRIT_DMG_INCREASE = 563
MOD_HASTE_MAGIC       = 167
MOD_SPELLINTERRUPT    = 168
MOD_MOVE              = 169
MOD_FASTCAST          = 170
MOD_UFASTCAST         = 407
MOD_CURE_CAST_TIME    = 519
MOD_DELAY             = 171
MOD_RANGED_DELAY      = 172
MOD_MARTIAL_ARTS      = 173
MOD_SKILLCHAINBONUS   = 174
MOD_SKILLCHAINDMG     = 175
MOD_FOOD_HPP          = 176
MOD_FOOD_HP_CAP       = 177
MOD_FOOD_MPP          = 178
MOD_FOOD_MP_CAP       = 179
MOD_FOOD_ATTP         = 180
MOD_FOOD_ATT_CAP      = 181
MOD_FOOD_DEFP         = 182
MOD_FOOD_DEF_CAP      = 183
MOD_FOOD_ACCP         = 184
MOD_FOOD_ACC_CAP      = 185
MOD_FOOD_RATTP        = 186
MOD_FOOD_RATT_CAP     = 187
MOD_FOOD_RACCP        = 188
MOD_FOOD_RACC_CAP     = 189
MOD_FOOD_MACCP        =  99
MOD_FOOD_MACC_CAP     = 100
MOD_VERMIN_KILLER     = 224
MOD_BIRD_KILLER       = 225
MOD_AMORPH_KILLER     = 226
MOD_LIZARD_KILLER     = 227
MOD_AQUAN_KILLER      = 228
MOD_PLANTOID_KILLER   = 229
MOD_BEAST_KILLER      = 230
MOD_UNDEAD_KILLER     = 231
MOD_ARCANA_KILLER     = 232
MOD_DRAGON_KILLER     = 233
MOD_DEMON_KILLER      = 234
MOD_EMPTY_KILLER      = 235
MOD_HUMANOID_KILLER   = 236
MOD_LUMORIAN_KILLER   = 237
MOD_LUMINION_KILLER   = 238
MOD_SLEEPRES          = 240
MOD_POISONRES         = 241
MOD_PARALYZERES       = 242
MOD_BLINDRES          = 243
MOD_SILENCERES        = 244
MOD_VIRUSRES          = 245
MOD_PETRIFYRES        = 246
MOD_BINDRES           = 247
MOD_CURSERES          = 248
MOD_GRAVITYRES        = 249
MOD_SLOWRES           = 250
MOD_STUNRES           = 251
MOD_CHARMRES          = 252
MOD_AMNESIARES        = 253
MOD_LULLABYRES        = 254
MOD_DEATHRES           = 255
MOD_PARALYZE           = 257
MOD_MIJIN_GAKURE       = 258
MOD_DUAL_WIELD         = 259
MOD_DOUBLE_ATTACK      = 288
MOD_SUBTLE_BLOW        = 289
MOD_COUNTER            = 291
MOD_KICK_ATTACK        = 292
MOD_AFFLATUS_SOLACE    = 293
MOD_AFFLATUS_MISERY    = 294
MOD_CLEAR_MIND         = 295
MOD_CONSERVE_MP        = 296
MOD_STEAL              = 298
MOD_DESPOIL            = 890
MOD_PERFECT_DODGE      = 883 -- Increases Perfect Dodge duration in seconds
MOD_BLINK              = 299
MOD_STONESKIN          = 300
MOD_PHALANX            = 301
MOD_TRIPLE_ATTACK      = 302
MOD_TREASURE_HUNTER    = 303
MOD_TAME               = 304
MOD_RECYCLE            = 305
MOD_ZANSHIN            = 306
MOD_UTSUSEMI           = 307
MOD_NINJA_TOOL         = 308
MOD_BLUE_POINTS        = 309
MOD_DMG_REFLECT        = 316
MOD_ROLL_ROGUES        = 317
MOD_ROLL_GALLANTS      = 318
MOD_ROLL_CHAOS         = 319
MOD_ROLL_BEAST         = 320
MOD_ROLL_CHORAL        = 321
MOD_ROLL_HUNTERS       = 322
MOD_ROLL_SAMURAI       = 323
MOD_ROLL_NINJA         = 324
MOD_ROLL_DRACHEN       = 325
MOD_ROLL_EVOKERS       = 326
MOD_ROLL_MAGUS         = 327
MOD_ROLL_CORSAIRS      = 328
MOD_ROLL_PUPPET        = 329
MOD_ROLL_DANCERS       = 330
MOD_ROLL_SCHOLARS      = 331
-- Corsair Rolls Level 65+
MOD_ROLL_BOLTERS       = 869
MOD_ROLL_CASTERS       = 870
MOD_ROLL_COURSERS      = 871
MOD_ROLL_BLITZERS      = 872
MOD_ROLL_TACTICIANS    = 873
MOD_ROLL_ALLIES        = 874
MOD_ROLL_MISERS        = 875
MOD_ROLL_COMPANIONS    = 876
MOD_ROLL_AVENGERS      = 877
MOD_ROLL_NATURALISTS   = 878
MOD_ROLL_RUNEISTS      = 879
MOD_BUST               = 332
MOD_FINISHING_MOVES    = 333
MOD_SAMBA_DURATION     = 490 -- Samba duration bonus
MOD_WALTZ_POTENTCY     = 491 -- Waltz Potentcy Bonus
MOD_JIG_DURATION       = 492 -- Jig duration bonus in percents
MOD_VFLOURISH_MACC     = 493 -- Violent Flourish accuracy bonus
MOD_STEP_FINISH        = 494 -- Bonus finishing moves from steps
MOD_STEP_ACCURACY      = 403 -- Accuracy bonus for steps
MOD_WALTZ_DELAY        = 497 -- Waltz Ability Delay modifier (-1 mod is -1 second)
MOD_SAMBA_PDURATION    = 498 -- Samba percent duration bonus
MOD_WIDESCAN           = 340
MOD_BARRAGE_ACC        = 420 --
MOD_ENSPELL            = 341
MOD_SPIKES             = 342
MOD_ENSPELL_DMG        = 343
MOD_ENSPELL_CHANCE     = 856
MOD_SPIKES_DMG         = 344
MOD_TP_BONUS           = 345
MOD_PERPETUATION_REDUCTION = 346
MOD_FIRE_AFFINITY_DMG     = 347
MOD_EARTH_AFFINITY_DMG    = 348
MOD_WATER_AFFINITY_DMG    = 349
MOD_ICE_AFFINITY_DMG      = 350
MOD_THUNDER_AFFINITY_DMG  = 351
MOD_WIND_AFFINITY_DMG     = 352
MOD_LIGHT_AFFINITY_DMG    = 353
MOD_DARK_AFFINITY_DMG     = 354
MOD_FIRE_AFFINITY_ACC     = 544
MOD_EARTH_AFFINITY_ACC    = 545
MOD_WATER_AFFINITY_ACC    = 546
MOD_ICE_AFFINITY_ACC      = 547
MOD_THUNDER_AFFINITY_ACC  = 548
MOD_WIND_AFFINITY_ACC     = 549
MOD_LIGHT_AFFINITY_ACC    = 550
MOD_DARK_AFFINITY_ACC     = 551
MOD_FIRE_AFFINITY_PERP    = 553
MOD_EARTH_AFFINITY_PERP   = 554
MOD_WATER_AFFINITY_PERP   = 555
MOD_ICE_AFFINITY_PERP     = 556
MOD_THUNDER_AFFINITY_PERP = 557
MOD_WIND_AFFINITY_PERP    = 558
MOD_LIGHT_AFFINITY_PERP   = 559
MOD_DARK_AFFINITY_PERP    = 560
MOD_ADDS_WEAPONSKILL = 355
MOD_ADDS_WEAPONSKILL_DYN = 356
MOD_BP_DELAY       = 357
MOD_STEALTH        = 358
MOD_RAPID_SHOT     = 359
MOD_CHARM_TIME     = 360
MOD_JUMP_TP_BONUS  = 361
MOD_JUMP_ATT_BONUS = 362
MOD_HIGH_JUMP_ENMITY_REDUCTION = 363
MOD_REWARD_HP_BONUS = 364
MOD_SNAP_SHOT       = 365
MOD_MAIN_DMG_RATING = 366
MOD_SUB_DMG_RATING  = 367
MOD_REGAIN          = 368
MOD_REFRESH         = 369
MOD_REGEN           = 370
MOD_AVATAR_PERPETUATION = 371
MOD_WEATHER_REDUCTION   = 372
MOD_DAY_REDUCTION       = 373
MOD_CURE_POTENCY        = 374
MOD_CURE_POTENCY_RCVD   = 375
MOD_RANGED_DMG_RATING   = 376
MOD_DELAYP              = 380
MOD_RANGED_DELAYP       = 381
MOD_EXP_BONUS           = 382
MOD_HASTE_ABILITY       = 383
MOD_HASTE_GEAR          = 384
MOD_SHIELD_BASH         = 385
MOD_KICK_DMG            = 386
MOD_CHARM_CHANCE        = 391
MOD_WEAPON_BASH         = 392
MOD_BLACK_MAGIC_COST    = 393
MOD_WHITE_MAGIC_COST    = 394
MOD_BLACK_MAGIC_CAST    = 395
MOD_WHITE_MAGIC_CAST    = 396
MOD_BLACK_MAGIC_RECAST  = 397
MOD_WHITE_MAGIC_RECAST  = 398
MOD_ALACRITY_CELERITY_EFFECT = 399
MOD_LIGHT_ARTS_EFFECT   = 334
MOD_DARK_ARTS_EFFECT    = 335
MOD_LIGHT_ARTS_SKILL    = 336
MOD_DARK_ARTS_SKILL     = 337
MOD_LIGHT_ARTS_REGEN    = 338 -- Regen bonus HP from Light Arts and Tabula Rasa
MOD_REGEN_DURATION      = 339
MOD_HELIX_EFFECT        = 478
MOD_HELIX_DURATION      = 477
MOD_STORMSURGE_EFFECT   = 400
MOD_SUBLIMATION_BONUS   = 401
MOD_GRIMOIRE_SPELLCASTING = 489 -- "Grimoire: Reduces spellcasting time" bonus
MOD_WYVERN_BREATH         = 402
MOD_REGEN_DOWN            = 404 -- poison
MOD_REFRESH_DOWN          = 405 -- plague, reduce mp
MOD_REGAIN_DOWN           = 406 -- plague, reduce tp
MOD_MAGIC_DAMAGE          = 311 --  Magic damage added directly to the spell's base damage

-- Gear set modifiers
MOD_DA_DOUBLE_DAMAGE         = 408 -- Double attack's double damage chance %.
MOD_TA_TRIPLE_DAMAGE         = 409 -- Triple attack's triple damage chance %.
MOD_ZANSHIN_DOUBLE_DAMAGE    = 410 -- Zanshin's double damage chance %.
MOD_RAPID_SHOT_DOUBLE_DAMAGE = 479 -- Rapid shot's double damage chance %.
MOD_ABSORB_DMG_CHANCE        = 480 -- Chance to absorb damage %
MOD_EXTRA_DUAL_WIELD_ATTACK  = 481 -- Chance to land an extra attack when dual wielding
MOD_EXTRA_KICK_ATTACK        = 482 -- Occasionally allows a second Kick Attack during an attack round without the use of Footwork.
MOD_SAMBA_DOUBLE_DAMAGE      = 415 -- Double damage chance when samba is up.
MOD_NULL_PHYSICAL_DAMAGE     = 416 -- Occasionally annuls damage from physical attacks, in percents
MOD_QUICK_DRAW_TRIPLE_DAMAGE = 417 -- Chance to do triple damage with quick draw.
MOD_BAR_ELEMENT_NULL_CHANCE  = 418 -- Bar Elemental spells will occasionally nullify damage of the same element.
MOD_GRIMOIRE_INSTANT_CAST    = 419 -- Spells that match your current Arts will occasionally cast instantly, without recast.
MOD_COUNTERSTANCE_EFFECT     = 543 -- Counterstance effect in percents
MOD_DODGE_EFFECT             = 552 -- Dodge effect in percents
MOD_FOCUS_EFFECT             = 561 -- Focus effect in percents
MOD_MUG_EFFECT               = 835 -- Mug effect as multiplier
MOD_ACC_COLLAB_EFFECT        = 884 -- Increases amount of enmity transferred
MOD_HIDE_DURATION            = 885 -- Hide duration increase (percentage based)
MOD_REVERSE_FLOURISH_EFFECT  = 836 -- Reverse Flourish effect in tenths of squared term multiplier
MOD_SENTINEL_EFFECT          = 837 -- Sentinel effect in percents
MOD_REGEN_MULTIPLIER         = 838 -- Regen base multiplier

MOD_DOUBLE_SHOT_RATE          = 422 -- The rate that double shot can proc
MOD_VELOCITY_SNAPSHOT_BONUS   = 423 -- Increases Snapshot whilst Velocity Shot is up.
MOD_VELOCITY_RATT_BONUS       = 424 -- Increases Ranged Attack whilst Velocity Shot is up.
MOD_SHADOW_BIND_EXT           = 425 -- Extends the time of shadowbind
MOD_ABSORB_PHYSDMG_TO_MP      = 426 -- Absorbs a percentage of physical damage taken to MP.
MOD_ENMITY_REDUCTION_PHYSICAL = 427 -- Reduces Enmity decrease when taking physical damage
MOD_SHIELD_MASTERY_TP         = 485 -- Shield mastery TP bonus when blocking with a shield
MOD_PERFECT_COUNTER_ATT       = 428 -- Raises weapon damage by 20 when countering while under the Perfect Counter effect. This also affects Weapon Rank (though not if fighting barehanded).
MOD_FOOTWORK_ATT_BONUS        = 429 -- Raises the attack bonus of Footwork. (Tantra Gaiters +2 raise 100/1024 to 152/1024)

MOD_MINNE_EFFECT        = 433 --
MOD_MINUET_EFFECT       = 434 --
MOD_PAEON_EFFECT        = 435 --
MOD_REQUIEM_EFFECT      = 436 --
MOD_THRENODY_EFFECT     = 437 --
MOD_MADRIGAL_EFFECT     = 438 --
MOD_MAMBO_EFFECT        = 439 --
MOD_LULLABY_EFFECT      = 440 --
MOD_ETUDE_EFFECT        = 441 --
MOD_BALLAD_EFFECT       = 442 --
MOD_MARCH_EFFECT        = 443 --
MOD_FINALE_EFFECT       = 444 --
MOD_CAROL_EFFECT        = 445 --
MOD_MAZURKA_EFFECT      = 446 --
MOD_ELEGY_EFFECT        = 447 --
MOD_PRELUDE_EFFECT      = 448 --
MOD_HYMNUS_EFFECT       = 449 --
MOD_VIRELAI_EFFECT      = 450 --
MOD_SCHERZO_EFFECT      = 451 --
MOD_ALL_SONGS_EFFECT    = 452 --
MOD_MAXIMUM_SONGS_BONUS = 453 --
MOD_SONG_DURATION_BONUS = 454 --

MOD_QUICK_DRAW_DMG            = 411 --
MOD_QUAD_ATTACK               = 430 -- Quadruple attack chance.

MOD_ADDITIONAL_EFFECT         = 431 -- All additional effects
MOD_ENSPELL_DMG_BONUS         = 432

MOD_FIRE_ABSORB  = 459 -- Occasionally absorbs fire elemental damage, in percents
MOD_EARTH_ABSORB = 460 -- Occasionally absorbs earth elemental damage, in percents
MOD_WATER_ABSORB = 461 -- Occasionally absorbs water elemental damage, in percents
MOD_WIND_ABSORB  = 462 -- Occasionally absorbs wind elemental damage, in percents
MOD_ICE_ABSORB   = 463 -- Occasionally absorbs ice elemental damage, in percents
MOD_LTNG_ABSORB  = 464 -- Occasionally absorbs thunder elemental damage, in percents
MOD_LIGHT_ABSORB = 465 -- Occasionally absorbs light elemental damage, in percents
MOD_DARK_ABSORB  = 466 -- Occasionally absorbs dark elemental damage, in percents

MOD_FIRE_NULL  = 467 --
MOD_EARTH_NULL = 468 --
MOD_WATER_NULL = 469 --
MOD_WIND_NULL  = 470 --
MOD_ICE_NULL   = 471 --
MOD_LTNG_NULL  = 472 --
MOD_LIGHT_NULL = 473 --
MOD_DARK_NULL  = 474 --

MOD_MAGIC_ABSORB     = 475 -- Occasionally absorbs magic damage taken, in percents
MOD_MAGIC_NULL       = 476 -- Occasionally annuls magic damage taken, in percents
MOD_PHYS_ABSORB      = 512 -- Occasionally absorbs physical damage taken, in percents
MOD_ABSORB_DMG_TO_MP = 516 -- Unlike PLD gear mod, works on all damage types (Ethereal Earring)

MOD_WARCRY_DURATION = 483 -- Warcy duration bonus from gear
MOD_AUSPICE_EFFECT  = 484 -- Auspice Subtle Blow Bonus
MOD_TACTICAL_PARRY  = 486 -- Tactical Parry TP Bonus
MOD_MAG_BURST_BONUS = 487 -- Magic Burst Bonus
MOD_INHIBIT_TP      = 488 -- Inhibits TP Gain (percent)

MOD_GOV_CLEARS      = 496 -- Tracks GoV page completion (for 4% bonus on rewards).

-- Reraise (Auto Reraise, will be used by ATMA)
MOD_RERAISE_I       = 456 -- Reraise.
MOD_RERAISE_II      = 457 -- Reraise II.
MOD_RERAISE_III     = 458 -- Reraise III.

MOD_ITEM_SPIKES_TYPE   = 499 -- Type spikes an item has
MOD_ITEM_SPIKES_DMG    = 500 -- Damage of an items spikes
MOD_ITEM_SPIKES_CHANCE = 501 -- Chance of an items spike proc

MOD_FERAL_HOWL_DURATION = 503 -- +20% duration per merit when wearing augmented Monster Jackcoat +2
MOD_MANEUVER_BONUS      = 504 -- Maneuver Stat Bonus
MOD_OVERLOAD_THRESH     = 505 -- Overload Threshold Bonus
MOD_BURDEN_DECAY        = 847 -- Increases amount of burden removed per tick
MOD_REPAIR_EFFECT       = 853 -- Removes # of status effects from the Automaton
MOD_REPAIR_POTENCY      = 854 -- Note: Only affects amount regenerated by a %, not the instant restore!
MOD_PREVENT_OVERLOAD    = 855 -- Overloading erases a water maneuver (except on water overloads) instead, if there is one
MOD_EXTRA_DMG_CHANCE    = 506 -- Proc rate of MOD_OCC_DO_EXTRA_DMG. 111 would be 11.1%
MOD_OCC_DO_EXTRA_DMG    = 507 -- Multiplier for "Occasionally do x times normal damage". 250 would be 2.5 times damage.

MOD_REM_OCC_DO_DOUBLE_DMG   = 863 -- Proc rate for REM Aftermaths that apply "Occasionally do double damage"
MOD_REM_OCC_DO_TRIPLE_DMG   = 864 -- Proc rate for REM Aftermaths that apply "Occasionally do triple damage"

MOD_REM_OCC_DO_DOUBLE_DMG_RANGED = 867 -- Ranged attack specific
MOD_REM_OCC_DO_TRIPLE_DMG_RANGED = 868 -- Ranged attack specific

MOD_MYTHIC_OCC_ATT_TWICE    = 865 -- Proc rate for "Occasionally attacks twice"
MOD_MYTHIC_OCC_ATT_THRICE   = 866 -- Proc rate for "Occasionally attacks thrice"

MOD_EAT_RAW_FISH         = 412 --
MOD_EAT_RAW_MEAT         = 413 --

MOD_ENHANCES_CURSNA_RCVD = 67  -- Potency of "Cursna" effects received
MOD_ENHANCES_CURSNA      = 310 -- Raises success rate of Cursna when removing effect (like Doom) that are not 100% chance to remove
MOD_ENHANCES_HOLYWATER   = 495 -- Used by gear with the "Enhances Holy Water" or "Holy Water+" attribute

MOD_RETALIATION          = 414 -- Increases damage of Retaliation hits
MOD_THIRD_EYE_COUNTER_RATE    = 508 -- Adds counter to 3rd eye anticipates & if using Seigan counter rate is increased by 15%
MOD_THIRD_EYE_ANTICIPATE_RATE = 839 -- Adds anticipate rate in percents

MOD_CLAMMING_IMPROVED_RESULTS  = 509 --
MOD_CLAMMING_REDUCED_INCIDENTS = 510 --
MOD_CHOCOBO_RIDING_TIME = 511 -- Increases chocobo riding time
MOD_HARVESTING_RESULT   = 513 -- Improves harvesting results
MOD_LOGGING_RESULT      = 514 -- Improves logging results
MOD_MINING_RESULT       = 515 -- Improves mining results
MOD_EGGHELM             = 517 -- Egg Helm (Chocobo Digging)

MOD_SHIELDBLOCKRATE           = 518 -- Affects shield block rate, percent based
MOD_SCAVENGE_EFFECT           = 312 --
MOD_DIA_DOT                   = 313 -- Increases the DoT damage of Dia
MOD_SHARPSHOT                 = 314 -- Sharpshot accuracy bonus
MOD_ENH_DRAIN_ASPIR           = 315 -- % damage boost to Drain and Aspir
MOD_SNEAK_ATK_DEX             = 874 -- % DEX boost to Sneak Attack (if gear mod, needs to be equipped on hit)
MOD_TRICK_ATK_AGI             = 520 -- % AGI boost to Trick Attack (if gear mod, needs to be equipped on hit)
MOD_NIN_NUKE_BONUS            = 522 -- magic attack bonus for NIN nukes
MOD_AMMO_SWING                = 523 -- Extra swing rate w/ ammo (ie. Jailer weapons). Use gearsets, and does nothing for non-players.
MOD_AMMO_SWING_TYPE           = 826 -- For the handedness of the weapon - 1h (1) vs. 2h/h2h (2). h2h can safely use the same function as 2h.
MOD_ROLL_RANGE                = 528 -- Additional range for COR roll abilities.
MOD_PHANTOM_ROLL              = 881 -- Phantom Roll+ Effect from SOA Rings.
MOD_PHANTOM_DURATION          = 882 -- Phantom Roll Duration +.

MOD_ENHANCES_REFRESH          = 529 -- "Enhances Refresh" adds +1 per modifier to spell's tick result.
MOD_NO_SPELL_MP_DEPLETION     = 530 -- % to not deplete MP on spellcast.
MOD_FORCE_FIRE_DWBONUS        = 531 -- Set to 1 to force fire day/weather spell bonus/penalty. Do not have it total more than 1.
MOD_FORCE_EARTH_DWBONUS       = 532 -- Set to 1 to force earth day/weather spell bonus/penalty. Do not have it total more than 1.
MOD_FORCE_WATER_DWBONUS       = 533 -- Set to 1 to force water day/weather spell bonus/penalty. Do not have it total more than 1.
MOD_FORCE_WIND_DWBONUS        = 534 -- Set to 1 to force wind day/weather spell bonus/penalty. Do not have it total more than 1.
MOD_FORCE_ICE_DWBONUS         = 535 -- Set to 1 to force ice day/weather spell bonus/penalty. Do not have it total more than 1.
MOD_FORCE_LIGHTNING_DWBONUS   = 536 -- Set to 1 to force lightning day/weather spell bonus/penalty. Do not have it total more than 1.
MOD_FORCE_LIGHT_DWBONUS       = 537 -- Set to 1 to force light day/weather spell bonus/penalty. Do not have it total more than 1.
MOD_FORCE_DARK_DWBONUS        = 538 -- Set to 1 to force dark day/weather spell bonus/penalty. Do not have it total more than 1.
MOD_STONESKIN_BONUS_HP        = 539 -- Bonus "HP" granted to Stoneskin spell.
MOD_ENHANCES_ELEMENTAL_SIPHON = 540 -- Bonus Base MP added to Elemental Siphon skill.
MOD_BP_DELAY_II               = 541 -- Blood Pact Delay Reduction II
MOD_JOB_BONUS_CHANCE          = 542 -- Chance to apply job bonus to COR roll without having the job in the party.
MOD_DAY_NUKE_BONUS            = 565 -- Bonus damage from "Elemental magic affected by day" (Sorc. Tonban)
MOD_IRIDESCENCE               = 566 -- Iridescence trait (additional weather damage/penalty)
MOD_BARSPELL_AMOUNT           = 567 -- Additional elemental resistance granted by bar- spells
MOD_BARSPELL_MDEF_BONUS       = 827 -- Extra magic defense bonus granted to the bar- spell effect
MOD_RAPTURE_AMOUNT            = 568 -- Bonus amount added to Rapture effect
MOD_EBULLIENCE_AMOUNT         = 569 -- Bonus amount added to Ebullience effect
MOD_WYVERN_EFFECTIVE_BREATH   = 829 -- Increases the threshold for triggering healing breath
MOD_AQUAVEIL_COUNT            = 832 -- Modifies the amount of hits that Aquaveil absorbs before being removed
MOD_SONG_RECAST_DELAY         = 833 -- Reduces song recast time in seconds.
MOD_ENH_MAGIC_DURATION        = 890 -- Enhancing Magic Duration increase %
MOD_ENHANCES_COURSERS_ROLL    = 891 -- Courser's Roll Bonus % chance
MOD_ENHANCES_CASTERS_ROLL     = 892 -- Caster's Roll Bonus % chance
MOD_ENHANCES_BLITZERS_ROLL    = 893 -- Blitzer's Roll Bonus % chance
MOD_ENHANCES_ALLIES_ROLL      = 894 -- Allies' Roll Bonus % chance
MOD_ENHANCES_TACTICIANS_ROLL  = 895 -- Tactician's Roll Bonus % chance

-- Automaton mods
MOD_AUTO_DECISION_DELAY    = 842 -- Reduces the Automaton's global decision delay
MOD_AUTO_SHIELD_BASH_DELAY = 843 -- Reduces the Automaton's global shield bash delay
MOD_AUTO_MAGIC_DELAY       = 844 -- Reduces the Automaton's global magic delay
MOD_AUTO_HEALING_DELAY     = 845 -- Reduces the Automaton's global healing delay
MOD_AUTO_HEALING_THRESHOLD = 846 -- Increases the healing trigger threshold
MOD_AUTO_SHIELD_BASH_SLOW  = 848 -- Adds a slow effect to Shield Bash
MOD_AUTO_TP_EFFICIENCY     = 849 -- Causes the Automaton to wait to form a skillchain when its master is > 90% TP
MOD_AUTO_SCAN_RESISTS      = 850 -- Causes the Automaton to scan a target's resistances

-- Mythic Weapon Mods
MOD_AUGMENTS_ABSORB           = 521 -- Direct Absorb spell increase while Liberator is equipped (percentage based)
MOD_AOE_NA                    = 524 -- Set to 1 to make -na spells/erase always AoE w/ Divine Veil
MOD_AUGMENTS_CONVERT          = 525 -- Convert HP to MP Ratio Multiplier. Value = MP multiplier rate.
MOD_AUGMENTS_SA               = 526 -- Adds Critical Attack Bonus to Sneak Attack, percentage based.
MOD_AUGMENTS_TA               = 527 -- Adds Critical Attack Bonus to Trick Attack, percentage based.
MOD_AUGMENTS_FEINT            = 873 -- Feint will give another -10 Evasion per merit level
MOD_AUGMENTS_ASSASSINS_CHARGE = 886 -- Gives Assassin's Charge +1% Critical Hit Rate per merit level
MOD_AUGMENTS_AMBUSH           = 887 -- Gives +1% Triple Attack per merit level when Ambush conditions are met
MOD_AUGMENTS_AURA_STEAL       = 889 -- 20% chance of 2 effects to be dispelled or stolen per merit level
MOD_JUG_LEVEL_RANGE           = 564 -- Decreases the level range of spawned jug pets. Maxes out at 2.
MOD_FORCE_JUMP_CRIT           = 828 -- Critical hit rate bonus for jump and high jump
MOD_QUICK_DRAW_DMG_PERCENT    = 834 -- Percentage increase to QD damage

-- Crafting food effects
MOD_SYNTH_SUCCESS    = 851 -- Rate of synthesis success
MOD_SYNTH_SKILL_GAIN = 852 -- Synthesis skill gain rate
MOD_SYNTH_FAIL_RATE  = 861 -- Synthesis failure rate (percent)
MOD_SYNTH_HQ_RATE    = 862 -- High-quality success rate (not a percent)

MOD_WEAPONSKILL_DAMAGE_BASE = 570 -- Specific to 1 Weaponskill: See modifier.h for how this is used
MOD_ALL_WSDMG_ALL_HITS      = 840 -- Generic (all Weaponskills) damage, on all hits.
-- Per https://www.bg-wiki.com/bg/Weapon_Skill_Damage we need all 3..
MOD_ALL_WSDMG_FIRST_HIT     = 841 -- Generic (all Weaponskills) damage, first hit only.

-- Circle Abilities Extended Duration from AF/AF+1
MOD_HOLY_CIRCLE_DURATION    = 857
MOD_ARCANE_CIRCLE_DURATION  = 858
MOD_ANCIENT_CIRCLE_DURATION = 859

-- Other
MOD_CURE2MP_PERCENT         = 860 -- Converts % of "Cure" amount to MP
MOD_SAVETP                  = 880 -- SAVETP Effect for Miser's Roll / ATMA / Hagakure.


-- The spares take care of finding the next ID to use so long as we don't forget to list IDs that have been freed up by refactoring.
-- 570 - 825 used by WS DMG mods these are not spares.
<<<<<<< HEAD
-- SPARE = 891 -- stuff
-- SPARE = 892 -- stuff
-- SPARE = 893 -- stuff
=======
-- SPARE = 896 -- stuff
-- SPARE = 897 -- stuff
-- SPARE = 898 -- stuff
>>>>>>> ddb2a8e2
------------------------------------
-- Merit Definitions
------------------------------------

MCATEGORY_HP_MP      = 0x0040
MCATEGORY_ATTRIBUTES = 0x0080
MCATEGORY_COMBAT     = 0x00C0
MCATEGORY_MAGIC      = 0x0100
MCATEGORY_OTHERS     = 0x0140

MCATEGORY_WAR_1 = 0x0180
MCATEGORY_MNK_1 = 0x01C0
MCATEGORY_WHM_1 = 0x0200
MCATEGORY_BLM_1 = 0x0240
MCATEGORY_RDM_1 = 0x0280
MCATEGORY_THF_1 = 0x02C0
MCATEGORY_PLD_1 = 0x0300
MCATEGORY_DRK_1 = 0x0340
MCATEGORY_BST_1 = 0x0380
MCATEGORY_BRD_1 = 0x03C0
MCATEGORY_RNG_1 = 0x0400
MCATEGORY_SAM_1 = 0x0440
MCATEGORY_NIN_1 = 0x0480
MCATEGORY_DRG_1 = 0x04C0
MCATEGORY_SMN_1 = 0x0500
MCATEGORY_BLU_1 = 0x0540
MCATEGORY_COR_1 = 0x0580
MCATEGORY_PUP_1 = 0x05C0
MCATEGORY_DNC_1 = 0x0600
MCATEGORY_SCH_1 = 0x0640

MCATEGORY_WS = 0x0680

MCATEGORY_UNK_0 = 0x06C0
MCATEGORY_UNK_1 = 0x0700
MCATEGORY_UNK_2 = 0x0740
MCATEGORY_UNK_3 = 0x0780
MCATEGORY_UNK_4 = 0x07C0

MCATEGORY_WAR_2 = 0x0800
MCATEGORY_MNK_2 = 0x0840
MCATEGORY_WHM_2 = 0x0880
MCATEGORY_BLM_2 = 0x08C0
MCATEGORY_RDM_2 = 0x0900
MCATEGORY_THF_2 = 0x0940
MCATEGORY_PLD_2 = 0x0980
MCATEGORY_DRK_2 = 0x09C0
MCATEGORY_BST_2 = 0x0A00
MCATEGORY_BRD_2 = 0x0A40
MCATEGORY_RNG_2 = 0x0A80
MCATEGORY_SAM_2 = 0x0AC0
MCATEGORY_NIN_2 = 0x0B00
MCATEGORY_DRG_2 = 0x0B40
MCATEGORY_SMN_2 = 0x0B80
MCATEGORY_BLU_2 = 0x0BC0
MCATEGORY_COR_2 = 0x0C00
MCATEGORY_PUP_2 = 0x0C40
MCATEGORY_DNC_2 = 0x0C80
MCATEGORY_SCH_2 = 0x0CC0

MCATEGORY_START = 0x0040
MCATEGORY_COUNT = 0x0D00

-- HP
MERIT_MAX_HP = MCATEGORY_HP_MP + 0x00
MERIT_MAX_MP = MCATEGORY_HP_MP + 0x02

-- ATTRIBUTES
MERIT_STR = MCATEGORY_ATTRIBUTES + 0x00
MERIT_DEX = MCATEGORY_ATTRIBUTES + 0x02
MERIT_VIT = MCATEGORY_ATTRIBUTES + 0x04
MERIT_AGI = MCATEGORY_ATTRIBUTES + 0x08
MERIT_INT = MCATEGORY_ATTRIBUTES + 0x0A
MERIT_MND = MCATEGORY_ATTRIBUTES + 0x0C
MERIT_CHR = MCATEGORY_ATTRIBUTES + 0x0E

-- COMBAT SKILLS
MERIT_H2H          = MCATEGORY_COMBAT + 0x00
MERIT_DAGGER       = MCATEGORY_COMBAT + 0x02
MERIT_SWORD        = MCATEGORY_COMBAT + 0x04
MERIT_GSWORD       = MCATEGORY_COMBAT + 0x06
MERIT_AXE          = MCATEGORY_COMBAT + 0x08
MERIT_GAXE         = MCATEGORY_COMBAT + 0x0A
MERIT_SCYTHE       = MCATEGORY_COMBAT + 0x0C
MERIT_POLEARM      = MCATEGORY_COMBAT + 0x0E
MERIT_KATANA       = MCATEGORY_COMBAT + 0x10
MERIT_GKATANA      = MCATEGORY_COMBAT + 0x12
MERIT_CLUB         = MCATEGORY_COMBAT + 0x14
MERIT_STAFF        = MCATEGORY_COMBAT + 0x16
MERIT_ARCHERY      = MCATEGORY_COMBAT + 0x18
MERIT_MARKSMANSHIP = MCATEGORY_COMBAT + 0x1A
MERIT_THROWING     = MCATEGORY_COMBAT + 0x1C
MERIT_GUARDING     = MCATEGORY_COMBAT + 0x1E
MERIT_EVASION      = MCATEGORY_COMBAT + 0x20
MERIT_SHIELD       = MCATEGORY_COMBAT + 0x22
MERIT_PARRYING     = MCATEGORY_COMBAT + 0x24

-- MAGIC SKILLS
MERIT_DIVINE     = MCATEGORY_MAGIC + 0x00
MERIT_HEALING    = MCATEGORY_MAGIC + 0x02
MERIT_ENHANCING  = MCATEGORY_MAGIC + 0x04
MERIT_ENFEEBLING = MCATEGORY_MAGIC + 0x06
MERIT_ELEMENTAL  = MCATEGORY_MAGIC + 0x08
MERIT_DARK       = MCATEGORY_MAGIC + 0x0A
MERIT_SUMMONING  = MCATEGORY_MAGIC + 0x0C
MERIT_NINJITSU   = MCATEGORY_MAGIC + 0x0E
MERIT_SINGING    = MCATEGORY_MAGIC + 0x10
MERIT_STRING     = MCATEGORY_MAGIC + 0x12
MERIT_WIND       = MCATEGORY_MAGIC + 0x14
MERIT_BLUE       = MCATEGORY_MAGIC + 0x16

-- OTHERS
MERIT_ENMITY_INCREASE        = MCATEGORY_OTHERS + 0x00
MERIT_ENMITY_DECREASE        = MCATEGORY_OTHERS + 0x02
MERIT_CRIT_HIT_RATE          = MCATEGORY_OTHERS + 0x04
MERIT_ENEMY_CRIT_RATE        = MCATEGORY_OTHERS + 0x06
MERIT_SPELL_INTERUPTION_RATE = MCATEGORY_OTHERS + 0x08

-- WAR 1
MERIT_BERSERK_RECAST     = MCATEGORY_WAR_1 + 0x00
MERIT_DEFENDER_RECAST    = MCATEGORY_WAR_1 + 0x02
MERIT_WARCRY_RECAST      = MCATEGORY_WAR_1 + 0x04
MERIT_AGGRESSOR_RECAST   = MCATEGORY_WAR_1 + 0x06
MERIT_DOUBLE_ATTACK_RATE = MCATEGORY_WAR_1 + 0x08

-- MNK 1
MERIT_FOCUS_RECAST     = MCATEGORY_MNK_1 + 0x00
MERIT_DODGE_RECAST     = MCATEGORY_MNK_1 + 0x02
MERIT_CHAKRA_RECAST    = MCATEGORY_MNK_1 + 0x04
MERIT_COUNTER_RATE     = MCATEGORY_MNK_1 + 0x06
MERIT_KICK_ATTACK_RATE = MCATEGORY_MNK_1 + 0x08

-- WHM 1
MERIT_DIVINE_SEAL_RECAST = MCATEGORY_WHM_1 + 0x00
MERIT_CURE_CAST_TIME     = MCATEGORY_WHM_1 + 0x02
MERIT_BAR_SPELL_EFFECT   = MCATEGORY_WHM_1 + 0x04
MERIT_BANISH_EFFECT      = MCATEGORY_WHM_1 + 0x06
MERIT_REGEN_EFFECT       = MCATEGORY_WHM_1 + 0x08

-- BLM 1
MERIT_ELEMENTAL_SEAL_RECAST   = MCATEGORY_BLM_1 + 0x00
MERIT_FIRE_MAGIC_POTENCY      = MCATEGORY_BLM_1 + 0x02
MERIT_ICE_MAGIC_POTENCY       = MCATEGORY_BLM_1 + 0x04
MERIT_WIND_MAGIC_POTENCY      = MCATEGORY_BLM_1 + 0x06
MERIT_EARTH_MAGIC_POTENCY     = MCATEGORY_BLM_1 + 0x08
MERIT_LIGHTNING_MAGIC_POTENCY = MCATEGORY_BLM_1 + 0x0A
MERIT_WATER_MAGIC_POTENCY     = MCATEGORY_BLM_1 + 0x0C

-- RDM 1
MERIT_CONVERT_RECAST           = MCATEGORY_RDM_1 + 0x00
MERIT_FIRE_MAGIC_ACCURACY      = MCATEGORY_RDM_1 + 0x02
MERIT_ICE_MAGIC_ACCURACY       = MCATEGORY_RDM_1 + 0x04
MERIT_WIND_MAGIC_ACCURACY      = MCATEGORY_RDM_1 + 0x06
MERIT_EARTH_MAGIC_ACCURACY     = MCATEGORY_RDM_1 + 0x08
MERIT_LIGHTNING_MAGIC_ACCURACY = MCATEGORY_RDM_1 + 0x0A
MERIT_WATER_MAGIC_ACCURACY     = MCATEGORY_RDM_1 + 0x0C

-- THF 1
MERIT_FLEE_RECAST         = MCATEGORY_THF_1 + 0x00
MERIT_HIDE_RECAST         = MCATEGORY_THF_1 + 0x02
MERIT_SNEAK_ATTACK_RECAST = MCATEGORY_THF_1 + 0x04
MERIT_TRICK_ATTACK_RECAST = MCATEGORY_THF_1 + 0x06
MERIT_TRIPLE_ATTACK_RATE  = MCATEGORY_THF_1 + 0x08

-- PLD 1
MERIT_SHIELD_BASH_RECAST  = MCATEGORY_PLD_1 + 0x00
MERIT_HOLY_CIRCLE_RECAST  = MCATEGORY_PLD_1 + 0x02
MERIT_SENTINEL_RECAST     = MCATEGORY_PLD_1 + 0x04
MERIT_COVER_EFFECT_LENGTH = MCATEGORY_PLD_1 + 0x06
MERIT_RAMPART_RECAST      = MCATEGORY_PLD_1 + 0x08

-- DRK 1
MERIT_SOULEATER_RECAST     = MCATEGORY_DRK_1 + 0x00
MERIT_ARCANE_CIRCLE_RECAST = MCATEGORY_DRK_1 + 0x02
MERIT_LAST_RESORT_RECAST   = MCATEGORY_DRK_1 + 0x04
MERIT_LAST_RESORT_EFFECT   = MCATEGORY_DRK_1 + 0x06
MERIT_WEAPON_BASH_EFFECT   = MCATEGORY_DRK_1 + 0x08

-- BST 1
MERIT_KILLER_EFFECTS    = MCATEGORY_BST_1 + 0x00
MERIT_REWARD_RECAST     = MCATEGORY_BST_1 + 0x02
MERIT_CALL_BEAST_RECAST = MCATEGORY_BST_1 + 0x04
MERIT_SIC_RECAST        = MCATEGORY_BST_1 + 0x06
MERIT_TAME_RECAST       = MCATEGORY_BST_1 + 0x08

-- BRD 1
MERIT_LULLABY_RECAST  = MCATEGORY_BRD_1 + 0x00
MERIT_FINALE_RECAST   = MCATEGORY_BRD_1 + 0x02
MERIT_MINNE_EFFECT    = MCATEGORY_BRD_1 + 0x04
MERIT_MINUET_EFFECT   = MCATEGORY_BRD_1 + 0x06
MERIT_MADRIGAL_EFFECT = MCATEGORY_BRD_1 + 0x08

-- RNG 1
MERIT_SCAVENGE_EFFECT       = MCATEGORY_RNG_1 + 0x00
MERIT_CAMOUFLAGE_RECAST     = MCATEGORY_RNG_1 + 0x02
MERIT_SHARPSHOT_RECAST      = MCATEGORY_RNG_1 + 0x04
MERIT_UNLIMITED_SHOT_RECAST = MCATEGORY_RNG_1 + 0x06
MERIT_RAPID_SHOT_RATE       = MCATEGORY_RNG_1 + 0x08

-- SAM 1
MERIT_THIRD_EYE_RECAST      = MCATEGORY_SAM_1 + 0x00
MERIT_WARDING_CIRCLE_RECAST = MCATEGORY_SAM_1 + 0x02
MERIT_STORE_TP_EFFECT       = MCATEGORY_SAM_1 + 0x04
MERIT_MEDITATE_RECAST       = MCATEGORY_SAM_1 + 0x06
MERIT_ZASHIN_ATTACK_RATE    = MCATEGORY_SAM_1 + 0x08

-- NIN 1
MERIT_SUBTLE_BLOW_EFFECT = MCATEGORY_NIN_1 + 0x00
MERIT_KATON_EFFECT       = MCATEGORY_NIN_1 + 0x02
MERIT_HYOTON_EFFECT      = MCATEGORY_NIN_1 + 0x04
MERIT_HUTON_EFFECT       = MCATEGORY_NIN_1 + 0x06
MERIT_DOTON_EFFECT       = MCATEGORY_NIN_1 + 0x08
MERIT_RAITON_EFFECT      = MCATEGORY_NIN_1 + 0x0A
MERIT_SUITON_EFFECT      = MCATEGORY_NIN_1 + 0x0C

-- DRG 1
MERIT_ANCIENT_CIRCLE_RECAST = MCATEGORY_DRG_1 + 0x00
MERIT_JUMP_RECAST           = MCATEGORY_DRG_1 + 0x02
MERIT_HIGH_JUMP_RECAST      = MCATEGORY_DRG_1 + 0x04
MERIT_SUPER_JUMP_RECAST     = MCATEGORY_DRG_1 + 0x05
MERIT_SPIRIT_LINK_RECAST    = MCATEGORY_DRG_1 + 0x08

-- SMN 1
MERIT_AVATAR_PHYSICAL_ACCURACY  = MCATEGORY_SMN_1 + 0x00
MERIT_AVATAR_PHYSICAL_ATTACK    = MCATEGORY_SMN_1 + 0x02
MERIT_AVATAR_MAGICAL_ACCURACY   = MCATEGORY_SMN_1 + 0x04
MERIT_AVATAR_MAGICAL_ATTACK     = MCATEGORY_SMN_1 + 0x06
MERIT_SUMMONING_MAGIC_CAST_TIME = MCATEGORY_SMN_1 + 0x08

-- BLU 1
MERIT_CHAIN_AFFINITY_RECAST = MCATEGORY_BLU_1 + 0x00
MERIT_BURST_AFFINITY_RECAST = MCATEGORY_BLU_1 + 0x02
MERIT_MONSTER_CORRELATION   = MCATEGORY_BLU_1 + 0x04
MERIT_PHYSICAL_POTENCY      = MCATEGORY_BLU_1 + 0x06
MERIT_MAGICAL_ACCURACY      = MCATEGORY_BLU_1 + 0x08

-- COR 1
MERIT_PHANTOM_ROLL_RECAST = MCATEGORY_COR_1 + 0x00
MERIT_QUICK_DRAW_RECAST   = MCATEGORY_COR_1 + 0x02
MERIT_QUICK_DRAW_ACCURACY = MCATEGORY_COR_1 + 0x04
MERIT_RANDOM_DEAL_RECAST  = MCATEGORY_COR_1 + 0x06
MERIT_BUST_DURATION       = MCATEGORY_COR_1 + 0x08

-- PUP 1
MERIT_AUTOMATON_SKILLS        = MCATEGORY_PUP_1 + 0x00
MERIT_MAINTENACE_RECAST       = MCATEGORY_PUP_1 + 0x02
MERIT_REPAIR_EFFECT           = MCATEGORY_PUP_1 + 0x04
MERIT_ACTIVATE_RECAST         = MCATEGORY_PUP_1 + 0x06
MERIT_REPAIR_RECAST           = MCATEGORY_PUP_1 + 0x08

-- DNC 1
MERIT_STEP_ACCURACY            = MCATEGORY_DNC_1 + 0x00
MERIT_HASTE_SAMBA_EFFECT       = MCATEGORY_DNC_1 + 0x02
MERIT_REVERSE_FLOURISH_EFFECT  = MCATEGORY_DNC_1 + 0x04
MERIT_BUILDING_FLOURISH_EFFECT = MCATEGORY_DNC_1 + 0x06

-- SCH 1
MERIT_GRIMOIRE_RECAST        = MCATEGORY_SCH_1 + 0x00
MERIT_MODUS_VERITAS_DURATION = MCATEGORY_SCH_1 + 0x02
MERIT_HELIX_MAGIC_ACC_ATT    = MCATEGORY_SCH_1 + 0x04
MERIT_MAX_SUBLIMATION        = MCATEGORY_SCH_1 + 0x06

-- WEAPON SKILLS
MERIT_SHIJIN_SPIRAL = MCATEGORY_WS + 0x00
MERIT_EXENTERATOR   = MCATEGORY_WS + 0x02
MERIT_REQUIESCAT    = MCATEGORY_WS + 0x04
MERIT_RESOLUTION    = MCATEGORY_WS + 0x06
MERIT_RUINATOR      = MCATEGORY_WS + 0x08
MERIT_UPHEAVAL      = MCATEGORY_WS + 0x0A
MERIT_ENTROPY       = MCATEGORY_WS + 0x0C
MERIT_STARDIVER     = MCATEGORY_WS + 0x0E
MERIT_BLADE_SHUN    = MCATEGORY_WS + 0x10
MERIT_TACHI_SHOHA   = MCATEGORY_WS + 0x12
MERIT_REALMRAZER    = MCATEGORY_WS + 0x14
MERIT_SHATTERSOUL   = MCATEGORY_WS + 0x16
MERIT_APEX_ARROW    = MCATEGORY_WS + 0x18
MERIT_LAST_STAND    = MCATEGORY_WS + 0x1A

-- unknown
-- MERIT_UNKNOWN1 = MCATEGORY_UNK_0 + 0x00
-- MERIT_UNKNOWN2 = MCATEGORY_UNK_1 + 0x00
-- MERIT_UNKNOWN3 = MCATEGORY_UNK_2 + 0x00
-- MERIT_UNKNOWN4 = MCATEGORY_UNK_3 + 0x00
-- MERIT_UNKNOWN5 = MCATEGORY_UNK_4 + 0x00

-- WAR 2
MERIT_WARRIORS_CHARGE = MCATEGORY_WAR_2 + 0x00
MERIT_TOMAHAWK        = MCATEGORY_WAR_2 + 0x02
MERIT_SAVAGERY        = MCATEGORY_WAR_2 + 0x04
MERIT_AGGRESSIVE_AIM  = MCATEGORY_WAR_2 + 0x06

-- MNK 2
MERIT_MANTRA           = MCATEGORY_MNK_2 + 0x00
MERIT_FORMLESS_STRIKES = MCATEGORY_MNK_2 + 0x02
MERIT_INVIGORATE       = MCATEGORY_MNK_2 + 0x04
MERIT_PENANCE          = MCATEGORY_MNK_2 + 0x06

-- WHM 2
MERIT_MARTYR      = MCATEGORY_WHM_2 + 0x00
MERIT_DEVOTION    = MCATEGORY_WHM_2 + 0x02
MERIT_PROTECTRA_V = MCATEGORY_WHM_2 + 0x04
MERIT_SHELLRA_V   = MCATEGORY_WHM_2 + 0x06

-- BLM 2
MERIT_FLARE_II   = MCATEGORY_BLM_2 + 0x00
MERIT_FREEZE_II  = MCATEGORY_BLM_2 + 0x02
MERIT_TORNADO_II = MCATEGORY_BLM_2 + 0x04
MERIT_QUAKE_II   = MCATEGORY_BLM_2 + 0x06
MERIT_BURST_II   = MCATEGORY_BLM_2 + 0x08
MERIT_FLOOD_II   = MCATEGORY_BLM_2 + 0x0A

-- RDM 2
MERIT_DIA_III     = MCATEGORY_RDM_2 + 0x00
MERIT_SLOW_II     = MCATEGORY_RDM_2 + 0x02
MERIT_PARALYZE_II = MCATEGORY_RDM_2 + 0x04
MERIT_PHALANX_II  = MCATEGORY_RDM_2 + 0x06
MERIT_BIO_III     = MCATEGORY_RDM_2 + 0x08
MERIT_BLIND_II    = MCATEGORY_RDM_2 + 0x0A

-- THF 2
MERIT_ASSASSINS_CHARGE = MCATEGORY_THF_2 + 0x00
MERIT_FEINT            = MCATEGORY_THF_2 + 0x02
MERIT_AURA_STEAL       = MCATEGORY_THF_2 + 0x04
MERIT_AMBUSH           = MCATEGORY_THF_2 + 0x06

-- PLD 2
MERIT_FEALTY    = MCATEGORY_PLD_2 + 0x00
MERIT_CHIVALRY  = MCATEGORY_PLD_2 + 0x02
MERIT_IRON_WILL = MCATEGORY_PLD_2 + 0x04
MERIT_GUARDIAN  = MCATEGORY_PLD_2 + 0x06

-- DRK 2
MERIT_DARK_SEAL       = MCATEGORY_DRK_2 + 0x00
MERIT_DIABOLIC_EYE    = MCATEGORY_DRK_2 + 0x02
MERIT_MUTED_SOUL      = MCATEGORY_DRK_2 + 0x04
MERIT_DESPERATE_BLOWS = MCATEGORY_DRK_2 + 0x06

-- BST 2
MERIT_FERAL_HOWL      = MCATEGORY_BST_2 + 0x00
MERIT_KILLER_INSTINCT = MCATEGORY_BST_2 + 0x02
MERIT_BEAST_AFFINITY  = MCATEGORY_BST_2 + 0x04
MERIT_BEAST_HEALER    = MCATEGORY_BST_2 + 0x06

-- BRD 2
MERIT_NIGHTINGALE       = MCATEGORY_BRD_2 + 0x00
MERIT_TROUBADOUR        = MCATEGORY_BRD_2 + 0x02
MERIT_FOE_SIRVENTE      = MCATEGORY_BRD_2 + 0x04
MERIT_ADVENTURERS_DIRGE = MCATEGORY_BRD_2 + 0x06

-- RNG 2
MERIT_STEALTH_SHOT = MCATEGORY_RNG_2 + 0x00
MERIT_FLASHY_SHOT  = MCATEGORY_RNG_2 + 0x02
MERIT_SNAPSHOT     = MCATEGORY_RNG_2 + 0x04
MERIT_RECYCLE      = MCATEGORY_RNG_2 + 0x06

-- SAM 2
MERIT_SHIKIKOYO  = MCATEGORY_SAM_2 + 0x00
MERIT_BLADE_BASH = MCATEGORY_SAM_2 + 0x02
MERIT_IKISHOTEN  = MCATEGORY_SAM_2 + 0x04
MERIT_OVERWHELM  = MCATEGORY_SAM_2 + 0x06

-- NIN 2
MERIT_SANGE                = MCATEGORY_NIN_2 + 0x00
MERIT_NINJA_TOOL_EXPERTISE = MCATEGORY_NIN_2 + 0x02
MERIT_KATON_SAN            = MCATEGORY_NIN_2 + 0x04
MERIT_HYOTON_SAN           = MCATEGORY_NIN_2 + 0x06
MERIT_HUTON_SAN            = MCATEGORY_NIN_2 + 0x08
MERIT_DOTON_SAN            = MCATEGORY_NIN_2 + 0x0A
MERIT_RAITON_SAN           = MCATEGORY_NIN_2 + 0x0C
MERIT_SUITON_SAN           = MCATEGORY_NIN_2 + 0x0E

-- DRG 2
MERIT_DEEP_BREATHING = MCATEGORY_DRG_2 + 0x00
MERIT_ANGON          = MCATEGORY_DRG_2 + 0x02
MERIT_EMPATHY        = MCATEGORY_DRG_2 + 0x04
MERIT_STRAFE         = MCATEGORY_DRG_2 + 0x06

-- SMN 2
MERIT_METEOR_STRIKE   = MCATEGORY_SMN_2 + 0x00
MERIT_HEAVENLY_STRIKE = MCATEGORY_SMN_2 + 0x02
MERIT_WIND_BLADE      = MCATEGORY_SMN_2 + 0x04
MERIT_GEOCRUSH        = MCATEGORY_SMN_2 + 0x06
MERIT_THUNDERSTORM    = MCATEGORY_SMN_2 + 0x08
MERIT_GRANDFALL       = MCATEGORY_SMN_2 + 0x0A

-- BLU 2
MERIT_CONVERGENCE  = MCATEGORY_BLU_2 + 0x00
MERIT_DIFFUSION    = MCATEGORY_BLU_2 + 0x02
MERIT_ENCHAINMENT  = MCATEGORY_BLU_2 + 0x04
MERIT_ASSIMILATION = MCATEGORY_BLU_2 + 0x06

-- COR 2
MERIT_SNAKE_EYE      = MCATEGORY_COR_2 + 0x00
MERIT_FOLD           = MCATEGORY_COR_2 + 0x02
MERIT_WINNING_STREAK = MCATEGORY_COR_2 + 0x04
MERIT_LOADED_DECK    = MCATEGORY_COR_2 + 0x06

-- PUP 2
MERIT_ROLE_REVERSAL = MCATEGORY_PUP_2 + 0x00
MERIT_VENTRILOQUY   = MCATEGORY_PUP_2 + 0x02
MERIT_FINE_TUNING   = MCATEGORY_PUP_2 + 0x04
MERIT_OPTIMIZATION  = MCATEGORY_PUP_2 + 0x06

-- DNC 2
MERIT_SABER_DANCE     = MCATEGORY_DNC_2 + 0x00
MERIT_FAN_DANCE       = MCATEGORY_DNC_2 + 0x02
MERIT_NO_FOOT_RISE    = MCATEGORY_DNC_2 + 0x04
MERIT_CLOSED_POSITION = MCATEGORY_DNC_2 + 0x06

-- SCH 2
MERIT_ALTRUISM      = MCATEGORY_SCH_2 + 0x00
MERIT_FOCALIZATION  = MCATEGORY_SCH_2 + 0x02
MERIT_TRANQUILITY   = MCATEGORY_SCH_2 + 0x04
MERIT_EQUANIMITY    = MCATEGORY_SCH_2 + 0x06
MERIT_ENLIGHTENMENT = MCATEGORY_SCH_2 + 0x08
MERIT_STORMSURGE    = MCATEGORY_SCH_2 + 0x0A


------------------------------------
-- Slot Definitions
------------------------------------

SLOT_MAIN   = 0
SLOT_SUB    = 1
SLOT_RANGED = 2
SLOT_AMMO   = 3
SLOT_HEAD   = 4
SLOT_BODY   = 5
SLOT_HANDS  = 6
SLOT_LEGS   = 7
SLOT_FEET   = 8
SLOT_NECK   = 9
SLOT_WAIST  = 10
SLOT_EAR1   = 11
SLOT_EAR2   = 12
SLOT_RING1  = 13
SLOT_RING2  = 14
SLOT_BACK   = 15

MAX_SLOTID  = 15

----------------------------------
-- Objtype Definitions
----------------------------------

TYPE_PC   = 0x01
TYPE_NPC  = 0x02
TYPE_MOB  = 0x04
TYPE_PET  = 0x08
TYPE_SHIP = 0x10

----------------------------------
-- DropType
----------------------------------

DROP_NORMAL  = 0x00
DROP_GROUPED = 0x01
DROP_STEAL   = 0x02
DROP_DESPOIL = 0x04

----------------------------------
-- Allegiance Definitions
----------------------------------

ALLEGIANCE_MOB       = 0
ALLEGIANCE_PLAYER    = 1
ALLEGIANCE_SAN_DORIA = 2
ALLEGIANCE_BASTOK    = 3
ALLEGIANCE_WINDURST  = 4

------------------------------------
-- Inventory enum
------------------------------------

LOC_INVENTORY       = 0
LOC_MOGSAFE         = 1
LOC_STORAGE         = 2
LOC_TEMPITEMS       = 3
LOC_MOGLOCKER       = 4
LOC_MOGSATCHEL      = 5
LOC_MOGSACK         = 6
LOC_MOGCASE         = 7
LOC_WARDROBE        = 8
LOC_MOGSAFE2        = 9
LOC_WARDROBE2       = 10
LOC_WARDROBE3       = 11
LOC_WARDROBE4       = 12

------------------------------------
-- Spell Groups
------------------------------------

SPELLGROUP_NONE      = 0
SPELLGROUP_SONG      = 1
SPELLGROUP_BLACK     = 2
SPELLGROUP_BLUE      = 3
SPELLGROUP_NINJUTSU  = 4
SPELLGROUP_SUMMONING = 5
SPELLGROUP_WHITE     = 6

------------------------------------
-- MOBMODs
------------------------------------
MOBMOD_NONE           = 0
MOBMOD_GIL_MIN        = 1
MOBMOD_GIL_MAX        = 2
MOBMOD_MP_BASE        = 3
MOBMOD_SIGHT_RANGE    = 4
MOBMOD_SOUND_RANGE    = 5
MOBMOD_BUFF_CHANCE    = 6
MOBMOD_GA_CHANCE      = 7
MOBMOD_HEAL_CHANCE    = 8
MOBMOD_HP_HEAL_CHANCE = 9
MOBMOD_SUBLINK        = 10
MOBMOD_LINK_RADIUS    = 11
MOBMOD_DRAW_IN        = 12
MOBMOD_RAGE           = 13
MOBMOD_SKILL_LIST     = 14
MOBMOD_MUG_GIL        = 15
MOBMOD_MAIN_2HOUR     = 16
MOBMOD_NO_DESPAWN     = 17
MOBMOD_VAR            = 18
MOBMOD_SUB_2HOUR      = 19
MOBMOD_TP_USE_CHANCE  = 20
MOBMOD_PET_SPELL_LIST = 21
MOBMOD_NA_CHANCE      = 22
MOBMOD_IMMUNITY       = 23
MOBMOD_GRADUAL_RAGE   = 24
MOBMOD_BUILD_RESIST   = 25
MOBMOD_SUPERLINK      = 26
MOBMOD_SPELL_LIST     = 27
MOBMOD_EXP_BONUS      = 28
MOBMOD_ASSIST         = 29
MOBMOD_SPECIAL_SKILL  = 30
MOBMOD_ROAM_DISTANCE  = 31
MOBMOD_2HOUR_MULTI    = 32
MOBMOD_SPECIAL_COOL   = 33
MOBMOD_MAGIC_COOL     = 34
MOBMOD_STANDBACK_COOL = 35
MOBMOD_ROAM_COOL      = 36
MOBMOD_ALWAYS_AGGRO   = 37
MOBMOD_NO_DROPS       = 38
MOBMOD_SHARE_POS      = 39
MOBMOD_TELEPORT_CD    = 40
MOBMOD_TELEPORT_START = 41
MOBMOD_TELEPORT_END   = 42
MOBMOD_TELEPORT_TYPE  = 43
MOBMOD_DUAL_WIELD     = 44
MOBMOD_ADD_EFFECT     = 45
MOBMOD_AUTO_SPIKES    = 46
MOBMOD_SPAWN_LEASH    = 47
MOBMOD_SHARE_TARGET   = 48
MOBMOD_SCRIPTED_2HOUR = 49
MOBMOD_2HOUR_PROC     = 50
MOBMOD_ROAM_TURNS     = 51
MOBMOD_ROAM_RATE      = 52
MOBMOD_BEHAVIOR       = 53
MOBMOD_GIL_BONUS      = 54
MOBMOD_IDLE_DESPAWN   = 55
MOBMOD_HP_STANDBACK   = 56
MOBMOD_MAGIC_DELAY    = 57
MOBMOD_SPECIAL_DELAY  = 58
MOBMOD_WEAPON_BONUS   = 59
MOBMOD_SPAWN_ANIMATIONSUB = 60
MOBMOD_HP_SCALE       = 61
MOBMOD_NO_STANDBACK   = 62
MOBMOD_ATTACK_SKILL_LIST = 63
MOBMOD_CHARMABLE      = 64
MOBMOD_NO_MOVE        = 65
MOBMOD_MULTI_HIT      = 66

------------------------------------
-- Job Specials (1hr / 2hr moves)
------------------------------------

jobSpec =
{
    MIGHTY_STRIKES      = 688,
    MIGHTY_STRIKES_MAAT = 1008,
    -- MIGHTY_STRIKES      = 2242,
    -- MIGHTY_STRIKES      = 2939,
    BENEDICTION         = 689,
    BENEDICTION_MAAT    = 1010,
    BENEDICTION_PRISHE  = 1486,
    -- BENEDICTION         = 2244,
    -- BENEDICTION         = 2777,
    -- BENEDICTION         = 2943,
    -- HUNDRED_FISTS       = 303,
    HUNDRED_FISTS        = 690,
    HUNDRED_FISTS_MAAT   = 1009,
    HUNDRED_FISTS_PRISHE = 1485,
    -- HUNDRED_FISTS       = 2020,
    -- HUNDRED_FISTS       = 2243,
    MANAFONT             = 691 ,
    MANAFONT_MAAT        = 1011,
    -- MANAFONT            = 2245,
    -- MANAFONT            = 2944,
    CHAINSPELL           = 692,
    CHAINSPELL_MAAT      = 1012,
    -- CHAINSPELL          = 2246,
    -- CHAINSPELL          = 2942,
    PERFECT_DODGE        = 693,
    PERFECT_DODGE_MAAT   = 1013,
    -- PERFECT_DODGE       = 2247,
    INVINCIBLE           = 694,
    INVINCIBLE_MAAT      = 1014,
    -- INVINCIBLE          = 2248,
    -- INVINCIBLE          = 2379,
    -- INVINCIBLE          = 2940,
    BLOOD_WEAPON         = 695,
    BLOOD_WEAPON_MAAT    = 1015,
    -- BLOOD_WEAPON        = 2249,
    SOUL_VOICE           = 696,
    SOUL_VOICE_MAAT      = 1018,
    -- SOUL_VOICE          = 2251,
    MEIKYO_SHISUI        = 730,
    MEIKYO_SHISUI_MAAT   = 1020,
    -- MEIKYO_SHISUI        = 2253,
    -- MEIKYO_SHISUI        = 3175,
    MIJIN_GAKURE         = 731,
    MIJIN_GAKURE_MAAT    = 1021,
    -- MIJIN_GAKURE         = 2105,
    -- MIJIN_GAKURE         = 2254,
    -- MIJIN_GAKURE         = 2382,
    CALL_WYVERN          = 732,
    CALL_WYVERN_MAAT     = 1022,
    FAMILIAR             = 740,
    FAMILIAR_MAAT        = 1016,
    -- FAMILIAR             = 2250,
    ASTRAL_FLOW          = 734,
    ASTRAL_FLOW_MAAT     = 1023,
    -- ASTRAL_FLOW          = 2256,
    -- Eagle Eye Shot has a TON of duplicates because mob models animate differently
    -- EES_?                = 413,
    -- EES_?                = 711,
    -- EES_?                = 712,
    EES_GOBLIN           = 735,
    EES_ANTICA           = 736,
    EES_ORC              = 737,
    EES_SHADE            = 738,
    EES_GIGA             = 739,
    EES_MAAT             = 1019,
    -- EES_?                = 1065,
    -- EES_?                = 1091,
    EES_YAGUDO           = 1121,
    EES_QUADAV           = 1122,
    EES_KINDRED          = 1151,
    -- EES_?                = 1153,
    -- EES_?                = 1327,
    EES_AERN             = 1389,
    -- EES_?                = 1557,
    -- EES_?                = 1641,
    EES_LAMIA            = 1931,
    EES_MERROW           = 1932,
    -- EES_?                = 2148,
    EES_TROLL            = 2252,
    -- EES_?                = 2941,
    -- SPIRIT_SURGE         = 1893,
    -- SPIRIT_SURGE         = 2255,
    -- AZURE_LORE           = 1933,
    -- AZURE_LORE           = 2006,
    -- AZURE_LORE           = 2257,
    -- AZURE_LORE           = 3481,
    -- WILD_CARD            = 1934,
    -- WILD_CARD            = 2007,
    -- WILD_CARD            = 2258,
    -- OVERDRIVE            = 1935,
    -- OVERDRIVE            = 2008,
    -- OVERDRIVE            = 2259,
    -- TABULA_RASA          = 2358,
    -- TABULA_RASA          = 2261,
    -- TABULA_RASA          = 2358,
    -- TRANCE               = 2260,
    -- TRANCE               = 2710,
    -- ELEMENTAL_SFORZO     = 3265,
    -- ELEMENTAL_SFORZO     = 3479,
    -- BOLSTER              = 3482,
};

------------------------------------
-- Skills
------------------------------------

-- Combat Skills
SKILL_NON = 0
SKILL_H2H = 1
SKILL_DAG = 2
SKILL_SWD = 3
SKILL_GSD = 4
SKILL_AXE = 5
SKILL_GAX = 6
SKILL_SYH = 7
SKILL_POL = 8
SKILL_KAT = 9
SKILL_GKT = 10
SKILL_CLB = 11
SKILL_STF = 12
-- 13~21 unused
-- 22~24 pup's Automaton skills
SKILL_ARC = 25
SKILL_MRK = 26
SKILL_THR = 27

-- Defensive Skills
SKILL_GRD = 28
SKILL_EVA = 29
SKILL_SHL = 30
SKILL_PAR = 31

-- Magic Skills
SKILL_DIV = 32
SKILL_HEA = 33
SKILL_ENH = 34
SKILL_ENF = 35
SKILL_ELE = 36
SKILL_DRK = 37
SKILL_SUM = 38
SKILL_NIN = 39
SKILL_SNG = 40
SKILL_STR = 41
SKILL_WND = 42
SKILL_BLU = 43
SKILL_GEO = 44

-- 45~47 unused

-- Crafting Skills
SKILL_FISHING      = 48
SKILL_WOODWORKING  = 49
SKILL_SMITHING     = 50
SKILL_GOLDSMITHING = 51
SKILL_CLOTHCRAFT   = 52
SKILL_LEATHERCRAFT = 53
SKILL_BONECRAFT    = 54
SKILL_ALCHEMY      = 55
SKILL_COOKING      = 56
SKILL_SYNERGY      = 57

-- Other Skills
SKILL_RID          = 58
SKILL_DIG          = 59
-- 60~63 unused
-- MAX_SKILLTYPE = 64

------------------------------------
-- Recast IDs
------------------------------------

RECAST_ITEM     = 0
RECAST_MAGIC    = 1
RECAST_ABILITY  = 2

------------------------------------
-- ACTION IDs
------------------------------------

ACTION_NONE                 = 0;
ACTION_ATTACK               = 1;
ACTION_RANGED_FINISH        = 2;
ACTION_WEAPONSKILL_FINISH   = 3;
ACTION_MAGIC_FINISH         = 4;
ACTION_ITEM_FINISH          = 5;
ACTION_JOBABILITY_FINISH    = 6;
ACTION_WEAPONSKILL_START    = 7;
ACTION_MAGIC_START          = 8;
ACTION_ITEM_START           = 9;
ACTION_JOBABILITY_START     = 10;
ACTION_MOBABILITY_FINISH    = 11;
ACTION_RANGED_START         = 12;
ACTION_RAISE_MENU_SELECTION = 13;
ACTION_DANCE                = 14;
ACTION_UNKNOWN_15           = 15;
ACTION_ROAMING              = 16;
ACTION_ENGAGE               = 17;
ACTION_DISENGAGE            = 18;
ACTION_CHANGE_TARGET        = 19;
ACTION_FALL                 = 20;
ACTION_DROPITEMS            = 21;
ACTION_DEATH                = 22;
ACTION_FADE_OUT             = 23;
ACTION_DESPAWN              = 24;
ACTION_SPAWN                = 25;
ACTION_STUN                 = 26;
ACTION_SLEEP                = 27;
ACTION_ITEM_USING           = 28;
ACTION_ITEM_INTERRUPT       = 29;
ACTION_MAGIC_CASTING        = 30;
ACTION_MAGIC_INTERRUPT      = 31;
ACTION_RANGED_INTERRUPT     = 32;
ACTION_MOBABILITY_START     = 33;
ACTION_MOBABILITY_USING     = 34;
ACTION_MOBABILITY_INTERRUPT = 35;
ACTION_LEAVE                = 36;

------------------------------------
-- ECOSYSTEM IDs
------------------------------------

SYSTEM_ERROR          = 0;
SYSTEM_AMORPH         = 1;
SYSTEM_AQUAN          = 2;
SYSTEM_ARCANA         = 3;
SYSTEM_ARCHAICMACHINE = 4;
SYSTEM_AVATAR         = 5;
SYSTEM_BEAST          = 6;
SYSTEM_BEASTMEN       = 7;
SYSTEM_BIRD           = 8;
SYSTEM_DEMON          = 9;
SYSTEM_DRAGON         = 10;
SYSTEM_ELEMENTAL      = 11;
SYSTEM_EMPTY          = 12;
SYSTEM_HUMANOID       = 13;
SYSTEM_LIZARD         = 14;
SYSTEM_LUMORIAN       = 15;
SYSTEM_LUMINION       = 16;
SYSTEM_PLANTOID       = 17;
SYSTEM_UNCLASSIFIED   = 18;
SYSTEM_UNDEAD         = 19;
SYSTEM_VERMIN         = 20;
SYSTEM_VORAGEAN       = 21;

------------------------------------
-- Spell AOE IDs
------------------------------------

SPELLAOE_NONE        = 0;
SPELLAOE_RADIAL      = 1;
SPELLAOE_CONAL       = 2;
SPELLAOE_RADIAL_MANI = 3; -- AOE when under SCH stratagem Manifestation
SPELLAOE_RADIAL_ACCE = 4; -- AOE when under SCH stratagem Accession
SPELLAOE_PIANISSIMO  = 5; -- Single target when under BRD JA Pianissimo
SPELLAOE_DIFFUSION   = 6; -- AOE when under Diffusion

------------------------------------
-- Spell flag bits
------------------------------------

SPELLFLAG_NONE          = 0x00;
SPELLFLAG_HIT_ALL       = 0x01; -- Hit all targets in range regardless of party
SPELLFLAG_WIPE_SHADOWS  = 0x02; -- Wipe shadows even if single target and miss/resist (example: Maiden's Virelai)

------------------------------------
-- Behaviour bits
------------------------------------

BEHAVIOUR_NONE         = 0x000;
BEHAVIOUR_NO_DESPAWN   = 0x001; -- mob does not despawn on death
BEHAVIOUR_STANDBACK    = 0x002; -- mob will standback forever
BEHAVIOUR_RAISABLE     = 0x004; -- mob can be raised via Raise spells
BEHAVIOUR_AGGRO_AMBUSH = 0x200; -- mob aggroes by ambush
BEHAVIOUR_NO_TURN      = 0x400; -- mob does not turn to face target

------------------------------------
-- Elevator IDs
------------------------------------

ELEVATOR_KUFTAL_TUNNEL_DSPPRNG_RCK = 0;
ELEVATOR_PORT_BASTOK_DRWBRDG       = 2;
ELEVATOR_DAVOI_LIFT                = 3;
ELEVATOR_PALBOROUGH_MINES_LIFT     = 4;


------------------------------------
-- Item Type
-----------------------------------
ITEM_BASIC       = 0x00;
ITEM_GENERAL     = 0x01;
ITEM_USABLE      = 0x02;
ITEM_PUPPET      = 0x04;
ITEM_ARMOR       = 0x08;
ITEM_WEAPON      = 0x10;
ITEM_CURRENCY    = 0x20;
ITEM_FURNISHING  = 0x40;
ITEM_LINKSHELL   = 0x80;

------------------------------------
-- Animation IDs
------------------------------------
ANIMATION_NONE                     = 0;
ANIMATION_ATTACK                   = 1;
-- Death 2                            = 2;
ANIMATION_DEATH                    = 3;
ANIMATION_CHOCOBO                  = 5;
ANIMATION_FISHING                  = 6;
ANIMATION_HEALING                  = 7;
ANIMATION_OPEN_DOOR                = 8;
ANIMATION_CLOSE_DOOR               = 9;
ANIMATION_ELEVATOR_UP              = 10;
ANIMATION_ELEVATOR_DOWN            = 11;
-- seems to be WALLHACK               = 28;
-- seems to be WALLHACK also..        = 31;
ANIMATION_FISHING_NPC              = 32;
ANIMATION_HEALING                  = 33;
ANIMATION_FISHING_FISH             = 38;
ANIMATION_FISHING_CAUGHT           = 39;
ANIMATION_FISHING_ROD_BREAK        = 40;
ANIMATION_FISHING_LINE_BREAK       = 41;
ANIMATION_FISHING_MONSTER          = 42;
ANIMATION_FISHING_STOP             = 43;
ANIMATION_SYNTH                    = 44;
ANIMATION_SIT                      = 47;
ANIMATION_RANGED                   = 48;
ANIMATION_FISHING_START            = 50;
ANIMATION_NEW_FISHING_START        = 56;
ANIMATION_NEW_FISHING_FISH         = 57;
ANIMATION_NEW_FISHING_CAUGHT       = 58;
ANIMATION_NEW_FISHING_ROD_BREAK    = 59;
ANIMATION_NEW_FISHING_LINE_BREAK   = 60;
ANIMATION_NEW_FISHING_MONSTER      = 61;
ANIMATION_NEW_FISHING_STOP         = 62;
-- 63 through 72 are used with /sitchair
-- 73 through 83 sitting on air (guessing future use for more chairs..)
ANIMATION_MOUNT                    = 85;
-- ANIMATION_TRUST                    = 90; -- This is the animation for a trust NPC spawning in.

------------------------------------
-- Mount IDs
------------------------------------
MOUNTS =
{
    CHOCOBO        = 0,
    QUEST_RAPTOR   = 1,
    RAPTOR         = 2,
    TIGER          = 3,
    CRAB           = 4,
    RED_CRAB       = 5,
    BOMB           = 6,
    RAM            = 7,
    MORBOL         = 8,
    CRAWLER        = 9,
    FENRIR         = 10,
    BEETLE         = 11,
    MOOGLE         = 12,
    MAGIC_POT      = 13,
    TULFAIRE       = 14,
    WARMACHINE     = 15,
    XZOMIT         = 16,
    HIPPOGRYPH     = 17,
    SPECTRAL_CHAIR = 18,
    SPHEROID       = 19,
    OMEGA          = 20,
}

------------------------------------
-- Item Check Params
------------------------------------
ITEMCHECK_NONE      = 0;
ITEMCHECK_EQUIP     = 1;
ITEMCHECK_UNEQUIP   = 2;<|MERGE_RESOLUTION|>--- conflicted
+++ resolved
@@ -1059,7 +1059,7 @@
 MOD_CLEAR_MIND         = 295
 MOD_CONSERVE_MP        = 296
 MOD_STEAL              = 298
-MOD_DESPOIL            = 890
+MOD_DESPOIL            = 896
 MOD_PERFECT_DODGE      = 883 -- Increases Perfect Dodge duration in seconds
 MOD_BLINK              = 299
 MOD_STONESKIN          = 300
@@ -1429,15 +1429,10 @@
 
 -- The spares take care of finding the next ID to use so long as we don't forget to list IDs that have been freed up by refactoring.
 -- 570 - 825 used by WS DMG mods these are not spares.
-<<<<<<< HEAD
--- SPARE = 891 -- stuff
--- SPARE = 892 -- stuff
--- SPARE = 893 -- stuff
-=======
--- SPARE = 896 -- stuff
 -- SPARE = 897 -- stuff
 -- SPARE = 898 -- stuff
->>>>>>> ddb2a8e2
+-- SPARE = 899 -- stuff
+
 ------------------------------------
 -- Merit Definitions
 ------------------------------------
