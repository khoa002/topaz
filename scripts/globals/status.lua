--- conflicted
+++ resolved
@@ -1560,16 +1560,11 @@
 
     -- The spares take care of finding the next ID to use so long as we don't forget to list IDs that have been freed up by refactoring.
     -- 570 - 825 used by WS DMG mods these are not spares.
-<<<<<<< HEAD
+
 
     -- SPARE = 965, -- stuff
     -- SPARE = 966, -- stuff
     -- SPARE = 967, -- stuff
-=======
-    -- SPARE = 964, -- stuff
-    -- SPARE = 965, -- stuff
-    -- SPARE = 966, -- stuff
->>>>>>> 6fcce356
 }
 
 tpz.latent =
