--- conflicted
+++ resolved
@@ -1477,15 +1477,9 @@
 
     -- The spares take care of finding the next ID to use so long as we don't forget to list IDs that have been freed up by refactoring.
     -- 570 - 825 used by WS DMG mods these are not spares.
-<<<<<<< HEAD
     -- SPARE = 911, -- stuff
     -- SPARE = 912, -- stuff
     -- SPARE = 913, -- stuff
-=======
-    -- SPARE = 910, -- stuff
-    -- SPARE = 911, -- stuff
-    -- SPARE = 912, -- stuff
->>>>>>> 0807c177
 };
 
 ------------------------------------
