--- conflicted
+++ resolved
@@ -819,11 +819,7 @@
     ELEMENTALRES_DOWN        = 802, -- Elemental resistance down
     FULL_SPEED_AHEAD         = 803, -- Helper for quest: Full Speed Ahead!
     -- PLACEHOLDER           = 804, -- Description
-<<<<<<< HEAD
-    -- 803-1022
-=======
     -- 804-1022
->>>>>>> b1fe7fc4
     -- PLACEHOLDER             = 1023 -- The client dat file seems to have only this many "slots", results of exceeding that are untested.
 }
 
