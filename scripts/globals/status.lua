------------------------------------
--
-- STATUSES AND MODS
--
-- Contains variable-ized definitions of things like core enums for use in lua scripts.
------------------------------------
tpz = tpz or {}

------------------------------------
-- Zone Misc Flags
------------------------------------

tpz.zoneMisc =
{
    NONE       = 0x0000, -- Able to be used in any area
    ESCAPE     = 0x0001, -- Ability to use Escape Spell
    FELLOW     = 0x0002, -- Ability to summon Fellow NPC
    MOUNT      = 0x0004, -- Ability to use Chocobos and mounts
    MAZURKA    = 0x0008, -- Ability to use Mazurka Spell
    TRACTOR    = 0x0010, -- Ability to use Tractor Spell
    MOGMENU    = 0x0020, -- Ability to communicate with Nomad Moogle (menu access mog house)
    COSTUME    = 0x0040, -- Ability to use a Costumes
    PET        = 0x0080, -- Ability to summon Pets
    TREASURE   = 0x0100, -- Presence in the global zone TreasurePool
    AH         = 0x0200, -- Ability to use the auction house
    YELL       = 0x0400, -- Send and receive /yell commands
    TRUST      = 0x0800, -- Ability to cast trust magic
}

------------------------------------
-- Job IDs
------------------------------------

tpz.job =
{
    NONE            =  0,
    WAR             =  1,
    MNK             =  2,
    WHM             =  3,
    BLM             =  4,
    RDM             =  5,
    THF             =  6,
    PLD             =  7,
    DRK             =  8,
    BST             =  9,
    BRD             = 10,
    RNG             = 11,
    SAM             = 12,
    NIN             = 13,
    DRG             = 14,
    SMN             = 15,
    BLU             = 16,
    COR             = 17,
    PUP             = 18,
    DNC             = 19,
    SCH             = 20,
    GEO             = 21,
    RUN             = 22,
}
tpz.MAX_JOB_TYPE = 23

------------------------------------
-- Race IDs
------------------------------------

tpz.race =
{
    HUME_M   = 1,
    HUME_F   = 2,
    ELVAAN_M = 3,
    ELVAAN_F = 4,
    TARU_M   = 5,
    TARU_F   = 6,
    MITHRA   = 7,
    GALKA    = 8,
}

------------------------------------
-- STATUSES
------------------------------------

tpz.status =
{
    NORMAL          =  0,
    UPDATE          =  1,
    DISAPPEAR       =  2,
    INVISIBLE       =  3,
    STATUS_4        =  4,
    CUTSCENE_ONLY   =  6,
    STATUS_18       = 18,
    SHUTDOWN        = 20,
}

------------------------------------
-- These codes represent the subeffects for
-- additional effects animations from battleentity.h
------------------------------------

tpz.subEffect =
{
    -- ATTACKS
    FIRE_DAMAGE         = 1,   -- 110000        3
    ICE_DAMAGE          = 2,   -- 1-01000       5
    WIND_DAMAGE         = 3,   -- 111000        7
    CHOKE               = 3,   -- Shares subeffect
    EARTH_DAMAGE        = 4,   -- 1-00100       9
    LIGHTNING_DAMAGE    = 5,   -- 110100       11
    WATER_DAMAGE        = 6,   -- 1-01100      13
    LIGHT_DAMAGE        = 7,   -- 111100       15
    DARKNESS_DAMAGE     = 8,   -- 1-00010      17
    DISPEL              = 8,   -- Verified with video of Lockheart Greatsword proc.
    SLEEP               = 9,   -- 110010       19
    POISON              = 10,  -- 1-01010      21
    PARALYSIS           = 11,
    AMNESIA             = 11,  -- Verified uses same animation as para
    BLIND               = 12,  -- 1-00110      25
    SILENCE             = 13,
    PETRIFY             = 14,
    PLAGUE              = 15,
    STUN                = 16,
    CURSE               = 17,
    DEFENSE_DOWN        = 18,  -- 1-01001      37
    EVASION_DOWN        = 18,  -- Same subeffect as DEFENSE_DOWN
    ATTACK_DOWN         = 18,  -- Same subeffect as DEFENSE_DOWN
    DEATH               = 19,
    SHIELD              = 20,
    HP_DRAIN            = 21,  -- 1-10101      43
    MP_DRAIN            = 22,  -- This is correct animation
    TP_DRAIN            = 22,  -- Verified this should look exactly like Aspir Samba.
    HASTE               = 23,
    -- There are no additional attack effect animations beyond 23. Some effects share subeffect/animations.

    -- SPIKES
    BLAZE_SPIKES        = 1,   -- 01-1000       6
    ICE_SPIKES          = 2,   -- 01-0100      10
    DREAD_SPIKES        = 3,   -- 01-1100      14
    CURSE_SPIKES        = 4,   -- 01-0010      18
    SHOCK_SPIKES        = 5,   -- 01-1010      22
    REPRISAL            = 6,   -- 01-0110      26
    GLINT_SPIKES        = 6,   --
    GALE_SPIKES         = 7,   -- Used by enchantment "Cool Breeze" http://www.ffxiah.com/item/22018/
    CLOD_SPIKES         = 8,   --
    DELUGE_SPIKES       = 9,   --
    DEATH_SPIKES        = 10,  -- yes really: http://www.ffxiah.com/item/26944/
    COUNTER             = 63,
    -- There are no spikes effect animations beyond 63. Some effects share subeffect/animations.
    -- "Damage Spikes" use the Blaze Spikes animation even though they are different status.

    -- SKILLCHAINS
    NONE                = 0,
    LIGHT               = 1,
    DARKNESS            = 2,
    GRAVITATION         = 3,
    FRAGMENTATION       = 4,
    DISTORTION          = 5,
    FUSION              = 6,
    COMPRESSION         = 7,
    LIQUEFACATION       = 8,
    INDURATION          = 9,
    REVERBERATION       = 10,
    TRANSFIXION         = 11,
    SCISSION            = 12,
    DETONATION          = 13,
    IMPACTION           = 14,
}

------------------------------------
-- These codes represent the actual status effects.
-- They are simply for convenience.
------------------------------------

tpz.effect =
{
    KO                       = 0,
    WEAKNESS                 = 1,
    SLEEP_I                  = 2,
    POISON                   = 3,
    PARALYSIS                = 4,
    BLINDNESS                = 5,
    SILENCE                  = 6,
    PETRIFICATION            = 7,
    DISEASE                  = 8,
    CURSE_I                  = 9,
    STUN                     = 10,
    BIND                     = 11,
    WEIGHT                   = 12,
    SLOW                     = 13,
    CHARM_I                  = 14,
    DOOM                     = 15,
    AMNESIA                  = 16,
    CHARM_II                 = 17,
    GRADUAL_PETRIFICATION    = 18,
    SLEEP_II                 = 19,
    CURSE_II                 = 20,
    ADDLE                    = 21,
    INTIMIDATE               = 22,
    KAUSTRA                  = 23,
    TERROR                   = 28,
    MUTE                     = 29,
    BANE                     = 30,
    PLAGUE                   = 31,
    FLEE                     = 32,
    HASTE                    = 33,
    BLAZE_SPIKES             = 34,
    ICE_SPIKES               = 35,
    BLINK                    = 36,
    STONESKIN                = 37,
    SHOCK_SPIKES             = 38,
    AQUAVEIL                 = 39,
    PROTECT                  = 40,
    SHELL                    = 41,
    REGEN                    = 42,
    REFRESH                  = 43,
    MIGHTY_STRIKES           = 44,
    BOOST                    = 45,
    HUNDRED_FISTS            = 46,
    MANAFONT                 = 47,
    CHAINSPELL               = 48,
    PERFECT_DODGE            = 49,
    INVINCIBLE               = 50,
    BLOOD_WEAPON             = 51,
    SOUL_VOICE               = 52,
    EAGLE_EYE_SHOT           = 53,
    MEIKYO_SHISUI            = 54,
    ASTRAL_FLOW              = 55,
    BERSERK                  = 56,
    DEFENDER                 = 57,
    AGGRESSOR                = 58,
    FOCUS                    = 59,
    DODGE                    = 60,
    COUNTERSTANCE            = 61,
    SENTINEL                 = 62,
    SOULEATER                = 63,
    LAST_RESORT              = 64,
    SNEAK_ATTACK             = 65,
    COPY_IMAGE               = 66,
    THIRD_EYE                = 67,
    WARCRY                   = 68,
    INVISIBLE                = 69,
    DEODORIZE                = 70,
    SNEAK                    = 71,
    SHARPSHOT                = 72,
    BARRAGE                  = 73,
    HOLY_CIRCLE              = 74,
    ARCANE_CIRCLE            = 75,
    HIDE                     = 76,
    CAMOUFLAGE               = 77,
    DIVINE_SEAL              = 78,
    ELEMENTAL_SEAL           = 79,
    STR_BOOST                = 80,
    DEX_BOOST                = 81,
    VIT_BOOST                = 82,
    AGI_BOOST                = 83,
    INT_BOOST                = 84,
    MND_BOOST                = 85,
    CHR_BOOST                = 86,
    TRICK_ATTACK             = 87,
    MAX_HP_BOOST             = 88,
    MAX_MP_BOOST             = 89,
    ACCURACY_BOOST           = 90,
    ATTACK_BOOST             = 91,
    EVASION_BOOST            = 92,
    DEFENSE_BOOST            = 93,
    ENFIRE                   = 94,
    ENBLIZZARD               = 95,
    ENAERO                   = 96,
    ENSTONE                  = 97,
    ENTHUNDER                = 98,
    ENWATER                  = 99,
    BARFIRE                  = 100,
    BARBLIZZARD              = 101,
    BARAERO                  = 102,
    BARSTONE                 = 103,
    BARTHUNDER               = 104,
    BARWATER                 = 105,
    BARSLEEP                 = 106,
    BARPOISON                = 107,
    BARPARALYZE              = 108,
    BARBLIND                 = 109,
    BARSILENCE               = 110,
    BARPETRIFY               = 111,
    BARVIRUS                 = 112,
    RERAISE                  = 113,
    COVER                    = 114,
    UNLIMITED_SHOT           = 115,
    PHALANX                  = 116,
    WARDING_CIRCLE           = 117,
    ANCIENT_CIRCLE           = 118,
    STR_BOOST_II             = 119,
    DEX_BOOST_II             = 120,
    VIT_BOOST_II             = 121,
    AGI_BOOST_II             = 122,
    INT_BOOST_II             = 123,
    MND_BOOST_II             = 124,
    CHR_BOOST_II             = 125,
    SPIRIT_SURGE             = 126,
    COSTUME                  = 127,
    BURN                     = 128,
    FROST                    = 129,
    CHOKE                    = 130,
    RASP                     = 131,
    SHOCK                    = 132,
    DROWN                    = 133,
    DIA                      = 134,
    BIO                      = 135,
    STR_DOWN                 = 136,
    DEX_DOWN                 = 137,
    VIT_DOWN                 = 138,
    AGI_DOWN                 = 139,
    INT_DOWN                 = 140,
    MND_DOWN                 = 141,
    CHR_DOWN                 = 142,
    LEVEL_RESTRICTION        = 143,
    MAX_HP_DOWN              = 144,
    MAX_MP_DOWN              = 145,
    ACCURACY_DOWN            = 146,
    ATTACK_DOWN              = 147,
    EVASION_DOWN             = 148,
    DEFENSE_DOWN             = 149,
    PHYSICAL_SHIELD          = 150,
    ARROW_SHIELD             = 151,
    MAGIC_SHIELD             = 152,
    DAMAGE_SPIKES            = 153,
    SHINING_RUBY             = 154,
    MEDICINE                 = 155,
    FLASH                    = 156,
    SJ_RESTRICTION           = 157,
    PROVOKE                  = 158,
    PENALTY                  = 159,
    PREPARATIONS             = 160,
    SPRINT                   = 161,
    ENCHANTMENT              = 162,
    AZURE_LORE               = 163,
    CHAIN_AFFINITY           = 164,
    BURST_AFFINITY           = 165,
    OVERDRIVE                = 166,
    MAGIC_DEF_DOWN           = 167,
    INHIBIT_TP               = 168,
    POTENCY                  = 169,
    REGAIN                   = 170,
    PAX                      = 171,
    INTENSION                = 172,
    DREAD_SPIKES             = 173,
    MAGIC_ACC_DOWN           = 174,
    MAGIC_ATK_DOWN           = 175,
    QUICKENING               = 176,
    ENCUMBRANCE_II           = 177,
    FIRESTORM                = 178,
    HAILSTORM                = 179,
    WINDSTORM                = 180,
    SANDSTORM                = 181,
    THUNDERSTORM             = 182,
    RAINSTORM                = 183,
    AURORASTORM              = 184,
    VOIDSTORM                = 185,
    HELIX                    = 186,
    SUBLIMATION_ACTIVATED    = 187,
    SUBLIMATION_COMPLETE     = 188,
    MAX_TP_DOWN              = 189,
    MAGIC_ATK_BOOST          = 190,
    MAGIC_DEF_BOOST          = 191,
    REQUIEM                  = 192,
    LULLABY                  = 193,
    ELEGY                    = 194,
    PAEON                    = 195,
    BALLAD                   = 196,
    MINNE                    = 197,
    MINUET                   = 198,
    MADRIGAL                 = 199,
    PRELUDE                  = 200,
    MAMBO                    = 201,
    AUBADE                   = 202,
    PASTORAL                 = 203,
    HUM                      = 204,
    FANTASIA                 = 205,
    OPERETTA                 = 206,
    CAPRICCIO                = 207,
    SERENADE                 = 208,
    ROUND                    = 209,
    GAVOTTE                  = 210,
    FUGUE                    = 211,
    RHAPSODY                 = 212,
    ARIA                     = 213,
    MARCH                    = 214,
    ETUDE                    = 215,
    CAROL                    = 216,
    THRENODY                 = 217,
    HYMNUS                   = 218,
    MAZURKA                  = 219,
    SIRVENTE                 = 220,
    DIRGE                    = 221,
    SCHERZO                  = 222,
    NOCTURNE                 = 223,
    STORE_TP                 = 227,
    EMBRAVA                  = 228,
    MANAWELL                 = 229,
    SPONTANEITY              = 230,
    MARCATO                  = 231,
    NA                       = 232,
    AUTO_REGEN               = 233,
    AUTO_REFRESH             = 234,
    FISHING_IMAGERY          = 235,
    WOODWORKING_IMAGERY      = 236,
    SMITHING_IMAGERY         = 237,
    GOLDSMITHING_IMAGERY     = 238,
    CLOTHCRAFT_IMAGERY       = 239,
    LEATHERCRAFT_IMAGERY     = 240,
    BONECRAFT_IMAGERY        = 241,
    ALCHEMY_IMAGERY          = 242,
    COOKING_IMAGERY          = 243,
    IMAGERY_1                = 244,
    IMAGERY_2                = 245,
    IMAGERY_3                = 246,
    IMAGERY_4                = 247,
    IMAGERY_5                = 248,
    DEDICATION               = 249,
    EF_BADGE                 = 250,
    FOOD                     = 251,
    MOUNTED                  = 252,
    SIGNET                   = 253,
    BATTLEFIELD              = 254,
    NONE                     = 255,
    SANCTION                 = 256,
    BESIEGED                 = 257,
    ILLUSION                 = 258,
    ENCUMBRANCE_I            = 259,
    OBLIVISCENCE             = 260,
    IMPAIRMENT               = 261,
    OMERTA                   = 262,
    DEBILITATION             = 263,
    PATHOS                   = 264,
    FLURRY                   = 265,
    CONCENTRATION            = 266,
    ALLIED_TAGS              = 267,
    SIGIL                    = 268,
    LEVEL_SYNC               = 269,
    AFTERMATH_LV1            = 270,
    AFTERMATH_LV2            = 271,
    AFTERMATH_LV3            = 272,
    AFTERMATH                = 273,
    ENLIGHT                  = 274,
    AUSPICE                  = 275,
    CONFRONTATION            = 276,
    ENFIRE_II                = 277,
    ENBLIZZARD_II            = 278,
    ENAERO_II                = 279,
    ENSTONE_II               = 280,
    ENTHUNDER_II             = 281,
    ENWATER_II               = 282,
    PERFECT_DEFENSE          = 283,
    EGG                      = 284,
    VISITANT                 = 285,
    BARAMNESIA               = 286,
    ATMA                     = 287,
    ENDARK                   = 288,
    ENMITY_BOOST             = 289,
    SUBTLE_BLOW_PLUS         = 290,
    ENMITY_DOWN              = 291,
    PENNANT                  = 292,
    NEGATE_PETRIFY           = 293,
    NEGATE_TERROR            = 294,
    NEGATE_AMNESIA           = 295,
    NEGATE_DOOM              = 296,
    NEGATE_POISON            = 297,
    CRIT_HIT_EVASION_DOWN    = 298,
    OVERLOAD                 = 299,
    FIRE_MANEUVER            = 300,
    ICE_MANEUVER             = 301,
    WIND_MANEUVER            = 302,
    EARTH_MANEUVER           = 303,
    THUNDER_MANEUVER         = 304,
    WATER_MANEUVER           = 305,
    LIGHT_MANEUVER           = 306,
    DARK_MANEUVER            = 307,
    DOUBLE_UP_CHANCE         = 308,
    BUST                     = 309,
    FIGHTERS_ROLL            = 310,
    MONKS_ROLL               = 311,
    HEALERS_ROLL             = 312,
    WIZARDS_ROLL             = 313,
    WARLOCKS_ROLL            = 314,
    ROGUES_ROLL              = 315,
    GALLANTS_ROLL            = 316,
    CHAOS_ROLL               = 317,
    BEAST_ROLL               = 318,
    CHORAL_ROLL              = 319,
    HUNTERS_ROLL             = 320,
    SAMURAI_ROLL             = 321,
    NINJA_ROLL               = 322,
    DRACHEN_ROLL             = 323,
    EVOKERS_ROLL             = 324,
    MAGUSS_ROLL              = 325,
    CORSAIRS_ROLL            = 326,
    PUPPET_ROLL              = 327,
    DANCERS_ROLL             = 328,
    SCHOLARS_ROLL            = 329,
    BOLTERS_ROLL             = 330,
    CASTERS_ROLL             = 331,
    COURSERS_ROLL            = 332,
    BLITZERS_ROLL            = 333,
    TACTICIANS_ROLL          = 334,
    ALLIES_ROLL              = 335,
    MISERS_ROLL              = 336,
    COMPANIONS_ROLL          = 337,
    AVENGERS_ROLL            = 338,
    NATURALISTS_ROLL         = 339,
    WARRIOR_S_CHARGE         = 340,
    FORMLESS_STRIKES         = 341,
    ASSASSINS_CHARGE         = 342,
    FEINT                    = 343,
    FEALTY                   = 344,
    DARK_SEAL                = 345,
    DIABOLIC_EYE             = 346,
    NIGHTINGALE              = 347,
    TROUBADOUR               = 348,
    KILLER_INSTINCT          = 349,
    STEALTH_SHOT             = 350,
    FLASHY_SHOT              = 351,
    SANGE                    = 352,
    HASSO                    = 353,
    SEIGAN                   = 354,
    CONVERGENCE              = 355,
    DIFFUSION                = 356,
    SNAKE_EYE                = 357,
    LIGHT_ARTS               = 358,
    DARK_ARTS                = 359,
    PENURY                   = 360,
    PARSIMONY                = 361,
    CELERITY                 = 362,
    ALACRITY                 = 363,
    RAPTURE                  = 364,
    EBULLIENCE               = 365,
    ACCESSION                = 366,
    MANIFESTATION            = 367,
    DRAIN_SAMBA              = 368,
    ASPIR_SAMBA              = 369,
    HASTE_SAMBA              = 370,
    VELOCITY_SHOT            = 371,
    BUILDING_FLOURISH        = 375,
    TRANCE                   = 376,
    TABULA_RASA              = 377,
    DRAIN_DAZE               = 378,
    ASPIR_DAZE               = 379,
    HASTE_DAZE               = 380,
    FINISHING_MOVE_1         = 381,
    FINISHING_MOVE_2         = 382,
    FINISHING_MOVE_3         = 383,
    FINISHING_MOVE_4         = 384,
    FINISHING_MOVE_5         = 385,
    LETHARGIC_DAZE_1         = 386,
    LETHARGIC_DAZE_2         = 387,
    LETHARGIC_DAZE_3         = 388,
    LETHARGIC_DAZE_4         = 389,
    LETHARGIC_DAZE_5         = 390,
    SLUGGISH_DAZE_1          = 391,
    SLUGGISH_DAZE_2          = 392,
    SLUGGISH_DAZE_3          = 393,
    SLUGGISH_DAZE_4          = 394,
    SLUGGISH_DAZE_5          = 395,
    WEAKENED_DAZE_1          = 396,
    WEAKENED_DAZE_2          = 397,
    WEAKENED_DAZE_3          = 398,
    WEAKENED_DAZE_4          = 399,
    WEAKENED_DAZE_5          = 400,
    ADDENDUM_WHITE           = 401,
    ADDENDUM_BLACK           = 402,
    REPRISAL                 = 403,
    MAGIC_EVASION_DOWN       = 404,
    RETALIATION              = 405,
    FOOTWORK                 = 406,
    KLIMAFORM                = 407,
    SEKKANOKI                = 408,
    PIANISSIMO               = 409,
    SABER_DANCE              = 410,
    FAN_DANCE                = 411,
    ALTRUISM                 = 412,
    FOCALIZATION             = 413,
    TRANQUILITY              = 414,
    EQUANIMITY               = 415,
    ENLIGHTENMENT            = 416,
    AFFLATUS_SOLACE          = 417,
    AFFLATUS_MISERY          = 418,
    COMPOSURE                = 419,
    YONIN                    = 420,
    INNIN                    = 421,
    CARBUNCLE_S_FAVOR        = 422,
    IFRIT_S_FAVOR            = 423,
    SHIVA_S_FAVOR            = 424,
    GARUDA_S_FAVOR           = 425,
    TITAN_S_FAVOR            = 426,
    RAMUH_S_FAVOR            = 427,
    LEVIATHAN_S_FAVOR        = 428,
    FENRIR_S_FAVOR           = 429,
    DIABOLOS_S_FAVOR         = 430,
    AVATAR_S_FAVOR           = 431,
    MULTI_STRIKES            = 432,
    DOUBLE_SHOT              = 433,
    TRANSCENDENCY            = 434,
    RESTRAINT                = 435,
    PERFECT_COUNTER          = 436,
    MANA_WALL                = 437,
    DIVINE_EMBLEM            = 438,
    NETHER_VOID              = 439,
    SENGIKORI                = 440,
    FUTAE                    = 441,
    PRESTO                   = 442,
    CLIMACTIC_FLOURISH       = 443,
    COPY_IMAGE_2             = 444,
    COPY_IMAGE_3             = 445,
    COPY_IMAGE_4             = 446,
    MULTI_SHOTS              = 447,
    BEWILDERED_DAZE_1        = 448,
    BEWILDERED_DAZE_2        = 449,
    BEWILDERED_DAZE_3        = 450,
    BEWILDERED_DAZE_4        = 451,
    BEWILDERED_DAZE_5        = 452,
    DIVINE_CARESS_I          = 453,
    SABOTEUR                 = 454,
    TENUTO                   = 455,
    SPUR                     = 456,
    EFFLUX                   = 457,
    EARTHEN_ARMOR            = 458,
    DIVINE_CARESS_II         = 459,
    BLOOD_RAGE               = 460,
    IMPETUS                  = 461,
    CONSPIRATOR              = 462,
    SEPULCHER                = 463,
    ARCANE_CREST             = 464,
    HAMANOHA                 = 465,
    DRAGON_BREAKER           = 466,
    TRIPLE_SHOT              = 467,
    STRIKING_FLOURISH        = 468,
    PERPETUANCE              = 469,
    IMMANENCE                = 470,
    MIGAWARI                 = 471,
    TERNARY_FLOURISH         = 472, -- DNC 93
    MUDDLE                   = 473, -- MOB EFFECT
    PROWESS                  = 474, -- GROUNDS OF VALOR
    VOIDWATCHER              = 475, -- VOIDWATCH
    ENSPHERE                 = 476, -- ATMACITE
    SACROSANCTITY            = 477, -- WHM 95
    PALISADE                 = 478, -- PLD 95
    SCARLET_DELIRIUM         = 479, -- DRK 95
    SCARLET_DELIRIUM_1       = 480, -- DRK 95
    -- NONE                      = 481, -- NONE
    DECOY_SHOT               = 482, -- RNG 95
    HAGAKURE                 = 483, -- SAM 95
    ISSEKIGAN                = 484, -- NIN 95
    UNBRIDLED_LEARNING       = 485, -- BLU 95
    COUNTER_BOOST            = 486, --
    ENDRAIN                  = 487, -- FENRIR 96
    ENASPIR                  = 488, -- FENRIR 96
    AFTERGLOW                = 489, -- WS AFTEREFFECT
    BRAZEN_STRENGTH          = 490, --
    INNER_STRENGTH           = 491,
    ASYLUM                   = 492,
    SUBTLE_SORCERY           = 493,
    STYMIE                   = 494,
    -- NONE                       = 495,
    INTERVENE                = 496,
    SOUL_ENSLAVEMENT         = 497,
    UNLEASH                  = 498,
    CLARION_CALL             = 499,
    OVERKILL                 = 500,
    YAEGASUMI                = 501,
    MIKAGE                   = 502,
    FLY_HIGH                 = 503,
    ASTRAL_CONDUIT           = 504,
    UNBRIDLED_WISDOM         = 505,
    -- NONE                      = 506,
    GRAND_PAS                = 507,
    WIDENED_COMPASS          = 508,
    ODYLLIC_SUBTERFUGE       = 509,
    ERGON_MIGHT              = 510,
    REIVE_MARK               = 511,
    IONIS                    = 512,
    BOLSTER                  = 513,
    -- NONE                      = 514,
    LASTING_EMANATION        = 515,
    ECLIPTIC_ATTRITION       = 516,
    COLLIMATED_FERVOR        = 517,
    DEMATERIALIZE            = 518,
    THEURGIC_FOCUS           = 519,
    -- NONE                      = 520,
    -- NONE                      = 521,
    ELEMENTAL_SFORZO         = 522,
    IGNIS                    = 523,
    GELUS                    = 524,
    FLABRA                   = 525,
    TELLUS                   = 526,
    SULPOR                   = 527,
    UNDA                     = 528,
    LUX                      = 529,
    TENEBRAE                 = 530,
    VALLATION                = 531,
    SWORDPLAY                = 532,
    PFLUG                    = 533,
    EMBOLDEN                 = 534,
    VALIANCE                 = 535,
    GAMBIT                   = 536,
    LIEMENT                  = 537,
    ONE_FOR_ALL              = 538,
    GEO_REGEN                = 539,
    GEO_POISON               = 540,
    GEO_REFRESH              = 541,
    GEO_STR_BOOST            = 542,
    GEO_DEX_BOOST            = 543,
    GEO_VIT_BOOST            = 544,
    GEO_AGI_BOOST            = 545,
    GEO_INT_BOOST            = 546,
    GEO_MND_BOOST            = 547,
    GEO_CHR_BOOST            = 548,
    GEO_ATTACK_BOOST         = 549,
    GEO_DEFENSE_BOOST        = 550,
    GEO_MAGIC_ATK_BOOST      = 551,
    GEO_MAGIC_DEF_BOOST      = 552,
    GEO_ACCURACY_BOOST       = 553,
    GEO_EVASION_BOOST        = 554,
    GEO_MAGIC_ACC_BOOST      = 555,
    GEO_MAGIC_EVASION_BOOST  = 556,
    GEO_ATTACK_DOWN          = 557,
    GEO_DEFENSE_DOWN         = 558,
    GEO_MAGIC_ATK_DOWN       = 559,
    GEO_MAGIC_DEF_DOWN       = 560,
    GEO_ACCURACY_DOWN        = 561,
    GEO_EVASION_DOWN         = 562,
    GEO_MAGIC_ACC_DOWN       = 563,
    GEO_MAGIC_EVASION_DOWN   = 564,
    GEO_SLOW                 = 565,
    GEO_PARALYSIS            = 566,
    GEO_WEIGHT               = 567,
    FOIL                     = 568,
    BLAZE_OF_GLORY           = 569,
    BATTUTA                  = 570,
    RAYKE                    = 571,
    AVOIDANCE_DOWN           = 572,
    DELUGE_SPIKES            = 573,
    FAST_CAST                = 574,
    GESTATION                = 575,
    DOUBT                    = 576, -- Bully: Intimidation Enfeeble status
    CAIT_SITH_S_FAVOR        = 577,
    FISHY_INTUITION          = 578,
    COMMITMENT               = 579,
    GEO_HASTE                = 580,
    FLURRY_II                = 581,
    APOGEE                   = 583,
    ENTRUST                  = 584,
    COSTUME_II               = 585,
    CURING_CONDUIT           = 586,
    TP_BONUS                 = 587,
    FINISHING_MOVE_6         = 588,
    FIRESTORM_II             = 589,
    HAILSTORM_II             = 590,
    WINDSTORM_II             = 591,
    SANDSTORM_II             = 592,
    THUNDERSTORM_II          = 593,
    RAINSTORM_II             = 594,
    AURORASTORM_II           = 595,
    VOIDSTORM_II             = 596,
    INUNDATION               = 597,
    CASCADE                  = 598,
    CONSUME_MANA             = 599,
    RUNEISTS_ROLL            = 600,
    CROOKED_CARDS            = 601,
    VORSEAL                  = 602,
    ELVORSEAL                = 603,
    MIGHTY_GUARD             = 604,
    GALE_SPIKES              = 605,
    CLOD_SPIKES              = 606,
    GLINT_SPIKES             = 607,
    NEGATE_VIRUS             = 608,
    NEGATE_CURSE             = 609,
    NEGATE_CHARM             = 610,
    MAGIC_EVASION_BOOST_II   = 611,
    COLURE_ACTIVE            = 612,

    RAMPART                  = 623,
    -- Effect icons in packet can go from 0-767, so no custom effects should go in that range.

    -- Purchased from Cruor Prospector
    ABYSSEA_STR              = 768,
    ABYSSEA_DEX              = 769,
    ABYSSEA_VIT              = 770,
    ABYSSEA_AGI              = 771,
    ABYSSEA_INT              = 772,
    ABYSSEA_MND              = 773,
    ABYSSEA_CHR              = 774,
    ABYSSEA_HP               = 775,
    ABYSSEA_MP               = 776,

    -- *Prowess increases not currently retail accurate.
    -- GoV Prowess bonus effects, real effect at ID 474
    PROWESS_CASKET_RATE      = 777, -- (Unimplemented)
    PROWESS_SKILL_RATE       = 778, -- (Unimplemented)
    PROWESS_CRYSTAL_YEILD    = 779, -- (Unimplemented)
    PROWESS_TH               = 780, -- +1 per tier
    PROWESS_ATTACK_SPEED     = 781, -- *flat 4% for now
    PROWESS_HP_MP            = 782, -- Base 3% and another 1% per tier.
    PROWESS_ACC_RACC         = 783, -- *flat 4% for now
    PROWESS_ATT_RATT         = 784, -- *flat 4% for now
    PROWESS_MACC_MATK        = 785, -- *flat 4% for now
    PROWESS_CURE_POTENCY     = 786, -- *flat 4% for now
    PROWESS_WS_DMG           = 787, -- (Unimplemented) 2% per tier.
    PROWESS_KILLER           = 788, -- *flat +4 for now
    -- End GoV Prowess fakery
    FIELD_SUPPORT_FOOD       = 789, -- Used by Fov/GoV food buff.
    MARK_OF_SEED             = 790, -- Tracks 30 min timer in ACP mission "Those Who Lurk in Shadows (II)"
    TOO_HIGH                 = 791, -- Indicates a target is airborne and unable to be hit by normal melee attacks
    SUPER_BUFF               = 792,
    NINJUTSU_ELE_DEBUFF      = 793,
    HEALING                  = 794,
    LEAVEGAME                = 795,
    HASTE_SAMBA_HASTE        = 796,
    TELEPORT                 = 797,
    CHAINBOUND               = 798,
    SKILLCHAIN               = 799,
    DYNAMIS                  = 800,
    MEDITATE                 = 801, -- Dummy effect for SAM Meditate JA
    ELEMENTALRES_DOWN        = 802, -- Elemental resistance down
    FULL_SPEED_AHEAD         = 803, -- Helper for quest: Full Speed Ahead!
    -- PLACEHOLDER           = 804, -- Description
    -- 804-1022
    -- PLACEHOLDER             = 1023 -- The client dat file seems to have only this many "slots", results of exceeding that are untested.
}

----------------------------------
-- SC masks (not currently used in code base)
----------------------------------

-- EFFECT_SKILLCHAIN0    = 0x200
-- EFFECT_SKILLCHAIN1    = 0x400
-- EFFECT_SKILLCHAIN2    = 0x800
-- EFFECT_SKILLCHAIN3    = 0x1000
-- EFFECT_SKILLCHAIN4    = 0x2000
-- EFFECT_SKILLCHAIN5    = 0x4000
-- EFFECT_SKILLCHAINMASK = 0x7C00

------------------------------------
-- Effect Flags
------------------------------------

tpz.effectFlag =
{
    NONE            = 0x0000,
    DISPELABLE      = 0x0001,
    ERASABLE        = 0x0002,
    ATTACK          = 0x0004,
    EMPATHY         = 0x0008,
    DAMAGE          = 0x0010,
    DEATH           = 0x0020,
    MAGIC_BEGIN     = 0x0040,
    MAGIC_END       = 0x0080,
    ON_ZONE         = 0x0100,
    NO_LOSS_MESSAGE = 0x0200,
    INVISIBLE       = 0x0400,
    DETECTABLE      = 0x0800,
    NO_REST         = 0x1000,
    PREVENT_ACTION  = 0x2000,
    WALTZABLE       = 0x4000,
    FOOD            = 0x8000,
    SONG            = 0x10000,
    ROLL            = 0x20000,
    SYNTH_SUPPORT   = 0x40000,
    CONFRONTATION   = 0x80000,
    LOGOUT          = 0x100000,
    BLOODPACT       = 0x200000,
    ON_JOBCHANGE    = 0x400000,
    NO_CANCEL       = 0x800000,
    INFLUENCE       = 0x1000000,
    OFFLINE_TICK    = 0x2000000,
    AURA            = 0x4000000,
}

------------------------------------

function removeSleepEffects(target)
    target:delStatusEffect(tpz.effect.SLEEP_I)
    target:delStatusEffect(tpz.effect.SLEEP_II)
    target:delStatusEffect(tpz.effect.LULLABY)
end

function hasSleepEffects(target)
    return target:hasStatusEffect(tpz.effect.SLEEP_I) or target:hasStatusEffect(tpz.effect.SLEEP_II) or target:hasStatusEffect(tpz.effect.LULLABY)
end

------------------------------------
-- These values are the codes that represent any statistic possible on an entity.
-- These are NOT the actual status effects such as weakness or silence,
-- but rather arbitrary codes chosen to represent different modifiers to the effected characters and mobs.
--
-- Even if the particular mod is not completely (or at all) implemented yet, you can still script the effects using these codes.
--
-- Example: target:getMod(tpz.mod.STR) will get the sum of STR bonuses/penalties from gear, food, STR Etude, Absorb-STR, and any other STR-related buff/debuff.
-- Note that the above will ignore base statistics, and that getStat() should be used for stats, Attack, and Defense, while getACC(), getRACC(), and getEVA() also exist.
------------------------------------

tpz.mod =
{
    NONE                            = 0,
    DEF                             = 1,
    HP                              = 2,
    HPP                             = 3,
    CONVMPTOHP                      = 4,
    MP                              = 5,
    MPP                             = 6,
    CONVHPTOMP                      = 7,
    STR                             = 8,
    DEX                             = 9,
    VIT                             = 10,
    AGI                             = 11,
    INT                             = 12,
    MND                             = 13,
    CHR                             = 14,
    FIREDEF                         = 15,
    ICEDEF                          = 16,
    WINDDEF                         = 17,
    EARTHDEF                        = 18,
    THUNDERDEF                      = 19,
    WATERDEF                        = 20,
    LIGHTDEF                        = 21,
    DARKDEF                         = 22,
    ATT                             = 23,
    RATT                            = 24,
    ACC                             = 25,
    RACC                            = 26,
    ENMITY                          = 27,
    ENMITY_LOSS_REDUCTION           = 427,
    MATT                            = 28,
    MDEF                            = 29,
    MACC                            = 30,
    MEVA                            = 31,
    FIREATT                         = 32,
    ICEATT                          = 33,
    WINDATT                         = 34,
    EARTHATT                        = 35,
    THUNDERATT                      = 36,
    WATERATT                        = 37,
    LIGHTATT                        = 38,
    DARKATT                         = 39,
    FIREACC                         = 40,
    ICEACC                          = 41,
    WINDACC                         = 42,
    EARTHACC                        = 43,
    THUNDERACC                      = 44,
    WATERACC                        = 45,
    LIGHTACC                        = 46,
    DARKACC                         = 47,
    WSACC                           = 48,
    SLASHRES                        = 49,
    PIERCERES                       = 50,
    IMPACTRES                       = 51,
    HTHRES                          = 52,
    FIRERES                         = 54,
    ICERES                          = 55,
    WINDRES                         = 56,
    EARTHRES                        = 57,
    THUNDERRES                      = 58,
    WATERRES                        = 59,
    LIGHTRES                        = 60,
    DARKRES                         = 61,
    ATTP                            = 62,
    DEFP                            = 63,
    COMBAT_SKILLUP_RATE             = 64, -- % increase in skillup combat rate
    MAGIC_SKILLUP_RATE              = 65, -- % increase in skillup magic rate
    RATTP                           = 66,
    EVA                             = 68,
    RDEF                            = 69,
    REVA                            = 70,
    MPHEAL                          = 71,
    HPHEAL                          = 72,
    STORETP                         = 73,
    HTH                             = 80,
    DAGGER                          = 81,
    SWORD                           = 82,
    GSWORD                          = 83,
    AXE                             = 84,
    GAXE                            = 85,
    SCYTHE                          = 86,
    POLEARM                         = 87,
    KATANA                          = 88,
    GKATANA                         = 89,
    CLUB                            = 90,
    STAFF                           = 91,
    RAMPART_DURATION                = 92,  -- Rampart duration in seconds
    FLEE_DURATION                   = 93,  -- Flee duration in seconds
    MEDITATE_DURATION               = 94,  -- Meditate duration in seconds
    WARDING_CIRCLE_DURATION         = 95,  -- Warding Circle duration in seconds
    SOULEATER_EFFECT                = 96,  -- Souleater power in percents
    DESPERATE_BLOWS                 = 906, -- Adds ability haste to Last Resort
    STALWART_SOUL                   = 907, -- Reduces damage taken from Souleater
    BOOST_EFFECT                    = 97,  -- Boost power in tenths
    CAMOUFLAGE_DURATION             = 98,  -- Camouflage duration in percents
    AUTO_MELEE_SKILL                = 101,
    AUTO_RANGED_SKILL               = 102,
    AUTO_MAGIC_SKILL                = 103,
    ARCHERY                         = 104,
    MARKSMAN                        = 105,
    THROW                           = 106,
    GUARD                           = 107,
    EVASION                         = 108,
    SHIELD                          = 109,
    PARRY                           = 110,
    DIVINE                          = 111,
    HEALING                         = 112,
    ENHANCE                         = 113,
    ENFEEBLE                        = 114,
    ELEM                            = 115,
    DARK                            = 116,
    SUMMONING                       = 117,
    NINJUTSU                        = 118,
    SINGING                         = 119,
    STRING                          = 120,
    WIND                            = 121,
    BLUE                            = 122,
    CHAKRA_MULT                     = 123, -- Chakra multiplier increase
    CHAKRA_REMOVAL                  = 124, -- Extra statuses removed by Chakra
    SUPPRESS_OVERLOAD               = 125, -- Kenkonken "Suppresses Overload" mod. Unclear how this works exactly. Requires testing on retail.
    BP_DAMAGE                       = 126, -- Blood Pact: Rage Damage increase percentage
    FISH                            = 127,
    WOOD                            = 128,
    SMITH                           = 129,
    GOLDSMITH                       = 130,
    CLOTH                           = 131,
    LEATHER                         = 132,
    BONE                            = 133,
    ALCHEMY                         = 134,
    COOK                            = 135,
    SYNERGY                         = 136,
    RIDING                          = 137,
    ANTIHQ_WOOD                     = 144,
    ANTIHQ_SMITH                    = 145,
    ANTIHQ_GOLDSMITH                = 146,
    ANTIHQ_CLOTH                    = 147,
    ANTIHQ_LEATHER                  = 148,
    ANTIHQ_BONE                     = 149,
    ANTIHQ_ALCHEMY                  = 150,
    ANTIHQ_COOK                     = 151,
    DMG                             = 160,
    DMGPHYS                         = 161,
    DMGPHYS_II                      = 190, -- Physical Damage Taken II % (Burtgang)
    DMGBREATH                       = 162,
    DMGMAGIC                        = 163,
    DMGMAGIC_II                     = 831, -- Magic Damage Taken II % (Aegis)
    DMGRANGE                        = 164,
    UDMGPHYS                        = 387,
    UDMGBREATH                      = 388,
    UDMGMAGIC                       = 389,
    UDMGRANGE                       = 390,
    CRITHITRATE                     = 165,
    CRIT_DMG_INCREASE               = 421,
    RANGED_CRIT_DMG_INCREASE        = 964, -- Increases ranged critical damage by a percent
    ENEMYCRITRATE                   = 166,
    CRIT_DEF_BONUS                  = 908, -- Reduces crit hit damage
    MAGIC_CRITHITRATE               = 562,
    MAGIC_CRIT_DMG_INCREASE         = 563,
    HASTE_MAGIC                     = 167,
    SPELLINTERRUPT                  = 168,
    MOVE                            = 169, -- % Movement Speed
    MOUNT_MOVE                      = 972, -- % Mount Movement Speed
    FASTCAST                        = 170,
    UFASTCAST                       = 407,
    CURE_CAST_TIME                  = 519,
    ELEMENTAL_CELERITY              = 901, -- Quickens Elemental Magic Casting
    DELAY                           = 171,
    RANGED_DELAY                    = 172,
    MARTIAL_ARTS                    = 173,
    SKILLCHAINBONUS                 = 174,
    SKILLCHAINDMG                   = 175,
    FOOD_HPP                        = 176,
    FOOD_HP_CAP                     = 177,
    FOOD_MPP                        = 178,
    FOOD_MP_CAP                     = 179,
    FOOD_ATTP                       = 180,
    FOOD_ATT_CAP                    = 181,
    FOOD_DEFP                       = 182,
    FOOD_DEF_CAP                    = 183,
    FOOD_ACCP                       = 184,
    FOOD_ACC_CAP                    = 185,
    FOOD_RATTP                      = 186,
    FOOD_RATT_CAP                   = 187,
    FOOD_RACCP                      = 188,
    FOOD_RACC_CAP                   = 189,
    FOOD_MACCP                      =  99,
    FOOD_MACC_CAP                   = 100,
    FOOD_DURATION                   = 937, -- Percentage to increase food duration
    VERMIN_KILLER                   = 224,
    BIRD_KILLER                     = 225,
    AMORPH_KILLER                   = 226,
    LIZARD_KILLER                   = 227,
    AQUAN_KILLER                    = 228,
    PLANTOID_KILLER                 = 229,
    BEAST_KILLER                    = 230,
    UNDEAD_KILLER                   = 231,
    ARCANA_KILLER                   = 232,
    DRAGON_KILLER                   = 233,
    DEMON_KILLER                    = 234,
    EMPTY_KILLER                    = 235,
    HUMANOID_KILLER                 = 236,
    LUMORIAN_KILLER                 = 237,
    LUMINION_KILLER                 = 238,
    SLEEPRES                        = 240,
    POISONRES                       = 241,
    PARALYZERES                     = 242,
    BLINDRES                        = 243,
    SILENCERES                      = 244,
    VIRUSRES                        = 245,
    PETRIFYRES                      = 246,
    BINDRES                         = 247,
    CURSERES                        = 248,
    GRAVITYRES                      = 249,
    SLOWRES                         = 250,
    STUNRES                         = 251,
    CHARMRES                        = 252,
    AMNESIARES                      = 253,
    LULLABYRES                      = 254,
    DEATHRES                        = 255,
    STATUSRES                       = 958, -- "Resistance to All Status Ailments"
    AFTERMATH                       = 256,
    PARALYZE                        = 257,
    MIJIN_RERAISE                   = 258,
    DUAL_WIELD                      = 259,
    DOUBLE_ATTACK                   = 288,
    SUBTLE_BLOW                     = 289,
    SUBTLE_BLOW_II                  = 973, -- Subtle Blow II Effect (Cap 50%) Total Effect (SB + SB_II cap 75%)
    ENF_MAG_POTENCY                 = 290, -- Increases Enfeebling magic potency %
    COUNTER                         = 291,
    KICK_ATTACK_RATE                = 292,
    AFFLATUS_SOLACE                 = 293,
    AFFLATUS_MISERY                 = 294,
    CLEAR_MIND                      = 295,
    CONSERVE_MP                     = 296,
    ENHANCES_SABOTEUR               = 297, -- Increases Saboteur Potency %
    STEAL                           = 298,
    DESPOIL                         = 896,
    PERFECT_DODGE                   = 883, -- Increases Perfect Dodge duration in seconds
    BLINK                           = 299,
    STONESKIN                       = 300,
    PHALANX                         = 301,
    TRIPLE_ATTACK                   = 302,
    TREASURE_HUNTER                 = 303,
    TAME                            = 304,
    RECYCLE                         = 305,
    ZANSHIN                         = 306,
    UTSUSEMI                        = 307,
    UTSUSEMI_BONUS                  = 900, -- Extra shadows from gear
    NINJA_TOOL                      = 308,
    BLUE_POINTS                     = 309, -- Tracks extra blue points
    BLUE_LEARN_CHANCE               = 945, -- Additional chance to learn blue magic
    DMG_REFLECT                     = 316,
    ROLL_ROGUES                     = 317,
    ROLL_GALLANTS                   = 318,
    ROLL_CHAOS                      = 319,
    ROLL_BEAST                      = 320,
    ROLL_CHORAL                     = 321,
    ROLL_HUNTERS                    = 322,
    ROLL_SAMURAI                    = 323,
    ROLL_NINJA                      = 324,
    ROLL_DRACHEN                    = 325,
    ROLL_EVOKERS                    = 326,
    ROLL_MAGUS                      = 327,
    ROLL_CORSAIRS                   = 328,
    ROLL_PUPPET                     = 329,
    ROLL_DANCERS                    = 330,
    ROLL_SCHOLARS                   = 331,
    -- Corsair Rolls Level 65+
    ROLL_BOLTERS                    = 869,
    ROLL_CASTERS                    = 870,
    ROLL_COURSERS                   = 871,
    ROLL_BLITZERS                   = 872,
    ROLL_TACTICIANS                 = 873,
    ROLL_ALLIES                     = 874,
    ROLL_MISERS                     = 875,
    ROLL_COMPANIONS                 = 876,
    ROLL_AVENGERS                   = 877,
    ROLL_NATURALISTS                = 878,
    ROLL_RUNEISTS                   = 879,
    BUST                            = 332,
    FINISHING_MOVES                 = 333,
    SAMBA_DURATION                  = 490, -- Samba duration bonus
    WALTZ_POTENTCY                  = 491, -- Waltz Potentcy Bonus
    JIG_DURATION                    = 492, -- Jig duration bonus in percents
    VFLOURISH_MACC                  = 493, -- Violent Flourish accuracy bonus
    STEP_FINISH                     = 494, -- Bonus finishing moves from steps
    STEP_ACCURACY                   = 403, -- Accuracy bonus for steps
    WALTZ_DELAY                     = 497, -- Waltz Ability Delay modifier (-1 mod is -1 second)
    SAMBA_PDURATION                 = 498, -- Samba percent duration bonus
    WIDESCAN                        = 340,
    BARRAGE_ACC                     = 420,
    ENSPELL                         = 341,
    SPIKES                          = 342,
    ENSPELL_DMG                     = 343,
    ENSPELL_CHANCE                  = 856,
    SPIKES_DMG                      = 344,
    TP_BONUS                        = 345,
    PERPETUATION_REDUCTION          = 346,
    FIRE_AFFINITY_DMG               = 347,
    EARTH_AFFINITY_DMG              = 348,
    WATER_AFFINITY_DMG              = 349,
    ICE_AFFINITY_DMG                = 350,
    THUNDER_AFFINITY_DMG            = 351,
    WIND_AFFINITY_DMG               = 352,
    LIGHT_AFFINITY_DMG              = 353,
    DARK_AFFINITY_DMG               = 354,
    FIRE_AFFINITY_ACC               = 544,
    EARTH_AFFINITY_ACC              = 545,
    WATER_AFFINITY_ACC              = 546,
    ICE_AFFINITY_ACC                = 547,
    THUNDER_AFFINITY_ACC            = 548,
    WIND_AFFINITY_ACC               = 549,
    LIGHT_AFFINITY_ACC              = 550,
    DARK_AFFINITY_ACC               = 551,
    FIRE_AFFINITY_PERP              = 553,
    EARTH_AFFINITY_PERP             = 554,
    WATER_AFFINITY_PERP             = 555,
    ICE_AFFINITY_PERP               = 556,
    THUNDER_AFFINITY_PERP           = 557,
    WIND_AFFINITY_PERP              = 558,
    LIGHT_AFFINITY_PERP             = 559,
    DARK_AFFINITY_PERP              = 560,
    ADDS_WEAPONSKILL                = 355,
    ADDS_WEAPONSKILL_DYN            = 356,
    BP_DELAY                        = 357,
    STEALTH                         = 358,
    RAPID_SHOT                      = 359,
    CHARM_TIME                      = 360,
    JUMP_TP_BONUS                   = 361,
    JUMP_ATT_BONUS                  = 362,
    HIGH_JUMP_ENMITY_REDUCTION      = 363,
    REWARD_HP_BONUS                 = 364,
    SNAP_SHOT                       = 365,
    MAIN_DMG_RATING                 = 366,
    SUB_DMG_RATING                  = 367,
    REGAIN                          = 368,
    REFRESH                         = 369,
    REGEN                           = 370,
    AVATAR_PERPETUATION             = 371,
    WEATHER_REDUCTION               = 372,
    DAY_REDUCTION                   = 373,
    CURE_POTENCY                    = 374,
    CURE_POTENCY_II                 = 260, -- % cure potency II | bonus from gear is capped at 30
    CURE_POTENCY_RCVD               = 375,
    RANGED_DMG_RATING               = 376,
    DELAYP                          = 380,
    RANGED_DELAYP                   = 381,
    EXP_BONUS                       = 382,
    HASTE_ABILITY                   = 383,
    HASTE_GEAR                      = 384,
    SHIELD_BASH                     = 385,
    KICK_DMG                        = 386,
    CHARM_CHANCE                    = 391,
    WEAPON_BASH                     = 392,
    BLACK_MAGIC_COST                = 393,
    WHITE_MAGIC_COST                = 394,
    BLACK_MAGIC_CAST                = 395,
    WHITE_MAGIC_CAST                = 396,
    BLACK_MAGIC_RECAST              = 397,
    WHITE_MAGIC_RECAST              = 398,
    ALACRITY_CELERITY_EFFECT        = 399,
    LIGHT_ARTS_EFFECT               = 334,
    DARK_ARTS_EFFECT                = 335,
    LIGHT_ARTS_SKILL                = 336,
    DARK_ARTS_SKILL                 = 337,
    LIGHT_ARTS_REGEN                = 338, -- Regen bonus HP from Light Arts and Tabula Rasa
    REGEN_DURATION                  = 339,
    HELIX_EFFECT                    = 478,
    HELIX_DURATION                  = 477,
    STORMSURGE_EFFECT               = 400,
    SUBLIMATION_BONUS               = 401,
    GRIMOIRE_SPELLCASTING           = 489, -- "Grimoire: Reduces spellcasting time" bonus
    WYVERN_BREATH                   = 402,
    REGEN_DOWN                      = 404, -- poison
    REFRESH_DOWN                    = 405, -- plague, reduce mp
    REGAIN_DOWN                     = 406, -- plague, reduce tp
    MAGIC_DAMAGE                    = 311, --  Magic damage added directly to the spell's base damage

    -- Gear set modifiers
    DA_DOUBLE_DAMAGE                = 408, -- Double attack's double damage chance %.
    TA_TRIPLE_DAMAGE                = 409, -- Triple attack's triple damage chance %.
    ZANSHIN_DOUBLE_DAMAGE           = 410, -- Zanshin's double damage chance %.
    RAPID_SHOT_DOUBLE_DAMAGE        = 479, -- Rapid shot's double damage chance %.
    ABSORB_DMG_CHANCE               = 480, -- Chance to absorb damage %
    EXTRA_DUAL_WIELD_ATTACK         = 481, -- Chance to land an extra attack when dual wielding
    EXTRA_KICK_ATTACK               = 482, -- Occasionally allows a second Kick Attack during an attack round without the use of Footwork.
    SAMBA_DOUBLE_DAMAGE             = 415, -- Double damage chance when samba is up.
    NULL_PHYSICAL_DAMAGE            = 416, -- Occasionally annuls damage from physical attacks, in percents
    QUICK_DRAW_TRIPLE_DAMAGE        = 417, -- Chance to do triple damage with quick draw.
    BAR_ELEMENT_NULL_CHANCE         = 418, -- Bar Elemental spells will occasionally nullify damage of the same element.
    GRIMOIRE_INSTANT_CAST           = 419, -- Spells that match your current Arts will occasionally cast instantly, without recast.
    COUNTERSTANCE_EFFECT            = 543, -- Counterstance effect in percents
    DODGE_EFFECT                    = 552, -- Dodge effect in percents
    FOCUS_EFFECT                    = 561, -- Focus effect in percents
    MUG_EFFECT                      = 835, -- Mug effect as multiplier
    ACC_COLLAB_EFFECT               = 884, -- Increases amount of enmity transferred
    HIDE_DURATION                   = 885, -- Hide duration increase (percentage based
    GILFINDER                       = 897, -- Gil % increase
    REVERSE_FLOURISH_EFFECT         = 836, -- Reverse Flourish effect in tenths of squared term multiplier
    SENTINEL_EFFECT                 = 837, -- Sentinel effect in percents
    REGEN_MULTIPLIER                = 838, -- Regen base multiplier

    DOUBLE_SHOT_RATE                = 422, -- The rate that double shot can proc
    VELOCITY_SNAPSHOT_BONUS         = 423, -- Increases Snapshot whilst Velocity Shot is up.
    VELOCITY_RATT_BONUS             = 424, -- Increases Ranged Attack whilst Velocity Shot is up.
    SHADOW_BIND_EXT                 = 425, -- Extends the time of shadowbind
    ABSORB_PHYSDMG_TO_MP            = 426, -- Absorbs a percentage of physical damage taken to MP.
    SHIELD_MASTERY_TP               = 485, -- Shield mastery TP bonus when blocking with a shield
    PERFECT_COUNTER_ATT             = 428, -- Raises weapon damage by 20 when countering while under the Perfect Counter effects. This also affects Weapon Rank (though not if fighting barehanded).
    FOOTWORK_ATT_BONUS              = 429, -- Raises the attack bonus of Footwork. (Tantra Gaiters +2 raise 100/1024 to 152/1024)

    MINNE_EFFECT                    = 433, --
    MINUET_EFFECT                   = 434, --
    PAEON_EFFECT                    = 435, --
    REQUIEM_EFFECT                  = 436, --
    THRENODY_EFFECT                 = 437, --
    MADRIGAL_EFFECT                 = 438, --
    MAMBO_EFFECT                    = 439, --
    LULLABY_EFFECT                  = 440, --
    ETUDE_EFFECT                    = 441, --
    BALLAD_EFFECT                   = 442, --
    MARCH_EFFECT                    = 443, --
    FINALE_EFFECT                   = 444, --
    CAROL_EFFECT                    = 445, --
    MAZURKA_EFFECT                  = 446, --
    ELEGY_EFFECT                    = 447, --
    PRELUDE_EFFECT                  = 448, --
    HYMNUS_EFFECT                   = 449, --
    VIRELAI_EFFECT                  = 450, --
    SCHERZO_EFFECT                  = 451, --
    ALL_SONGS_EFFECT                = 452, --
    MAXIMUM_SONGS_BONUS             = 453, --
    SONG_DURATION_BONUS             = 454, --
    SONG_SPELLCASTING_TIME          = 455, --

    QUICK_DRAW_DMG                  = 411, --
    QUICK_DRAW_MACC                 = 191, -- Quick draw magic accuracy
    QUAD_ATTACK                     = 430, -- Quadruple attack chance.

    ENSPELL_DMG_BONUS               = 432,

    FIRE_ABSORB                     = 459, -- Occasionally absorbs fire elemental damage, in percents
    EARTH_ABSORB                    = 460, -- Occasionally absorbs earth elemental damage, in percents
    WATER_ABSORB                    = 461, -- Occasionally absorbs water elemental damage, in percents
    WIND_ABSORB                     = 462, -- Occasionally absorbs wind elemental damage, in percents
    ICE_ABSORB                      = 463, -- Occasionally absorbs ice elemental damage, in percents
    LTNG_ABSORB                     = 464, -- Occasionally absorbs thunder elemental damage, in percents
    LIGHT_ABSORB                    = 465, -- Occasionally absorbs light elemental damage, in percents
    DARK_ABSORB                     = 466, -- Occasionally absorbs dark elemental damage, in percents

    FIRE_NULL                       = 467, --
    EARTH_NULL                      = 468, --
    WATER_NULL                      = 469, --
    WIND_NULL                       = 470, --
    ICE_NULL                        = 471, --
    LTNG_NULL                       = 472, --
    LIGHT_NULL                      = 473, --
    DARK_NULL                       = 474, --

    MAGIC_ABSORB                    = 475, -- Occasionally absorbs magic damage taken, in percents
    MAGIC_NULL                      = 476, -- Occasionally annuls magic damage taken, in percents
    PHYS_ABSORB                     = 512, -- Occasionally absorbs physical damage taken, in percents
    ABSORB_DMG_TO_MP                = 516, -- Unlike PLD gear mod, works on all damage types (Ethereal Earring)

    WARCRY_DURATION                 = 483, -- Warcy duration bonus from gear
    AUSPICE_EFFECT                  = 484, -- Auspice Subtle Blow Bonus
    TACTICAL_PARRY                  = 486, -- Tactical Parry TP Bonus
    MAG_BURST_BONUS                 = 487, -- Magic Burst Bonus
    INHIBIT_TP                      = 488, -- Inhibits TP Gain (percent)

    GOV_CLEARS                      = 496, -- Tracks GoV page completion (for 4% bonus on rewards).

    -- Reraise (Auto Reraise, will be used by ATMA)
    RERAISE_I                       = 456, -- Reraise.
    RERAISE_II                      = 457, -- Reraise II.
    RERAISE_III                     = 458, -- Reraise III.

    ADDITIONAL_EFFECT               = 431, -- All additional effects
    ITEM_SPIKES_TYPE                = 499, -- Type spikes an item has
    ITEM_SPIKES_DMG                 = 500, -- Damage of an items spikes
    ITEM_SPIKES_CHANCE              = 501, -- Chance of an items spike proc
    -- ITEM_ADDEFFECT_TYPE     = 431, -- 1 = Status Effect/DMG/HP Drain, 2 = MP Drain, 3 = TP Drain, 4 = Dispel, 5 = Self-Buff, 6 = Instant Death
    -- ITEM_SUBEFFECT          = 499, -- Animation ID of Spikes and Additional Effects
    -- ITEM_ADDEFFECT_DMG      = 500, -- Damage of an items Additional Effect or Spikes
    -- ITEM_ADDEFFECT_CHANCE   = 501, -- Chance of an items Additional Effect or Spikes
    -- ITEM_ADDEFFECT_ELEMENT  = 950, -- Element of the Additional Effect or Spikes, for resist purposes
    -- ITEM_ADDEFFECT_STATUS   = 951, -- Status Effect ID to try to apply via Additional Effect or Spikes
    -- ITEM_ADDEFFECT_POWER    = 952, -- Base Power for effect in MOD_ITEM_ADDEFFECT_STATUS
    -- ITEM_ADDEFFECT_DURATION = 953, -- Base Duration for effect in MOD_ITEM_ADDEFFECT_STATUS

    FERAL_HOWL_DURATION             = 503, -- +20% duration per merit when wearing augmented Monster Jackcoat +2
    MANEUVER_BONUS                  = 504, -- Maneuver Stat Bonus
    OVERLOAD_THRESH                 = 505, -- Overload Threshold Bonus
    BURDEN_DECAY                    = 847, -- Increases amount of burden removed per tick
    REPAIR_EFFECT                   = 853, -- Removes # of status effects from the Automaton
    REPAIR_POTENCY                  = 854, -- Note: Only affects amount regenerated by a %, not the instant restore!
    PREVENT_OVERLOAD                = 855, -- Overloading erases a water maneuver (except on water overloads) instead, if there is one
    EXTRA_DMG_CHANCE                = 506, -- Proc rate of OCC_DO_EXTRA_DMG. 111 would be 11.1%
    OCC_DO_EXTRA_DMG                = 507, -- Multiplier for "Occasionally do x times normal damage". 250 would be 2.5 times damage.

    REM_OCC_DO_DOUBLE_DMG           = 863, -- Proc rate for REM Aftermaths that apply "Occasionally do double damage"
    REM_OCC_DO_TRIPLE_DMG           = 864, -- Proc rate for REM Aftermaths that apply "Occasionally do triple damage"

    REM_OCC_DO_DOUBLE_DMG_RANGED    = 867, -- Ranged attack specific
    REM_OCC_DO_TRIPLE_DMG_RANGED    = 868, -- Ranged attack specific

    MYTHIC_OCC_ATT_TWICE            = 865, -- Proc rate for "Occasionally attacks twice"
    MYTHIC_OCC_ATT_THRICE           = 866, -- Proc rate for "Occasionally attacks thrice"

    EAT_RAW_FISH                    = 412, --
    EAT_RAW_MEAT                    = 413, --

    ENHANCES_CURSNA_RCVD            = 67,  -- Potency of "Cursna" effects received
    ENHANCES_CURSNA                 = 310, -- Raises success rate of Cursna when removing effect (like Doom) that are not 100% chance to remove
    ENHANCES_HOLYWATER              = 495, -- Used by gear with the "Enhances Holy Water" or "Holy Water+" attribute

    RETALIATION                     = 414, -- Increases damage of Retaliation hits
    THIRD_EYE_COUNTER_RATE          = 508, -- Adds counter to 3rd eye anticipates & if using Seigan counter rate is increased by 15%
    THIRD_EYE_ANTICIPATE_RATE       = 839, -- Adds anticipate rate in percents

    CLAMMING_IMPROVED_RESULTS       = 509, --
    CLAMMING_REDUCED_INCIDENTS      = 510, --
    CHOCOBO_RIDING_TIME             = 511, -- Increases chocobo riding time
    HARVESTING_RESULT               = 513, -- Improves harvesting results
    LOGGING_RESULT                  = 514, -- Improves logging results
    MINING_RESULT                   = 515, -- Improves mining results
    EGGHELM                         = 517, -- Egg Helm (Chocobo Digging)

    SHIELDBLOCKRATE                 = 518, -- Affects shield block rate, percent based
    SCAVENGE_EFFECT                 = 312, --
    DIA_DOT                         = 313, -- Increases the DoT damage of Dia
    SHARPSHOT                       = 314, -- Sharpshot accuracy bonus
    ENH_DRAIN_ASPIR                 = 315, -- % damage boost to Drain and Aspir
    SNEAK_ATK_DEX                   = 874, -- % DEX boost to Sneak Attack (if gear mod, needs to be equipped on hit)
    TRICK_ATK_AGI                   = 520, -- % AGI boost to Trick Attack (if gear mod, needs to be equipped on hit)
    NIN_NUKE_BONUS                  = 522, -- magic attack bonus for NIN nukes
    DAKEN                           = 911, -- Chance to throw shuriken on attack
    AMMO_SWING                      = 523, -- Extra swing rate w/ ammo (ie. Jailer weapons). Use gearsets, and does nothing for non-players.
    AMMO_SWING_TYPE                 = 826, -- For the handedness of the weapon - 1h (1) vs. 2h/h2h (2). h2h can safely use the same function as 2h.
    ROLL_RANGE                      = 528, -- Additional range for COR roll abilities.
    PHANTOM_ROLL                    = 881, -- Phantom Roll+ Effect from SOA Rings.
    PHANTOM_DURATION                = 882, -- Phantom Roll Duration +.

    ENHANCES_REFRESH                = 529, -- "Enhances Refresh" adds +1 per modifier to spell's tick result.
    NO_SPELL_MP_DEPLETION           = 530, -- % to not deplete MP on spellcast.
    FORCE_FIRE_DWBONUS              = 531, -- Set to 1 to force fire day/weather spell bonus/penalty. Do not have it total more than 1.
    FORCE_EARTH_DWBONUS             = 532, -- Set to 1 to force earth day/weather spell bonus/penalty. Do not have it total more than 1.
    FORCE_WATER_DWBONUS             = 533, -- Set to 1 to force water day/weather spell bonus/penalty. Do not have it total more than 1.
    FORCE_WIND_DWBONUS              = 534, -- Set to 1 to force wind day/weather spell bonus/penalty. Do not have it total more than 1.
    FORCE_ICE_DWBONUS               = 535, -- Set to 1 to force ice day/weather spell bonus/penalty. Do not have it total more than 1.
    FORCE_LIGHTNING_DWBONUS         = 536, -- Set to 1 to force lightning day/weather spell bonus/penalty. Do not have it total more than 1.
    FORCE_LIGHT_DWBONUS             = 537, -- Set to 1 to force light day/weather spell bonus/penalty. Do not have it total more than 1.
    FORCE_DARK_DWBONUS              = 538, -- Set to 1 to force dark day/weather spell bonus/penalty. Do not have it total more than 1.
    STONESKIN_BONUS_HP              = 539, -- Bonus "HP" granted to Stoneskin spell.
    ENHANCES_ELEMENTAL_SIPHON       = 540, -- Bonus Base MP added to Elemental Siphon skill.
    BP_DELAY_II                     = 541, -- Blood Pact Delay Reduction II
    JOB_BONUS_CHANCE                = 542, -- Chance to apply job bonus to COR roll without having the job in the party.
    DAY_NUKE_BONUS                  = 565, -- Bonus damage from "Elemental magic affected by day" (Sorc. Tonban)
    IRIDESCENCE                     = 566, -- Iridescence trait (additional weather damage/penalty)
    BARSPELL_AMOUNT                 = 567, -- Additional elemental resistance granted by bar- spells
    BARSPELL_MDEF_BONUS             = 827, -- Extra magic defense bonus granted to the bar- spell effect
    RAPTURE_AMOUNT                  = 568, -- Bonus amount added to Rapture effect
    EBULLIENCE_AMOUNT               = 569, -- Bonus amount added to Ebullience effect
    WYVERN_EFFECTIVE_BREATH         = 829, -- Increases the threshold for triggering healing breath
    AQUAVEIL_COUNT                  = 832, -- Modifies the amount of hits that Aquaveil absorbs before being removed
    SONG_RECAST_DELAY               = 833, -- Reduces song recast time in seconds.
    ENH_MAGIC_DURATION              = 890, -- Enhancing Magic Duration increase %
    ENHANCES_COURSERS_ROLL          = 891, -- Courser's Roll Bonus % chance
    ENHANCES_CASTERS_ROLL           = 892, -- Caster's Roll Bonus % chance
    ENHANCES_BLITZERS_ROLL          = 893, -- Blitzer's Roll Bonus % chance
    ENHANCES_ALLIES_ROLL            = 894, -- Allies' Roll Bonus % chance
    ENHANCES_TACTICIANS_ROLL        = 895, -- Tactician's Roll Bonus % chance
    OCCULT_ACUMEN                   = 902, -- Grants bonus TP when dealing damage with elemental or dark magic

    QUICK_MAGIC                     = 909, -- Percent chance spells cast instantly (also reduces recast to 0, similar to Chainspell)

    -- Automaton mods
    AUTO_DECISION_DELAY             = 842, -- Reduces the Automaton's global decision delay
    AUTO_SHIELD_BASH_DELAY          = 843, -- Reduces the Automaton's global shield bash delay
    AUTO_MAGIC_DELAY                = 844, -- Reduces the Automaton's global magic delay
    AUTO_HEALING_DELAY              = 845, -- Reduces the Automaton's global healing delay
    AUTO_HEALING_THRESHOLD          = 846, -- Increases the healing trigger threshold
    AUTO_SHIELD_BASH_SLOW           = 848, -- Adds a slow effect to Shield Bash
    AUTO_TP_EFFICIENCY              = 849, -- Causes the Automaton to wait to form a skillchain when its master is > 90% TP
    AUTO_SCAN_RESISTS               = 850, -- Causes the Automaton to scan a target's resistances
    AUTO_STEAM_JACKET               = 938, -- Causes the Automaton to mitigate damage from successive attacks of the same type
    AUTO_STEAM_JACKED_REDUCTION     = 939, -- Amount of damage reduced with Steam Jacket
    AUTO_SCHURZEN                   = 940, -- Prevents fatal damage leaving the automaton at 1HP and consumes an Earth manuever
    AUTO_EQUALIZER                  = 941, -- Reduces damage received according to damage taken
    AUTO_PERFORMANCE_BOOST          = 942, -- Increases the performance of other attachments by a percentage
    AUTO_ANALYZER                   = 943, -- Causes the Automaton to mitigate damage from a special attack a number of times

    -- Mythic Weapon Mods
    AUGMENTS_ABSORB                 = 521, -- Direct Absorb spell increase while Liberator is equipped (percentage based)
    AOE_NA                          = 524, -- Set to 1 to make -na spells/erase always AoE w/ Divine Veil
    AUGMENTS_CONVERT                = 525, -- Convert HP to MP Ratio Multiplier. Value = MP multiplier rate.
    AUGMENTS_SA                     = 526, -- Adds Critical Attack Bonus to Sneak Attack, percentage based.
    AUGMENTS_TA                     = 527, -- Adds Critical Attack Bonus to Trick Attack, percentage based.
    AUGMENTS_FEINT                  = 873, -- Feint will give another -10 Evasion per merit level
    AUGMENTS_ASSASSINS_CHARGE       = 886, -- Gives Assassin's Charge +1% Critical Hit Rate per merit level
    AUGMENTS_AMBUSH                 = 887, -- Gives +1% Triple Attack per merit level when Ambush conditions are met
    AUGMENTS_AURA_STEAL             = 889, -- 20% chance of 2 effects to be dispelled or stolen per merit level
    AUGMENTS_CONSPIRATOR            = 912, -- Applies Conspirator benefits to player at the top of the hate list
    JUG_LEVEL_RANGE                 = 564, -- Decreases the level range of spawned jug pets. Maxes out at 2.
    FORCE_JUMP_CRIT                 = 828, -- Critical hit rate bonus for jump and high jump
    QUICK_DRAW_DMG_PERCENT          = 834, -- Percentage increase to QD damage

    -- Crafting food effects
    SYNTH_SUCCESS                   = 851, -- Rate of synthesis success
    SYNTH_SKILL_GAIN                = 852, -- Synthesis skill gain rate
    SYNTH_FAIL_RATE                 = 861, -- Synthesis failure rate (percent)
    SYNTH_HQ_RATE                   = 862, -- High-quality success rate (not a percent)
    DESYNTH_SUCCESS                 = 916, -- Rate of desynthesis success
    SYNTH_FAIL_RATE_FIRE            = 917, -- Amount synthesis failure rate is reduced when using a fire crystal
    SYNTH_FAIL_RATE_EARTH           = 918, -- Amount synthesis failure rate is reduced when using a earth crystal
    SYNTH_FAIL_RATE_WATER           = 919, -- Amount synthesis failure rate is reduced when using a water crystal
    SYNTH_FAIL_RATE_WIND            = 920, -- Amount synthesis failure rate is reduced when using a wind crystal
    SYNTH_FAIL_RATE_ICE             = 921, -- Amount synthesis failure rate is reduced when using a ice crystal
    SYNTH_FAIL_RATE_LIGHTNING       = 922, -- Amount synthesis failure rate is reduced when using a lightning crystal
    SYNTH_FAIL_RATE_LIGHT           = 923, -- Amount synthesis failure rate is reduced when using a light crystal
    SYNTH_FAIL_RATE_DARK            = 924, -- Amount synthesis failure rate is reduced when using a dark crystal
    SYNTH_FAIL_RATE_WOOD            = 925, -- Amount synthesis failure rate is reduced when doing woodworking
    SYNTH_FAIL_RATE_SMITH           = 926, -- Amount synthesis failure rate is reduced when doing smithing
    SYNTH_FAIL_RATE_GOLDSMITH       = 927, -- Amount synthesis failure rate is reduced when doing goldsmithing
    SYNTH_FAIL_RATE_CLOTH           = 928, -- Amount synthesis failure rate is reduced when doing clothcraft
    SYNTH_FAIL_RATE_LEATHER         = 929, -- Amount synthesis failure rate is reduced when doing leathercraft
    SYNTH_FAIL_RATE_BONE            = 930, -- Amount synthesis failure rate is reduced when doing bonecraft
    SYNTH_FAIL_RATE_ALCHEMY         = 931, -- Amount synthesis failure rate is reduced when doing alchemy
    SYNTH_FAIL_RATE_COOK            = 932, -- Amount synthesis failure rate is reduced when doing cooking

    WEAPONSKILL_DAMAGE_BASE         = 570, -- Specific to 1 Weaponskill: See modifier.h for how this is used
    ALL_WSDMG_ALL_HITS              = 840, -- Generic (all Weaponskills) damage, on all hits.
    -- Per https://www.bg-wiki.com/bg/Weapon_Skill_Damage we need all 3..
    ALL_WSDMG_FIRST_HIT             = 841, -- Generic (all Weaponskills) damage, first hit only.
    WS_NO_DEPLETE                   = 949, -- % chance a Weaponskill depletes no TP.
    WS_DEX_BONUS                    = 957, -- % bonus to dex_wsc.

    -- Circle Abilities Extended Duration from AF/AF+1
    HOLY_CIRCLE_DURATION            = 857,
    ARCANE_CIRCLE_DURATION          = 858,
    ANCIENT_CIRCLE_DURATION         = 859,

    -- Other
    CURE2MP_PERCENT                 = 860, -- Converts % of "Cure" amount to MP
    DIVINE_BENISON                  = 910, -- Adds fast cast and enmity reduction to -Na spells (includes Erase). Enmity reduction is half of the fast cast amount
    SAVETP                          = 880, -- SAVETP Effect for Miser's Roll / ATMA / Hagakure.
    SMITE                           = 898, -- Att increase with H2H or 2H weapons
    TACTICAL_GUARD                  = 899, -- Tp gain increase when guarding
    FENCER_TP_BONUS                 = 903, -- TP Bonus to weapon skills from Fencer Trait
    FENCER_CRITHITRATE              = 904, -- Increased Crit chance from Fencer Trait
    SHIELD_DEF_BONUS                = 905, -- Shield Defense Bonus
    SNEAK_DURATION                  = 946, -- Additional duration in seconds
    INVISIBLE_DURATION              = 947, -- Additional duration in seconds
    BERSERK_EFFECT                  = 948, -- Conqueror Berserk Effect
    BERSERK_DURATION                = 954, -- Berserk Duration
    AGGRESSOR_DURATION              = 955, -- Aggressor Duration
    DEFENDER_DURATION               = 956, -- Defender Duration
    CARDINAL_CHANT                  = 959,
    INDI_DURATION                   = 960,
    GEOMANCY                        = 961,
    WIDENED_COMPASS                 = 962,
    MENDING_HALATION                = 968,
    RADIAL_ARCANA                   = 969,
    CURATIVE_RECANTATION            = 970,
    PRIMEVAL_ZEAL                   = 971,
    COVER_TO_MP                     = 965, -- Converts a successful cover's phsyical damage to MP
    COVER_MAGIC_AND_RANGED          = 966, -- Redirects ranged and single target magic attacks to the cover ability user
    COVER_DURATION                  = 967, -- Increases Cover Duration
<<<<<<< HEAD
    WYVERN_SUBJOB_TRAITS            = 972, -- Adds subjob traits to wyvern
=======
    WYVERN_SUBJOB_TRAITS            = 974, -- Adds subjob traits to wyvern
    GARDENING_WILT_BONUS            = 975, -- Increases the number of Vanadays a plant can survive before it wilts
>>>>>>> 0d6b74d0

    -- The spares take care of finding the next ID to use so long as we don't forget to list IDs that have been freed up by refactoring.
    -- 570 - 825 used by WS DMG mods these are not spares.
    -- SPARE = 976, -- stuff
    -- SPARE = 977, -- stuff
    -- SPARE = 978, -- stuff
}

tpz.latent =
{
    HP_UNDER_PERCENT         = 0,  -- hp less than or equal to % - PARAM: HP PERCENT
    HP_OVER_PERCENT          = 1,  -- hp more than % - PARAM: HP PERCENT
    HP_UNDER_TP_UNDER_100    = 2,  -- hp less than or equal to %, tp under 100 - PARAM: HP PERCENT
    HP_OVER_TP_UNDER_100     = 3,  -- hp more than %, tp over 100 - PARAM: HP PERCENT
    MP_UNDER_PERCENT         = 4,  -- mp less than or equal to % - PARAM: MP PERCENT
    MP_UNDER                 = 5,  -- mp less than # - PARAM: MP #
    TP_UNDER                 = 6,  -- tp under # and during WS - PARAM: TP VALUE
    TP_OVER                  = 7,  -- tp over # - PARAM: TP VALUE
    SUBJOB                   = 8,  -- subjob - PARAM: JOBTYPE
    PET_ID                   = 9,  -- pettype - PARAM: PETID
    WEAPON_DRAWN             = 10, -- weapon drawn
    WEAPON_SHEATHED          = 11, -- weapon sheathed
    SIGNET_BONUS             = 12, -- While in conquest region and engaged to an even match or less target
    STATUS_EFFECT_ACTIVE     = 13, -- status effect on player - PARAM: EFFECTID
    NO_FOOD_ACTIVE           = 14, -- no food effects active on player
    PARTY_MEMBERS            = 15, -- party size # - PARAM: # OF MEMBERS
    PARTY_MEMBERS_IN_ZONE    = 16, -- party size # and members in zone - PARAM: # OF MEMBERS
    SANCTION_REGEN_BONUS     = 17, -- While in besieged region and HP is less than PARAM%
    SANCTION_REFRESH_BONUS   = 18, -- While in besieged region and MP is less than PARAM%
    SIGIL_REGEN_BONUS        = 19, -- While in campaign region and HP is less than PARAM%
    SIGIL_REFRESH_BONUS      = 20, -- While in campaign region and MP is less than PARAM%
    AVATAR_IN_PARTY          = 21, -- party has a specific avatar - PARAM: same as globals/pets.lua (21 for any avatar)
    JOB_IN_PARTY             = 22, -- party has job - PARAM: JOBTYPE
    ZONE                     = 23, -- in zone - PARAM: zoneid
    SYNTH_TRAINEE            = 24, -- synth skill under 40 + no support
    SONG_ROLL_ACTIVE         = 25, -- any song or roll active
    TIME_OF_DAY              = 26, -- PARAM: 0: DAYTIME 1: NIGHTTIME 2: DUSK-DAWN
    HOUR_OF_DAY              = 27, -- PARAM: 1: NEW DAY, 2: DAWN, 3: DAY, 4: DUSK, 5: EVENING, 6: DEAD OF NIGHT
    FIRESDAY                 = 28,
    EARTHSDAY                = 29,
    WATERSDAY                = 30,
    WINDSDAY                 = 31,
    DARKSDAY                 = 32,
    ICEDAY                   = 34,
    LIGHTNINGSDAY            = 35,
    LIGHTSDAY                = 36,
    MOON_PHASE               = 37, -- PARAM: 0: New Moon, 1: Waxing Crescent, 2: First Quarter, 3: Waxing Gibbous, 4: Full Moon, 5: Waning Gibbous, 6: Last Quarter, 7: Waning Crescent
    JOB_MULTIPLE_5           = 38,
    JOB_MULTIPLE_10          = 39,
    JOB_MULTIPLE_13_NIGHT    = 40,
    JOB_LEVEL_ODD            = 41,
    JOB_LEVEL_EVEN           = 42,
    WEAPON_DRAWN_HP_UNDER    = 43, -- PARAM: HP PERCENT
    --                       = 44  -- Unused
    MP_UNDER_VISIBLE_GEAR    = 45, -- mp less than or equal to %, calculated using MP bonuses from visible gear only
    HP_OVER_VISIBLE_GEAR     = 46, -- hp more than or equal to %, calculated using HP bonuses from visible gear only
    WEAPON_BROKEN            = 47,
    IN_DYNAMIS               = 48,
    FOOD_ACTIVE              = 49, -- food effect (foodId) active - PARAM: FOOD ITEMID
    JOB_LEVEL_BELOW          = 50, -- PARAM: level
    JOB_LEVEL_ABOVE          = 51, -- PARAM: level
    WEATHER_ELEMENT          = 52, -- PARAM: 0: NONE, 1: FIRE, 2: EARTH, 3: WATER, 4: WIND, 5: ICE, 6: THUNDER, 7: LIGHT, 8: DARK
    NATION_CONTROL           = 53, -- checks if player region is under nation's control - PARAM: 0: Under own nation's control, 1: Outside own nation's control
    ZONE_HOME_NATION         = 54, -- in zone and citizen of nation (aketons)
    MP_OVER                  = 55, -- mp greater than # - PARAM: MP #
    WEAPON_DRAWN_MP_OVER     = 56, -- while weapon is drawn and mp greater than # - PARAM: MP #
    ELEVEN_ROLL_ACTIVE       = 57, -- corsair roll of 11 active
    IN_ASSAULT               = 58, -- is in an Instance battle in a TOAU zone
    VS_ECOSYSTEM             = 59, -- Vs. Specific Ecosystem ID (e.g. Vs. Birds: Accuracy+3)
    VS_FAMILY                = 60, -- Vs. Specific Family ID (e.g. Vs. Apkallu: Accuracy+3)
}

------------------------------------
-- Merits
------------------------------------

local MCATEGORY_HP_MP      = 0x0040
local MCATEGORY_ATTRIBUTES = 0x0080
local MCATEGORY_COMBAT     = 0x00C0
local MCATEGORY_MAGIC      = 0x0100
local MCATEGORY_OTHERS     = 0x0140

local MCATEGORY_WAR_1 = 0x0180
local MCATEGORY_MNK_1 = 0x01C0
local MCATEGORY_WHM_1 = 0x0200
local MCATEGORY_BLM_1 = 0x0240
local MCATEGORY_RDM_1 = 0x0280
local MCATEGORY_THF_1 = 0x02C0
local MCATEGORY_PLD_1 = 0x0300
local MCATEGORY_DRK_1 = 0x0340
local MCATEGORY_BST_1 = 0x0380
local MCATEGORY_BRD_1 = 0x03C0
local MCATEGORY_RNG_1 = 0x0400
local MCATEGORY_SAM_1 = 0x0440
local MCATEGORY_NIN_1 = 0x0480
local MCATEGORY_DRG_1 = 0x04C0
local MCATEGORY_SMN_1 = 0x0500
local MCATEGORY_BLU_1 = 0x0540
local MCATEGORY_COR_1 = 0x0580
local MCATEGORY_PUP_1 = 0x05C0
local MCATEGORY_DNC_1 = 0x0600
local MCATEGORY_SCH_1 = 0x0640

local MCATEGORY_WS = 0x0680

local MCATEGORY_GEO_1 = 0x06C0
local MCATEGORY_RUN_1 = 0x0700

local MCATEGORY_UNK_1 = 0x0740
local MCATEGORY_UNK_2 = 0x0780
local MCATEGORY_UNK_3 = 0x07C0

local MCATEGORY_WAR_2 = 0x0800
local MCATEGORY_MNK_2 = 0x0840
local MCATEGORY_WHM_2 = 0x0880
local MCATEGORY_BLM_2 = 0x08C0
local MCATEGORY_RDM_2 = 0x0900
local MCATEGORY_THF_2 = 0x0940
local MCATEGORY_PLD_2 = 0x0980
local MCATEGORY_DRK_2 = 0x09C0
local MCATEGORY_BST_2 = 0x0A00
local MCATEGORY_BRD_2 = 0x0A40
local MCATEGORY_RNG_2 = 0x0A80
local MCATEGORY_SAM_2 = 0x0AC0
local MCATEGORY_NIN_2 = 0x0B00
local MCATEGORY_DRG_2 = 0x0B40
local MCATEGORY_SMN_2 = 0x0B80
local MCATEGORY_BLU_2 = 0x0BC0
local MCATEGORY_COR_2 = 0x0C00
local MCATEGORY_PUP_2 = 0x0C40
local MCATEGORY_DNC_2 = 0x0C80
local MCATEGORY_SCH_2 = 0x0CC0
local MCATEGORY_UNK_2 = 0x0D00
local MCATEGORY_GEO_2 = 0x0D40
local MCATEGORY_RUN_2 = 0x0D80

local MCATEGORY_START = 0x0040
local MCATEGORY_COUNT = 0x0D80

tpz.merit =
{
    -- HP
    MAX_HP                      = MCATEGORY_HP_MP + 0x00,
    MAX_MP                      = MCATEGORY_HP_MP + 0x02,

    -- ATTRIBUTES
    STR                         = MCATEGORY_ATTRIBUTES + 0x00,
    DEX                         = MCATEGORY_ATTRIBUTES + 0x02,
    VIT                         = MCATEGORY_ATTRIBUTES + 0x04,
    AGI                         = MCATEGORY_ATTRIBUTES + 0x08,
    INT                         = MCATEGORY_ATTRIBUTES + 0x0A,
    MND                         = MCATEGORY_ATTRIBUTES + 0x0C,
    CHR                         = MCATEGORY_ATTRIBUTES + 0x0E,

    -- COMBAT SKILLS
    H2H                         = MCATEGORY_COMBAT + 0x00,
    DAGGER                      = MCATEGORY_COMBAT + 0x02,
    SWORD                       = MCATEGORY_COMBAT + 0x04,
    GSWORD                      = MCATEGORY_COMBAT + 0x06,
    AXE                         = MCATEGORY_COMBAT + 0x08,
    GAXE                        = MCATEGORY_COMBAT + 0x0A,
    SCYTHE                      = MCATEGORY_COMBAT + 0x0C,
    POLEARM                     = MCATEGORY_COMBAT + 0x0E,
    KATANA                      = MCATEGORY_COMBAT + 0x10,
    GKATANA                     = MCATEGORY_COMBAT + 0x12,
    CLUB                        = MCATEGORY_COMBAT + 0x14,
    STAFF                       = MCATEGORY_COMBAT + 0x16,
    ARCHERY                     = MCATEGORY_COMBAT + 0x18,
    MARKSMANSHIP                = MCATEGORY_COMBAT + 0x1A,
    THROWING                    = MCATEGORY_COMBAT + 0x1C,
    GUARDING                    = MCATEGORY_COMBAT + 0x1E,
    EVASION                     = MCATEGORY_COMBAT + 0x20,
    SHIELD                      = MCATEGORY_COMBAT + 0x22,
    PARRYING                    = MCATEGORY_COMBAT + 0x24,

    -- MAGIC SKILLS
    DIVINE                      = MCATEGORY_MAGIC + 0x00,
    HEALING                     = MCATEGORY_MAGIC + 0x02,
    ENHANCING                   = MCATEGORY_MAGIC + 0x04,
    ENFEEBLING                  = MCATEGORY_MAGIC + 0x06,
    ELEMENTAL                   = MCATEGORY_MAGIC + 0x08,
    DARK                        = MCATEGORY_MAGIC + 0x0A,
    SUMMONING                   = MCATEGORY_MAGIC + 0x0C,
    NINJITSU                    = MCATEGORY_MAGIC + 0x0E,
    SINGING                     = MCATEGORY_MAGIC + 0x10,
    STRING                      = MCATEGORY_MAGIC + 0x12,
    WIND                        = MCATEGORY_MAGIC + 0x14,
    BLUE                        = MCATEGORY_MAGIC + 0x16,

    -- OTHERS
    ENMITY_INCREASE             = MCATEGORY_OTHERS + 0x00,
    ENMITY_DECREASE             = MCATEGORY_OTHERS + 0x02,
    CRIT_HIT_RATE               = MCATEGORY_OTHERS + 0x04,
    ENEMY_CRIT_RATE             = MCATEGORY_OTHERS + 0x06,
    SPELL_INTERUPTION_RATE      = MCATEGORY_OTHERS + 0x08,

    -- WAR 1
    BERSERK_RECAST              = MCATEGORY_WAR_1 + 0x00,
    DEFENDER_RECAST             = MCATEGORY_WAR_1 + 0x02,
    WARCRY_RECAST               = MCATEGORY_WAR_1 + 0x04,
    AGGRESSOR_RECAST            = MCATEGORY_WAR_1 + 0x06,
    DOUBLE_ATTACK_RATE          = MCATEGORY_WAR_1 + 0x08,

    -- MNK 1
    FOCUS_RECAST                = MCATEGORY_MNK_1 + 0x00,
    DODGE_RECAST                = MCATEGORY_MNK_1 + 0x02,
    CHAKRA_RECAST               = MCATEGORY_MNK_1 + 0x04,
    COUNTER_RATE                = MCATEGORY_MNK_1 + 0x06,
    KICK_ATTACK_RATE            = MCATEGORY_MNK_1 + 0x08,

    -- WHM 1
    DIVINE_SEAL_RECAST          = MCATEGORY_WHM_1 + 0x00,
    CURE_CAST_TIME              = MCATEGORY_WHM_1 + 0x02,
    BAR_SPELL_EFFECT            = MCATEGORY_WHM_1 + 0x04,
    BANISH_EFFECT               = MCATEGORY_WHM_1 + 0x06,
    REGEN_EFFECT                = MCATEGORY_WHM_1 + 0x08,

    -- BLM 1
    ELEMENTAL_SEAL_RECAST       = MCATEGORY_BLM_1 + 0x00,
    FIRE_MAGIC_POTENCY          = MCATEGORY_BLM_1 + 0x02,
    ICE_MAGIC_POTENCY           = MCATEGORY_BLM_1 + 0x04,
    WIND_MAGIC_POTENCY          = MCATEGORY_BLM_1 + 0x06,
    EARTH_MAGIC_POTENCY         = MCATEGORY_BLM_1 + 0x08,
    LIGHTNING_MAGIC_POTENCY     = MCATEGORY_BLM_1 + 0x0A,
    WATER_MAGIC_POTENCY         = MCATEGORY_BLM_1 + 0x0C,

    -- RDM 1
    CONVERT_RECAST              = MCATEGORY_RDM_1 + 0x00,
    FIRE_MAGIC_ACCURACY         = MCATEGORY_RDM_1 + 0x02,
    ICE_MAGIC_ACCURACY          = MCATEGORY_RDM_1 + 0x04,
    WIND_MAGIC_ACCURACY         = MCATEGORY_RDM_1 + 0x06,
    EARTH_MAGIC_ACCURACY        = MCATEGORY_RDM_1 + 0x08,
    LIGHTNING_MAGIC_ACCURACY    = MCATEGORY_RDM_1 + 0x0A,
    WATER_MAGIC_ACCURACY        = MCATEGORY_RDM_1 + 0x0C,

    -- THF 1
    FLEE_RECAST                 = MCATEGORY_THF_1 + 0x00,
    HIDE_RECAST                 = MCATEGORY_THF_1 + 0x02,
    SNEAK_ATTACK_RECAST         = MCATEGORY_THF_1 + 0x04,
    TRICK_ATTACK_RECAST         = MCATEGORY_THF_1 + 0x06,
    TRIPLE_ATTACK_RATE          = MCATEGORY_THF_1 + 0x08,

    -- PLD 1
    SHIELD_BASH_RECAST          = MCATEGORY_PLD_1 + 0x00,
    HOLY_CIRCLE_RECAST          = MCATEGORY_PLD_1 + 0x02,
    SENTINEL_RECAST             = MCATEGORY_PLD_1 + 0x04,
    COVER_EFFECT_LENGTH         = MCATEGORY_PLD_1 + 0x06,
    RAMPART_RECAST              = MCATEGORY_PLD_1 + 0x08,

    -- DRK 1
    SOULEATER_RECAST            = MCATEGORY_DRK_1 + 0x00,
    ARCANE_CIRCLE_RECAST        = MCATEGORY_DRK_1 + 0x02,
    LAST_RESORT_RECAST          = MCATEGORY_DRK_1 + 0x04,
    LAST_RESORT_EFFECT          = MCATEGORY_DRK_1 + 0x06,
    WEAPON_BASH_EFFECT          = MCATEGORY_DRK_1 + 0x08,

    -- BST 1
    KILLER_EFFECTS              = MCATEGORY_BST_1 + 0x00,
    REWARD_RECAST               = MCATEGORY_BST_1 + 0x02,
    CALL_BEAST_RECAST           = MCATEGORY_BST_1 + 0x04,
    SIC_RECAST                  = MCATEGORY_BST_1 + 0x06,
    TAME_RECAST                 = MCATEGORY_BST_1 + 0x08,

    -- BRD 1
    LULLABY_RECAST              = MCATEGORY_BRD_1 + 0x00,
    FINALE_RECAST               = MCATEGORY_BRD_1 + 0x02,
    MINNE_EFFECT                = MCATEGORY_BRD_1 + 0x04,
    MINUET_EFFECT               = MCATEGORY_BRD_1 + 0x06,
    MADRIGAL_EFFECT             = MCATEGORY_BRD_1 + 0x08,

    -- RNG 1
    SCAVENGE_EFFECT             = MCATEGORY_RNG_1 + 0x00,
    CAMOUFLAGE_RECAST           = MCATEGORY_RNG_1 + 0x02,
    SHARPSHOT_RECAST            = MCATEGORY_RNG_1 + 0x04,
    UNLIMITED_SHOT_RECAST       = MCATEGORY_RNG_1 + 0x06,
    RAPID_SHOT_RATE             = MCATEGORY_RNG_1 + 0x08,

    -- SAM 1
    THIRD_EYE_RECAST            = MCATEGORY_SAM_1 + 0x00,
    WARDING_CIRCLE_RECAST       = MCATEGORY_SAM_1 + 0x02,
    STORE_TP_EFFECT             = MCATEGORY_SAM_1 + 0x04,
    MEDITATE_RECAST             = MCATEGORY_SAM_1 + 0x06,
    ZASHIN_ATTACK_RATE          = MCATEGORY_SAM_1 + 0x08,

    -- NIN 1
    SUBTLE_BLOW_EFFECT          = MCATEGORY_NIN_1 + 0x00,
    KATON_EFFECT                = MCATEGORY_NIN_1 + 0x02,
    HYOTON_EFFECT               = MCATEGORY_NIN_1 + 0x04,
    HUTON_EFFECT                = MCATEGORY_NIN_1 + 0x06,
    DOTON_EFFECT                = MCATEGORY_NIN_1 + 0x08,
    RAITON_EFFECT               = MCATEGORY_NIN_1 + 0x0A,
    SUITON_EFFECT               = MCATEGORY_NIN_1 + 0x0C,

    -- DRG 1
    ANCIENT_CIRCLE_RECAST       = MCATEGORY_DRG_1 + 0x00,
    JUMP_RECAST                 = MCATEGORY_DRG_1 + 0x02,
    HIGH_JUMP_RECAST            = MCATEGORY_DRG_1 + 0x04,
    SUPER_JUMP_RECAST           = MCATEGORY_DRG_1 + 0x05,
    SPIRIT_LINK_RECAST          = MCATEGORY_DRG_1 + 0x08,

    -- SMN 1
    AVATAR_PHYSICAL_ACCURACY    = MCATEGORY_SMN_1 + 0x00,
    AVATAR_PHYSICAL_ATTACK      = MCATEGORY_SMN_1 + 0x02,
    AVATAR_MAGICAL_ACCURACY     = MCATEGORY_SMN_1 + 0x04,
    AVATAR_MAGICAL_ATTACK       = MCATEGORY_SMN_1 + 0x06,
    SUMMONING_MAGIC_CAST_TIME   = MCATEGORY_SMN_1 + 0x08,

    -- BLU 1
    CHAIN_AFFINITY_RECAST       = MCATEGORY_BLU_1 + 0x00,
    BURST_AFFINITY_RECAST       = MCATEGORY_BLU_1 + 0x02,
    MONSTER_CORRELATION         = MCATEGORY_BLU_1 + 0x04,
    PHYSICAL_POTENCY            = MCATEGORY_BLU_1 + 0x06,
    MAGICAL_ACCURACY            = MCATEGORY_BLU_1 + 0x08,

    -- COR 1
    PHANTOM_ROLL_RECAST         = MCATEGORY_COR_1 + 0x00,
    QUICK_DRAW_RECAST           = MCATEGORY_COR_1 + 0x02,
    QUICK_DRAW_ACCURACY         = MCATEGORY_COR_1 + 0x04,
    RANDOM_DEAL_RECAST          = MCATEGORY_COR_1 + 0x06,
    BUST_DURATION               = MCATEGORY_COR_1 + 0x08,

    -- PUP 1
    AUTOMATON_SKILLS            = MCATEGORY_PUP_1 + 0x00,
    MAINTENACE_RECAST           = MCATEGORY_PUP_1 + 0x02,
    REPAIR_EFFECT               = MCATEGORY_PUP_1 + 0x04,
    ACTIVATE_RECAST             = MCATEGORY_PUP_1 + 0x06,
    REPAIR_RECAST               = MCATEGORY_PUP_1 + 0x08,

    -- DNC 1
    STEP_ACCURACY               = MCATEGORY_DNC_1 + 0x00,
    HASTE_SAMBA_EFFECT          = MCATEGORY_DNC_1 + 0x02,
    REVERSE_FLOURISH_EFFECT     = MCATEGORY_DNC_1 + 0x04,
    BUILDING_FLOURISH_EFFECT    = MCATEGORY_DNC_1 + 0x06,

    -- SCH 1
    GRIMOIRE_RECAST             = MCATEGORY_SCH_1 + 0x00,
    MODUS_VERITAS_DURATION      = MCATEGORY_SCH_1 + 0x02,
    HELIX_MAGIC_ACC_ATT         = MCATEGORY_SCH_1 + 0x04,
    MAX_SUBLIMATION             = MCATEGORY_SCH_1 + 0x06,

    -- GEO 1
    FULL_CIRCLE_EFFECT          = MCATEGORY_GEO_1 + 0x00,
    ECLIPTIC_ATT_RECAST         = MCATEGORY_GEO_1 + 0x02,
    LIFE_CYCLE_RECAST           = MCATEGORY_GEO_1 + 0x04,
    BLAZE_OF_GLORY_RECAST       = MCATEGORY_GEO_1 + 0x06,
    DEMATERIALIZE_RECAST        = MCATEGORY_GEO_1 + 0x08,

    -- WEAPON SKILLS
    SHIJIN_SPIRAL               = MCATEGORY_WS + 0x00,
    EXENTERATOR                 = MCATEGORY_WS + 0x02,
    REQUIESCAT                  = MCATEGORY_WS + 0x04,
    RESOLUTION                  = MCATEGORY_WS + 0x06,
    RUINATOR                    = MCATEGORY_WS + 0x08,
    UPHEAVAL                    = MCATEGORY_WS + 0x0A,
    ENTROPY                     = MCATEGORY_WS + 0x0C,
    STARDIVER                   = MCATEGORY_WS + 0x0E,
    BLADE_SHUN                  = MCATEGORY_WS + 0x10,
    TACHI_SHOHA                 = MCATEGORY_WS + 0x12,
    REALMRAZER                  = MCATEGORY_WS + 0x14,
    SHATTERSOUL                 = MCATEGORY_WS + 0x16,
    APEX_ARROW                  = MCATEGORY_WS + 0x18,
    LAST_STAND                  = MCATEGORY_WS + 0x1A,

    -- WAR 2
    WARRIORS_CHARGE             = MCATEGORY_WAR_2 + 0x00,
    TOMAHAWK                    = MCATEGORY_WAR_2 + 0x02,
    SAVAGERY                    = MCATEGORY_WAR_2 + 0x04,
    AGGRESSIVE_AIM              = MCATEGORY_WAR_2 + 0x06,

    -- MNK 2
    MANTRA                      = MCATEGORY_MNK_2 + 0x00,
    FORMLESS_STRIKES            = MCATEGORY_MNK_2 + 0x02,
    INVIGORATE                  = MCATEGORY_MNK_2 + 0x04,
    PENANCE                     = MCATEGORY_MNK_2 + 0x06,

    -- WHM 2
    MARTYR                      = MCATEGORY_WHM_2 + 0x00,
    DEVOTION                    = MCATEGORY_WHM_2 + 0x02,
    PROTECTRA_V                 = MCATEGORY_WHM_2 + 0x04,
    SHELLRA_V                   = MCATEGORY_WHM_2 + 0x06,
    ANIMUS_SOLACE               = MCATEGORY_WHM_2 + 0x08,
    ANIMUS_MISERY               = MCATEGORY_WHM_2 + 0x0A,

    -- BLM 2
    FLARE_II                    = MCATEGORY_BLM_2 + 0x00,
    FREEZE_II                   = MCATEGORY_BLM_2 + 0x02,
    TORNADO_II                  = MCATEGORY_BLM_2 + 0x04,
    QUAKE_II                    = MCATEGORY_BLM_2 + 0x06,
    BURST_II                    = MCATEGORY_BLM_2 + 0x08,
    FLOOD_II                    = MCATEGORY_BLM_2 + 0x0A,
    ANCIENT_MAGIC_ATK_BONUS     = MCATEGORY_BLM_2 + 0x0C,
    ANCIENT_MAGIC_BURST_DMG     = MCATEGORY_BLM_2 + 0x0E,
    ELEMENTAL_MAGIC_ACCURACY    = MCATEGORY_BLM_2 + 0x10,
    ELEMENTAL_DEBUFF_DURATION   = MCATEGORY_BLM_2 + 0x12,
    ELEMENTAL_DEBUFF_EFFECT     = MCATEGORY_BLM_2 + 0x14,
    ASPIR_ABSORPTION_AMOUNT     = MCATEGORY_BLM_2 + 0x16,

    -- RDM 2
    DIA_III                     = MCATEGORY_RDM_2 + 0x00,
    SLOW_II                     = MCATEGORY_RDM_2 + 0x02,
    PARALYZE_II                 = MCATEGORY_RDM_2 + 0x04,
    PHALANX_II                  = MCATEGORY_RDM_2 + 0x06,
    BIO_III                     = MCATEGORY_RDM_2 + 0x08,
    BLIND_II                    = MCATEGORY_RDM_2 + 0x0A,
    ENFEEBLING_MAGIC_DURATION   = MCATEGORY_RDM_2 + 0x0C,
    MAGIC_ACCURACY              = MCATEGORY_RDM_2 + 0x0E,
    ENHANCING_MAGIC_DURATION    = MCATEGORY_RDM_2 + 0x10,
    IMMUNOBREAK_CHANCE          = MCATEGORY_RDM_2 + 0x12,
    ENSPELL_DAMAGE              = MCATEGORY_RDM_2 + 0x14,
    ACCURACY                    = MCATEGORY_RDM_2 + 0x16,

    -- THF 2
    ASSASSINS_CHARGE            = MCATEGORY_THF_2 + 0x00,
    FEINT                       = MCATEGORY_THF_2 + 0x02,
    AURA_STEAL                  = MCATEGORY_THF_2 + 0x04,
    AMBUSH                      = MCATEGORY_THF_2 + 0x06,

    -- PLD 2
    FEALTY                      = MCATEGORY_PLD_2 + 0x00,
    CHIVALRY                    = MCATEGORY_PLD_2 + 0x02,
    IRON_WILL                   = MCATEGORY_PLD_2 + 0x04,
    GUARDIAN                    = MCATEGORY_PLD_2 + 0x06,

    -- DRK 2
    DARK_SEAL                   = MCATEGORY_DRK_2 + 0x00,
    DIABOLIC_EYE                = MCATEGORY_DRK_2 + 0x02,
    MUTED_SOUL                  = MCATEGORY_DRK_2 + 0x04,
    DESPERATE_BLOWS             = MCATEGORY_DRK_2 + 0x06,

    -- BST 2
    FERAL_HOWL                  = MCATEGORY_BST_2 + 0x00,
    KILLER_INSTINCT             = MCATEGORY_BST_2 + 0x02,
    BEAST_AFFINITY              = MCATEGORY_BST_2 + 0x04,
    BEAST_HEALER                = MCATEGORY_BST_2 + 0x06,

    -- BRD 2
    NIGHTINGALE                 = MCATEGORY_BRD_2 + 0x00,
    TROUBADOUR                  = MCATEGORY_BRD_2 + 0x02,
    FOE_SIRVENTE                = MCATEGORY_BRD_2 + 0x04,
    ADVENTURERS_DIRGE           = MCATEGORY_BRD_2 + 0x06,
    CON_ANIMA                   = MCATEGORY_BRD_2 + 0x08,
    CON_BRIO                    = MCATEGORY_BRD_2 + 0x0A,

    -- RNG 2
    STEALTH_SHOT                = MCATEGORY_RNG_2 + 0x00,
    FLASHY_SHOT                 = MCATEGORY_RNG_2 + 0x02,
    SNAPSHOT                    = MCATEGORY_RNG_2 + 0x04,
    RECYCLE                     = MCATEGORY_RNG_2 + 0x06,

    -- SAM 2
    SHIKIKOYO                   = MCATEGORY_SAM_2 + 0x00,
    BLADE_BASH                  = MCATEGORY_SAM_2 + 0x02,
    IKISHOTEN                   = MCATEGORY_SAM_2 + 0x04,
    OVERWHELM                   = MCATEGORY_SAM_2 + 0x06,

    -- NIN 2
    SANGE                       = MCATEGORY_NIN_2 + 0x00,
    NINJA_TOOL_EXPERTISE        = MCATEGORY_NIN_2 + 0x02,
    KATON_SAN                   = MCATEGORY_NIN_2 + 0x04,
    HYOTON_SAN                  = MCATEGORY_NIN_2 + 0x06,
    HUTON_SAN                   = MCATEGORY_NIN_2 + 0x08,
    DOTON_SAN                   = MCATEGORY_NIN_2 + 0x0A,
    RAITON_SAN                  = MCATEGORY_NIN_2 + 0x0C,
    SUITON_SAN                  = MCATEGORY_NIN_2 + 0x0E,
    YONIN_EFFECT                = MCATEGORY_NIN_2 + 0x10,
    INNIN_EFFECT                = MCATEGORY_NIN_2 + 0x12,
    NIN_MAGIC_ACCURACY          = MCATEGORY_NIN_2 + 0x14,
    NIN_MAGIC_BONUS             = MCATEGORY_NIN_2 + 0x16,

    -- DRG 2
    DEEP_BREATHING              = MCATEGORY_DRG_2 + 0x00,
    ANGON                       = MCATEGORY_DRG_2 + 0x02,
    EMPATHY                     = MCATEGORY_DRG_2 + 0x04,
    STRAFE                      = MCATEGORY_DRG_2 + 0x06,

    -- SMN 2
    METEOR_STRIKE               = MCATEGORY_SMN_2 + 0x00,
    HEAVENLY_STRIKE             = MCATEGORY_SMN_2 + 0x02,
    WIND_BLADE                  = MCATEGORY_SMN_2 + 0x04,
    GEOCRUSH                    = MCATEGORY_SMN_2 + 0x06,
    THUNDERSTORM                = MCATEGORY_SMN_2 + 0x08,
    GRANDFALL                   = MCATEGORY_SMN_2 + 0x0A,

    -- BLU 2
    CONVERGENCE                 = MCATEGORY_BLU_2 + 0x00,
    DIFFUSION                   = MCATEGORY_BLU_2 + 0x02,
    ENCHAINMENT                 = MCATEGORY_BLU_2 + 0x04,
    ASSIMILATION                = MCATEGORY_BLU_2 + 0x06,

    -- COR 2
    SNAKE_EYE                   = MCATEGORY_COR_2 + 0x00,
    FOLD                        = MCATEGORY_COR_2 + 0x02,
    WINNING_STREAK              = MCATEGORY_COR_2 + 0x04,
    LOADED_DECK                 = MCATEGORY_COR_2 + 0x06,

    -- PUP 2
    ROLE_REVERSAL               = MCATEGORY_PUP_2 + 0x00,
    VENTRILOQUY                 = MCATEGORY_PUP_2 + 0x02,
    FINE_TUNING                 = MCATEGORY_PUP_2 + 0x04,
    OPTIMIZATION                = MCATEGORY_PUP_2 + 0x06,

    -- DNC 2
    SABER_DANCE                 = MCATEGORY_DNC_2 + 0x00,
    FAN_DANCE                   = MCATEGORY_DNC_2 + 0x02,
    NO_FOOT_RISE                = MCATEGORY_DNC_2 + 0x04,
    CLOSED_POSITION             = MCATEGORY_DNC_2 + 0x06,

    -- SCH 2
    ALTRUISM                    = MCATEGORY_SCH_2 + 0x00,
    FOCALIZATION                = MCATEGORY_SCH_2 + 0x02,
    TRANQUILITY                 = MCATEGORY_SCH_2 + 0x04,
    EQUANIMITY                  = MCATEGORY_SCH_2 + 0x06,
    ENLIGHTENMENT               = MCATEGORY_SCH_2 + 0x08,
    STORMSURGE                  = MCATEGORY_SCH_2 + 0x0A,

        -- GEO 2
    MENDING_HALATION            = MCATEGORY_GEO_2 + 0x00,
    RADIAL_ARCANA               = MCATEGORY_GEO_2 + 0x02,
    CURATIVE_RECANTATION        = MCATEGORY_GEO_2 + 0x04,
    PRIMEVAL_ZEAL               = MCATEGORY_GEO_2 + 0x06,
}

------------------------------------
-- Inventory locations
------------------------------------

tpz.inventoryLocation =
{
    INVENTORY       = 0,
    MOGSAFE         = 1,
    STORAGE         = 2,
    TEMPITEMS       = 3,
    MOGLOCKER       = 4,
    MOGSATCHEL      = 5,
    MOGSACK         = 6,
    MOGCASE         = 7,
    WARDROBE        = 8,
    MOGSAFE2        = 9,
    WARDROBE2       = 10,
    WARDROBE3       = 11,
    WARDROBE4       = 12,
}
tpz.inv = tpz.inventoryLocation

------------------------------------
-- Equipment Slots
------------------------------------

tpz.slot =
{
    MAIN   = 0,
    SUB    = 1,
    RANGED = 2,
    AMMO   = 3,
    HEAD   = 4,
    BODY   = 5,
    HANDS  = 6,
    LEGS   = 7,
    FEET   = 8,
    NECK   = 9,
    WAIST  = 10,
    EAR1   = 11,
    EAR2   = 12,
    RING1  = 13,
    RING2  = 14,
    BACK   = 15,
}
tpz.MAX_SLOTID  = 15

----------------------------------
-- Objtype Definitions
----------------------------------

tpz.objType =
{
    PC     = 0x01,
    NPC    = 0x02,
    MOB    = 0x04,
    PET    = 0x08,
    SHIP   = 0x10,
    TRUST  = 0x20,
    FELLOW = 0x40,
}

----------------------------------
-- Attack Type
----------------------------------

tpz.attackType =
{
    NONE     = 0,
    PHYSICAL = 1,
    MAGICAL  = 2,
    RANGED   = 3,
    SPECIAL  = 4,
    BREATH   = 5,
}

----------------------------------
-- Damage Type
----------------------------------

tpz.damageType =
{
    NONE      = 0,
    PIERCING  = 1,
    SLASHING  = 2,
    BLUNT     = 3,
    HTH       = 4,
    ELEMENTAL = 5,
    FIRE      = 6,
    EARTH     = 7,
    WATER     = 8,
    WIND      = 9,
    ICE       = 10,
    LIGHTNING = 11,
    LIGHT     = 12,
    DARK      = 13,
}

----------------------------------
-- Drop Type (not currently used in code base)
----------------------------------

-- DROP_NORMAL  = 0x00
-- DROP_GROUPED = 0x01
-- DROP_STEAL   = 0x02
-- DROP_DESPOIL = 0x04

----------------------------------
-- Allegiance
----------------------------------

tpz.allegiance =
{
    MOB       = 0,
    PLAYER    = 1,
    SAN_DORIA = 2,
    BASTOK    = 3,
    WINDURST  = 4,
}

------------------------------------
-- MOBMODs
------------------------------------

tpz.mobMod =
{
    NONE                = 0,
    GIL_MIN             = 1,  -- minimum gil drop -- spawn mod only
    GIL_MAX             = 2,  -- maximum gil drop -- spawn mod only
    MP_BASE             = 3,  -- Give mob mp. Used for mobs that are not mages, wyverns, avatars
    SIGHT_RANGE         = 4,  -- sight range
    SOUND_RANGE         = 5,  -- sound range
    BUFF_CHANCE         = 6,  -- % chance to buff (combat only)
    GA_CHANCE           = 7,  -- % chance to use -ga spell
    HEAL_CHANCE         = 8,  -- % chance to use heal
    HP_HEAL_CHANCE      = 9,  -- can cast cures below this HP %
    SUBLINK             = 10, -- sub link group
    LINK_RADIUS         = 11, -- link radius
    DRAW_IN             = 12, -- 1 - player draw in, 2 - alliance draw in -- only add as a spawn mod!
    -- 13 Available for use
    SKILL_LIST          = 14, -- uses given mob skill list
    MUG_GIL             = 15, -- amount gil carried for mugging
    -- 16 Available for use
    NO_DESPAWN          = 17, -- do not despawn when too far from spawn. Gob Diggers have this.
    VAR                 = 18, -- temp var for whatever. Gets cleared on spawn
    -- 19 Available for use
    TP_USE_CHANCE       = 20, -- % chance to use tp
    PET_SPELL_LIST      = 21, -- set pet spell list
    NA_CHANCE           = 22, -- % chance to cast -na
    IMMUNITY            = 23, -- immune to set status effects. This only works from the db, not scripts
    -- 24 Available for use
    BUILD_RESIST        = 25, -- builds resistance to given effects -- not impl
    SUPERLINK           = 26, -- super link group. Only use this in mob_spawn_mods / scripts!
    SPELL_LIST          = 27, -- set spell list
    EXP_BONUS           = 28, -- bonus exp (bonus / 100) negative values reduce exp.
    ASSIST              = 29, -- mobs will assist me
    SPECIAL_SKILL       = 30, -- give special skill
    ROAM_DISTANCE       = 31, -- distance allowed to roam from spawn
    -- 32 Available for use
    SPECIAL_COOL        = 33, -- cool down for special
    MAGIC_COOL          = 34, -- cool down for magic
    STANDBACK_COOL      = 35, -- cool down time for standing back (casting spell while not in attack range)
    ROAM_COOL           = 36, -- cool down time in seconds after roaming
    ALWAYS_AGGRO        = 37, -- aggro regardless of level. Spheroids
    NO_DROPS            = 38, -- If set monster cannot drop any items, not even seals.
    SHARE_POS           = 39, -- share a pos with another mob (eald'narche exoplates)
    TELEPORT_CD         = 40, -- cooldown for teleport abilities (tarutaru AA, angra mainyu, eald'narche)
    TELEPORT_START      = 41, -- mobskill ID to begin teleport
    TELEPORT_END        = 42, -- mobskill ID to end teleport
    TELEPORT_TYPE       = 43, -- teleport type - 1: on cooldown, 2 - to close distance
    DUAL_WIELD          = 44, -- enables a mob to use their offhand in attacks
    ADD_EFFECT          = 45, -- enables additional effect script to process on mobs attacks
    AUTO_SPIKES         = 46, -- enables additional effect script to process when mob is attacked
    SPAWN_LEASH         = 47, -- forces a mob to not move farther from its spawn than its leash distance
    SHARE_TARGET        = 48, -- mob always targets same target as ID in this var
    CHECK_AS_NM         = 49, -- If set, a mob will check as a NM.
    -- 50 Available for use
    ROAM_TURNS          = 51, -- Maximum amount of turns during a roam
    ROAM_RATE           = 52, -- Roaming frequency. roam_cool - rand(roam_cool / (roam_rate / 10))
    BEHAVIOR            = 53, -- Add behaviors to mob
    GIL_BONUS           = 54, -- Allow mob to drop gil. Multiplier to gil dropped by mob (bonus / 100) * total
    IDLE_DESPAWN        = 55, -- Time (in seconds) to despawn after being idle
    HP_STANDBACK        = 56, -- mob will always standback with hp % higher to value
    MAGIC_DELAY         = 57, -- Amount of seconds mob waits before casting first spell
    SPECIAL_DELAY       = 58, -- Amount of seconds mob waits before using first special
    WEAPON_BONUS        = 59, -- Add a bonus percentage to mob weapon damage ( bonus / 100 )
    SPAWN_ANIMATIONSUB  = 60, -- reset animationsub to this on spawn
    HP_SCALE            = 61, -- Scale the mobs max HP. ( hp_scale / 100 ) * maxhp
    NO_STANDBACK        = 62, -- Mob will never standback
    ATTACK_SKILL_LIST   = 63, -- skill list to use in place of regular attacks
    CHARMABLE           = 64, -- mob is charmable
    NO_MOVE             = 65, -- Mob will not be able to move
    MULTI_HIT           = 66, -- Mob will have as many swings as defined.
    NO_AGGRO            = 67, -- If set, mob cannot aggro until unset.
    ALLI_HATE           = 68, -- Range around target to add alliance member to enmity list.
    NO_LINK             = 69, -- If set, mob cannot link until unset.
    NO_REST             = 70, -- Mob cannot regain hp (e.g. re-burrowing antlions during ENM).
}

------------------------------------
-- Job Specials (1hr / 2hr moves)
------------------------------------

tpz.jobSpecialAbility =
{
    MIGHTY_STRIKES      = 688,
    MIGHTY_STRIKES_MAAT = 1008,
    -- MIGHTY_STRIKES      = 2242,
    -- MIGHTY_STRIKES      = 2939,
    BENEDICTION         = 689,
    BENEDICTION_MAAT    = 1010,
    BENEDICTION_PRISHE  = 1486,
    -- BENEDICTION         = 2244,
    -- BENEDICTION         = 2777,
    -- BENEDICTION         = 2943,
    -- HUNDRED_FISTS       = 303,
    HUNDRED_FISTS        = 690,
    HUNDRED_FISTS_MAAT   = 1009,
    HUNDRED_FISTS_PRISHE = 1485,
    -- HUNDRED_FISTS       = 2020,
    -- HUNDRED_FISTS       = 2243,
    MANAFONT             = 691 ,
    MANAFONT_MAAT        = 1011,
    -- MANAFONT            = 2245,
    -- MANAFONT            = 2944,
    CHAINSPELL           = 692,
    CHAINSPELL_MAAT      = 1012,
    -- CHAINSPELL          = 2246,
    -- CHAINSPELL          = 2942,
    PERFECT_DODGE        = 693,
    PERFECT_DODGE_MAAT   = 1013,
    -- PERFECT_DODGE       = 2247,
    INVINCIBLE           = 694,
    INVINCIBLE_MAAT      = 1014,
    -- INVINCIBLE          = 2248,
    -- INVINCIBLE          = 2379,
    -- INVINCIBLE          = 2940,
    BLOOD_WEAPON         = 695,
    BLOOD_WEAPON_MAAT    = 1015,
    BLOOD_WEAPON_IXDRK   = 2249,
    SOUL_VOICE           = 696,
    SOUL_VOICE_MAAT      = 1018,
    -- SOUL_VOICE          = 2251,
    MEIKYO_SHISUI        = 730,
    MEIKYO_SHISUI_MAAT   = 1020,
    -- MEIKYO_SHISUI        = 2253,
    -- MEIKYO_SHISUI        = 3175,
    MIJIN_GAKURE         = 731,
    MIJIN_GAKURE_MAAT    = 1021,
    -- MIJIN_GAKURE         = 2105,
    -- MIJIN_GAKURE         = 2254,
    -- MIJIN_GAKURE         = 2382,
    CALL_WYVERN          = 732,
    CALL_WYVERN_MAAT     = 1022,
    FAMILIAR             = 740,
    FAMILIAR_MAAT        = 1016,
    -- FAMILIAR             = 2250,
    ASTRAL_FLOW          = 734,
    ASTRAL_FLOW_MAAT     = 1023,
    -- ASTRAL_FLOW          = 2256,
    -- Eagle Eye Shot has a TON of duplicates because mob models animate differently
    -- EES_?                = 413,
    -- EES_?                = 711,
    -- EES_?                = 712,
    EES_GOBLIN           = 735,
    EES_ANTICA           = 736,
    EES_ORC              = 737,
    EES_SHADE            = 738,
    EES_GIGA             = 739,
    EES_MAAT             = 1019,
    -- EES_?                = 1065,
    -- EES_?                = 1091,
    EES_YAGUDO           = 1121,
    EES_QUADAV           = 1122,
    EES_KINDRED          = 1151,
    -- EES_?                = 1153,
    -- EES_?                = 1327,
    EES_AERN             = 1389,
    -- EES_?                = 1557,
    -- EES_?                = 1641,
    EES_LAMIA            = 1931,
    EES_MERROW           = 1932,
    -- EES_?                = 2148,
    EES_TROLL            = 2252,
    -- EES_?                = 2941,
    -- SPIRIT_SURGE         = 1893,
    -- SPIRIT_SURGE         = 2255,
    AZURE_LORE           = 1933,
    -- AZURE_LORE           = 2006,
    -- AZURE_LORE           = 2257,
    -- AZURE_LORE           = 3481,
    -- WILD_CARD            = 1934,
    -- WILD_CARD            = 2007,
    -- WILD_CARD            = 2258,
    -- OVERDRIVE            = 1935,
    -- OVERDRIVE            = 2008,
    -- OVERDRIVE            = 2259,
    -- TABULA_RASA          = 2358,
    -- TABULA_RASA          = 2261,
    -- TABULA_RASA          = 2358,
    -- TRANCE               = 2260,
    -- TRANCE               = 2710,
    -- ELEMENTAL_SFORZO     = 3265,
    -- ELEMENTAL_SFORZO     = 3479,
     BOLSTER              = 3482,
}
tpz.jsa = tpz.jobSpecialAbility

------------------------------------
-- Skills
------------------------------------

tpz.skill =
{
    -- Combat Skills
    NONE = 0,
    HAND_TO_HAND = 1,
    DAGGER = 2,
    SWORD = 3,
    GREAT_SWORD = 4,
    AXE = 5,
    GREAT_AXE = 6,
    SCYTHE = 7,
    POLEARM = 8,
    KATANA = 9,
    GREAT_KATANA = 10,
    CLUB = 11,
    STAFF = 12,
    -- 13~21 unused
    AUTOMATON_MELEE = 22,
    AUTOMATON_RANGED = 23,
    AUTOMATON_MAGIC = 24,
    ARCHERY = 25,
    MARKSMANSHIP = 26,
    THROWING = 27,

    -- Defensive Skills
    GUARD = 28,
    EVASION = 29,
    SHIELD = 30,
    PARRY = 31,

    -- Magic Skills
    DIVINE_MAGIC = 32,
    HEALING_MAGIC = 33,
    ENHANCING_MAGIC = 34,
    ENFEEBLING_MAGIC = 35,
    ELEMENTAL_MAGIC = 36,
    DARK_MAGIC = 37,
    SUMMONING_MAGIC = 38,
    NINJUTSU = 39,
    SINGING = 40,
    STRING_INSTRUMENT = 41,
    WIND_INSTRUMENT = 42,
    BLUE_MAGIC = 43,
    GEOMANCY = 44,
    HANDBELL = 45,
    -- 45~47 unused

    -- Crafting Skills
    FISHING      = 48,
    WOODWORKING  = 49,
    SMITHING     = 50,
    GOLDSMITHING = 51,
    CLOTHCRAFT   = 52,
    LEATHERCRAFT = 53,
    BONECRAFT    = 54,
    ALCHEMY      = 55,
    COOKING      = 56,
    SYNERGY      = 57,

    -- Other Skills
    RID          = 58,
    DIG          = 59,
    -- 60~63 unused
    -- MAX_SKILLTYPE = 64
}

------------------------------------
-- Craft Skill Ranks
------------------------------------

tpz.craftRank =
{
    AMATEUR     = 0,
    RECRUIT     = 1,
    INITIATE    = 2,
    NOVICE      = 3,
    APPRENTICE  = 4,
    JOURNEYMAN  = 5,
    CRAFTSMAN   = 6,
    ARTISAN     = 7,
    ADEPT       = 8,
    VETERAN     = 9,
    EXPERT      = 10,
    AUTHORITY   = 11,
    LUMINARY    = 12,
    MASTER      = 13,
    GRANDMASTER = 14,
    LEGEND      = 15
    -- 16+ invalid
}

------------------------------------
-- Recast IDs
------------------------------------

tpz.recast =
{
    ITEM     = 0,
    MAGIC    = 1,
    ABILITY  = 2,
}

------------------------------------
-- ACTION IDs
------------------------------------

tpz.action =
{
    NONE                 = 0,
    ATTACK               = 1,
    RANGED_FINISH        = 2,
    WEAPONSKILL_FINISH   = 3,
    MAGIC_FINISH         = 4,
    ITEM_FINISH          = 5,
    JOBABILITY_FINISH    = 6,
    WEAPONSKILL_START    = 7,
    MAGIC_START          = 8,
    ITEM_START           = 9,
    JOBABILITY_START     = 10,
    MOBABILITY_FINISH    = 11,
    RANGED_START         = 12,
    RAISE_MENU_SELECTION = 13,
    DANCE                = 14,
    UNKNOWN_15           = 15,
    ROAMING              = 16,
    ENGAGE               = 17,
    DISENGAGE            = 18,
    CHANGE_TARGET        = 19,
    FALL                 = 20,
    DROPITEMS            = 21,
    DEATH                = 22,
    FADE_OUT             = 23,
    DESPAWN              = 24,
    SPAWN                = 25,
    STUN                 = 26,
    SLEEP                = 27,
    ITEM_USING           = 28,
    ITEM_INTERRUPT       = 29,
    MAGIC_CASTING        = 30,
    MAGIC_INTERRUPT      = 31,
    RANGED_INTERRUPT     = 32,
    MOBABILITY_START     = 33,
    MOBABILITY_USING     = 34,
    MOBABILITY_INTERRUPT = 35,
    LEAVE                = 36,
}
tpz.act = tpz.action

------------------------------------
-- ECOSYSTEM IDs
------------------------------------

tpz.ecosystem =
{
    ERROR          = 0,
    AMORPH         = 1,
    AQUAN          = 2,
    ARCANA         = 3,
    ARCHAICMACHINE = 4,
    AVATAR         = 5,
    BEAST          = 6,
    BEASTMEN       = 7,
    BIRD           = 8,
    DEMON          = 9,
    DRAGON         = 10,
    ELEMENTAL      = 11,
    EMPTY          = 12,
    HUMANOID       = 13,
    LIZARD         = 14,
    LUMORIAN       = 15,
    LUMINION       = 16,
    PLANTOID       = 17,
    UNCLASSIFIED   = 18,
    UNDEAD         = 19,
    VERMIN         = 20,
    VORAGEAN       = 21,
}
tpz.eco = tpz.ecosystem

------------------------------------
-- Behavior bits
------------------------------------

tpz.behavior =
{
    NONE         = 0x000,
    NO_DESPAWN   = 0x001, -- mob does not despawn on death
    STANDBACK    = 0x002, -- mob will standback forever
    RAISABLE     = 0x004, -- mob can be raised via Raise spells
    AGGRO_AMBUSH = 0x200, -- mob aggroes by ambush
    NO_TURN      = 0x400, -- mob does not turn to face target
}

------------------------------------
-- Elevator IDs
------------------------------------

tpz.elevator =
{
    TIMED_AUTOMATIC           = 0,
    DAVOI_LIFT                = 1,
    PALBOROUGH_MINES_LIFT     = 2,
    FORT_GHELSBA_LIFT         = 3
}

------------------------------------
-- Item Type
-----------------------------------

tpz.itemType =
{
    BASIC       = 0x00,
    GENERAL     = 0x01,
    USABLE      = 0x02,
    PUPPET      = 0x04,
    ARMOR       = 0x08,
    WEAPON      = 0x10,
    CURRENCY    = 0x20,
    FURNISHING  = 0x40,
    LINKSHELL   = 0x80,
}

------------------------------------
-- Animations
------------------------------------

tpz.animation =
{
    NONE                    = 0,
    ATTACK                  = 1,
    -- Death 2              = 2,
    DEATH                   = 3,
    CHOCOBO                 = 5,
    FISHING                 = 6,
    HEALING                 = 7,
    OPEN_DOOR               = 8,
    CLOSE_DOOR              = 9,
    ELEVATOR_UP             = 10,
    ELEVATOR_DOWN           = 11,
    -- seems to be WALLHACK = 28,
    -- seems to be WALLHACK = 31,
    FISHING_NPC             = 32,
    HEALING                 = 33,
    FISHING_FISH            = 38,
    FISHING_CAUGHT          = 39,
    FISHING_ROD_BREAK       = 40,
    FISHING_LINE_BREAK      = 41,
    FISHING_MONSTER         = 42,
    FISHING_STOP            = 43,
    SYNTH                   = 44,
    SIT                     = 47,
    RANGED                  = 48,
    FISHING_START           = 50,
    NEW_FISHING_START       = 56,
    NEW_FISHING_FISH        = 57,
    NEW_FISHING_CAUGHT      = 58,
    NEW_FISHING_ROD_BREAK   = 59,
    NEW_FISHING_LINE_BREAK  = 60,
    NEW_FISHING_MONSTER     = 61,
    NEW_FISHING_STOP        = 62,
    -- 63 through 72 are used with /sitchair
    -- 73 through 83 sitting on air (guessing future use for more chairs..)
    MOUNT                   = 85,
    -- TRUST                = 90, -- This is the animation for a trust NPC spawning in.
}
tpz.anim = tpz.animation

------------------------------------
-- Mounts
------------------------------------

tpz.mount =
{
    CHOCOBO        = 0,
    QUEST_RAPTOR   = 1,
    RAPTOR         = 2,
    TIGER          = 3,
    CRAB           = 4,
    RED_CRAB       = 5,
    BOMB           = 6,
    RAM            = 7,
    MORBOL         = 8,
    CRAWLER        = 9,
    FENRIR         = 10,
    BEETLE         = 11,
    MOOGLE         = 12,
    MAGIC_POT      = 13,
    TULFAIRE       = 14,
    WARMACHINE     = 15,
    XZOMIT         = 16,
    HIPPOGRYPH     = 17,
    SPECTRAL_CHAIR = 18,
    SPHEROID       = 19,
    OMEGA          = 20,
    COEURL         = 21,
    GOOBBUE        = 22,
    RAAZ           = 23,
    LEVITUS        = 24,
    ADAMANTOISE    = 25,
    DHAMEL         = 26,
    DOLL           = 27,
}

------------------------------------
-- Automaton Frame IDs
------------------------------------

tpz.frames =
{
    HARLEQUIN  = 0x20,
    VALOREDGE  = 0x21,
    SHARPSHOT  = 0x22,
    STORMWAKER = 0x23,
}

------------------------------------
-- Item Check Params
------------------------------------

tpz.itemCheck =
{
    NONE    = 0,
    EQUIP   = 1,
    UNEQUIP = 2,
}

------------------------------------
-- Emote Values
------------------------------------
tpz.emote =
{
    POINT = 0,
    BOW = 1,
    SALUTE = 2,
    KNEEL = 3,
    LAUGH = 4,
    CRY = 5,
    NO = 6,
    YES = 7,
    WAVE = 8,
    GOODBYE = 9,
    WELCOME = 10,
    JOY = 11,
    CHEER = 12,
    CLAP = 13,
    PRAISE = 14,
    SMILE = 15,
    POKE = 16,
    SLAP = 17,
    STAGGER = 18,
    SIGH = 19,
    COMFORT = 20,
    SURPRISED = 21,
    AMAZED = 22,
    STARE = 23,
    BLUSH = 24,
    ANGRY = 25,
    DISGUSTED = 26,
    MUTED = 27,
    DOZE = 28,
    PANIC = 29,
    GRIN = 30,
    DANCE = 31,
    THINK = 32,
    FUME = 33,
    DOUBT = 34,
    SULK = 35,
    PSYCH = 36,
    HUH = 37,
    SHOCKED = 38,
    LOGGING = 40,    -- Only used for HELM
    EXCAVATION = 41, -- Only used for HELM
    HARVESTING = 42, -- Only used for HELM
    HURRAY = 43,
    TOSS = 44,
    DANCE1 = 65,
    DANCE2 = 66,
    DANCE3 = 67,
    DANCE4 = 68,
    JOB = 74
}

tpz.emoteMode =
{
    ALL = 0,
    TEXT = 1,
    MOTION = 2
}

------------------------------------
-- Relic/Mythic/Empyrean tables
------------------------------------

tpz.relicIDs =
{
    SPHARAI       = 0,
    MANDAU        = 1,
    EXCALIBUR     = 2,
    RAGNAROK      = 3,
    GUTTLER       = 4,
    BRAVURA       = 5,
    APOCALYPSE    = 6,
    GUNGNIR       = 7,
    KIKOKU        = 8,
    AMANOMURAKUMO = 9,
    MJOLLNIR      = 10,
    CLAUSTRUM     = 11,
    YOICHINOYUMI  = 12,
    ANNIHILATOR   = 13,
    GJALLARHORN   = 14,
    AEGIS         = 15
}

tpz.relicTiers =
{
    [tpz.relicIDs.SPHARAI] =
    {
        18264, 18265, 18637, 18651, 18665, 19746, 19839, 20480, 20481, 20509
    },
    [tpz.relicIDs.MANDAU] =
    {
        18270, 18271, 18638, 18652, 18666, 19747, 19840, 20555, 20556, 20583
    },
    [tpz.relicIDs.EXCALIBUR] =
    {
        18276, 18277, 18639, 18653, 18667, 19748, 19841, 20645, 20646, 20685
    },
    [tpz.relicIDs.RAGNAROK] =
    {
        18282, 18283, 18640, 18654, 18668, 19749, 19842, 20745, 20746, 21683
    },
    [tpz.relicIDs.GUTTLER] =
    {
        18288, 18289, 18641, 18655, 18669, 19750, 19843, 20790, 20791, 21750
    },
    [tpz.relicIDs.BRAVURA] =
    {
        18294, 18295, 18642, 18656, 18670, 19751, 19844, 20835, 20836, 21756
    },
    [tpz.relicIDs.APOCALYPSE] =
    {
        18306, 18307, 18644, 18658, 18672, 19753, 19846, 20880, 20881, 21808
    },
    [tpz.relicIDs.GUNGNIR] =
    {
        18300, 18301, 18643, 18657, 18671, 19752, 19845, 20925, 20926, 21857
    },
    [tpz.relicIDs.KIKOKU] =
    {
        18312, 18313, 18645, 18659, 18673, 19754, 19847, 20970, 20971, 21906
    },
    [tpz.relicIDs.AMANOMURAKUMO] =
    {
        18318, 18319, 18646, 18660, 18674, 19755, 19848, 21015, 21016, 21954
    },
    [tpz.relicIDs.MJOLLNIR] =
    {
        18324, 18325, 18647, 18661, 18675, 19756, 19849, 21060, 21061, 21077
    },
    [tpz.relicIDs.CLAUSTRUM] =
    {
        18330, 18331, 18648, 18662, 18676, 19757, 19850, 21135, 21136, 22060
    },
    [tpz.relicIDs.YOICHINOYUMI] =
    {
        18348, 18349, 18650, 18664, 18678, 19759, 19852, 21210, 21211, 22115, 22129
    },
    [tpz.relicIDs.ANNIHILATOR] =
    {
        18336, 18337, 18649, 18663, 18677, 19758, 19851, 21260, 21261, 21267, 22140
    },
    [tpz.relicIDs.GJALLARHORN] =
    {
        18342, 18577, 18578, 18579, 18580, 18572, 18840
    },
    [tpz.relicIDs.AEGIS] =
    {
        15070, 16195, 16196, 16197, 16198, 11927, 16200
    },
}<|MERGE_RESOLUTION|>--- conflicted
+++ resolved
@@ -1563,12 +1563,8 @@
     COVER_TO_MP                     = 965, -- Converts a successful cover's phsyical damage to MP
     COVER_MAGIC_AND_RANGED          = 966, -- Redirects ranged and single target magic attacks to the cover ability user
     COVER_DURATION                  = 967, -- Increases Cover Duration
-<<<<<<< HEAD
-    WYVERN_SUBJOB_TRAITS            = 972, -- Adds subjob traits to wyvern
-=======
     WYVERN_SUBJOB_TRAITS            = 974, -- Adds subjob traits to wyvern
     GARDENING_WILT_BONUS            = 975, -- Increases the number of Vanadays a plant can survive before it wilts
->>>>>>> 0d6b74d0
 
     -- The spares take care of finding the next ID to use so long as we don't forget to list IDs that have been freed up by refactoring.
     -- 570 - 825 used by WS DMG mods these are not spares.
