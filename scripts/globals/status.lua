--- conflicted
+++ resolved
@@ -773,10 +773,7 @@
     NEGATE_CHARM             = 610,
     MAGIC_EVASION_BOOST_II   = 611,
     COLURE_ACTIVE            = 612,
-<<<<<<< HEAD
-=======
-
->>>>>>> 5bffda38
+
     RAMPART                  = 623,
     -- Effect icons in packet can go from 0-767, so no custom effects should go in that range.
 
