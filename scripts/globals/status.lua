--- conflicted
+++ resolved
@@ -771,11 +771,9 @@
     NEGATE_CURSE             = 609,
     NEGATE_CHARM             = 610,
     MAGIC_EVASION_BOOST_II   = 611,
-<<<<<<< HEAD
     COLURE_ACTIVE            = 612,
-=======
+
     RAMPART                  = 623,
->>>>>>> 7ea683aa
     -- Effect icons in packet can go from 0-767, so no custom effects should go in that range.
 
     -- Purchased from Cruor Prospector
