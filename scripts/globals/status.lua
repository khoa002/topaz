------------------------------------
--
-- STATUSES AND MODS
--
-- Contains variable-ized definitions of things like core enums for use in lua scripts.
------------------------------------


------------------------------------
-- Job IDs
------------------------------------

JOBS =
{
    ["NONE"] = 0,
    ["WAR"] =  1,
    ["MNK"] =  2,
    ["WHM"] =  3,
    ["BLM"] =  4,
    ["RDM"] =  5,
    ["THF"] =  6,
    ["PLD"] =  7,
    ["DRK"] =  8,
    ["BST"] =  9,
    ["BRD"] = 10,
    ["RNG"] = 11,
    ["SAM"] = 12,
    ["NIN"] = 13,
    ["DRG"] = 14,
    ["SMN"] = 15,
    ["BLU"] = 16,
    ["COR"] = 17,
    ["PUP"] = 18,
    ["DNC"] = 19,
    ["SCH"] = 20,
    ["GEO"] = 21,
    ["RUN"] = 22
}
MAX_JOB_TYPE = 23

------------------------------------
-- STATUSES
------------------------------------

STATUS_NORMAL        = 0;
STATUS_UPDATE        = 1;
STATUS_DISAPPEAR     = 2;
STATUS_3             = 3;
STATUS_4             = 4;
STATUS_CUTSCENE_ONLY = 6;
STATUS_18            = 18;
STATUS_SHUTDOWN      = 20;

------------------------------------
-- These codes represent the subeffects for
-- additional effects animations from battleentity.h
------------------------------------

-- ATTACKS
SUBEFFECT_FIRE_DAMAGE       = 1;   -- 110000        3
SUBEFFECT_ICE_DAMAGE        = 2;   -- 1-01000       5
SUBEFFECT_WIND_DAMAGE       = 3;   -- 111000        7
SUBEFFECT_CHOKE             = 3;   -- Shares subeffect
SUBEFFECT_EARTH_DAMAGE      = 4;   -- 1-00100       9
SUBEFFECT_LIGHTNING_DAMAGE  = 5;   -- 110100       11
SUBEFFECT_WATER_DAMAGE      = 6;   -- 1-01100      13
SUBEFFECT_LIGHT_DAMAGE      = 7;   -- 111100       15
SUBEFFECT_DARKNESS_DAMAGE   = 8;   -- 1-00010      17
SUBEFFECT_DISPEL            = 8;   -- Verified with video of Lockheart Greatsword proc.
SUBEFFECT_SLEEP             = 9;   -- 110010       19
SUBEFFECT_POISON            = 10;  -- 1-01010      21
SUBEFFECT_PARALYSIS         = 11;
SUBEFFECT_AMNESIA           = 11;  -- Verified uses same animation as para
SUBEFFECT_BLIND             = 12;  -- 1-00110      25
SUBEFFECT_SILENCE           = 13;
SUBEFFECT_PETRIFY           = 14;
SUBEFFECT_PLAGUE            = 15;
SUBEFFECT_STUN              = 16;
SUBEFFECT_CURSE             = 17;
SUBEFFECT_DEFENSE_DOWN      = 18;  -- 1-01001      37
SUBEFFECT_EVASION_DOWN      = 18;  -- Same subeffect as DEFENSE_DOWN
SUBEFFECT_ATTACK_DOWN       = 18;  -- Same subeffect as DEFENSE_DOWN
SUBEFFECT_DEATH             = 19;
SUBEFFECT_SHIELD            = 20;
SUBEFFECT_HP_DRAIN          = 21;  -- 1-10101      43
SUBEFFECT_MP_DRAIN          = 22;  -- This is correct animation
SUBEFFECT_TP_DRAIN          = 22;  -- Verified this should look exactly like Aspir Samba.
SUBEFFECT_HASTE             = 23;
-- There are no additional attack effect animations beyond 23. Some effects share subeffect/animations.

-- SPIKES
SUBEFFECT_BLAZE_SPIKES      = 1;   -- 01-1000       6
SUBEFFECT_ICE_SPIKES        = 2;   -- 01-0100      10
SUBEFFECT_DREAD_SPIKES      = 3;   -- 01-1100      14
SUBEFFECT_CURSE_SPIKES      = 4;   -- 01-0010      18
SUBEFFECT_SHOCK_SPIKES      = 5;   -- 01-1010      22
SUBEFFECT_REPRISAL          = 6;   -- 01-0110      26
SUBEFFECT_GLINT_SPIKES      = 6;   --
SUBEFFECT_GALE_SPIKES       = 7;   -- Used by enchantment "Cool Breeze" http://www.ffxiah.com/item/22018/
SUBEFFECT_CLOD_SPIKES       = 8;   --
SUBEFFECT_DELUGE_SPIKES     = 9;   --
SUBEFFECT_DEATH_SPIKES      = 10;  -- yes really: http://www.ffxiah.com/item/26944/
SUBEFFECT_COUNTER           = 63;
-- There are no spikes effect animations beyond 63. Some effects share subeffect/animations.
-- "Damage Spikes" use the Blaze Spikes animation even though they are different status.

-- SKILLCHAINS
SUBEFFECT_NONE          = 0;
SUBEFFECT_LIGHT         = 1;
SUBEFFECT_DARKNESS      = 2;
SUBEFFECT_GRAVITATION   = 3;
SUBEFFECT_FRAGMENTATION = 4;
SUBEFFECT_DISTORTION    = 5;
SUBEFFECT_FUSION        = 6;
SUBEFFECT_COMPRESSION   = 7;
SUBEFFECT_LIQUEFACATION = 8;
SUBEFFECT_INDURATION    = 9;
SUBEFFECT_REVERBERATION = 10;
SUBEFFECT_TRANSFIXION   = 11;
SUBEFFECT_SCISSION      = 12;
SUBEFFECT_DETONATION    = 13;
SUBEFFECT_IMPACTION     = 14;

------------------------------------
-- These codes represent the actual status effects.
-- They are simply for convenience.
------------------------------------

EFFECT_KO                       = 0
EFFECT_WEAKNESS                 = 1
EFFECT_SLEEP_I                  = 2
EFFECT_POISON                   = 3
EFFECT_PARALYSIS                = 4
EFFECT_BLINDNESS                = 5
EFFECT_SILENCE                  = 6
EFFECT_PETRIFICATION            = 7
EFFECT_DISEASE                  = 8
EFFECT_CURSE_I                  = 9
EFFECT_STUN                     = 10
EFFECT_BIND                     = 11
EFFECT_WEIGHT                   = 12
EFFECT_SLOW                     = 13
EFFECT_CHARM_I                  = 14
EFFECT_DOOM                     = 15
EFFECT_AMNESIA                  = 16
EFFECT_CHARM_II                 = 17
EFFECT_GRADUAL_PETRIFICATION    = 18
EFFECT_SLEEP_II                 = 19
EFFECT_CURSE_II                 = 20
EFFECT_ADDLE                    = 21
EFFECT_INTIMIDATE               = 22
EFFECT_KAUSTRA                  = 23
EFFECT_TERROR                   = 28
EFFECT_MUTE                     = 29
EFFECT_BANE                     = 30
EFFECT_PLAGUE                   = 31
EFFECT_FLEE                     = 32
EFFECT_HASTE                    = 33
EFFECT_BLAZE_SPIKES             = 34
EFFECT_ICE_SPIKES               = 35
EFFECT_BLINK                    = 36
EFFECT_STONESKIN                = 37
EFFECT_SHOCK_SPIKES             = 38
EFFECT_AQUAVEIL                 = 39
EFFECT_PROTECT                  = 40
EFFECT_SHELL                    = 41
EFFECT_REGEN                    = 42
EFFECT_REFRESH                  = 43
EFFECT_MIGHTY_STRIKES           = 44
EFFECT_BOOST                    = 45
EFFECT_HUNDRED_FISTS            = 46
EFFECT_MANAFONT                 = 47
EFFECT_CHAINSPELL               = 48
EFFECT_PERFECT_DODGE            = 49
EFFECT_INVINCIBLE               = 50
EFFECT_BLOOD_WEAPON             = 51
EFFECT_SOUL_VOICE               = 52
EFFECT_EAGLE_EYE_SHOT           = 53
EFFECT_MEIKYO_SHISUI            = 54
EFFECT_ASTRAL_FLOW              = 55
EFFECT_BERSERK                  = 56
EFFECT_DEFENDER                 = 57
EFFECT_AGGRESSOR                = 58
EFFECT_FOCUS                    = 59
EFFECT_DODGE                    = 60
EFFECT_COUNTERSTANCE            = 61
EFFECT_SENTINEL                 = 62
EFFECT_SOULEATER                = 63
EFFECT_LAST_RESORT              = 64
EFFECT_SNEAK_ATTACK             = 65
EFFECT_COPY_IMAGE               = 66
EFFECT_THIRD_EYE                = 67
EFFECT_WARCRY                   = 68
EFFECT_INVISIBLE                = 69
EFFECT_DEODORIZE                = 70
EFFECT_SNEAK                    = 71
EFFECT_SHARPSHOT                = 72
EFFECT_BARRAGE                  = 73
EFFECT_HOLY_CIRCLE              = 74
EFFECT_ARCANE_CIRCLE            = 75
EFFECT_HIDE                     = 76
EFFECT_CAMOUFLAGE               = 77
EFFECT_DIVINE_SEAL              = 78
EFFECT_ELEMENTAL_SEAL           = 79
EFFECT_STR_BOOST                = 80
EFFECT_DEX_BOOST                = 81
EFFECT_VIT_BOOST                = 82
EFFECT_AGI_BOOST                = 83
EFFECT_INT_BOOST                = 84
EFFECT_MND_BOOST                = 85
EFFECT_CHR_BOOST                = 86
EFFECT_TRICK_ATTACK             = 87
EFFECT_MAX_HP_BOOST             = 88
EFFECT_MAX_MP_BOOST             = 89
EFFECT_ACCURACY_BOOST           = 90
EFFECT_ATTACK_BOOST             = 91
EFFECT_EVASION_BOOST            = 92
EFFECT_DEFENSE_BOOST            = 93
EFFECT_ENFIRE                   = 94
EFFECT_ENBLIZZARD               = 95
EFFECT_ENAERO                   = 96
EFFECT_ENSTONE                  = 97
EFFECT_ENTHUNDER                = 98
EFFECT_ENWATER                  = 99
EFFECT_BARFIRE                  = 100
EFFECT_BARBLIZZARD              = 101
EFFECT_BARAERO                  = 102
EFFECT_BARSTONE                 = 103
EFFECT_BARTHUNDER               = 104
EFFECT_BARWATER                 = 105
EFFECT_BARSLEEP                 = 106
EFFECT_BARPOISON                = 107
EFFECT_BARPARALYZE              = 108
EFFECT_BARBLIND                 = 109
EFFECT_BARSILENCE               = 110
EFFECT_BARPETRIFY               = 111
EFFECT_BARVIRUS                 = 112
EFFECT_RERAISE                  = 113
EFFECT_COVER                    = 114
EFFECT_UNLIMITED_SHOT           = 115
EFFECT_PHALANX                  = 116
EFFECT_WARDING_CIRCLE           = 117
EFFECT_ANCIENT_CIRCLE           = 118
EFFECT_STR_BOOST_II             = 119
EFFECT_DEX_BOOST_II             = 120
EFFECT_VIT_BOOST_II             = 121
EFFECT_AGI_BOOST_II             = 122
EFFECT_INT_BOOST_II             = 123
EFFECT_MND_BOOST_II             = 124
EFFECT_CHR_BOOST_II             = 125
EFFECT_SPIRIT_SURGE             = 126
EFFECT_COSTUME                  = 127
EFFECT_BURN                     = 128
EFFECT_FROST                    = 129
EFFECT_CHOKE                    = 130
EFFECT_RASP                     = 131
EFFECT_SHOCK                    = 132
EFFECT_DROWN                    = 133
EFFECT_DIA                      = 134
EFFECT_BIO                      = 135
EFFECT_STR_DOWN                 = 136
EFFECT_DEX_DOWN                 = 137
EFFECT_VIT_DOWN                 = 138
EFFECT_AGI_DOWN                 = 139
EFFECT_INT_DOWN                 = 140
EFFECT_MND_DOWN                 = 141
EFFECT_CHR_DOWN                 = 142
EFFECT_LEVEL_RESTRICTION        = 143
EFFECT_MAX_HP_DOWN              = 144
EFFECT_MAX_MP_DOWN              = 145
EFFECT_ACCURACY_DOWN            = 146
EFFECT_ATTACK_DOWN              = 147
EFFECT_EVASION_DOWN             = 148
EFFECT_DEFENSE_DOWN             = 149
EFFECT_PHYSICAL_SHIELD          = 150
EFFECT_ARROW_SHIELD             = 151
EFFECT_MAGIC_SHIELD             = 152
EFFECT_DAMAGE_SPIKES            = 153
EFFECT_SHINING_RUBY             = 154
EFFECT_MEDICINE                 = 155
EFFECT_FLASH                    = 156
EFFECT_SJ_RESTRICTION           = 157
EFFECT_PROVOKE                  = 158
EFFECT_PENALTY                  = 159
EFFECT_PREPARATIONS             = 160
EFFECT_SPRINT                   = 161
EFFECT_ENCHANTMENT              = 162
EFFECT_AZURE_LORE               = 163
EFFECT_CHAIN_AFFINITY           = 164
EFFECT_BURST_AFFINITY           = 165
EFFECT_OVERDRIVE                = 166
EFFECT_MAGIC_DEF_DOWN           = 167
EFFECT_INHIBIT_TP               = 168
EFFECT_POTENCY                  = 169
EFFECT_REGAIN                   = 170
EFFECT_PAX                      = 171
EFFECT_INTENSION                = 172
EFFECT_DREAD_SPIKES             = 173
EFFECT_MAGIC_ACC_DOWN           = 174
EFFECT_MAGIC_ATK_DOWN           = 175
EFFECT_QUICKENING               = 176
EFFECT_ENCUMBRANCE_II           = 177
EFFECT_FIRESTORM                = 178
EFFECT_HAILSTORM                = 179
EFFECT_WINDSTORM                = 180
EFFECT_SANDSTORM                = 181
EFFECT_THUNDERSTORM             = 182
EFFECT_RAINSTORM                = 183
EFFECT_AURORASTORM              = 184
EFFECT_VOIDSTORM                = 185
EFFECT_HELIX                    = 186
EFFECT_SUBLIMATION_ACTIVATED    = 187
EFFECT_SUBLIMATION_COMPLETE     = 188
EFFECT_MAX_TP_DOWN              = 189
EFFECT_MAGIC_ATK_BOOST          = 190
EFFECT_MAGIC_DEF_BOOST          = 191
EFFECT_REQUIEM                  = 192
EFFECT_LULLABY                  = 193
EFFECT_ELEGY                    = 194
EFFECT_PAEON                    = 195
EFFECT_BALLAD                   = 196
EFFECT_MINNE                    = 197
EFFECT_MINUET                   = 198
EFFECT_MADRIGAL                 = 199
EFFECT_PRELUDE                  = 200
EFFECT_MAMBO                    = 201
EFFECT_AUBADE                   = 202
EFFECT_PASTORAL                 = 203
EFFECT_HUM                      = 204
EFFECT_FANTASIA                 = 205
EFFECT_OPERETTA                 = 206
EFFECT_CAPRICCIO                = 207
EFFECT_SERENADE                 = 208
EFFECT_ROUND                    = 209
EFFECT_GAVOTTE                  = 210
EFFECT_FUGUE                    = 211
EFFECT_RHAPSODY                 = 212
EFFECT_ARIA                     = 213
EFFECT_MARCH                    = 214
EFFECT_ETUDE                    = 215
EFFECT_CAROL                    = 216
EFFECT_THRENODY                 = 217
EFFECT_HYMNUS                   = 218
EFFECT_MAZURKA                  = 219
EFFECT_SIRVENTE                 = 220
EFFECT_DIRGE                    = 221
EFFECT_SCHERZO                  = 222
EFFECT_NOCTURNE                 = 223
EFFECT_STORE_TP                 = 227
EFFECT_EMBRAVA                  = 228
EFFECT_MANAWELL                 = 229
EFFECT_SPONTANEITY              = 230
EFFECT_MARCATO                  = 231
EFFECT_NA                       = 232
EFFECT_AUTO_REGEN               = 233
EFFECT_AUTO_REFRESH             = 234
EFFECT_FISHING_IMAGERY          = 235
EFFECT_WOODWORKING_IMAGERY      = 236
EFFECT_SMITHING_IMAGERY         = 237
EFFECT_GOLDSMITHING_IMAGERY     = 238
EFFECT_CLOTHCRAFT_IMAGERY       = 239
EFFECT_LEATHERCRAFT_IMAGERY     = 240
EFFECT_BONECRAFT_IMAGERY        = 241
EFFECT_ALCHEMY_IMAGERY          = 242
EFFECT_COOKING_IMAGERY          = 243
EFFECT_IMAGERY_1                = 244
EFFECT_IMAGERY_2                = 245
EFFECT_IMAGERY_3                = 246
EFFECT_IMAGERY_4                = 247
EFFECT_IMAGERY_5                = 248
EFFECT_DEDICATION               = 249
EFFECT_EF_BADGE                 = 250
EFFECT_FOOD                     = 251
EFFECT_MOUNTED                  = 252
EFFECT_SIGNET                   = 253
EFFECT_BATTLEFIELD              = 254
EFFECT_NONE                     = 255
EFFECT_SANCTION                 = 256
EFFECT_BESIEGED                 = 257
EFFECT_ILLUSION                 = 258
EFFECT_ENCUMBRANCE_I            = 259
EFFECT_OBLIVISCENCE             = 260
EFFECT_IMPAIRMENT               = 261
EFFECT_OMERTA                   = 262
EFFECT_DEBILITATION             = 263
EFFECT_PATHOS                   = 264
EFFECT_FLURRY                   = 265
EFFECT_CONCENTRATION            = 266
EFFECT_ALLIED_TAGS              = 267
EFFECT_SIGIL                    = 268
EFFECT_LEVEL_SYNC               = 269
EFFECT_AFTERMATH_LV1            = 270
EFFECT_AFTERMATH_LV2            = 271
EFFECT_AFTERMATH_LV3            = 272
EFFECT_AFTERMATH                = 273
EFFECT_ENLIGHT                  = 274
EFFECT_AUSPICE                  = 275
EFFECT_CONFRONTATION            = 276
EFFECT_ENFIRE_II                = 277
EFFECT_ENBLIZZARD_II            = 278
EFFECT_ENAERO_II                = 279
EFFECT_ENSTONE_II               = 280
EFFECT_ENTHUNDER_II             = 281
EFFECT_ENWATER_II               = 282
EFFECT_PERFECT_DEFENSE          = 283
EFFECT_EGG                      = 284
EFFECT_VISITANT                 = 285
EFFECT_BARAMNESIA               = 286
EFFECT_ATMA                     = 287
EFFECT_ENDARK                   = 288
EFFECT_ENMITY_BOOST             = 289
EFFECT_SUBTLE_BLOW_PLUS         = 290
EFFECT_ENMITY_DOWN              = 291
EFFECT_PENNANT                  = 292
EFFECT_NEGATE_PETRIFY           = 293
EFFECT_NEGATE_TERROR            = 294
EFFECT_NEGATE_AMNESIA           = 295
EFFECT_NEGATE_DOOM              = 296
EFFECT_NEGATE_POISON            = 297
EFFECT_CRIT_HIT_EVASION_DOWN    = 298
EFFECT_OVERLOAD                 = 299
EFFECT_FIRE_MANEUVER            = 300
EFFECT_ICE_MANEUVER             = 301
EFFECT_WIND_MANEUVER            = 302
EFFECT_EARTH_MANEUVER           = 303
EFFECT_THUNDER_MANEUVER         = 304
EFFECT_WATER_MANEUVER           = 305
EFFECT_LIGHT_MANEUVER           = 306
EFFECT_DARK_MANEUVER            = 307
EFFECT_DOUBLE_UP_CHANCE         = 308
EFFECT_BUST                     = 309
EFFECT_FIGHTERS_ROLL            = 310
EFFECT_MONKS_ROLL               = 311
EFFECT_HEALERS_ROLL             = 312
EFFECT_WIZARDS_ROLL             = 313
EFFECT_WARLOCKS_ROLL            = 314
EFFECT_ROGUES_ROLL              = 315
EFFECT_GALLANTS_ROLL            = 316
EFFECT_CHAOS_ROLL               = 317
EFFECT_BEAST_ROLL               = 318
EFFECT_CHORAL_ROLL              = 319
EFFECT_HUNTERS_ROLL             = 320
EFFECT_SAMURAI_ROLL             = 321
EFFECT_NINJA_ROLL               = 322
EFFECT_DRACHEN_ROLL             = 323
EFFECT_EVOKERS_ROLL             = 324
EFFECT_MAGUSS_ROLL              = 325
EFFECT_CORSAIRS_ROLL            = 326
EFFECT_PUPPET_ROLL              = 327
EFFECT_DANCERS_ROLL             = 328
EFFECT_SCHOLARS_ROLL            = 329
EFFECT_BOLTERS_ROLL             = 330
EFFECT_CASTERS_ROLL             = 331
EFFECT_COURSERS_ROLL            = 332
EFFECT_BLITZERS_ROLL            = 333
EFFECT_TACTICIANS_ROLL          = 334
EFFECT_ALLIES_ROLL              = 335
EFFECT_MISERS_ROLL              = 336
EFFECT_COMPANIONS_ROLL          = 337
EFFECT_AVENGERS_ROLL            = 338
-- EFFECT_NONE                      = 339
EFFECT_WARRIOR_S_CHARGE         = 340
EFFECT_FORMLESS_STRIKES         = 341
EFFECT_ASSASSIN_S_CHARGE        = 342
EFFECT_FEINT                    = 343
EFFECT_FEALTY                   = 344
EFFECT_DARK_SEAL                = 345
EFFECT_DIABOLIC_EYE             = 346
EFFECT_NIGHTINGALE              = 347
EFFECT_TROUBADOUR               = 348
EFFECT_KILLER_INSTINCT          = 349
EFFECT_STEALTH_SHOT             = 350
EFFECT_FLASHY_SHOT              = 351
EFFECT_SANGE                    = 352
EFFECT_HASSO                    = 353
EFFECT_SEIGAN                   = 354
EFFECT_CONVERGENCE              = 355
EFFECT_DIFFUSION                = 356
EFFECT_SNAKE_EYE                = 357
EFFECT_LIGHT_ARTS               = 358
EFFECT_DARK_ARTS                = 359
EFFECT_PENURY                   = 360
EFFECT_PARSIMONY                = 361
EFFECT_CELERITY                 = 362
EFFECT_ALACRITY                 = 363
EFFECT_RAPTURE                  = 364
EFFECT_EBULLIENCE               = 365
EFFECT_ACCESSION                = 366
EFFECT_MANIFESTATION            = 367
EFFECT_DRAIN_SAMBA              = 368
EFFECT_ASPIR_SAMBA              = 369
EFFECT_HASTE_SAMBA              = 370
EFFECT_VELOCITY_SHOT            = 371
EFFECT_BUILDING_FLOURISH        = 375
EFFECT_TRANCE                   = 376
EFFECT_TABULA_RASA              = 377
EFFECT_DRAIN_DAZE               = 378
EFFECT_ASPIR_DAZE               = 379
EFFECT_HASTE_DAZE               = 380
EFFECT_FINISHING_MOVE_1         = 381
EFFECT_FINISHING_MOVE_2         = 382
EFFECT_FINISHING_MOVE_3         = 383
EFFECT_FINISHING_MOVE_4         = 384
EFFECT_FINISHING_MOVE_5         = 385
EFFECT_LETHARGIC_DAZE_1         = 386
EFFECT_LETHARGIC_DAZE_2         = 387
EFFECT_LETHARGIC_DAZE_3         = 388
EFFECT_LETHARGIC_DAZE_4         = 389
EFFECT_LETHARGIC_DAZE_5         = 390
EFFECT_SLUGGISH_DAZE_1          = 391
EFFECT_SLUGGISH_DAZE_2          = 392
EFFECT_SLUGGISH_DAZE_3          = 393
EFFECT_SLUGGISH_DAZE_4          = 394
EFFECT_SLUGGISH_DAZE_5          = 395
EFFECT_WEAKENED_DAZE_1          = 396
EFFECT_WEAKENED_DAZE_2          = 397
EFFECT_WEAKENED_DAZE_3          = 398
EFFECT_WEAKENED_DAZE_4          = 399
EFFECT_WEAKENED_DAZE_5          = 400
EFFECT_ADDENDUM_WHITE           = 401
EFFECT_ADDENDUM_BLACK           = 402
EFFECT_REPRISAL                 = 403
EFFECT_MAGIC_EVASION_DOWN       = 404
EFFECT_RETALIATION              = 405
EFFECT_FOOTWORK                 = 406
EFFECT_KLIMAFORM                = 407
EFFECT_SEKKANOKI                = 408
EFFECT_PIANISSIMO               = 409
EFFECT_SABER_DANCE              = 410
EFFECT_FAN_DANCE                = 411
EFFECT_ALTRUISM                 = 412
EFFECT_FOCALIZATION             = 413
EFFECT_TRANQUILITY              = 414
EFFECT_EQUANIMITY               = 415
EFFECT_ENLIGHTENMENT            = 416
EFFECT_AFFLATUS_SOLACE          = 417
EFFECT_AFFLATUS_MISERY          = 418
EFFECT_COMPOSURE                = 419
EFFECT_YONIN                    = 420
EFFECT_INNIN                    = 421
EFFECT_CARBUNCLE_S_FAVOR        = 422
EFFECT_IFRIT_S_FAVOR            = 423
EFFECT_SHIVA_S_FAVOR            = 424
EFFECT_GARUDA_S_FAVOR           = 425
EFFECT_TITAN_S_FAVOR            = 426
EFFECT_RAMUH_S_FAVOR            = 427
EFFECT_LEVIATHAN_S_FAVOR        = 428
EFFECT_FENRIR_S_FAVOR           = 429
EFFECT_DIABOLOS_S_FAVOR         = 430
EFFECT_AVATAR_S_FAVOR           = 431
EFFECT_MULTI_STRIKES            = 432
EFFECT_DOUBLE_SHOT              = 433
EFFECT_TRANSCENDENCY            = 434
EFFECT_RESTRAINT                = 435
EFFECT_PERFECT_COUNTER          = 436
EFFECT_MANA_WALL                = 437
EFFECT_DIVINE_EMBLEM            = 438
EFFECT_NETHER_VOID              = 439
EFFECT_SENGIKORI                = 440
EFFECT_FUTAE                    = 441
EFFECT_PRESTO                   = 442
EFFECT_CLIMACTIC_FLOURISH       = 443
EFFECT_COPY_IMAGE_2             = 444
EFFECT_COPY_IMAGE_3             = 445
EFFECT_COPY_IMAGE_4             = 446
EFFECT_MULTI_SHOTS              = 447
EFFECT_BEWILDERED_DAZE_1        = 448
EFFECT_BEWILDERED_DAZE_2        = 449
EFFECT_BEWILDERED_DAZE_3        = 450
EFFECT_BEWILDERED_DAZE_4        = 451
EFFECT_BEWILDERED_DAZE_5        = 452
EFFECT_DIVINE_CARESS_I          = 453
EFFECT_SABOTEUR                 = 454
EFFECT_TENUTO                   = 455
EFFECT_SPUR                     = 456
EFFECT_EFFLUX                   = 457
EFFECT_EARTHEN_ARMOR            = 458
EFFECT_DIVINE_CARESS_II         = 459
EFFECT_BLOOD_RAGE               = 460
EFFECT_IMPETUS                  = 461
EFFECT_CONSPIRATOR              = 462
EFFECT_SEPULCHER                = 463
EFFECT_ARCANE_CREST             = 464
EFFECT_HAMANOHA                 = 465
EFFECT_DRAGON_BREAKER           = 466
EFFECT_TRIPLE_SHOT              = 467
EFFECT_STRIKING_FLOURISH        = 468
EFFECT_PERPETUANCE              = 469
EFFECT_IMMANENCE                = 470
EFFECT_MIGAWARI                 = 471
EFFECT_TERNARY_FLOURISH         = 472 -- DNC 93
EFFECT_MUDDLE                   = 473 -- MOB EFFECT
EFFECT_PROWESS                  = 474 -- GROUNDS OF VALOR
EFFECT_VOIDWATCHER              = 475 -- VOIDWATCH
EFFECT_ENSPHERE                 = 476 -- ATMACITE
EFFECT_SACROSANCTITY            = 477 -- WHM 95
EFFECT_PALISADE                 = 478 -- PLD 95
EFFECT_SCARLET_DELIRIUM         = 479 -- DRK 95
EFFECT_SCARLET_DELIRIUM_1       = 480 -- DRK 95
-- EFFECT_NONE                      = 481 -- NONE
EFFECT_DECOY_SHOT               = 482 -- RNG 95
EFFECT_HAGAKURE                 = 483 -- SAM 95
EFFECT_ISSEKIGAN                = 484 -- NIN 95
EFFECT_UNBRIDLED_LEARNING       = 485 -- BLU 95
EFFECT_COUNTER_BOOST            = 486 --
EFFECT_ENDRAIN                  = 487 -- FENRIR 96
EFFECT_ENASPIR                  = 488 -- FENRIR 96
EFFECT_AFTERGLOW                = 489 -- WS AFTEREFFECT
EFFECT_BRAZEN_STRENGTH          = 490 --
EFFECT_INNER_STRENGTH           = 491
EFFECT_ASYLUM                   = 492
EFFECT_SUBTLE_SORCERY           = 493
EFFECT_STYMIE                   = 494
-- EFFECT_NONE                       = 495
EFFECT_INTERVENE                = 496
EFFECT_SOUL_ENSLAVEMENT         = 497
EFFECT_UNLEASH                  = 498
EFFECT_CLARION_CALL             = 499
EFFECT_OVERKILL                 = 500
EFFECT_YAEGASUMI                = 501
EFFECT_MIKAGE                   = 502
EFFECT_FLY_HIGH                 = 503
EFFECT_ASTRAL_CONDUIT           = 504
EFFECT_UNBRIDLED_WISDOM         = 505
-- EFFECT_NONE                      = 506
EFFECT_GRAND_PAS                = 507
EFFECT_WIDENED_COMPASS          = 508
EFFECT_ODYLLIC_SUBTERFUGE       = 509
EFFECT_ERGON_MIGHT              = 510
EFFECT_REIVE_MARK               = 511
EFFECT_IONIS                    = 512
EFFECT_BOLSTER                  = 513
-- EFFECT_NONE                      = 514
EFFECT_LASTING_EMANATION        = 515
EFFECT_ECLIPTIC_ATTRITION       = 516
EFFECT_COLLIMATED_FERVOR        = 517
EFFECT_DEMATERIALIZE            = 518
EFFECT_THEURGIC_FOCUS           = 519
-- EFFECT_NONE                      = 520
-- EFFECT_NONE                      = 521
EFFECT_ELEMENTAL_SFORZO         = 522
EFFECT_IGNIS                    = 523
EFFECT_GELUS                    = 524
EFFECT_FLABRA                   = 525
EFFECT_TELLUS                   = 526
EFFECT_SULPOR                   = 527
EFFECT_UNDA                     = 528
EFFECT_LUX                      = 529
EFFECT_TENEBRAE                 = 530
EFFECT_VALLATION                = 531
EFFECT_SWORDPLAY                = 532
EFFECT_PFLUG                    = 533
EFFECT_EMBOLDEN                 = 534
EFFECT_VALIANCE                 = 535
EFFECT_GAMBIT                   = 536
EFFECT_LIEMENT                  = 537
EFFECT_ONE_FOR_ALL              = 538
EFFECT_REGEN_II                 = 539
EFFECT_POISON_II                = 540
EFFECT_REFRESH_II               = 541
EFFECT_STR_BOOST_III            = 542
EFFECT_DEX_BOOST_III            = 543
EFFECT_VIT_BOOST_III            = 544
EFFECT_AGI_BOOST_III            = 545
EFFECT_INT_BOOST_III            = 546
EFFECT_MND_BOOST_III            = 547
EFFECT_CHR_BOOST_III            = 548
EFFECT_ATTACK_BOOST_II          = 549
EFFECT_DEFENSE_BOOST_II         = 550
EFFECT_MAGIC_ATK_BOOST_II       = 551
EFFECT_MAGIC_DEF_BOOST_II       = 552
EFFECT_ACCURACY_BOOST_II        = 553
EFFECT_EVASION_BOOST_II         = 554
EFFECT_MAGIC_ACC_BOOST_II       = 555
EFFECT_MAGIC_EVASION_BOOST      = 556
EFFECT_ATTACK_DOWN_II           = 557
EFFECT_DEFENSE_DOWN_II          = 558
EFFECT_MAGIC_ATK_DOWN_II        = 559
EFFECT_MAGIC_DEF_DOWN_II        = 560
EFFECT_ACCURACY_DOWN_II         = 561
EFFECT_EVASION_DOWN_II          = 562
EFFECT_MAGIC_ACC_DOWN_II        = 563
EFFECT_MAGIC_EVASION_DOWN_II    = 564
EFFECT_SLOW_II                  = 565
EFFECT_PARALYSIS_II             = 566
EFFECT_WEIGHT_II                = 567
EFFECT_FOIL                     = 568
EFFECT_BLAZE_OF_GLORY           = 569
EFFECT_BATTUTA                  = 570
EFFECT_RAYKE                    = 571
EFFECT_AVOIDANCE_DOWN           = 572
EFFECT_DELUGE_SPIKES            = 573
EFFECT_FAST_CAST                = 574
EFFECT_GESTATION                = 575
EFFECT_DOUBT                    = 576 -- Bully: Intimidation Enfeeble status
EFFECT_CAIT_SITH_S_FAVOR        = 577
EFFECT_FISHY_INTUITION          = 578
EFFECT_COMMITMENT               = 579
EFFECT_HASTE_II                 = 580
EFFECT_FLURRY_II                = 581
EFFECT_APOGEE                   = 583
EFFECT_ENTRUST                  = 584
EFFECT_COSTUME_II               = 585
EFFECT_CURING_CONDUIT           = 586
EFFECT_TP_BONUS                 = 587
EFFECT_FINISHING_MOVE_6         = 588
EFFECT_FIRESTORM_II             = 589
EFFECT_HAILSTORM_II             = 590
EFFECT_WINDSTORM_II             = 591
EFFECT_SANDSTORM_II             = 592
EFFECT_THUNDERSTORM_II          = 593
EFFECT_RAINSTORM_II             = 594
EFFECT_AURORASTORM_II           = 595
EFFECT_VOIDSTORM_II             = 596
EFFECT_INUNDATION               = 597
EFFECT_CASCADE                  = 598
EFFECT_CONSUME_MANA             = 599
EFFECT_RUNEIST_S_ROLL           = 600
EFFECT_CROOKED_CARDS            = 601
EFFECT_VORSEAL                  = 602
EFFECT_ELVORSEAL                = 603
EFFECT_MIGHTY_GUARD             = 604
EFFECT_GALE_SPIKES              = 605
EFFECT_CLOD_SPIKES              = 606
EFFECT_GLINT_SPIKES             = 607
EFFECT_NEGATE_VIRUS             = 608
EFFECT_NEGATE_CURSE             = 609
EFFECT_NEGATE_CHARM             = 610
EFFECT_MAGIC_EVASION_BOOST_II   = 611
-- Effect icons in packet can go from 0-767, so no custom effects should go in that range.

-- Purchased from Cruor Prospector
EFFECT_ABYSSEA_STR              = 768
EFFECT_ABYSSEA_DEX              = 769
EFFECT_ABYSSEA_VIT              = 770
EFFECT_ABYSSEA_AGI              = 771
EFFECT_ABYSSEA_INT              = 772
EFFECT_ABYSSEA_MND              = 773
EFFECT_ABYSSEA_CHR              = 774
EFFECT_ABYSSEA_HP               = 775
EFFECT_ABYSSEA_MP               = 776

-- *Prowess increases not currently retail accurate.
-- GoV Prowess bonus effects, real effect at ID 474
EFFECT_PROWESS_CASKET_RATE      = 777 -- (Unimplemented)
EFFECT_PROWESS_SKILL_RATE       = 778 -- (Unimplemented)
EFFECT_PROWESS_CRYSTAL_YEILD    = 779 -- (Unimplemented)
EFFECT_PROWESS_TH               = 780 -- +1 per tier
EFFECT_PROWESS_ATTACK_SPEED     = 781 -- *flat 4% for now
EFFECT_PROWESS_HP_MP            = 782 -- Base 3% and another 1% per tier.
EFFECT_PROWESS_ACC_RACC         = 783 -- *flat 4% for now
EFFECT_PROWESS_ATT_RATT         = 784 -- *flat 4% for now
EFFECT_PROWESS_MACC_MATK        = 785 -- *flat 4% for now
EFFECT_PROWESS_CURE_POTENCY     = 786 -- *flat 4% for now
EFFECT_PROWESS_WS_DMG           = 787 -- (Unimplemented) 2% per tier.
EFFECT_PROWESS_KILLER           = 788 -- *flat +4 for now
-- End GoV Prowess fakery
EFFECT_FIELD_SUPPORT_FOOD       = 789 -- Used by Fov/GoV food buff.
EFFECT_MARK_OF_SEED             = 790 -- Tracks 30 min timer in ACP mission "Those Who Lurk in Shadows (II)"
EFFECT_ALL_MISS                 = 791
EFFECT_SUPER_BUFF               = 792
EFFECT_NINJUTSU_ELE_DEBUFF      = 793
EFFECT_HEALING                  = 794
EFFECT_LEAVEGAME                = 795
EFFECT_HASTE_SAMBA_HASTE        = 796
EFFECT_TELEPORT                 = 797
EFFECT_CHAINBOUND               = 798
EFFECT_SKILLCHAIN               = 799
EFFECT_DYNAMIS                  = 800
EFFECT_MEDITATE                 = 801 -- Dummy effect for SAM Meditate JA
-- EFFECT_PLACEHOLDER              = 802 -- Description
-- 802-1022
-- EFFECT_PLACEHOLDER             = 1023 -- The client dat file seems to have only this many "slots", results of exceeding that are untested.

----------------------------------
-- SC masks
----------------------------------

EFFECT_SKILLCHAIN0    = 0x200
EFFECT_SKILLCHAIN1    = 0x400
EFFECT_SKILLCHAIN2    = 0x800
EFFECT_SKILLCHAIN3    = 0x1000
EFFECT_SKILLCHAIN4    = 0x2000
EFFECT_SKILLCHAIN5    = 0x4000
EFFECT_SKILLCHAINMASK = 0x7C00

------------------------------------
-- Effect Flags
------------------------------------

EFFECTFLAG_NONE            = 0x0000
EFFECTFLAG_DISPELABLE      = 0x0001
EFFECTFLAG_ERASABLE        = 0x0002
EFFECTFLAG_ATTACK          = 0x0004
EFFECTFLAG_DAMAGE          = 0x0010
EFFECTFLAG_DEATH           = 0x0020
EFFECTFLAG_MAGIC_BEGIN     = 0x0040
EFFECTFLAG_MAGIC_END       = 0x0080
EFFECTFLAG_ON_ZONE         = 0x0100
EFFECTFLAG_NO_LOSS_MESSAGE = 0x0200
EFFECTFLAG_INVISIBLE       = 0x0400
EFFECTFLAG_DETECTABLE      = 0x0800
EFFECTFLAG_NO_REST         = 0x1000
EFFECTFLAG_PREVENT_ACTION  = 0x2000
EFFECTFLAG_WALTZABLE       = 0x4000
EFFECTFLAG_FOOD            = 0x8000
EFFECTFLAG_SONG            = 0x10000
EFFECTFLAG_ROLL            = 0x20000

------------------------------------

function removeSleepEffects(target)
    target:delStatusEffect(EFFECT_SLEEP_I);
    target:delStatusEffect(EFFECT_SLEEP_II);
    target:delStatusEffect(EFFECT_LULLABY);
end;

function hasSleepEffects(target)
    if (target:hasStatusEffect(EFFECT_SLEEP_I) or
        target:hasStatusEffect(EFFECT_SLEEP_II) or
        target:hasStatusEffect(EFFECT_LULLABY)) then
        return true;
    end
    return false;
end;

------------------------------------
-- These codes are the gateway to directly interacting with the pXI core program with status effects.
-- These are NOT the actual status effects such as weakness or silence,
-- but rather arbitrary codes chosen to represent different modifiers to the effected characters and mobs.
--
-- Even if the particular mod is not completely (or at all) implemented yet, you can still script the effects using these codes.
--
-- Example: target:getMod(MOD_STR) will get the sum of STR bonuses/penalties from gear, food, STR Etude, Absorb-STR, and any other STR-related buff/debuff.
-- Note that the above will ignore base statistics, and that getStat() should be used for stats, Attack, and Defense, while getACC(), getRACC(), and getEVA() also exist.
------------------------------------

MOD_NONE       = 0
MOD_DEF        = 1
MOD_HP         = 2
MOD_HPP        = 3
MOD_CONVMPTOHP = 4
MOD_MP         = 5
MOD_MPP        = 6
MOD_CONVHPTOMP = 7
MOD_STR        = 8
MOD_DEX        = 9
MOD_VIT        = 10
MOD_AGI        = 11
MOD_INT        = 12
MOD_MND        = 13
MOD_CHR        = 14
MOD_FIREDEF    = 15
MOD_ICEDEF     = 16
MOD_WINDDEF    = 17
MOD_EARTHDEF   = 18
MOD_THUNDERDEF = 19
MOD_WATERDEF   = 20
MOD_LIGHTDEF   = 21
MOD_DARKDEF    = 22
MOD_ATT        = 23
MOD_RATT       = 24
MOD_ACC        = 25
MOD_RACC       = 26
MOD_ENMITY     = 27
MOD_ENMITY_LOSS_REDUCTION = 502
MOD_MATT              = 28
MOD_MDEF              = 29
MOD_MACC              = 30
MOD_MEVA              = 31
MOD_FIREATT           = 32
MOD_ICEATT            = 33
MOD_WINDATT           = 34
MOD_EARTHATT          = 35
MOD_THUNDERATT        = 36
MOD_WATERATT          = 37
MOD_LIGHTATT          = 38
MOD_DARKATT           = 39
MOD_FIREACC           = 40
MOD_ICEACC            = 41
MOD_WINDACC           = 42
MOD_EARTHACC          = 43
MOD_THUNDERACC        = 44
MOD_WATERACC          = 45
MOD_LIGHTACC          = 46
MOD_DARKACC           = 47
MOD_WSACC             = 48
MOD_SLASHRES          = 49
MOD_PIERCERES         = 50
MOD_IMPACTRES         = 51
MOD_HTHRES            = 52
MOD_FIRERES           = 54
MOD_ICERES            = 55
MOD_WINDRES           = 56
MOD_EARTHRES          = 57
MOD_THUNDERRES        = 58
MOD_WATERRES          = 59
MOD_LIGHTRES          = 60
MOD_DARKRES           = 61
MOD_ATTP              = 62
MOD_DEFP              = 63
MOD_COMBAT_SKILLUP_RATE = 64 -- % increase in skillup combat rate
MOD_MAGIC_SKILLUP_RATE  = 65 -- % increase in skillup magic rate
MOD_RATTP             = 66
MOD_EVA               = 68
MOD_RDEF              = 69
MOD_REVA              = 70
MOD_MPHEAL            = 71
MOD_HPHEAL            = 72
MOD_STORETP           = 73
MOD_HTH               = 80
MOD_DAGGER            = 81
MOD_SWORD             = 82
MOD_GSWORD            = 83
MOD_AXE               = 84
MOD_GAXE              = 85
MOD_SCYTHE            = 86
MOD_POLEARM           = 87
MOD_KATANA            = 88
MOD_GKATANA           = 89
MOD_CLUB              = 90
MOD_STAFF             = 91
MOD_RAMPART_DURATION        = 92  -- Rampart duration in seconds
MOD_FLEE_DURATION           = 93  -- Flee duration in seconds
MOD_MEDITATE_DURATION       = 94  -- Meditate duration in seconds
MOD_WARDING_CIRCLE_DURATION = 95  -- Warding Circle duration in seconds
MOD_SOULEATER_EFFECT        = 96  -- Souleater power in percents
MOD_BOOST_EFFECT            = 97  -- Boost power in tenths
MOD_CAMOUFLAGE_DURATION     = 98  -- Camouflage duration in percents
MOD_AUTO_MELEE_SKILL  = 101
MOD_AUTO_RANGED_SKILL = 102
MOD_AUTO_MAGIC_SKILL  = 103
MOD_ARCHERY           = 104
MOD_MARKSMAN          = 105
MOD_THROW             = 106
MOD_GUARD             = 107
MOD_EVASION           = 108
MOD_SHIELD            = 109
MOD_PARRY             = 110
MOD_DIVINE            = 111
MOD_HEALING           = 112
MOD_ENHANCE           = 113
MOD_ENFEEBLE          = 114
MOD_ELEM              = 115
MOD_DARK              = 116
MOD_SUMMONING         = 117
MOD_NINJUTSU          = 118
MOD_SINGING           = 119
MOD_STRING            = 120
MOD_WIND              = 121
MOD_BLUE              = 122
MOD_FISH              = 127
MOD_WOOD              = 128
MOD_SMITH             = 129
MOD_GOLDSMITH         = 130
MOD_CLOTH             = 131
MOD_LEATHER           = 132
MOD_BONE              = 133
MOD_ALCHEMY           = 134
MOD_COOK              = 135
MOD_SYNERGY           = 136
MOD_RIDING            = 137
MOD_ANTIHQ_WOOD       = 144
MOD_ANTIHQ_SMITH      = 145
MOD_ANTIHQ_GOLDSMITH  = 146
MOD_ANTIHQ_CLOTH      = 147
MOD_ANTIHQ_LEATHER    = 148
MOD_ANTIHQ_BONE       = 149
MOD_ANTIHQ_ALCHEMY    = 150
MOD_ANTIHQ_COOK       = 151
MOD_DMG               = 160
MOD_DMGPHYS           = 161
MOD_DMGBREATH         = 162
MOD_DMGMAGIC          = 163
MOD_DMGMAGIC_II       = 831 -- Magic Damage Taken II % (Aegis)
MOD_DMGRANGE          = 164
MOD_UDMGPHYS          = 387
MOD_UDMGBREATH        = 388
MOD_UDMGMAGIC         = 389
MOD_UDMGRANGE         = 390
MOD_CRITHITRATE       = 165
MOD_CRIT_DMG_INCREASE = 421
MOD_ENEMYCRITRATE     = 166
MOD_MAGIC_CRITHITRATE = 562
MOD_MAGIC_CRIT_DMG_INCREASE = 563
MOD_HASTE_MAGIC       = 167
MOD_SPELLINTERRUPT    = 168
MOD_MOVE              = 169
MOD_FASTCAST          = 170
MOD_UFASTCAST         = 407
MOD_CURE_CAST_TIME    = 519
MOD_DELAY             = 171
MOD_RANGED_DELAY      = 172
MOD_MARTIAL_ARTS      = 173
MOD_SKILLCHAINBONUS   = 174
MOD_SKILLCHAINDMG     = 175
MOD_FOOD_HPP          = 176
MOD_FOOD_HP_CAP       = 177
MOD_FOOD_MPP          = 178
MOD_FOOD_MP_CAP       = 179
MOD_FOOD_ATTP         = 180
MOD_FOOD_ATT_CAP      = 181
MOD_FOOD_DEFP         = 182
MOD_FOOD_DEF_CAP      = 183
MOD_FOOD_ACCP         = 184
MOD_FOOD_ACC_CAP      = 185
MOD_FOOD_RATTP        = 186
MOD_FOOD_RATT_CAP     = 187
MOD_FOOD_RACCP        = 188
MOD_FOOD_RACC_CAP     = 189
MOD_FOOD_MACCP        =  99
MOD_FOOD_MACC_CAP     = 100
MOD_VERMIN_KILLER     = 224
MOD_BIRD_KILLER       = 225
MOD_AMORPH_KILLER     = 226
MOD_LIZARD_KILLER     = 227
MOD_AQUAN_KILLER      = 228
MOD_PLANTOID_KILLER   = 229
MOD_BEAST_KILLER      = 230
MOD_UNDEAD_KILLER     = 231
MOD_ARCANA_KILLER     = 232
MOD_DRAGON_KILLER     = 233
MOD_DEMON_KILLER      = 234
MOD_EMPTY_KILLER      = 235
MOD_HUMANOID_KILLER   = 236
MOD_LUMORIAN_KILLER   = 237
MOD_LUMINION_KILLER   = 238
MOD_SLEEPRES          = 240
MOD_POISONRES         = 241
MOD_PARALYZERES       = 242
MOD_BLINDRES          = 243
MOD_SILENCERES        = 244
MOD_VIRUSRES          = 245
MOD_PETRIFYRES        = 246
MOD_BINDRES           = 247
MOD_CURSERES          = 248
MOD_GRAVITYRES        = 249
MOD_SLOWRES           = 250
MOD_STUNRES           = 251
MOD_CHARMRES          = 252
MOD_AMNESIARES        = 253
MOD_LULLABYRES        = 254
MOD_DEATHRES           = 255
MOD_PARALYZE           = 257
MOD_MIJIN_GAKURE       = 258
MOD_DUAL_WIELD         = 259
MOD_DOUBLE_ATTACK      = 288
MOD_SUBTLE_BLOW        = 289
MOD_COUNTER            = 291
MOD_KICK_ATTACK        = 292
MOD_AFFLATUS_SOLACE    = 293
MOD_AFFLATUS_MISERY    = 294
MOD_CLEAR_MIND         = 295
MOD_CONSERVE_MP        = 296
MOD_STEAL              = 298
MOD_BLINK              = 299
MOD_STONESKIN          = 300
MOD_PHALANX            = 301
MOD_TRIPLE_ATTACK      = 302
MOD_TREASURE_HUNTER    = 303
MOD_TAME               = 304
MOD_RECYCLE            = 305
MOD_ZANSHIN            = 306
MOD_UTSUSEMI           = 307
MOD_NINJA_TOOL         = 308
MOD_BLUE_POINTS        = 309
MOD_DMG_REFLECT        = 316
MOD_ROLL_ROGUES        = 317
MOD_ROLL_GALLANTS      = 318
MOD_ROLL_CHAOS         = 319
MOD_ROLL_BEAST         = 320
MOD_ROLL_CHORAL        = 321
MOD_ROLL_HUNTERS       = 322
MOD_ROLL_SAMURAI       = 323
MOD_ROLL_NINJA         = 324
MOD_ROLL_DRACHEN       = 325
MOD_ROLL_EVOKERS       = 326
MOD_ROLL_MAGUS         = 327
MOD_ROLL_CORSAIRS      = 328
MOD_ROLL_PUPPET        = 329
MOD_ROLL_DANCERS       = 330
MOD_ROLL_SCHOLARS      = 331
MOD_BUST               = 332
MOD_FINISHING_MOVES    = 333
MOD_SAMBA_DURATION     = 490 -- Samba duration bonus
MOD_WALTZ_POTENTCY     = 491 -- Waltz Potentcy Bonus
MOD_JIG_DURATION       = 492 -- Jig duration bonus in percents
MOD_VFLOURISH_MACC     = 493 -- Violent Flourish accuracy bonus
MOD_STEP_FINISH        = 494 -- Bonus finishing moves from steps
MOD_STEP_ACCURACY      = 403 -- Accuracy bonus for steps
MOD_WALTZ_DELAY        = 497 -- Waltz Ability Delay modifier (-1 mod is -1 second)
MOD_SAMBA_PDURATION    = 498 -- Samba percent duration bonus
MOD_WIDESCAN           = 340
MOD_BARRAGE_ACC        = 420 --
MOD_ENSPELL            = 341
MOD_SPIKES             = 342
MOD_ENSPELL_DMG        = 343
MOD_ENSPELL_CHANCE     = 495
MOD_SPIKES_DMG         = 344
MOD_TP_BONUS           = 345
MOD_PERPETUATION_REDUCTION = 346
MOD_FIRE_AFFINITY_DMG     = 347
MOD_EARTH_AFFINITY_DMG    = 348
MOD_WATER_AFFINITY_DMG    = 349
MOD_ICE_AFFINITY_DMG      = 350
MOD_THUNDER_AFFINITY_DMG  = 351
MOD_WIND_AFFINITY_DMG     = 352
MOD_LIGHT_AFFINITY_DMG    = 353
MOD_DARK_AFFINITY_DMG     = 354
MOD_FIRE_AFFINITY_ACC     = 544
MOD_EARTH_AFFINITY_ACC    = 545
MOD_WATER_AFFINITY_ACC    = 546
MOD_ICE_AFFINITY_ACC      = 547
MOD_THUNDER_AFFINITY_ACC  = 548
MOD_WIND_AFFINITY_ACC     = 549
MOD_LIGHT_AFFINITY_ACC    = 550
MOD_DARK_AFFINITY_ACC     = 551
MOD_FIRE_AFFINITY_PERP    = 553
MOD_EARTH_AFFINITY_PERP   = 554
MOD_WATER_AFFINITY_PERP   = 555
MOD_ICE_AFFINITY_PERP     = 556
MOD_THUNDER_AFFINITY_PERP = 557
MOD_WIND_AFFINITY_PERP    = 558
MOD_LIGHT_AFFINITY_PERP   = 559
MOD_DARK_AFFINITY_PERP    = 560
MOD_ADDS_WEAPONSKILL = 355
MOD_ADDS_WEAPONSKILL_DYN = 356
MOD_BP_DELAY       = 357
MOD_STEALTH        = 358
MOD_RAPID_SHOT     = 359
MOD_CHARM_TIME     = 360
MOD_JUMP_TP_BONUS  = 361
MOD_JUMP_ATT_BONUS = 362
MOD_HIGH_JUMP_ENMITY_REDUCTION = 363
MOD_REWARD_HP_BONUS = 364
MOD_SNAP_SHOT       = 365
MOD_MAIN_DMG_RATING = 366
MOD_SUB_DMG_RATING  = 367
MOD_REGAIN          = 368
MOD_REFRESH         = 369
MOD_REGEN           = 370
MOD_AVATAR_PERPETUATION = 371
MOD_WEATHER_REDUCTION   = 372
MOD_DAY_REDUCTION       = 373
MOD_CURE_POTENCY        = 374
MOD_CURE_POTENCY_RCVD   = 375
MOD_RANGED_DMG_RATING   = 376
MOD_DELAYP              = 380
MOD_RANGED_DELAYP       = 381
MOD_EXP_BONUS           = 382
MOD_HASTE_ABILITY       = 383
MOD_HASTE_GEAR          = 384
MOD_SHIELD_BASH         = 385
MOD_KICK_DMG            = 386
MOD_CHARM_CHANCE        = 391
MOD_WEAPON_BASH         = 392
MOD_BLACK_MAGIC_COST    = 393
MOD_WHITE_MAGIC_COST    = 394
MOD_BLACK_MAGIC_CAST    = 395
MOD_WHITE_MAGIC_CAST    = 396
MOD_BLACK_MAGIC_RECAST  = 397
MOD_WHITE_MAGIC_RECAST  = 398
MOD_ALACRITY_CELERITY_EFFECT = 399
MOD_LIGHT_ARTS_EFFECT   = 334
MOD_DARK_ARTS_EFFECT    = 335
MOD_LIGHT_ARTS_SKILL    = 336
MOD_DARK_ARTS_SKILL     = 337
MOD_LIGHT_ARTS_REGEN    = 338 -- Regen bonus HP from Light Arts and Tabula Rasa
MOD_REGEN_DURATION      = 339
MOD_HELIX_EFFECT        = 478
MOD_HELIX_DURATION      = 477
MOD_STORMSURGE_EFFECT   = 400
MOD_SUBLIMATION_BONUS   = 401
MOD_GRIMOIRE_SPELLCASTING = 489 -- "Grimoire: Reduces spellcasting time" bonus
MOD_WYVERN_BREATH         = 402
MOD_REGEN_DOWN            = 404 -- poison
MOD_REFRESH_DOWN          = 405 -- plague, reduce mp
MOD_REGAIN_DOWN           = 406 -- plague, reduce tp
MOD_MAGIC_DAMAGE          = 311 --  Magic damage added directly to the spell's base damage

-- Gear set modifiers
MOD_DA_DOUBLE_DAMAGE         = 408 -- Double attack's double damage chance %.
MOD_TA_TRIPLE_DAMAGE         = 409 -- Triple attack's triple damage chance %.
MOD_ZANSHIN_DOUBLE_DAMAGE    = 410 -- Zanshin's double damage chance %.
MOD_RAPID_SHOT_DOUBLE_DAMAGE = 479 -- Rapid shot's double damage chance %.
MOD_ABSORB_DMG_CHANCE        = 480 -- Chance to absorb damage %
MOD_EXTRA_DUAL_WIELD_ATTACK  = 481 -- Chance to land an extra attack when dual wielding
MOD_EXTRA_KICK_ATTACK        = 482 -- Occasionally allows a second Kick Attack during an attack round without the use of Footwork.
MOD_SAMBA_DOUBLE_DAMAGE      = 415 -- Double damage chance when samba is up.
MOD_NULL_PHYSICAL_DAMAGE     = 416 -- Occasionally annuls damage from physical attacks, in percents
MOD_QUICK_DRAW_TRIPLE_DAMAGE = 417 -- Chance to do triple damage with quick draw.
MOD_BAR_ELEMENT_NULL_CHANCE  = 418 -- Bar Elemental spells will occasionally nullify damage of the same element.
MOD_GRIMOIRE_INSTANT_CAST    = 419 -- Spells that match your current Arts will occasionally cast instantly, without recast.
MOD_COUNTERSTANCE_EFFECT     = 543 -- Counterstance effect in percents
MOD_DODGE_EFFECT             = 552 -- Dodge effect in percents
MOD_FOCUS_EFFECT             = 561 -- Focus effect in percents
MOD_MUG_EFFECT               = 835 -- Mug effect as multiplier
MOD_REVERSE_FLOURISH_EFFECT  = 836 -- Reverse Flourish effect in tenths of squared term multiplier
MOD_SENTINEL_EFFECT          = 837 -- Sentinel effect in percents
MOD_REGEN_MULTIPLIER         = 838 -- Regen base multiplier

MOD_DOUBLE_SHOT_RATE          = 422 -- The rate that double shot can proc
MOD_VELOCITY_SNAPSHOT_BONUS   = 423 -- Increases Snapshot whilst Velocity Shot is up.
MOD_VELOCITY_RATT_BONUS       = 424 -- Increases Ranged Attack whilst Velocity Shot is up.
MOD_SHADOW_BIND_EXT           = 425 -- Extends the time of shadowbind
MOD_ABSORB_PHYSDMG_TO_MP      = 426 -- Absorbs a percentage of physical damage taken to MP.
MOD_ENMITY_REDUCTION_PHYSICAL = 427 -- Reduces Enmity decrease when taking physical damage
MOD_SHIELD_MASTERY_TP         = 485 -- Shield mastery TP bonus when blocking with a shield
MOD_PERFECT_COUNTER_ATT       = 428 -- Raises weapon damage by 20 when countering while under the Perfect Counter effect. This also affects Weapon Rank (though not if fighting barehanded).
MOD_FOOTWORK_ATT_BONUS        = 429 -- Raises the attack bonus of Footwork. (Tantra Gaiters +2 raise 100/1024 to 152/1024)

MOD_MINNE_EFFECT        = 433 --
MOD_MINUET_EFFECT       = 434 --
MOD_PAEON_EFFECT        = 435 --
MOD_REQUIEM_EFFECT      = 436 --
MOD_THRENODY_EFFECT     = 437 --
MOD_MADRIGAL_EFFECT     = 438 --
MOD_MAMBO_EFFECT        = 439 --
MOD_LULLABY_EFFECT      = 440 --
MOD_ETUDE_EFFECT        = 441 --
MOD_BALLAD_EFFECT       = 442 --
MOD_MARCH_EFFECT        = 443 --
MOD_FINALE_EFFECT       = 444 --
MOD_CAROL_EFFECT        = 445 --
MOD_MAZURKA_EFFECT      = 446 --
MOD_ELEGY_EFFECT        = 447 --
MOD_PRELUDE_EFFECT      = 448 --
MOD_HYMNUS_EFFECT       = 449 --
MOD_VIRELAI_EFFECT      = 450 --
MOD_SCHERZO_EFFECT      = 451 --
MOD_ALL_SONGS_EFFECT    = 452 --
MOD_MAXIMUM_SONGS_BONUS = 453 --
MOD_SONG_DURATION_BONUS = 454 --

MOD_QUICK_DRAW_DMG            = 411 --
MOD_QUAD_ATTACK               = 430 -- Quadruple attack chance.

MOD_ADDITIONAL_EFFECT         = 431 -- All additional effects
MOD_ENSPELL_DMG_BONUS         = 432

MOD_FIRE_ABSORB  = 459 -- Occasionally absorbs fire elemental damage, in percents
MOD_EARTH_ABSORB = 460 -- Occasionally absorbs earth elemental damage, in percents
MOD_WATER_ABSORB = 461 -- Occasionally absorbs water elemental damage, in percents
MOD_WIND_ABSORB  = 462 -- Occasionally absorbs wind elemental damage, in percents
MOD_ICE_ABSORB   = 463 -- Occasionally absorbs ice elemental damage, in percents
MOD_LTNG_ABSORB  = 464 -- Occasionally absorbs thunder elemental damage, in percents
MOD_LIGHT_ABSORB = 465 -- Occasionally absorbs light elemental damage, in percents
MOD_DARK_ABSORB  = 466 -- Occasionally absorbs dark elemental damage, in percents

MOD_FIRE_NULL  = 467 --
MOD_EARTH_NULL = 468 --
MOD_WATER_NULL = 469 --
MOD_WIND_NULL  = 470 --
MOD_ICE_NULL   = 471 --
MOD_LTNG_NULL  = 472 --
MOD_LIGHT_NULL = 473 --
MOD_DARK_NULL  = 474 --

MOD_MAGIC_ABSORB     = 475 -- Occasionally absorbs magic damage taken, in percents
MOD_MAGIC_NULL       = 476 -- Occasionally annuls magic damage taken, in percents
MOD_PHYS_ABSORB      = 512 -- Occasionally absorbs physical damage taken, in percents
MOD_ABSORB_DMG_TO_MP = 516 -- Unlike PLD gear mod, works on all damage types (Ethereal Earring)

MOD_WARCRY_DURATION = 483 -- Warcy duration bonus from gear
MOD_AUSPICE_EFFECT  = 484 -- Auspice Subtle Blow Bonus
MOD_TACTICAL_PARRY  = 486 -- Tactical Parry TP Bonus
MOD_MAG_BURST_BONUS = 487 -- Magic Burst Bonus
MOD_INHIBIT_TP      = 488 -- Inhibits TP Gain (percent)

MOD_GOV_CLEARS      = 496 -- Tracks GoV page completion (for 4% bonus on rewards).

-- Reraise (Auto Reraise, will be used by ATMA)
MOD_RERAISE_I       = 456 -- Reraise.
MOD_RERAISE_II      = 457 -- Reraise II.
MOD_RERAISE_III     = 458 -- Reraise III.

MOD_ITEM_SPIKES_TYPE   = 499 -- Type spikes an item has
MOD_ITEM_SPIKES_DMG    = 500 -- Damage of an items spikes
MOD_ITEM_SPIKES_CHANCE = 501 -- Chance of an items spike proc

MOD_FERAL_HOWL_DURATION = 503 -- +20% duration per merit when wearing augmented Monster Jackcoat +2
MOD_MANEUVER_BONUS      = 504 -- Maneuver Stat Bonus
MOD_OVERLOAD_THRESH     = 505 -- Overload Threshold Bonus
MOD_BURDEN_DECAY        = 847 -- Increases amount of burden removed per tick
MOD_REPAIR_EFFECT       = 853 -- Removes # of status effects from the Automaton
MOD_REPAIR_POTENCY      = 854 -- Note: Only affects amount regenerated by a %, not the instant restore!
MOD_PREVENT_OVERLOAD    = 855 -- Overloading erases a water maneuver (except on water overloads) instead, if there is one
MOD_EXTRA_DMG_CHANCE    = 506 -- Proc rate of MOD_OCC_DO_EXTRA_DMG. 111 would be 11.1%
MOD_OCC_DO_EXTRA_DMG    = 507 -- Multiplier for "Occasionally do x times normal damage". 250 would be 2.5 times damage.

MOD_EAT_RAW_FISH         = 412 --
MOD_EAT_RAW_MEAT         = 413 --

MOD_ENHANCES_CURSNA_RCVD = 67  -- Potency of "Cursna" effects received
MOD_ENHANCES_CURSNA      = 310 -- Raises success rate of Cursna when removing effect (like Doom) that are not 100% chance to remove
MOD_ENHANCES_HOLYWATER   = 495 -- Used by gear with the "Enhances Holy Water" or "Holy Water+" attribute

MOD_RETALIATION          = 414 -- Increases damage of Retaliation hits
MOD_THIRD_EYE_COUNTER_RATE    = 508 -- Adds counter to 3rd eye anticipates & if using Seigan counter rate is increased by 15%
MOD_THIRD_EYE_ANTICIPATE_RATE = 839 -- Adds anticipate rate in percents

MOD_CLAMMING_IMPROVED_RESULTS  = 509 --
MOD_CLAMMING_REDUCED_INCIDENTS = 510 --
MOD_CHOCOBO_RIDING_TIME = 511 -- Increases chocobo riding time
MOD_HARVESTING_RESULT   = 513 -- Improves harvesting results
MOD_LOGGING_RESULT      = 514 -- Improves logging results
MOD_MINING_RESULT       = 515 -- Improves mining results
MOD_EGGHELM             = 517 -- Egg Helm (Chocobo Digging)

MOD_SHIELDBLOCKRATE           = 518 -- Affects shield block rate, percent based
MOD_SCAVENGE_EFFECT           = 312 --
MOD_DIA_DOT                   = 313 -- Increases the DoT damage of Dia
MOD_SHARPSHOT                 = 314 -- Sharpshot accuracy bonus
MOD_ENH_DRAIN_ASPIR           = 315 -- % damage boost to Drain and Aspir
MOD_TRICK_ATK_AGI             = 520 -- % AGI boost to Trick Attack (if gear mod, needs to be equipped on hit)
MOD_NIN_NUKE_BONUS            = 522 -- magic attack bonus for NIN nukes
MOD_AMMO_SWING                = 523 -- Extra swing rate w/ ammo (ie. Jailer weapons). Use gearsets, and does nothing for non-players.
MOD_AMMO_SWING_TYPE           = 826 -- For the handedness of the weapon - 1h (1) vs. 2h/h2h (2). h2h can safely use the same function as 2h.
MOD_ROLL_RANGE                = 528 -- Additional range for COR roll abilities.
MOD_ENHANCES_REFRESH          = 529 -- "Enhances Refresh" adds +1 per modifier to spell's tick result.
MOD_NO_SPELL_MP_DEPLETION     = 530 -- % to not deplete MP on spellcast.
MOD_FORCE_FIRE_DWBONUS        = 531 -- Set to 1 to force fire day/weather spell bonus/penalty. Do not have it total more than 1.
MOD_FORCE_EARTH_DWBONUS       = 532 -- Set to 1 to force earth day/weather spell bonus/penalty. Do not have it total more than 1.
MOD_FORCE_WATER_DWBONUS       = 533 -- Set to 1 to force water day/weather spell bonus/penalty. Do not have it total more than 1.
MOD_FORCE_WIND_DWBONUS        = 534 -- Set to 1 to force wind day/weather spell bonus/penalty. Do not have it total more than 1.
MOD_FORCE_ICE_DWBONUS         = 535 -- Set to 1 to force ice day/weather spell bonus/penalty. Do not have it total more than 1.
MOD_FORCE_LIGHTNING_DWBONUS   = 536 -- Set to 1 to force lightning day/weather spell bonus/penalty. Do not have it total more than 1.
MOD_FORCE_LIGHT_DWBONUS       = 537 -- Set to 1 to force light day/weather spell bonus/penalty. Do not have it total more than 1.
MOD_FORCE_DARK_DWBONUS        = 538 -- Set to 1 to force dark day/weather spell bonus/penalty. Do not have it total more than 1.
MOD_STONESKIN_BONUS_HP        = 539 -- Bonus "HP" granted to Stoneskin spell.
MOD_ENHANCES_ELEMENTAL_SIPHON = 540 -- Bonus Base MP added to Elemental Siphon skill.
MOD_BP_DELAY_II               = 541 -- Blood Pact Delay Reduction II
MOD_JOB_BONUS_CHANCE          = 542 -- Chance to apply job bonus to COR roll without having the job in the party.
MOD_DAY_NUKE_BONUS            = 565 -- Bonus damage from "Elemental magic affected by day" (Sorc. Tonban)
MOD_IRIDESCENCE               = 566 -- Iridescence trait (additional weather damage/penalty)
MOD_BARSPELL_AMOUNT           = 567 -- Additional elemental resistance granted by bar- spells
MOD_BARSPELL_MDEF_BONUS       = 827 -- Extra magic defense bonus granted to the bar- spell effect
MOD_RAPTURE_AMOUNT            = 568 -- Bonus amount added to Rapture effect
MOD_EBULLIENCE_AMOUNT         = 569 -- Bonus amount added to Ebullience effect
MOD_WYVERN_EFFECTIVE_BREATH   = 829 -- Increases the threshold for triggering healing breath
MOD_AQUAVEIL_COUNT            = 832 -- Modifies the amount of hits that Aquaveil absorbs before being removed
MOD_SONG_RECAST_DELAY         = 833 -- Reduces song recast time in seconds.

-- Automaton mods
MOD_AUTO_DECISION_DELAY    = 842 -- Reduces the Automaton's global decision delay
MOD_AUTO_SHIELD_BASH_DELAY = 843 -- Reduces the Automaton's global shield bash delay
MOD_AUTO_MAGIC_DELAY       = 844 -- Reduces the Automaton's global magic delay
MOD_AUTO_HEALING_DELAY     = 845 -- Reduces the Automaton's global healing delay
MOD_AUTO_HEALING_THRESHOLD = 846 -- Increases the healing trigger threshold
MOD_AUTO_SHIELD_BASH_SLOW  = 848 -- Adds a slow effect to Shield Bash
MOD_AUTO_TP_EFFICIENCY     = 849 -- Causes the Automaton to wait to form a skillchain when its master is > 90% TP
MOD_AUTO_SCAN_RESISTS      = 850 -- Causes the Automaton to scan a target's resistances

-- Mythic Weapon Mods
MOD_AUGMENTS_ABSORB           = 521 -- Direct Absorb spell increase while Liberator is equipped (percentage based)
MOD_AOE_NA                    = 524 -- Set to 1 to make -na spells/erase always AoE w/ Divine Veil
MOD_AUGMENTS_CONVERT          = 525 -- Convert HP to MP Ratio Multiplier. Value = MP multiplier rate.
MOD_AUGMENTS_SA               = 526 -- Adds Critical Attack Bonus to Sneak Attack, percentage based.
MOD_AUGMENTS_TA               = 527 -- Adds Critical Attack Bonus to Trick Attack, percentage based.
MOD_JUG_LEVEL_RANGE           = 564 -- Decreases the level range of spawned jug pets. Maxes out at 2.
MOD_FORCE_JUMP_CRIT           = 828 -- Critical hit rate bonus for jump and high jump
MOD_QUICK_DRAW_DMG_PERCENT    = 834 -- Percentage increase to QD damage

-- Crafting food effects
MOD_SYNTH_SUCCESS    = 851 -- Rate of synthesis success
MOD_SYNTH_SKILL_GAIN = 852 -- Synthesis skill gain rate

MOD_WEAPONSKILL_DAMAGE_BASE = 570 -- Specific to 1 Weaponskill: See modifier.h for how this is used
MOD_ALL_WSDMG_ALL_HITS      = 840 -- Generic (all Weaponskills) damage, on all hits.
-- Per https://www.bg-wiki.com/bg/Weapon_Skill_Damage we need all 3..
MOD_ALL_WSDMG_FIRST_HIT     = 841 -- Generic (all Weaponskills) damage, first hit only.

-- The entire mod list is in desperate need of kind of some organizing.
-- The spares take care of finding the next ID to use so long as we don't forget to list IDs that have been freed up by refactoring.

<<<<<<< HEAD
-- MOD_SPARE = 67 -- stuff
=======
>>>>>>> ed24e5bc
-- 570 - 825 used by WS DMG mods these are not spares.

------------------------------------
-- Merit Definitions
------------------------------------

MCATEGORY_HP_MP      = 0x0040
MCATEGORY_ATTRIBUTES = 0x0080
MCATEGORY_COMBAT     = 0x00C0
MCATEGORY_MAGIC      = 0x0100
MCATEGORY_OTHERS     = 0x0140

MCATEGORY_WAR_1 = 0x0180
MCATEGORY_MNK_1 = 0x01C0
MCATEGORY_WHM_1 = 0x0200
MCATEGORY_BLM_1 = 0x0240
MCATEGORY_RDM_1 = 0x0280
MCATEGORY_THF_1 = 0x02C0
MCATEGORY_PLD_1 = 0x0300
MCATEGORY_DRK_1 = 0x0340
MCATEGORY_BST_1 = 0x0380
MCATEGORY_BRD_1 = 0x03C0
MCATEGORY_RNG_1 = 0x0400
MCATEGORY_SAM_1 = 0x0440
MCATEGORY_NIN_1 = 0x0480
MCATEGORY_DRG_1 = 0x04C0
MCATEGORY_SMN_1 = 0x0500
MCATEGORY_BLU_1 = 0x0540
MCATEGORY_COR_1 = 0x0580
MCATEGORY_PUP_1 = 0x05C0
MCATEGORY_DNC_1 = 0x0600
MCATEGORY_SCH_1 = 0x0640

MCATEGORY_WS = 0x0680

MCATEGORY_UNK_0 = 0x06C0
MCATEGORY_UNK_1 = 0x0700
MCATEGORY_UNK_2 = 0x0740
MCATEGORY_UNK_3 = 0x0780
MCATEGORY_UNK_4 = 0x07C0

MCATEGORY_WAR_2 = 0x0800
MCATEGORY_MNK_2 = 0x0840
MCATEGORY_WHM_2 = 0x0880
MCATEGORY_BLM_2 = 0x08C0
MCATEGORY_RDM_2 = 0x0900
MCATEGORY_THF_2 = 0x0940
MCATEGORY_PLD_2 = 0x0980
MCATEGORY_DRK_2 = 0x09C0
MCATEGORY_BST_2 = 0x0A00
MCATEGORY_BRD_2 = 0x0A40
MCATEGORY_RNG_2 = 0x0A80
MCATEGORY_SAM_2 = 0x0AC0
MCATEGORY_NIN_2 = 0x0B00
MCATEGORY_DRG_2 = 0x0B40
MCATEGORY_SMN_2 = 0x0B80
MCATEGORY_BLU_2 = 0x0BC0
MCATEGORY_COR_2 = 0x0C00
MCATEGORY_PUP_2 = 0x0C40
MCATEGORY_DNC_2 = 0x0C80
MCATEGORY_SCH_2 = 0x0CC0

MCATEGORY_START = 0x0040
MCATEGORY_COUNT = 0x0D00

-- HP
MERIT_MAX_HP = MCATEGORY_HP_MP + 0x00
MERIT_MAX_MP = MCATEGORY_HP_MP + 0x02

-- ATTRIBUTES
MERIT_STR = MCATEGORY_ATTRIBUTES + 0x00
MERIT_DEX = MCATEGORY_ATTRIBUTES + 0x02
MERIT_VIT = MCATEGORY_ATTRIBUTES + 0x04
MERIT_AGI = MCATEGORY_ATTRIBUTES + 0x08
MERIT_INT = MCATEGORY_ATTRIBUTES + 0x0A
MERIT_MND = MCATEGORY_ATTRIBUTES + 0x0C
MERIT_CHR = MCATEGORY_ATTRIBUTES + 0x0E

-- COMBAT SKILLS
MERIT_H2H          = MCATEGORY_COMBAT + 0x00
MERIT_DAGGER       = MCATEGORY_COMBAT + 0x02
MERIT_SWORD        = MCATEGORY_COMBAT + 0x04
MERIT_GSWORD       = MCATEGORY_COMBAT + 0x06
MERIT_AXE          = MCATEGORY_COMBAT + 0x08
MERIT_GAXE         = MCATEGORY_COMBAT + 0x0A
MERIT_SCYTHE       = MCATEGORY_COMBAT + 0x0C
MERIT_POLEARM      = MCATEGORY_COMBAT + 0x0E
MERIT_KATANA       = MCATEGORY_COMBAT + 0x10
MERIT_GKATANA      = MCATEGORY_COMBAT + 0x12
MERIT_CLUB         = MCATEGORY_COMBAT + 0x14
MERIT_STAFF        = MCATEGORY_COMBAT + 0x16
MERIT_ARCHERY      = MCATEGORY_COMBAT + 0x18
MERIT_MARKSMANSHIP = MCATEGORY_COMBAT + 0x1A
MERIT_THROWING     = MCATEGORY_COMBAT + 0x1C
MERIT_GUARDING     = MCATEGORY_COMBAT + 0x1E
MERIT_EVASION      = MCATEGORY_COMBAT + 0x20
MERIT_SHIELD       = MCATEGORY_COMBAT + 0x22
MERIT_PARRYING     = MCATEGORY_COMBAT + 0x24

-- MAGIC SKILLS
MERIT_DIVINE     = MCATEGORY_MAGIC + 0x00
MERIT_HEALING    = MCATEGORY_MAGIC + 0x02
MERIT_ENHANCING  = MCATEGORY_MAGIC + 0x04
MERIT_ENFEEBLING = MCATEGORY_MAGIC + 0x06
MERIT_ELEMENTAL  = MCATEGORY_MAGIC + 0x08
MERIT_DARK       = MCATEGORY_MAGIC + 0x0A
MERIT_SUMMONING  = MCATEGORY_MAGIC + 0x0C
MERIT_NINJITSU   = MCATEGORY_MAGIC + 0x0E
MERIT_SINGING    = MCATEGORY_MAGIC + 0x10
MERIT_STRING     = MCATEGORY_MAGIC + 0x12
MERIT_WIND       = MCATEGORY_MAGIC + 0x14
MERIT_BLUE       = MCATEGORY_MAGIC + 0x16

-- OTHERS
MERIT_ENMITY_INCREASE        = MCATEGORY_OTHERS + 0x00
MERIT_ENMITY_DECREASE        = MCATEGORY_OTHERS + 0x02
MERIT_CRIT_HIT_RATE          = MCATEGORY_OTHERS + 0x04
MERIT_ENEMY_CRIT_RATE        = MCATEGORY_OTHERS + 0x06
MERIT_SPELL_INTERUPTION_RATE = MCATEGORY_OTHERS + 0x08

-- WAR 1
MERIT_BERSERK_RECAST     = MCATEGORY_WAR_1 + 0x00
MERIT_DEFENDER_RECAST    = MCATEGORY_WAR_1 + 0x02
MERIT_WARCRY_RECAST      = MCATEGORY_WAR_1 + 0x04
MERIT_AGGRESSOR_RECAST   = MCATEGORY_WAR_1 + 0x06
MERIT_DOUBLE_ATTACK_RATE = MCATEGORY_WAR_1 + 0x08

-- MNK 1
MERIT_FOCUS_RECAST     = MCATEGORY_MNK_1 + 0x00
MERIT_DODGE_RECAST     = MCATEGORY_MNK_1 + 0x02
MERIT_CHAKRA_RECAST    = MCATEGORY_MNK_1 + 0x04
MERIT_COUNTER_RATE     = MCATEGORY_MNK_1 + 0x06
MERIT_KICK_ATTACK_RATE = MCATEGORY_MNK_1 + 0x08

-- WHM 1
MERIT_DIVINE_SEAL_RECAST = MCATEGORY_WHM_1 + 0x00
MERIT_CURE_CAST_TIME     = MCATEGORY_WHM_1 + 0x02
MERIT_BAR_SPELL_EFFECT   = MCATEGORY_WHM_1 + 0x04
MERIT_BANISH_EFFECT      = MCATEGORY_WHM_1 + 0x06
MERIT_REGEN_EFFECT       = MCATEGORY_WHM_1 + 0x08

-- BLM 1
MERIT_ELEMENTAL_SEAL_RECAST   = MCATEGORY_BLM_1 + 0x00
MERIT_FIRE_MAGIC_POTENCY      = MCATEGORY_BLM_1 + 0x02
MERIT_ICE_MAGIC_POTENCY       = MCATEGORY_BLM_1 + 0x04
MERIT_WIND_MAGIC_POTENCY      = MCATEGORY_BLM_1 + 0x06
MERIT_EARTH_MAGIC_POTENCY     = MCATEGORY_BLM_1 + 0x08
MERIT_LIGHTNING_MAGIC_POTENCY = MCATEGORY_BLM_1 + 0x0A
MERIT_WATER_MAGIC_POTENCY     = MCATEGORY_BLM_1 + 0x0C

-- RDM 1
MERIT_CONVERT_RECAST           = MCATEGORY_RDM_1 + 0x00
MERIT_FIRE_MAGIC_ACCURACY      = MCATEGORY_RDM_1 + 0x02
MERIT_ICE_MAGIC_ACCURACY       = MCATEGORY_RDM_1 + 0x04
MERIT_WIND_MAGIC_ACCURACY      = MCATEGORY_RDM_1 + 0x06
MERIT_EARTH_MAGIC_ACCURACY     = MCATEGORY_RDM_1 + 0x08
MERIT_LIGHTNING_MAGIC_ACCURACY = MCATEGORY_RDM_1 + 0x0A
MERIT_WATER_MAGIC_ACCURACY     = MCATEGORY_RDM_1 + 0x0C

-- THF 1
MERIT_FLEE_RECAST         = MCATEGORY_THF_1 + 0x00
MERIT_HIDE_RECAST         = MCATEGORY_THF_1 + 0x02
MERIT_SNEAK_ATTACK_RECAST = MCATEGORY_THF_1 + 0x04
MERIT_TRICK_ATTACK_RECAST = MCATEGORY_THF_1 + 0x06
MERIT_TRIPLE_ATTACK_RATE  = MCATEGORY_THF_1 + 0x08

-- PLD 1
MERIT_SHIELD_BASH_RECAST  = MCATEGORY_PLD_1 + 0x00
MERIT_HOLY_CIRCLE_RECAST  = MCATEGORY_PLD_1 + 0x02
MERIT_SENTINEL_RECAST     = MCATEGORY_PLD_1 + 0x04
MERIT_COVER_EFFECT_LENGTH = MCATEGORY_PLD_1 + 0x06
MERIT_RAMPART_RECAST      = MCATEGORY_PLD_1 + 0x08

-- DRK 1
MERIT_SOULEATER_RECAST     = MCATEGORY_DRK_1 + 0x00
MERIT_ARCANE_CIRCLE_RECAST = MCATEGORY_DRK_1 + 0x02
MERIT_LAST_RESORT_RECAST   = MCATEGORY_DRK_1 + 0x04
MERIT_LAST_RESORT_EFFECT   = MCATEGORY_DRK_1 + 0x06
MERIT_WEAPON_BASH_EFFECT   = MCATEGORY_DRK_1 + 0x08

-- BST 1
MERIT_KILLER_EFFECTS    = MCATEGORY_BST_1 + 0x00
MERIT_REWARD_RECAST     = MCATEGORY_BST_1 + 0x02
MERIT_CALL_BEAST_RECAST = MCATEGORY_BST_1 + 0x04
MERIT_SIC_RECAST        = MCATEGORY_BST_1 + 0x06
MERIT_TAME_RECAST       = MCATEGORY_BST_1 + 0x08

-- BRD 1
MERIT_LULLABY_RECAST  = MCATEGORY_BRD_1 + 0x00
MERIT_FINALE_RECAST   = MCATEGORY_BRD_1 + 0x02
MERIT_MINNE_EFFECT    = MCATEGORY_BRD_1 + 0x04
MERIT_MINUET_EFFECT   = MCATEGORY_BRD_1 + 0x06
MERIT_MADRIGAL_EFFECT = MCATEGORY_BRD_1 + 0x08

-- RNG 1
MERIT_SCAVENGE_EFFECT       = MCATEGORY_RNG_1 + 0x00
MERIT_CAMOUFLAGE_RECAST     = MCATEGORY_RNG_1 + 0x02
MERIT_SHARPSHOT_RECAST      = MCATEGORY_RNG_1 + 0x04
MERIT_UNLIMITED_SHOT_RECAST = MCATEGORY_RNG_1 + 0x06
MERIT_RAPID_SHOT_RATE       = MCATEGORY_RNG_1 + 0x08

-- SAM 1
MERIT_THIRD_EYE_RECAST      = MCATEGORY_SAM_1 + 0x00
MERIT_WARDING_CIRCLE_RECAST = MCATEGORY_SAM_1 + 0x02
MERIT_STORE_TP_EFFECT       = MCATEGORY_SAM_1 + 0x04
MERIT_MEDITATE_RECAST       = MCATEGORY_SAM_1 + 0x06
MERIT_ZASHIN_ATTACK_RATE    = MCATEGORY_SAM_1 + 0x08

-- NIN 1
MERIT_SUBTLE_BLOW_EFFECT = MCATEGORY_NIN_1 + 0x00
MERIT_KATON_EFFECT       = MCATEGORY_NIN_1 + 0x02
MERIT_HYOTON_EFFECT      = MCATEGORY_NIN_1 + 0x04
MERIT_HUTON_EFFECT       = MCATEGORY_NIN_1 + 0x06
MERIT_DOTON_EFFECT       = MCATEGORY_NIN_1 + 0x08
MERIT_RAITON_EFFECT      = MCATEGORY_NIN_1 + 0x0A
MERIT_SUITON_EFFECT      = MCATEGORY_NIN_1 + 0x0C

-- DRG 1
MERIT_ANCIENT_CIRCLE_RECAST = MCATEGORY_DRG_1 + 0x00
MERIT_JUMP_RECAST           = MCATEGORY_DRG_1 + 0x02
MERIT_HIGH_JUMP_RECAST      = MCATEGORY_DRG_1 + 0x04
MERIT_SUPER_JUMP_RECAST     = MCATEGORY_DRG_1 + 0x05
MERIT_SPIRIT_LINK_RECAST    = MCATEGORY_DRG_1 + 0x08

-- SMN 1
MERIT_AVATAR_PHYSICAL_ACCURACY  = MCATEGORY_SMN_1 + 0x00
MERIT_AVATAR_PHYSICAL_ATTACK    = MCATEGORY_SMN_1 + 0x02
MERIT_AVATAR_MAGICAL_ACCURACY   = MCATEGORY_SMN_1 + 0x04
MERIT_AVATAR_MAGICAL_ATTACK     = MCATEGORY_SMN_1 + 0x06
MERIT_SUMMONING_MAGIC_CAST_TIME = MCATEGORY_SMN_1 + 0x08

-- BLU 1
MERIT_CHAIN_AFFINITY_RECAST = MCATEGORY_BLU_1 + 0x00
MERIT_BURST_AFFINITY_RECAST = MCATEGORY_BLU_1 + 0x02
MERIT_MONSTER_CORRELATION   = MCATEGORY_BLU_1 + 0x04
MERIT_PHYSICAL_POTENCY      = MCATEGORY_BLU_1 + 0x06
MERIT_MAGICAL_ACCURACY      = MCATEGORY_BLU_1 + 0x08

-- COR 1
MERIT_PHANTOM_ROLL_RECAST = MCATEGORY_COR_1 + 0x00
MERIT_QUICK_DRAW_RECAST   = MCATEGORY_COR_1 + 0x02
MERIT_QUICK_DRAW_ACCURACY = MCATEGORY_COR_1 + 0x04
MERIT_RANDOM_DEAL_RECAST  = MCATEGORY_COR_1 + 0x06
MERIT_BUST_DURATION       = MCATEGORY_COR_1 + 0x08

-- PUP 1
MERIT_AUTOMATON_SKILLS        = MCATEGORY_PUP_1 + 0x00
MERIT_MAINTENACE_RECAST       = MCATEGORY_PUP_1 + 0x02
MERIT_REPAIR_EFFECT           = MCATEGORY_PUP_1 + 0x04
MERIT_ACTIVATE_RECAST         = MCATEGORY_PUP_1 + 0x06
MERIT_REPAIR_RECAST           = MCATEGORY_PUP_1 + 0x08

-- DNC 1
MERIT_STEP_ACCURACY            = MCATEGORY_DNC_1 + 0x00
MERIT_HASTE_SAMBA_EFFECT       = MCATEGORY_DNC_1 + 0x02
MERIT_REVERSE_FLOURISH_EFFECT  = MCATEGORY_DNC_1 + 0x04
MERIT_BUILDING_FLOURISH_EFFECT = MCATEGORY_DNC_1 + 0x06

-- SCH 1
MERIT_GRIMOIRE_RECAST        = MCATEGORY_SCH_1 + 0x00
MERIT_MODUS_VERITAS_DURATION = MCATEGORY_SCH_1 + 0x02
MERIT_HELIX_MAGIC_ACC_ATT    = MCATEGORY_SCH_1 + 0x04
MERIT_MAX_SUBLIMATION        = MCATEGORY_SCH_1 + 0x06

-- WEAPON SKILLS
MERIT_SHIJIN_SPIRAL = MCATEGORY_WS + 0x00
MERIT_EXENTERATOR   = MCATEGORY_WS + 0x02
MERIT_REQUIESCAT    = MCATEGORY_WS + 0x04
MERIT_RESOLUTION    = MCATEGORY_WS + 0x06
MERIT_RUINATOR      = MCATEGORY_WS + 0x08
MERIT_UPHEAVAL      = MCATEGORY_WS + 0x0A
MERIT_ENTROPY       = MCATEGORY_WS + 0x0C
MERIT_STARDIVER     = MCATEGORY_WS + 0x0E
MERIT_BLADE_SHUN    = MCATEGORY_WS + 0x10
MERIT_TACHI_SHOHA   = MCATEGORY_WS + 0x12
MERIT_REALMRAZER    = MCATEGORY_WS + 0x14
MERIT_SHATTERSOUL   = MCATEGORY_WS + 0x16
MERIT_APEX_ARROW    = MCATEGORY_WS + 0x18
MERIT_LAST_STAND    = MCATEGORY_WS + 0x1A

-- unknown
-- MERIT_UNKNOWN1 = MCATEGORY_UNK_0 + 0x00
-- MERIT_UNKNOWN2 = MCATEGORY_UNK_1 + 0x00
-- MERIT_UNKNOWN3 = MCATEGORY_UNK_2 + 0x00
-- MERIT_UNKNOWN4 = MCATEGORY_UNK_3 + 0x00
-- MERIT_UNKNOWN5 = MCATEGORY_UNK_4 + 0x00

-- WAR 2
MERIT_WARRIORS_CHARGE = MCATEGORY_WAR_2 + 0x00
MERIT_TOMAHAWK        = MCATEGORY_WAR_2 + 0x02
MERIT_SAVAGERY        = MCATEGORY_WAR_2 + 0x04
MERIT_AGGRESSIVE_AIM  = MCATEGORY_WAR_2 + 0x06

-- MNK 2
MERIT_MANTRA           = MCATEGORY_MNK_2 + 0x00
MERIT_FORMLESS_STRIKES = MCATEGORY_MNK_2 + 0x02
MERIT_INVIGORATE       = MCATEGORY_MNK_2 + 0x04
MERIT_PENANCE          = MCATEGORY_MNK_2 + 0x06

-- WHM 2
MERIT_MARTYR      = MCATEGORY_WHM_2 + 0x00
MERIT_DEVOTION    = MCATEGORY_WHM_2 + 0x02
MERIT_PROTECTRA_V = MCATEGORY_WHM_2 + 0x04
MERIT_SHELLRA_V   = MCATEGORY_WHM_2 + 0x06

-- BLM 2
MERIT_FLARE_II   = MCATEGORY_BLM_2 + 0x00
MERIT_FREEZE_II  = MCATEGORY_BLM_2 + 0x02
MERIT_TORNADO_II = MCATEGORY_BLM_2 + 0x04
MERIT_QUAKE_II   = MCATEGORY_BLM_2 + 0x06
MERIT_BURST_II   = MCATEGORY_BLM_2 + 0x08
MERIT_FLOOD_II   = MCATEGORY_BLM_2 + 0x0A

-- RDM 2
MERIT_DIA_III     = MCATEGORY_RDM_2 + 0x00
MERIT_SLOW_II     = MCATEGORY_RDM_2 + 0x02
MERIT_PARALYZE_II = MCATEGORY_RDM_2 + 0x04
MERIT_PHALANX_II  = MCATEGORY_RDM_2 + 0x06
MERIT_BIO_III     = MCATEGORY_RDM_2 + 0x08
MERIT_BLIND_II    = MCATEGORY_RDM_2 + 0x0A

-- THF 2
MERIT_ASSASSINS_CHARGE = MCATEGORY_THF_2 + 0x00
MERIT_FEINT            = MCATEGORY_THF_2 + 0x02
MERIT_AURA_STEAL       = MCATEGORY_THF_2 + 0x04
MERIT_AMBUSH           = MCATEGORY_THF_2 + 0x06

-- PLD 2
MERIT_FEALTY    = MCATEGORY_PLD_2 + 0x00
MERIT_CHIVALRY  = MCATEGORY_PLD_2 + 0x02
MERIT_IRON_WILL = MCATEGORY_PLD_2 + 0x04
MERIT_GUARDIAN  = MCATEGORY_PLD_2 + 0x06

-- DRK 2
MERIT_DARK_SEAL       = MCATEGORY_DRK_2 + 0x00
MERIT_DIABOLIC_EYE    = MCATEGORY_DRK_2 + 0x02
MERIT_MUTED_SOUL      = MCATEGORY_DRK_2 + 0x04
MERIT_DESPERATE_BLOWS = MCATEGORY_DRK_2 + 0x06

-- BST 2
MERIT_FERAL_HOWL      = MCATEGORY_BST_2 + 0x00
MERIT_KILLER_INSTINCT = MCATEGORY_BST_2 + 0x02
MERIT_BEAST_AFFINITY  = MCATEGORY_BST_2 + 0x04
MERIT_BEAST_HEALER    = MCATEGORY_BST_2 + 0x06

-- BRD 2
MERIT_NIGHTINGALE       = MCATEGORY_BRD_2 + 0x00
MERIT_TROUBADOUR        = MCATEGORY_BRD_2 + 0x02
MERIT_FOE_SIRVENTE      = MCATEGORY_BRD_2 + 0x04
MERIT_ADVENTURERS_DIRGE = MCATEGORY_BRD_2 + 0x06

-- RNG 2
MERIT_STEALTH_SHOT = MCATEGORY_RNG_2 + 0x00
MERIT_FLASHY_SHOT  = MCATEGORY_RNG_2 + 0x02
MERIT_SNAPSHOT     = MCATEGORY_RNG_2 + 0x04
MERIT_RECYCLE      = MCATEGORY_RNG_2 + 0x06

-- SAM 2
MERIT_SHIKIKOYO  = MCATEGORY_SAM_2 + 0x00
MERIT_BLADE_BASH = MCATEGORY_SAM_2 + 0x02
MERIT_IKISHOTEN  = MCATEGORY_SAM_2 + 0x04
MERIT_OVERWHELM  = MCATEGORY_SAM_2 + 0x06

-- NIN 2
MERIT_SANGE                = MCATEGORY_NIN_2 + 0x00
MERIT_NINJA_TOOL_EXPERTISE = MCATEGORY_NIN_2 + 0x02
MERIT_KATON_SAN            = MCATEGORY_NIN_2 + 0x04
MERIT_HYOTON_SAN           = MCATEGORY_NIN_2 + 0x06
MERIT_HUTON_SAN            = MCATEGORY_NIN_2 + 0x08
MERIT_DOTON_SAN            = MCATEGORY_NIN_2 + 0x0A
MERIT_RAITON_SAN           = MCATEGORY_NIN_2 + 0x0C
MERIT_SUITON_SAN           = MCATEGORY_NIN_2 + 0x0E

-- DRG 2
MERIT_DEEP_BREATHING = MCATEGORY_DRG_2 + 0x00
MERIT_ANGON          = MCATEGORY_DRG_2 + 0x02
MERIT_EMPATHY        = MCATEGORY_DRG_2 + 0x04
MERIT_STRAFE         = MCATEGORY_DRG_2 + 0x06

-- SMN 2
MERIT_METEOR_STRIKE   = MCATEGORY_SMN_2 + 0x00
MERIT_HEAVENLY_STRIKE = MCATEGORY_SMN_2 + 0x02
MERIT_WIND_BLADE      = MCATEGORY_SMN_2 + 0x04
MERIT_GEOCRUSH        = MCATEGORY_SMN_2 + 0x06
MERIT_THUNDERSTORM    = MCATEGORY_SMN_2 + 0x08
MERIT_GRANDFALL       = MCATEGORY_SMN_2 + 0x0A

-- BLU 2
MERIT_CONVERGENCE  = MCATEGORY_BLU_2 + 0x00
MERIT_DIFFUSION    = MCATEGORY_BLU_2 + 0x02
MERIT_ENCHAINMENT  = MCATEGORY_BLU_2 + 0x04
MERIT_ASSIMILATION = MCATEGORY_BLU_2 + 0x06

-- COR 2
MERIT_SNAKE_EYE      = MCATEGORY_COR_2 + 0x00
MERIT_FOLD           = MCATEGORY_COR_2 + 0x02
MERIT_WINNING_STREAK = MCATEGORY_COR_2 + 0x04
MERIT_LOADED_DECK    = MCATEGORY_COR_2 + 0x06

-- PUP 2
MERIT_ROLE_REVERSAL = MCATEGORY_PUP_2 + 0x00
MERIT_VENTRILOQUY   = MCATEGORY_PUP_2 + 0x02
MERIT_FINE_TUNING   = MCATEGORY_PUP_2 + 0x04
MERIT_OPTIMIZATION  = MCATEGORY_PUP_2 + 0x06

-- DNC 2
MERIT_SABER_DANCE     = MCATEGORY_DNC_2 + 0x00
MERIT_FAN_DANCE       = MCATEGORY_DNC_2 + 0x02
MERIT_NO_FOOT_RISE    = MCATEGORY_DNC_2 + 0x04
MERIT_CLOSED_POSITION = MCATEGORY_DNC_2 + 0x06

-- SCH 2
MERIT_ALTRUISM      = MCATEGORY_SCH_2 + 0x00
MERIT_FOCALIZATION  = MCATEGORY_SCH_2 + 0x02
MERIT_TRANQUILITY   = MCATEGORY_SCH_2 + 0x04
MERIT_EQUANIMITY    = MCATEGORY_SCH_2 + 0x06
MERIT_ENLIGHTENMENT = MCATEGORY_SCH_2 + 0x08
MERIT_STORMSURGE    = MCATEGORY_SCH_2 + 0x0A


------------------------------------
-- Slot Definitions
------------------------------------

SLOT_MAIN   = 0
SLOT_SUB    = 1
SLOT_RANGED = 2
SLOT_AMMO   = 3
SLOT_HEAD   = 4
SLOT_BODY   = 5
SLOT_HANDS  = 6
SLOT_LEGS   = 7
SLOT_FEET   = 8
SLOT_NECK   = 9
SLOT_WAIST  = 10
SLOT_EAR1   = 11
SLOT_EAR2   = 12
SLOT_RING1  = 13
SLOT_RING2  = 14
SLOT_BACK   = 15

MAX_SLOTID  = 15

----------------------------------
-- Objtype Definitions
----------------------------------

TYPE_PC   = 0x01
TYPE_NPC  = 0x02
TYPE_MOB  = 0x04
TYPE_PET  = 0x08
TYPE_SHIP = 0x10

----------------------------------
-- DropType
----------------------------------

DROP_NORMAL  = 0x00
DROP_GROUPED = 0x01
DROP_STEAL   = 0x02
DROP_DESPOIL = 0x04

----------------------------------
-- Allegiance Definitions
----------------------------------

ALLEGIANCE_MOB       = 0
ALLEGIANCE_PLAYER    = 1
ALLEGIANCE_SAN_DORIA = 2
ALLEGIANCE_BASTOK    = 3
ALLEGIANCE_WINDURST  = 4

------------------------------------
-- Inventory enum
------------------------------------

LOC_INVENTORY       = 0
LOC_MOGSAFE         = 1
LOC_STORAGE         = 2
LOC_TEMPITEMS       = 3
LOC_MOGLOCKER       = 4
LOC_MOGSATCHEL      = 5
LOC_MOGSACK         = 6
LOC_MOGCASE         = 7
LOC_WARDROBE        = 8
LOC_MOGSAFE2        = 9
LOC_WARDROBE2       = 10
LOC_WARDROBE3       = 11
LOC_WARDROBE4       = 12

------------------------------------
-- Message enum
------------------------------------

MSGBASIC_DEFEATS_TARG           = 6 -- The <player> defeats <target>.
MSGBASIC_ALREADY_CLAIMED        = 12 -- Cannot attack. Your target is already claimed.
MSGBASIC_IS_INTERRUPTED         = 16 -- The <player>'s casting is interrupted.
MSGBASIC_UNABLE_TO_CAST         = 18 -- Unable to cast spells at this time.
MSGBASIC_CANNOT_PERFORM         = 71 -- The <player> cannot perform that action.
MSGBASIC_CANNOT_PERFORM_TARG    = 72 -- That action cannot be performed on <target>.
MSGBASIC_UNABLE_TO_USE_JA       = 87 -- Unable to use job ability.
MSGBASIC_UNABLE_TO_USE_JA2      = 88 -- Unable to use job ability.
MSGBASIC_IS_PARALYZED           = 29 -- The <player> is paralyzed.
MSGBASIC_SHADOW_ABSORB          = 31 -- .. of <target>'s shadows absorb the damage and disappear.
MSGBASIC_NOT_ENOUGH_MP          = 34 -- The <player> does not have enough MP to cast (NULL).
MSGBASIC_NO_NINJA_TOOLS         = 35 -- The <player> lacks the ninja tools to cast (NULL).
MSGBASIC_UNABLE_TO_CAST_SPELLS  = 49 -- The <player> is unable to cast spells.
MSGBASIC_WAIT_LONGER            = 94 -- You must wait longer to perform that action.
MSGBASIC_USES_JA                = 100 -- The <player> uses ..
MSGBASIC_USES_JA2               = 101 -- The <player> uses ..
MSGBASIC_USES_RECOVERS_HP       = 102 -- The <player> uses .. <target> recovers .. HP.
MSGBASIC_USES_JA_TAKE_DAMAGE    = 317 -- The <player> uses .. <target> takes .. points of damage.
MSGBASIC_IS_INTIMIDATED         = 106 -- The <player> is intimidated by <target>'s presence.
MSGBASIC_CANNOT_ON_THAT_TARG    = 155 -- You cannot perform that action on the specified target.
MSGBASIC_CANNOT_ATTACK_TARGET   = 446 -- You cannot attack that target
MSGBASIC_NEEDS_2H_WEAPON        = 307 -- That action requires a two-handed weapon.
MSGBASIC_USES_BUT_MISSES        = 324 -- The <player> uses .. but misses <target>.
MSGBASIC_CANT_BE_USED_IN_AREA   = 316 -- That action cannot be used in this area.
MSGBASIC_REQUIRES_SHIELD        = 199 -- That action requires a shield.
MSGBASIC_REQUIRES_COMBAT        = 525 -- .. can only be performed during battle.
MSGBASIC_STATUS_PREVENTS        = 569 -- Your current status prevents you from using that ability.

-- Distance
MSGBASIC_TARG_OUT_OF_RANGE      = 4 -- <target> is out of range.
MSGBASIC_UNABLE_TO_SEE_TARG     = 5 -- Unable to see <target>.
MSGBASIC_LOSE_SIGHT             = 36 -- You lose sight of <target>.
MSGBASIC_TOO_FAR_AWAY           = 78 -- <target> is too far away.

-- Weaponskills
MSGBASIC_CANNOT_USE_WS          = 190 -- The <player> cannot use that weapon ability.
MSGBASIC_NOT_ENOUGH_TP          = 192 -- The <player> does not have enough TP.

-- Pets
MSGBASIC_REQUIRES_A_PET         = 215 -- That action requires a pet.
MSGBASIC_THAT_SOMEONES_PET      = 235 -- That is someone's pet.
MSGBASIC_ALREADY_HAS_A_PET      = 315 -- The <player> already has a pet.
MSGBASIC_NO_EFFECT_ON_PET       = 336 -- No effect on that pet.
MSGBASIC_NO_JUG_PET_ITEM        = 337 -- You do not have the necessary item equipped to call a beast.
MSGBASIC_MUST_HAVE_FOOD         = 347 -- You must have pet food equipped to use that command.
MSGBASIC_PET_CANNOT_DO_ACTION   = 574 -- <player>'s pet is currently unable to perform that action.
MSGBASIC_PET_NOT_ENOUGH_TP      = 575 -- <player>'s pet does not have enough TP to perform that action.

-- Items
MSGBASIC_CANNOT_USE_ITEM_ON     = 92  -- Cannot use the <item> on <target>.
MSGBASIC_ITEM_FAILS_TO_ACTIVATE = 62  -- The <item> fails to activate.
MSGBASIC_FULL_INVENTORY         = 356 --  Cannot execute command. Your inventory is full.

-- Ranged
MSGBASIC_NO_RANGED_WEAPON       = 216 -- You do not have an appropriate ranged weapon equipped.
MSGBASIC_CANNOT_SEE             = 217 -- You cannot see <target>.
MSGBASIC_MOVE_AND_INTERRUPT     = 218 -- You move and interrupt your aim.

-- Additional effects and spike effects
MSGBASIC_SPIKES_EFFECT_DMG      = 44  -- <Defender>'s spikes deal <number> points of damage to the <Attacker>.
MSGBASIC_SPIKES_EFFECT_HP_DRAIN = 132 -- <Defender>'s spikes drain <number> HP from the <Attacker>.
MSGBASIC_ADD_EFFECT_MP_HEAL     = 152 -- Additional effect: The <player> recovers <number> MP.
MSGBASIC_ADD_EFFECT_STATUS      = 160 -- Additional effect: <Status Effect>.
MSGBASIC_ADD_EFFECT_HP_DRAIN    = 161 -- Additional effect: <number> HP drained from <target>.
MSGBASIC_ADD_EFFECT_MP_DRAIN    = 162 -- Additional effect: <number> MP drained from <target>.
MSGBASIC_ADD_EFFECT_DMG         = 163 -- Additional effect: <number> points of damage.
MSGBASIC_ADD_EFFECT_STATUS_2    = 164 -- Additional effect: <Status Effect>. (Duplicate?)
MSGBASIC_ADD_EFFECT_TP_DRAIN    = 165 -- Additional effect: <number> TP drained from <target>.
MSGBASIC_ADD_EFFECT_STATUS_3    = 166 -- Additional effect: The <target> gains the effect of <Status Effect>. (Only difference from 160 and 164 is "The")
MSGBASIC_ADD_EFFECT_HP_HEAL     = 167 -- Additional effect: The <player> recovers <number> HP.
MSGBASIC_ADD_EFFECT_DISPEL      = 168 -- Additional effect: <target>'s <Status Effect> effect disappears!
MSGBASIC_ADD_EFFECT_WARP        = 169 -- Additional effect: Warp! (used by Halloween staves)
MSGBASIC_STATUS_SPIKES          = 374 -- Striking <Defender>'s armor causes <Attacker> to become <status effect>.
MSGBASIC_SPIKES_EFFECT_HEAL     = 383 -- <?>'s spikes restore <number> HP to the <?>.
MSGBASIC_ADD_EFFECT_HEAL        = 384 -- Additional effect: <target> recovers <number> HP.

-- Charm
MSGBASIC_CANNOT_CHARM           = 210 -- The <player> cannot charm <target>!
MSGBASIC_VERY_DIFFICULT_CHARM   = 211 -- It would be very difficult for the <player> to charm <target>.
MSGBASIC_DIFFICULT_TO_CHARM     = 212 -- It would be difficult for the <player> to charm <target>.
MSGBASIC_MIGHT_BE_ABLE_CHARM    = 213 -- The <player> might be able to charm <target>.
MSGBASIC_SHOULD_BE_ABLE_CHARM   = 214 -- The <player> should be able to charm <target>.

-- BLU
MSGBASIC_LEARNS_SPELL           = 419 -- <target> learns (NULL)!

-- COR
MSGBASIC_ROLL_MAIN              = 420 -- The <player> uses .. The total comes to ..! <target> receives the effect of ..
MSGBASIC_ROLL_SUB               = 421 -- <target> receives the effect of ..
MSGBASIC_ROLL_MAIN_FAIL         = 422 -- The <player> uses .. The total comes to ..! No effect on <target>.
MSGBASIC_ROLL_SUB_FAIL          = 423 -- No effect on <target>.
MSGBASIC_DOUBLEUP               = 424 -- The <player> uses Double-Up. The total for . increases to ..! <target> receives the effect of ..
MSGBASIC_DOUBLEUP_FAIL          = 425 -- The <player> uses Double-Up. The total for . increases to ..! No effect on <target>.
MSGBASIC_DOUBLEUP_BUST          = 426 -- The <player> uses Double-Up. Bust! <target> loses the effect of ..
MSGBASIC_DOUBLEUP_BUST_SUB      = 427 -- <target> loses the effect of ..
MSGBASIC_NO_ELIGIBLE_ROLL       = 428 -- There are no rolls eligible for Double-Up. Unable to use ability.
MSGBASIC_ROLL_ALREADY_ACTIVE    = 429 -- The same roll is already active on the <player>.

MSGBASIC_EFFECT_ALREADY_ACTIVE  = 523 -- The same effect is already active on <player>.
MSGBASIC_NO_FINISHINGMOVES      = 524 -- You have not earned enough finishing moves to perform that action.

------------------------------------
-- Spell Groups
------------------------------------

SPELLGROUP_NONE      = 0
SPELLGROUP_SONG      = 1
SPELLGROUP_BLACK     = 2
SPELLGROUP_BLUE      = 3
SPELLGROUP_NINJUTSU  = 4
SPELLGROUP_SUMMONING = 5
SPELLGROUP_WHITE     = 6

------------------------------------
-- MOBMODs
------------------------------------
MOBMOD_NONE           = 0
MOBMOD_GIL_MIN        = 1
MOBMOD_GIL_MAX        = 2
MOBMOD_MP_BASE        = 3
MOBMOD_SIGHT_RANGE    = 4
MOBMOD_SOUND_RANGE    = 5
MOBMOD_BUFF_CHANCE    = 6
MOBMOD_GA_CHANCE      = 7
MOBMOD_HEAL_CHANCE    = 8
MOBMOD_HP_HEAL_CHANCE = 9
MOBMOD_SUBLINK        = 10
MOBMOD_LINK_RADIUS    = 11
MOBMOD_DRAW_IN        = 12
MOBMOD_RAGE           = 13
MOBMOD_SKILL_LIST     = 14
MOBMOD_MUG_GIL        = 15
MOBMOD_MAIN_2HOUR     = 16
MOBMOD_NO_DESPAWN     = 17
MOBMOD_VAR            = 18
MOBMOD_SUB_2HOUR      = 19
MOBMOD_TP_USE_CHANCE  = 20
MOBMOD_PET_SPELL_LIST = 21
MOBMOD_NA_CHANCE      = 22
MOBMOD_IMMUNITY       = 23
MOBMOD_GRADUAL_RAGE   = 24
MOBMOD_BUILD_RESIST   = 25
MOBMOD_SUPERLINK      = 26
MOBMOD_SPELL_LIST     = 27
MOBMOD_EXP_BONUS      = 28
MOBMOD_ASSIST         = 29
MOBMOD_SPECIAL_SKILL  = 30
MOBMOD_ROAM_DISTANCE  = 31
MOBMOD_2HOUR_MULTI    = 32
MOBMOD_SPECIAL_COOL   = 33
MOBMOD_MAGIC_COOL     = 34
MOBMOD_STANDBACK_COOL = 35
MOBMOD_ROAM_COOL      = 36
MOBMOD_ALWAYS_AGGRO   = 37
MOBMOD_NO_DROPS       = 38
MOBMOD_SHARE_POS      = 39
MOBMOD_TELEPORT_CD    = 40
MOBMOD_TELEPORT_START = 41
MOBMOD_TELEPORT_END   = 42
MOBMOD_TELEPORT_TYPE  = 43
MOBMOD_DUAL_WIELD     = 44
MOBMOD_ADD_EFFECT     = 45
MOBMOD_AUTO_SPIKES    = 46
MOBMOD_SPAWN_LEASH    = 47
MOBMOD_SHARE_TARGET   = 48
MOBMOD_SCRIPTED_2HOUR = 49
MOBMOD_2HOUR_PROC     = 50
MOBMOD_ROAM_TURNS     = 51
MOBMOD_ROAM_RATE      = 52
MOBMOD_BEHAVIOR       = 53
MOBMOD_GIL_BONUS      = 54
MOBMOD_IDLE_DESPAWN   = 55
MOBMOD_HP_STANDBACK   = 56
MOBMOD_MAGIC_DELAY    = 57
MOBMOD_SPECIAL_DELAY  = 58
MOBMOD_WEAPON_BONUS   = 59
MOBMOD_SPAWN_ANIMATIONSUB = 60
MOBMOD_HP_SCALE       = 61
MOBMOD_NO_STANDBACK   = 62
MOBMOD_ATTACK_SKILL_LIST = 63
MOBMOD_CHARMABLE      = 64
MOBMOD_NO_MOVE        = 65
MOBMOD_MULTI_HIT      = 66

------------------------------------
-- Skills
------------------------------------

-- Combat Skills
SKILL_NON = 0
SKILL_H2H = 1
SKILL_DAG = 2
SKILL_SWD = 3
SKILL_GSD = 4
SKILL_AXE = 5
SKILL_GAX = 6
SKILL_SYH = 7
SKILL_POL = 8
SKILL_KAT = 9
SKILL_GKT = 10
SKILL_CLB = 11
SKILL_STF = 12
-- 13~21 unused
-- 22~24 pup's Automaton skills
SKILL_ARC = 25
SKILL_MRK = 26
SKILL_THR = 27

-- Defensive Skills
SKILL_GRD = 28
SKILL_EVA = 29
SKILL_SHL = 30
SKILL_PAR = 31

-- Magic Skills
SKILL_DIV = 32
SKILL_HEA = 33
SKILL_ENH = 34
SKILL_ENF = 35
SKILL_ELE = 36
SKILL_DRK = 37
SKILL_SUM = 38
SKILL_NIN = 39
SKILL_SNG = 40
SKILL_STR = 41
SKILL_WND = 42
SKILL_BLU = 43
SKILL_GEO = 44

-- 45~47 unused

-- Crafting Skills
SKILL_FISHING      = 48
SKILL_WOODWORKING  = 49
SKILL_SMITHING     = 50
SKILL_GOLDSMITHING = 51
SKILL_CLOTHCRAFT   = 52
SKILL_LEATHERCRAFT = 53
SKILL_BONECRAFT    = 54
SKILL_ALCHEMY      = 55
SKILL_COOKING      = 56
SKILL_SYNERGY      = 57

-- Other Skills
SKILL_RID          = 58
SKILL_DIG          = 59
-- 60~63 unused
-- MAX_SKILLTYPE = 64

------------------------------------
-- Recast IDs
------------------------------------

RECAST_ITEM     = 0
RECAST_MAGIC    = 1
RECAST_ABILITY  = 2

------------------------------------
-- ACTION IDs
------------------------------------

ACTION_NONE                 = 0;
ACTION_ATTACK               = 1;
ACTION_RANGED_FINISH        = 2;
ACTION_WEAPONSKILL_FINISH   = 3;
ACTION_MAGIC_FINISH         = 4;
ACTION_ITEM_FINISH          = 5;
ACTION_JOBABILITY_FINISH    = 6;
ACTION_WEAPONSKILL_START    = 7;
ACTION_MAGIC_START          = 8;
ACTION_ITEM_START           = 9;
ACTION_JOBABILITY_START     = 10;
ACTION_MOBABILITY_FINISH    = 11;
ACTION_RANGED_START         = 12;
ACTION_RAISE_MENU_SELECTION = 13;
ACTION_DANCE                = 14;
ACTION_UNKNOWN_15           = 15;
ACTION_ROAMING              = 16;
ACTION_ENGAGE               = 17;
ACTION_DISENGAGE            = 18;
ACTION_CHANGE_TARGET        = 19;
ACTION_FALL                 = 20;
ACTION_DROPITEMS            = 21;
ACTION_DEATH                = 22;
ACTION_FADE_OUT             = 23;
ACTION_DESPAWN              = 24;
ACTION_SPAWN                = 25;
ACTION_STUN                 = 26;
ACTION_SLEEP                = 27;
ACTION_ITEM_USING           = 28;
ACTION_ITEM_INTERRUPT       = 29;
ACTION_MAGIC_CASTING        = 30;
ACTION_MAGIC_INTERRUPT      = 31;
ACTION_RANGED_INTERRUPT     = 32;
ACTION_MOBABILITY_START     = 33;
ACTION_MOBABILITY_USING     = 34;
ACTION_MOBABILITY_INTERRUPT = 35;
ACTION_LEAVE                = 36;

------------------------------------
-- ECOSYSTEM IDs
------------------------------------

SYSTEM_ERROR          = 0;
SYSTEM_AMORPH         = 1;
SYSTEM_AQUAN          = 2;
SYSTEM_ARCANA         = 3;
SYSTEM_ARCHAICMACHINE = 4;
SYSTEM_AVATAR         = 5;
SYSTEM_BEAST          = 6;
SYSTEM_BEASTMEN       = 7;
SYSTEM_BIRD           = 8;
SYSTEM_DEMON          = 9;
SYSTEM_DRAGON         = 10;
SYSTEM_ELEMENTAL      = 11;
SYSTEM_EMPTY          = 12;
SYSTEM_HUMANOID       = 13;
SYSTEM_LIZARD         = 14;
SYSTEM_LUMORIAN       = 15;
SYSTEM_LUMINION       = 16;
SYSTEM_PLANTOID       = 17;
SYSTEM_UNCLASSIFIED   = 18;
SYSTEM_UNDEAD         = 19;
SYSTEM_VERMIN         = 20;
SYSTEM_VORAGEAN       = 21;

------------------------------------
-- Spell AOE IDs
------------------------------------

SPELLAOE_NONE        = 0;
SPELLAOE_RADIAL      = 1;
SPELLAOE_CONAL       = 2;
SPELLAOE_RADIAL_MANI = 3; -- AOE when under SCH stratagem Manifestation
SPELLAOE_RADIAL_ACCE = 4; -- AOE when under SCH stratagem Accession
SPELLAOE_PIANISSIMO  = 5; -- Single target when under BRD JA Pianissimo
SPELLAOE_DIFFUSION   = 6; -- AOE when under Diffusion

------------------------------------
-- Spell flag bits
------------------------------------

SPELLFLAG_NONE          = 0x00;
SPELLFLAG_HIT_ALL       = 0x01; -- Hit all targets in range regardless of party
SPELLFLAG_WIPE_SHADOWS  = 0x02; -- Wipe shadows even if single target and miss/resist (example: Maiden's Virelai)

------------------------------------
-- Behaviour bits
------------------------------------

BEHAVIOUR_NONE         = 0x000;
BEHAVIOUR_NO_DESPAWN   = 0x001; -- mob does not despawn on death
BEHAVIOUR_STANDBACK    = 0x002; -- mob will standback forever
BEHAVIOUR_RAISABLE     = 0x004; -- mob can be raised via Raise spells
BEHAVIOUR_AGGRO_AMBUSH = 0x200; -- mob aggroes by ambush
BEHAVIOUR_NO_TURN      = 0x400; -- mob does not turn to face target

------------------------------------
-- Elevator IDs
------------------------------------

ELEVATOR_KUFTAL_TUNNEL_DSPPRNG_RCK = 0;
ELEVATOR_PORT_BASTOK_DRWBRDG       = 2;
ELEVATOR_DAVOI_LIFT                = 3;
ELEVATOR_PALBOROUGH_MINES_LIFT     = 4;


------------------------------------
-- Item Type
-----------------------------------
ITEM_BASIC       = 0x00;
ITEM_GENERAL     = 0x01;
ITEM_USABLE      = 0x02;
ITEM_PUPPET      = 0x04;
ITEM_ARMOR       = 0x08;
ITEM_WEAPON      = 0x10;
ITEM_CURRENCY    = 0x20;
ITEM_FURNISHING  = 0x40;
ITEM_LINKSHELL   = 0x80;

------------------------------------
-- Animation IDs
------------------------------------
ANIMATION_NONE                     = 0;
ANIMATION_ATTACK                   = 1;
-- Death 2                            = 2;
ANIMATION_DEATH                    = 3;
ANIMATION_CHOCOBO                  = 5;
ANIMATION_FISHING                  = 6;
ANIMATION_HEALING                  = 7;
ANIMATION_OPEN_DOOR                = 8;
ANIMATION_CLOSE_DOOR               = 9;
ANIMATION_ELEVATOR_UP              = 10;
ANIMATION_ELEVATOR_DOWN            = 11;
-- seems to be WALLHACK               = 28;
-- seems to be WALLHACK also..        = 31;
ANIMATION_HEALING                  = 33;
ANIMATION_FISHING_FISH             = 38;
ANIMATION_FISHING_CAUGHT           = 39;
ANIMATION_FISHING_ROD_BREAK        = 40;
ANIMATION_FISHING_LINE_BREAK       = 41;
ANIMATION_FISHING_MONSTER          = 42;
ANIMATION_FISHING_STOP             = 43;
ANIMATION_SYNTH                    = 44;
ANIMATION_SIT                      = 47;
ANIMATION_RANGED                   = 48;
ANIMATION_FISHING_START            = 50;
-- 63 through 72 are used with /sitchair
-- 73 through 83 sitting on air (guessing future use for more chairs..)
ANIMATION_MOUNT                    = 85;
-- ANIMATION_TRUST                    = 90; -- This is the animation for a trust NPC spawning in.

------------------------------------
-- Mount IDs
------------------------------------
MOUNTS =
{
    MOUNT_CHOCOBO    = 0,
    MOUNT_RAPTOR     = 1,
    MOUNT_TIGER      = 2,
    MOUNT_CRAB       = 3,
    MOUNT_RED_CRAB   = 4,
    MOUNT_BOMB       = 5,
    MOUNT_RAM        = 6,
    MOUNT_MORBOL     = 7,
    MOUNT_CRAWLER    = 8,
    MOUNT_FENRIR     = 9,
    MOUNT_BEETLE     = 10,
    MOUNT_MOOGLE     = 11,
    MOUNT_MAGIC_POT  = 12,
    MOUNT_TULFAIRE   = 13,
    MOUNT_WARMACHINE = 14
}<|MERGE_RESOLUTION|>--- conflicted
+++ resolved
@@ -1095,7 +1095,7 @@
 MOD_ENSPELL            = 341
 MOD_SPIKES             = 342
 MOD_ENSPELL_DMG        = 343
-MOD_ENSPELL_CHANCE     = 495
+MOD_ENSPELL_CHANCE     = 856
 MOD_SPIKES_DMG         = 344
 MOD_TP_BONUS           = 345
 MOD_PERPETUATION_REDUCTION = 346
@@ -1373,11 +1373,8 @@
 -- The entire mod list is in desperate need of kind of some organizing.
 -- The spares take care of finding the next ID to use so long as we don't forget to list IDs that have been freed up by refactoring.
 
-<<<<<<< HEAD
--- MOD_SPARE = 67 -- stuff
-=======
->>>>>>> ed24e5bc
 -- 570 - 825 used by WS DMG mods these are not spares.
+-- MOD_SPARE = 857 -- stuff
 
 ------------------------------------
 -- Merit Definitions
