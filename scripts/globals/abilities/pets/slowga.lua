---------------------------------------------
-- Slowga
---------------------------------------------
require("scripts/globals/monstertpmoves")
require("scripts/globals/settings")
require("scripts/globals/status")
require("scripts/globals/msg")
---------------------------------------------

function onAbilityCheck(player, target, ability)
    return 0,0
end

function onPetAbility(target, pet, skill, summoner)
    local duration = 180 + summoner:getMod(dsp.mod.SUMMONING)
    if duration > 350 then
        duration = 350
    end

<<<<<<< HEAD
    if target:addStatusEffect(dsp.effect.SLOW, 3000, 0, duration) then
=======
    if (target:addStatusEffect(dsp.effect.SLOW,300,0,duration)) then
>>>>>>> 07b754cb
        skill:setMsg(dsp.msg.basic.SKILL_ENFEEB_IS)
    else
        skill:setMsg(dsp.msg.basic.SKILL_NO_EFFECT)
    end
    return dsp.effect.SLOW
end<|MERGE_RESOLUTION|>--- conflicted
+++ resolved
@@ -17,11 +17,7 @@
         duration = 350
     end
 
-<<<<<<< HEAD
     if target:addStatusEffect(dsp.effect.SLOW, 3000, 0, duration) then
-=======
-    if (target:addStatusEffect(dsp.effect.SLOW,300,0,duration)) then
->>>>>>> 07b754cb
         skill:setMsg(dsp.msg.basic.SKILL_ENFEEB_IS)
     else
         skill:setMsg(dsp.msg.basic.SKILL_NO_EFFECT)
