---------------------------------------------
-- Hastega
---------------------------------------------
require("scripts/globals/monstertpmoves")
require("scripts/globals/settings")
require("scripts/globals/status")
require("scripts/globals/utils")
require("scripts/globals/msg")
---------------------------------------------

function onAbilityCheck(player, target, ability)
<<<<<<< HEAD
    return 0, 0
=======
    return 0,0
>>>>>>> 07b754cb
end

function onPetAbility(target, pet, skill, summoner)
    local bonusTime = utils.clamp(summoner:getSkillLevel(dsp.skill.SUMMONING_MAGIC) - 300, 0, 200)
<<<<<<< HEAD
    local duration = 180 + bonusTime;
=======
    local duration = 180 + bonusTime
>>>>>>> 07b754cb
    print(bonusTime)
    print(duration)

    -- Garuda's Hastega is a weird exception and uses 153/1024 instead of 150/1024 like Haste spell
    -- That's why it overwrites some things regular haste won't.
<<<<<<< HEAD
    target:addStatusEffect(dsp.effect.HASTE, 1494, 0, duration) -- 153/1024 ~14.94%
=======
    target:addStatusEffect(dsp.effect.HASTE,153,0,duration)
>>>>>>> 07b754cb
    skill:setMsg(dsp.msg.basic.SKILL_GAIN_EFFECT)
    return dsp.effect.HASTE
end<|MERGE_RESOLUTION|>--- conflicted
+++ resolved
@@ -9,30 +9,18 @@
 ---------------------------------------------
 
 function onAbilityCheck(player, target, ability)
-<<<<<<< HEAD
     return 0, 0
-=======
-    return 0,0
->>>>>>> 07b754cb
 end
 
 function onPetAbility(target, pet, skill, summoner)
     local bonusTime = utils.clamp(summoner:getSkillLevel(dsp.skill.SUMMONING_MAGIC) - 300, 0, 200)
-<<<<<<< HEAD
-    local duration = 180 + bonusTime;
-=======
     local duration = 180 + bonusTime
->>>>>>> 07b754cb
     print(bonusTime)
     print(duration)
 
     -- Garuda's Hastega is a weird exception and uses 153/1024 instead of 150/1024 like Haste spell
     -- That's why it overwrites some things regular haste won't.
-<<<<<<< HEAD
     target:addStatusEffect(dsp.effect.HASTE, 1494, 0, duration) -- 153/1024 ~14.94%
-=======
-    target:addStatusEffect(dsp.effect.HASTE,153,0,duration)
->>>>>>> 07b754cb
     skill:setMsg(dsp.msg.basic.SKILL_GAIN_EFFECT)
     return dsp.effect.HASTE
 end