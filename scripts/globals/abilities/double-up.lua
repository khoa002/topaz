--- conflicted
+++ resolved
@@ -46,20 +46,15 @@
             caster:resetRecast(tpz.recast.ABILITY, 193)
         end
         caster:setLocalVar("corsairRollTotal", roll)
-        action:speceffect(caster:getID(), roll-prev_roll:getSubPower())
+        action:speceffect(caster:getID(), roll - prev_roll:getSubPower())
         checkForJobBonus(caster, job)
     end
     local total = caster:getLocalVar("corsairRollTotal")
     local prev_ability = getAbility(caster:getLocalVar("corsairActiveRoll"))
     if (prev_ability) then
-<<<<<<< HEAD
-        action:animation(target:getID(),prev_ability:getAnimation())
+        action:animation(target:getID(), prev_ability:getAnimation())
         action:actionID(prev_ability:getID())
-=======
-        action:animation(target:getID(), prev_ability:getAnimation())
-        action:actionID(prev_ability:getID()+16)
->>>>>>> 77063b0a
-        dofile("scripts/globals/abilities/"..prev_ability:getName()..".lua")
+        dofile("scripts/globals/abilities/" .. prev_ability:getName() .. ".lua")
         local total = applyRoll(caster, target, ability, action, total)
         local msg = ability:getMsg()
         if msg == 420 then
