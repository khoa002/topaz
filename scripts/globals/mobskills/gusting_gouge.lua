--- conflicted
+++ resolved
@@ -22,12 +22,7 @@
     local accmod = 1
     local dmgmod = 1.5
     local info = MobPhysicalMove(mob,target,skill,numhits,accmod,dmgmod,TP_NO_EFFECT)
-<<<<<<< HEAD
-    local dmg = MobFinalAdjustments(info.dmg,mob,skill,target,dsp.attackType.PHYSICAL,dsp.damageType.BLUNT,info.hitslanded)
+    local dmg = MobFinalAdjustments(info.dmg,mob,skill,target,dsp.attackType.PHYSICAL,dsp.damageType.PIERCE,info.hitslanded)
     target:takeDamage(dmg, mob, dsp.attackType.PHYSICAL, dsp.damageType.BLUNT)
-=======
-    local dmg = MobFinalAdjustments(info.dmg,mob,skill,target,MOBSKILL_PHYSICAL,MOBPARAM_PIERCE,info.hitslanded)
-    target:delHP(dmg)
->>>>>>> 2477a10e
     return dmg
 end