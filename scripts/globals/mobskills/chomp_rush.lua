--- conflicted
+++ resolved
@@ -10,20 +10,14 @@
 require("scripts/globals/settings")
 require("scripts/globals/status")
 require("scripts/globals/monstertpmoves")
-<<<<<<< HEAD
 ---------------------------------------------
 
 function onMobSkillCheck(target, mob, skill)
-=======
-
----------------------------------------------
-
-function onMobSkillCheck(target,mob,skill)
->>>>>>> 07b754cb
     return 0
 end
 
 function onMobWeaponSkill(target, mob, skill)
+
     local numhits = 3
     local accmod = 1
     local dmgmod = 1.1
@@ -31,22 +25,9 @@
     local dmg = MobFinalAdjustments(info.dmg, mob, skill, target, MOBSKILL_PHYSICAL, MOBPARAM_SLASH, info.hitslanded)
     target:delHP(dmg)
 
-<<<<<<< HEAD
     local typeEffect = dsp.effect.SLOW
 
     MobPhysicalStatusEffectMove(mob, target, skill, typeEffect, 1250, 0, 60)
-=======
-    local numhits = 3
-    local accmod = 1
-    local dmgmod = 1.1
-    local info = MobPhysicalMove(mob,target,skill,numhits,accmod,dmgmod,TP_NO_EFFECT)
-    local dmg = MobFinalAdjustments(info.dmg,mob,skill,target,MOBSKILL_PHYSICAL,MOBPARAM_SLASH,info.hitslanded)
-    target:delHP(dmg)
-
-    local typeEffect = dsp.effect.SLOW
-
-    MobPhysicalStatusEffectMove(mob, target, skill, typeEffect, 128, 0, 60)
->>>>>>> 07b754cb
 
     return dmg
 end