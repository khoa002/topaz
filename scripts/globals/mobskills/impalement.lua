--- conflicted
+++ resolved
@@ -12,31 +12,19 @@
 require("scripts/globals/magic")
 
 ---------------------------------------------
-<<<<<<< HEAD
 function onMobSkillCheck(target, mob, skill)
-=======
-function onMobSkillCheck(target,mob,skill)
->>>>>>> 07b754cb
     return 0
 end
 
 function onMobWeaponSkill(target, mob, skill)
     MobStatusEffectMove(mob, target, dsp.effect.SLOW, 1250, 0, 120)
 
-<<<<<<< HEAD
-=======
     MobStatusEffectMove(mob, target, dsp.effect.SLOW, 128, 0, 120)
-
->>>>>>> 07b754cb
     local currentHP = target:getHP()
     -- remove all by 5%
     local stab = currentHP * .95
 
-<<<<<<< HEAD
     local dmg = MobFinalAdjustments(stab, mob, skill, target, MOBSKILL_PHYSICAL, MOBPARAM_PIERCE, MOBPARAM_IGNORE_SHADOWS)
-=======
-    local dmg = MobFinalAdjustments(stab,mob,skill,target,MOBSKILL_PHYSICAL,MOBPARAM_PIERCE,MOBPARAM_IGNORE_SHADOWS)
->>>>>>> 07b754cb
 
     target:delHP(dmg)
 
