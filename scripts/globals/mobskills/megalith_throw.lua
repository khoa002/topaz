<<<<<<< HEAD
---------------------------------------------
-- Megalith Throw
-- Titan delivers a ranged attack that slows target.
---------------------------------------------
require("scripts/globals/settings")
require("scripts/globals/status")
require("scripts/globals/monstertpmoves")
---------------------------------------------
function onMobSkillCheck(target, mob, skill)
=======
require("scripts/globals/settings")
require("scripts/globals/status")
require("scripts/globals/monstertpmoves")

---------------------------------------------
function onMobSkillCheck(target,mob,skill)
>>>>>>> 07b754cb
    return 0
end

function onMobWeaponSkill(target, mob, skill)
    local numhits = 1
    local accmod = 1
    local dmgmod = 2.5
    local info = MobRangedMove(mob,target,skill,numhits,accmod,dmgmod,TP_NO_EFFECT)
    local dmg = MobFinalAdjustments(info.dmg,mob,skill,target,MOBSKILL_PHYSICAL,MOBPARAM_BLUNT,info.hitslanded)

<<<<<<< HEAD
    local typeEffect = dsp.effect.SLOW

    MobPhysicalStatusEffectMove(mob, target, skill, typeEffect, 1000, 0, 120)
=======
    local numhits = 1
    local accmod = 1
    local dmgmod = 2.5
    local info = MobRangedMove(mob,target,skill,numhits,accmod,dmgmod,TP_NO_EFFECT)
    local dmg = MobFinalAdjustments(info.dmg,mob,skill,target,MOBSKILL_PHYSICAL,MOBPARAM_BLUNT,info.hitslanded)

    local typeEffect = dsp.effect.SLOW

    MobPhysicalStatusEffectMove(mob, target, skill, typeEffect, 100, 0, 120)
>>>>>>> 07b754cb

    target:delHP(dmg)
    return dmg
end<|MERGE_RESOLUTION|>--- conflicted
+++ resolved
@@ -1,4 +1,3 @@
-<<<<<<< HEAD
 ---------------------------------------------
 -- Megalith Throw
 -- Titan delivers a ranged attack that slows target.
@@ -8,29 +7,11 @@
 require("scripts/globals/monstertpmoves")
 ---------------------------------------------
 function onMobSkillCheck(target, mob, skill)
-=======
-require("scripts/globals/settings")
-require("scripts/globals/status")
-require("scripts/globals/monstertpmoves")
-
----------------------------------------------
-function onMobSkillCheck(target,mob,skill)
->>>>>>> 07b754cb
     return 0
 end
 
 function onMobWeaponSkill(target, mob, skill)
-    local numhits = 1
-    local accmod = 1
-    local dmgmod = 2.5
-    local info = MobRangedMove(mob,target,skill,numhits,accmod,dmgmod,TP_NO_EFFECT)
-    local dmg = MobFinalAdjustments(info.dmg,mob,skill,target,MOBSKILL_PHYSICAL,MOBPARAM_BLUNT,info.hitslanded)
 
-<<<<<<< HEAD
-    local typeEffect = dsp.effect.SLOW
-
-    MobPhysicalStatusEffectMove(mob, target, skill, typeEffect, 1000, 0, 120)
-=======
     local numhits = 1
     local accmod = 1
     local dmgmod = 2.5
@@ -39,8 +20,7 @@
 
     local typeEffect = dsp.effect.SLOW
 
-    MobPhysicalStatusEffectMove(mob, target, skill, typeEffect, 100, 0, 120)
->>>>>>> 07b754cb
+    MobPhysicalStatusEffectMove(mob, target, skill, typeEffect, 1000, 0, 120)
 
     target:delHP(dmg)
     return dmg
