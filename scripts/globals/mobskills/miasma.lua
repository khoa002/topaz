---------------------------------------------
--  Miasma
--
--  Description: Releases a toxic cloud on nearby targets. Additional effects: Slow + Poison + Plague
--  Type: Magical
--  Utsusemi/Blink absorb: Wipes shadows?
--  Range: Less than or equal to 10.0
--  Notes: Only used by Gulool Ja Ja.
---------------------------------------------
<<<<<<< HEAD
require("scripts/globals/settings")
require("scripts/globals/status")
require("scripts/globals/monstertpmoves")
---------------------------------------------

function onMobSkillCheck(target, mob, skill)
=======

require("scripts/globals/settings")
require("scripts/globals/status")
require("scripts/globals/monstertpmoves")

---------------------------------------------

function onMobSkillCheck(target,mob,skill)
>>>>>>> 07b754cb
    return 0
end

function onMobWeaponSkill(target, mob, skill)
    local duration = 180
<<<<<<< HEAD

    MobStatusEffectMove(mob, target, dsp.effect.POISON, mob:getMainLvl() / 3, 3, 60)
    MobStatusEffectMove(mob, target, dsp.effect.SLOW, 1250, 3, 120)
    MobStatusEffectMove(mob, target, dsp.effect.PLAGUE, 5, 3, 60)

    local dmgmod = 1
    local info = MobMagicalMove(mob, target, skill, mob:getWeaponDmg() * 4, dsp.magic.ele.EARTH, dmgmod, TP_NO_EFFECT)
    local dmg = MobFinalAdjustments(info.dmg, mob, skill, target, MOBSKILL_MAGICAL, MOBPARAM_EARTH, MOBPARAM_WIPE_SHADOWS)
=======


    MobStatusEffectMove(mob, target, dsp.effect.POISON, mob:getMainLvl()/3, 3, 60)
    MobStatusEffectMove(mob, target, dsp.effect.SLOW, 128, 3, 120)
    MobStatusEffectMove(mob, target, dsp.effect.PLAGUE, 5, 3, 60)

    local dmgmod = 1
    local info = MobMagicalMove(mob,target,skill,mob:getWeaponDmg()*4,dsp.magic.ele.EARTH,dmgmod,TP_NO_EFFECT)
    local dmg = MobFinalAdjustments(info.dmg,mob,skill,target,MOBSKILL_MAGICAL,MOBPARAM_EARTH,MOBPARAM_WIPE_SHADOWS)
>>>>>>> 07b754cb
    target:delHP(dmg)
    return dmg
end<|MERGE_RESOLUTION|>--- conflicted
+++ resolved
@@ -7,48 +7,28 @@
 --  Range: Less than or equal to 10.0
 --  Notes: Only used by Gulool Ja Ja.
 ---------------------------------------------
-<<<<<<< HEAD
 require("scripts/globals/settings")
 require("scripts/globals/status")
 require("scripts/globals/monstertpmoves")
 ---------------------------------------------
 
 function onMobSkillCheck(target, mob, skill)
-=======
-
-require("scripts/globals/settings")
-require("scripts/globals/status")
-require("scripts/globals/monstertpmoves")
-
----------------------------------------------
-
-function onMobSkillCheck(target,mob,skill)
->>>>>>> 07b754cb
     return 0
 end
 
 function onMobWeaponSkill(target, mob, skill)
     local duration = 180
-<<<<<<< HEAD
 
     MobStatusEffectMove(mob, target, dsp.effect.POISON, mob:getMainLvl() / 3, 3, 60)
     MobStatusEffectMove(mob, target, dsp.effect.SLOW, 1250, 3, 120)
-    MobStatusEffectMove(mob, target, dsp.effect.PLAGUE, 5, 3, 60)
-
-    local dmgmod = 1
-    local info = MobMagicalMove(mob, target, skill, mob:getWeaponDmg() * 4, dsp.magic.ele.EARTH, dmgmod, TP_NO_EFFECT)
-    local dmg = MobFinalAdjustments(info.dmg, mob, skill, target, MOBSKILL_MAGICAL, MOBPARAM_EARTH, MOBPARAM_WIPE_SHADOWS)
-=======
-
 
     MobStatusEffectMove(mob, target, dsp.effect.POISON, mob:getMainLvl()/3, 3, 60)
     MobStatusEffectMove(mob, target, dsp.effect.SLOW, 128, 3, 120)
     MobStatusEffectMove(mob, target, dsp.effect.PLAGUE, 5, 3, 60)
 
     local dmgmod = 1
-    local info = MobMagicalMove(mob,target,skill,mob:getWeaponDmg()*4,dsp.magic.ele.EARTH,dmgmod,TP_NO_EFFECT)
-    local dmg = MobFinalAdjustments(info.dmg,mob,skill,target,MOBSKILL_MAGICAL,MOBPARAM_EARTH,MOBPARAM_WIPE_SHADOWS)
->>>>>>> 07b754cb
+    local info = MobMagicalMove(mob, target, skill, mob:getWeaponDmg() * 4, dsp.magic.ele.EARTH, dmgmod, TP_NO_EFFECT)
+    local dmg = MobFinalAdjustments(info.dmg, mob, skill, target, MOBSKILL_MAGICAL, MOBPARAM_EARTH, MOBPARAM_WIPE_SHADOWS)
     target:delHP(dmg)
     return dmg
 end