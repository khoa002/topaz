------------------------------------------------------------------------
-- This file holds all global (not zone specific) text references
------------------------------------------------------------------------
tpz = tpz or {}
tpz.msg = tpz.msg or {}

------------------------------------
-- Message Channels
------------------------------------

tpz.msg.channel =
{
    SAY            = 0,
    SHOUT          = 1,
    TELL           = 3,
    PARTY          = 4,
    LINKSHELL      = 5,
    SYSTEM_1       = 6, -- Standard "PrintToPlayer" default if no type specified
    SYSTEM_2       = 7, -- Login / world announcement messages
    EMOTION        = 8,
    -- 9 / 10 / 11 = Does not work / nothing
    GM_PROMPT      = 12, -- Menu prompt from GM
    NS_SAY         = 13, -- Same as MESSAGE_SAY but has no speaker object displayed
    NS_SHOUT       = 14, -- Same as MESSAGE_SHOUT but has no speaker object displayed
    NS_PARTY       = 15, -- Same as MESSAGE_PARTY but has no speaker object displayed
    NS_LINKSHELL   = 16, -- Same as MESSAGE_LINKSHELL but has no speaker object displayed
    UNKNOWN_17     = 17, -- 17 through 25 appear to repeat the effects of other values
    UNKNOWN_18     = 18,
    UNKNOWN_19     = 19,
    UNKNOWN_20     = 20,
    UNKNOWN_21     = 21,
    UNKNOWN_22     = 22,
    UNKNOWN_23     = 23,
    UNKNOWN_24     = 24,
    UNKNOWN_25     = 25,
    YELL           = 26,
    LINKSHELL2     = 27, -- Second LS color...Default is Green
    NS_LINKSHELL2  = 28, -- Same as LINKSHELL_2 but has but has no speaker object displayed
    SYSTEM_3       = 29, -- "Basic system messages" in config menu. Yellow by default.
    LINKSHELL3     = 30, -- Yes really it looks like a 3rd LS may have been planned at some point.
    NS_LINKSHELL3  = 31, -- (assumed as it follows pattern and color)
    UNKNOWN_32     = 32, -- Looks the same as 31
    UNITY          = 33
}

-- used by PrintToArea
tpz.msg.area =
{
    SYSTEM      = 0, -- Server wide like the purple stuff :)
    SAY         = 1, -- Will display in small area around player
    SHOUT       = 2, -- Will display in wide area around player
    PARTY       = 3, -- Will display to players entire party/alliance
    YELL        = 4  -- If yell is enabled in zone, will display.
}

------------------------------------
-- Basic Messages
------------------------------------

tpz.msg.basic =
{
    NONE    = 0, -- Display nothing
    HIT_DMG = 1, -- <actor> hits <target> for <amount> points of damage.

    -- Magic
    MAGIC_DMG              = 2,   -- <caster> casts <spell>. <target> takes <amount> damage.
    MAGIC_RECOVERS_HP      = 7,   -- <caster> casts <spell>. <target> recovers <amount> HP.
    MAGIC_UNABLE_TO_CAST   = 17,  -- Unable to cast spells at this time.
    MAGIC_UNABLE_TO_CAST_2 = 18,  -- Unable to cast spells at this time.
    MAGIC_CANNOT_CAST      = 47,  -- <caster> cannot cast <spell>.
    MAGIC_CANNOT_BE_CAST   = 48,  -- <spell> cannot be cast on <target>. (example: tractor)
    MAGIC_NO_EFFECT        = 75,  -- <caster>'s <spell> has no effect on <target>.
    MAGIC_REMOVE_EFFECT    = 83,  -- <caster> casts <spell>. <caster> successfully removes <target>'s <status>.
    MAGIC_RESIST           = 85,  -- <caster> casts <spell>. <target> resists the spell.
    MAGIC_TELEPORT         = 93,  -- <caster> casts <spell>. <target> vanishes.
    MAGIC_FAIL             = 114, -- <caster> casts <spell> on <target>, but the spell fails to take effect
    MAGIC_RESIST_2         = 284, -- <target> resists the effects of the spell!
    MAGIC_DRAIN_HP         = 227, -- <caster> casts <spell>. <amount> HP drained from <target>.
    MAGIC_DRAIN_MP         = 228, -- <caster> casts <spell>. <amount> MP drained from <target>.
    MAGIC_GAIN_EFFECT      = 230, -- <caster> casts <spell>. <target> gains the effect of <status>.
    MAGIC_ENFEEB_IS        = 236, -- <caster> casts <spell>. <target> is <status>.
    MAGIC_ENFEEB           = 237, -- <caster> casts <spell>. <target> receives the effect of <status>.
    MAGIC_CASTS_ON         = 309, -- <caster> casts <spell> on <target>.
    MAGIC_ABSORB_STR       = 329, -- <caster> casts <spell>. <target>'s STR is drained.
    MAGIC_ABSORB_DEX       = 330, -- <caster> casts <spell>. <target>'s DEX is drained.
    MAGIC_ABSORB_VIT       = 331, -- <caster> casts <spell>. <target>'s VIT is drained.
    MAGIC_ABSORB_AGI       = 332, -- <caster> casts <spell>. <target>'s AGI is drained.
    MAGIC_ABSORB_INT       = 333, -- <caster> casts <spell>. <target>'s INT is drained.
    MAGIC_ABSORB_MND       = 334, -- <caster> casts <spell>. <target>'s MND is drained.
    MAGIC_ABSORB_CHR       = 335, -- <caster> casts <spell>. <target>'s CHR is drained.
    MAGIC_ERASE            = 341, -- <caster> casts <spell>. <target>'s <status> effect disappears!
    MAGIC_STEAL            = 430, -- <caster> casts <spell>. 1 of <target>'s effects is drained.
    MAGIC_TP_REDUCE        = 431, -- <caster> casts <spell>. <target>'s TP is reduced.
    MAGIC_ABSORB_TP        = 454, -- <caster> casts <spell>. <amount> TP drained from <target>.
    MAGIC_ABSORB_ACC       = 533, -- <caster> casts <spell>. <target>'s Accuracy is drained.
    MAGIC_ABSORB_AILMENT   = 572, -- <caster> casts <spell>. <caster> absorbs <number> of <target>'s status ailments.
    MAGIC_MUST_ASTRAL_FLOW = 581, -- Unable to cast <spell>. Astral Flow must be in effect to cast this spell.

    -- Weaponskill / Mobskill (0-255 WS, 256+ monster skill)
    SKILL_RECOVERS_MP      = 224, -- <user> uses <skill>. <target> recovers <amount> MP.
    SKILL_RECOVERS_HP      = 103, -- The <player> uses .. <target> recovers .. HP.
    SELF_HEAL              = 238, -- <user> uses <skill>. <user> recovers <amount> HP.
    SELF_HEAL_SECONDARY    = 263, -- <target> recovers <amount> HP.
    AOE_REGAIN_HP          = 357, -- <target> regains <amount> HP.
    AOE_REGAIN_MP          = 358, -- <target> regains <amount> MP.
    SKILL_ERASE            = 159, -- <user> uses <skill> <target>'s <status> effect disappears!
    DAMAGE                 = 185, -- player uses, target takes 10 damage. DEFAULT
    DAMAGE_SECONDARY       = 264,
    SKILL_DRAIN_HP         = 187, -- <user> uses <skill>. <amount> HP drained from <target>
    SKILL_DRAIN_MP         = 225, -- <user> uses <skill>. <amount> MP drained from <target>
    SKILL_DRAIN_TP         = 226, -- <user> uses <skill>. <amount> TP drained from <target>
    SKILL_GAIN_EFFECT      = 186, -- <user> uses <skill>. <target> gains the effect of <status>.
    SKILL_MISS             = 188,
    SKILL_NO_EFFECT        = 189, -- <user> uses <skill>. No effect on <target>.
    SKILL_ENFEEB_IS        = 242, -- <user> uses <skill>. <target> is <status>.
    SKILL_ENFEEB           = 243, -- <user> uses <skill>. <target> receives the effect of <status>.
    SKILL_ENFEEB_2         = 142, -- <user> uses <skill>. <target> receives the effect of <status> and <status>.
    ABILITIES_RECHARGED    = 360, -- <user> uses <skill>. All of <target>'s abilities are recharged.

    -- Job Ability messages
    JA_RECOVERS_HP         = 102, -- The <player> uses .. <target> recovers .. HP.
    JA_RECOVERS_MP         = 451, -- <user> uses <ability>. <target> regains <amount> MP.
    USES_JA                = 100, -- The <player> uses ..
    USES                   = 101, -- The <entity> uses ..
    USES_JA_TAKE_DAMAGE    = 317, -- The <player> uses .. <target> takes .. points of damage.
    JA_DAMAGE              = 110, -- <user> uses <ability>. <target> takes <amount> damage.
    JA_ENFEEB_IS           = 127, -- <user> uses <ability>. <target> is <status>.
    JA_REMOVE_EFFECT       = 123, -- <user> uses <ability>. <user> successfully removes <target>'s <status>.
    JA_REMOVE_EFFECT_2     = 321, -- <user> uses <ability>. <target>'s <status> wears off.
    JA_NO_EFFECT           = 156, -- <user> uses <ability>. No effect on <target>. (1 line msg)
    JA_NO_EFFECT_2         = 323, -- <user> uses <ability>. No effect on <target>. (2 line msg)
    JA_MISS                = 158, -- <user> uses <ability>, but misses. (no name included)
    JA_MISS_2              = 324, -- <user> uses <ability>, but misses <target>. (includes target name)

    -- Misc other unsorted (sort me)
    FALL_TO_GROUND         = 20,  -- <name> falls to the ground.
    NARROWLY_ESCAPE        = 359, -- <name> narrowly escapes impending doom.
    AOE_HP_RECOVERY        = 367, -- <target> recovers <amount> HP.
    IS_EFFECT              = 277, -- "is <status>" - that's the entire message.
    EVADES                 = 282,
    NO_EFFECT              = 283, -- "No effect" - that's the entire message.
    FAMILIAR_PC            = 108, -- The <player> uses .. Pet's powers increase!
    FAMILIAR_MOB           = 109, -- The <mob> uses .. Pet's powers increase!
    DISAPPEAR_NUM          = 231, -- <num> of <target>'s effects disappear!
    TP_REDUCED             = 362, -- tp reduced to
    ATTR_DRAINED           = 369,
    EFFECT_DRAINED         = 370, -- <num> status effects are drained from <target>.
    TP_INCREASE            = 409,
    DEFEATS_TARG           = 6,   -- The <player> defeats <target>.
    ALREADY_CLAIMED        = 12,  -- Cannot attack. Your target is already claimed.
    IS_INTERRUPTED         = 16,  -- The <player>'s casting is interrupted.
    CANNOT_PERFORM         = 71,  -- The <player> cannot perform that action.
    CANNOT_PERFORM_TARG    = 72,  -- That action cannot be performed on <target>.
    UNABLE_TO_USE_JA       = 87,  -- Unable to use job ability.
    UNABLE_TO_USE_JA2      = 88,  -- Unable to use job ability.
    IS_PARALYZED           = 29,  -- The <player> is paralyzed.
    ANTICIPATE             = 30,
    SHADOW_ABSORB          = 31,  -- .. of <target>'s shadows absorb the damage and disappear.
    NOT_ENOUGH_MP          = 34,  -- The <player> does not have enough MP to cast (NULL).
    NO_NINJA_TOOLS         = 35,  -- The <player> lacks the ninja tools to cast (NULL).
    UNABLE_TO_CAST_SPELLS  = 49,  -- The <player> is unable to cast spells.
    WAIT_LONGER            = 94,  -- You must wait longer to perform that action.
    IS_INTIMIDATED         = 106, -- The <player> is intimidated by <target>'s presence.
    CANNOT_ON_THAT_TARG    = 155, -- You cannot perform that action on the specified target.
    CANNOT_ATTACK_TARGET   = 446, -- You cannot attack that target
    NEEDS_2H_WEAPON        = 307, -- That action requires a two-handed weapon.
    CANT_BE_USED_IN_AREA   = 316, -- That action cannot be used in this area.
    REQUIRES_SHIELD        = 199, -- That action requires a shield.
    REQUIRES_COMBAT        = 525, -- .. can only be performed during battle.
    STATUS_PREVENTS        = 569, -- Your current status prevents you from using that ability.
    STEAL_SUCCESS          = 125, -- <user> uses <ability>. <user> steals <item> from <target>.
    STEAL_FAIL             = 153, -- <user> uses <ability>. <user> fails to steal from <target>.
    STEAL_EFFECT           = 453, -- <user> uses <ability>. <user> steals the effect of <status> from <target>.
    MUG_SUCCESS            = 129, -- <user> uses <ability>. <user> mugs <amount> gil from <target>.
    MUG_FAIL               = 244, -- <user> fails to mug <target>.
    FULL_INVENTORY         = 356, --  Cannot execute command. Your inventory is full.
    OBTAINED_KEY_ITEM      = 758, -- Obtained key item: <key item>.
    ALREADY_HAVE_KEY_ITEM  = 759, -- You already have key item: <key item>.

    -- Distance
    TARG_OUT_OF_RANGE      = 4,   -- <target> is out of range.
    UNABLE_TO_SEE_TARG     = 5,   -- Unable to see <target>.
    LOSE_SIGHT             = 36,  -- You lose sight of <target>.
    TOO_FAR_AWAY           = 78,  -- <target> is too far away.

    -- Weaponskills
    READIES_WS             = 43,  -- ${actor} readies ${weapon_skill}.
    CANNOT_USE_WS          = 190, -- The <player> cannot use that weapon ability.
    NOT_ENOUGH_TP          = 192, -- The <player> does not have enough TP.

    -- Pets
    REQUIRES_A_PET         = 215, -- That action requires a pet.
    THAT_SOMEONES_PET      = 235, -- That is someone's pet.
    ALREADY_HAS_A_PET      = 315, -- The <player> already has a pet.
    NO_EFFECT_ON_PET       = 336, -- No effect on that pet.
    NO_JUG_PET_ITEM        = 337, -- You do not have the necessary item equipped to call a beast.
    MUST_HAVE_FOOD         = 347, -- You must have pet food equipped to use that command.
    STATUS_INCREASED       = 562, -- The status parameters of ${target} have increased.
    PET_CANNOT_DO_ACTION   = 574, -- <player>'s pet is currently unable to perform that action.
    PET_NOT_ENOUGH_TP      = 575, -- <player>'s pet does not have enough TP to perform that action.

    -- Food
    IS_FULL                 = 246,  -- ${target} is full.
    CANNOT_EAT              = 247,  -- ${actor} can't eat the ${item}.
    EATS_FINDS_ITEM         = 600,  -- ${actor} eats a ${item}.${lb}${actor} finds a ${item2} inside!
    EATS_FINDS_NOTHING      = 604,  -- ${actor} eats a ${item}, but finds nothing inside...

    -- Items
    ITEM_USES               = 28,   -- ${actor} uses a ${item}.
    ITEM_UNABLE_TO_USE      = 55,   -- Unable to use item.
    ITEM_UNABLE_TO_USE_2    = 56,   -- Unable to use item.
    ITEM_FAILS_TO_ACTIVATE  = 62,   -- The ${item} fails to activate.
    ITEM_NO_PETRAS          = 65,   -- You are not carrying any Petras.${lb}You cannot use the ${item}.
    ITEM_DOES_NOT_HAVE      = 91,   -- ${actor} does not have any ${item}.
    ITEM_CANNOT_USE_ON      = 92,   -- Cannot use the ${item} on ${target}.
    ITEM_YOU_OBTAIN_FROM    = 98,   -- You obtain a ${item} from ${target}.
    ITEM_NO_USE_LEVEL       = 104,  -- Unable to use item.${lb}You do not meet the level requirement.
    ITEM_NO_USE_MEDICATED   = 111,  -- You cannot use ${item} while medicated.
    ITEM_NO_USE_INVENTORY   = 308,  -- Unable to use the ${item}.${lb}${target}'s inventory is full.
    ITEM_RECEIVES_EFFECT    = 375,  -- ${actor} uses a ${item}.${lb}${target} receives the effect of ${status}.
    ITEM_OBTAINS_A          = 376,  -- ${actor} uses a ${item}.${lb}${target} obtains a ${item2}.
    ITEM_OBTAINS            = 377,  -- ${actor} uses a ${item}.${lb}${target} obtains ${item2}.
    ITEM_EFFECT_DISAPPEARS  = 378,  -- ${actor} uses a ${item}.${lb}${target}'s ${status} effect disappears!

    -- Ranged
    NO_RANGED_WEAPON       = 216, -- You do not have an appropriate ranged weapon equipped.
    CANNOT_SEE             = 217, -- You cannot see <target>.
    MOVE_AND_INTERRUPT     = 218, -- You move and interrupt your aim.

    -- Additional effects and spike effects
    SPIKES_EFFECT_DMG      = 44 , -- <Defender>'s spikes deal <number> points of damage to the <Attacker>.
    SPIKES_EFFECT_HP_DRAIN = 132, -- <Defender>'s spikes drain <number> HP from the <Attacker>.
    ADD_EFFECT_MP_HEAL     = 152, -- Additional effect: The <player> recovers <number> MP.
    ADD_EFFECT_STATUS      = 160, -- Additional effect: <Status Effect>.
    ADD_EFFECT_HP_DRAIN    = 161, -- Additional effect: <number> HP drained from <target>.
    ADD_EFFECT_MP_DRAIN    = 162, -- Additional effect: <number> MP drained from <target>.
    ADD_EFFECT_DMG         = 163, -- Additional effect: <number> points of damage.
    ADD_EFFECT_STATUS_2    = 164, -- Additional effect: <Status Effect>. (Duplicate?)
    ADD_EFFECT_TP_DRAIN    = 165, -- Additional effect: <number> TP drained from <target>.
    ADD_EFFECT_STATUS_3    = 166, -- Additional effect: The <target> gains the effect of <Status Effect>. (Only difference from 160 and 164 is "The")
    ADD_EFFECT_HP_HEAL     = 167, -- Additional effect: The <player> recovers <number> HP.
    ADD_EFFECT_DISPEL      = 168, -- Additional effect: <target>'s <Status Effect> effect disappears!
    ADD_EFFECT_WARP        = 169, -- Additional effect: Warp! (used by Halloween staves)
    STATUS_SPIKES          = 374, -- Striking <Defender>'s armor causes <Attacker> to become <status effect>.
    SPIKES_EFFECT_HEAL     = 383, -- <?>'s spikes restore <number> HP to the <?>.
    ADD_EFFECT_HEAL        = 384, -- Additional effect: <target> recovers <number> HP.

    -- Status
    RECOVERS_HP             = 24,   -- ${target} recovers ${number} HP.
    RECOVERS_MP             = 25,   -- ${target} recovers ${number} MP.
    RECOVERS_HP_AND_MP      = 26,   -- ${target} recovers ${number} HP and MP.
    IS_STATUS               = 203,  -- ${target} is ${status}.
    IS_NO_LONGER_STATUS     = 204,  -- ${target} is no longer ${status}.
    GAINS_EFFECT_OF_STATUS  = 205,  -- ${target} gains the effect of ${status}.
    STATUS_WEARS_OFF        = 206,  -- ${target}'s ${status} effect wears off.
    ABOUT_TO_WEAR_OFF       = 251,  -- The effect of ${status} is about to wear off.
    ALL_ABILITIES_RECHARGED = 361,  -- All of ${target}'s abilities are recharged.

    -- Battlefield
    UNABLE_TO_ACCESS_SJ     = 107, -- <player> is temporarily unable to access support job abilities
    TIME_LEFT               = 202,  -- Time left: (0:00:00)

    -- Dynamis
    TIME_DYNAMIS_EXTENDED  = 448, -- Time allowed in Dynamis has been extended by <param> minutes
    TIME_DYNAMIS_REMAINING = 449, -- ----== WARNING ==----Time remaining in Dynamis: <param> minutes.
    -- Charm
    CANNOT_CHARM           = 210, -- <actor> cannot charm <target>!
    VERY_DIFFICULT_CHARM   = 211, -- It would be very difficult for <actor> to charm <target>.
    DIFFICULT_TO_CHARM     = 212, -- It would be difficult for <actor> to charm <target>.
    MIGHT_BE_ABLE_CHARM    = 213, -- <actor> might be able to charm <target>.
    SHOULD_BE_ABLE_CHARM   = 214, -- <actor> should be able to charm <target>.

    -- BLU
    LEARNS_SPELL           = 419, -- <target> learns (NULL)!

    -- COR
    ROLL_MAIN              = 420, -- The <player> uses .. The total comes to ..! <target> receives the effect of ..
    ROLL_SUB               = 421, -- <target> receives the effect of ..
    ROLL_MAIN_FAIL         = 422, -- The <player> uses .. The total comes to ..! No effect on <target>.
    ROLL_SUB_FAIL          = 423, -- No effect on <target>.
    DOUBLEUP               = 424, -- The <player> uses Double-Up. The total for . increases to ..! <target> receives the effect of ..
    DOUBLEUP_FAIL          = 425, -- The <player> uses Double-Up. The total for . increases to ..! No effect on <target>.
    DOUBLEUP_BUST          = 426, -- The <player> uses Double-Up. Bust! <target> loses the effect of ..
    DOUBLEUP_BUST_SUB      = 427, -- <target> loses the effect of ..
    NO_ELIGIBLE_ROLL       = 428, -- There are no rolls eligible for Double-Up. Unable to use ability.
    ROLL_ALREADY_ACTIVE    = 429, -- The same roll is already active on the <player>.

    EFFECT_ALREADY_ACTIVE  = 523, -- The same effect is already active on <player>.

    -- PLD
    COVER_SUCCESS          = 311, -- The <player> covers <target>.
    COVER_FAILURE          = 312, -- The <player>'s attempt to cover has no effect.

    -- DNC
    NO_FINISHINGMOVES      = 524, -- You have not earned enough finishing moves to perform that action.
    SPECTRAL_JIG           = 532, -- <user> uses <ability>. <target> receives the effect of Sneak and Invisible.

    -- Fields / Grounds of Valor
    FOV_DEFEATED_TARGET     = 558,  -- You defeated a designated target.${lb}(Progress: ${number}/${number2})
    FOV_COMPLETED_REGIME    = 559,  -- You have successfully completed the training regime.
    FOV_OBTAINS_GIL         = 565,  -- ${target} obtains ${gil}.
    FOV_OBTAINS_TABS        = 566,  -- ${target} obtains ${number} tab.${lb}(Total: ${number})
    FOV_REGIME_BEGINS_ANEW  = 643,  -- Your current training regime will begin anew!

    -- Magian Trials
    MAGIAN_TRIAL_COMPLETE   = 584,  -- You have completed Trial <trialID>. Report your success to a Magian Moogle.

    -- Depoil Statuses
    DESPOIL_ATT_DOWN        = 593,  -- ${actor} uses ${ability}.${lb}${actor} steals a ${item} from ${target}.${lb}Additional effect: ${target} is afflicted with Attack Down.
    DESPOIL_DEF_DOWN        = 594,  -- ${actor} uses ${ability}.${lb}${actor} steals a ${item} from ${target}.${lb}Additional effect: ${target} is afflicted with Defense Down.
    DESPOIL_MATT_DOWN       = 595,  -- ${actor} uses ${ability}.${lb}${actor} steals a ${item} from ${target}.${lb}Additional effect: ${target} is afflicted with Magic Atk. Down.
    DESPOIL_MDEF_DOWN       = 596,  -- ${actor} uses ${ability}.${lb}${actor} steals a ${item} from ${target}.${lb}Additional effect: ${target} is afflicted with Magic Def. Down.
    DESPOIL_EVA_DOWN        = 597,  -- ${actor} uses ${ability}.${lb}${actor} steals a ${item} from ${target}.${lb}Additional effect: ${target} is afflicted with Evasion Down.
    DESPOIL_ACC_DOWN        = 598,  -- ${actor} uses ${ability}.${lb}${actor} steals a ${item} from ${target}.${lb}Additional effect: ${target} is afflicted with Accuracy Down.
    DESPOIL_SLOW            = 599,  -- ${actor} uses ${ability}.${lb}${actor} steals a ${item} from ${target}.${lb}Additional effect: ${target} is afflicted with Slow.

    -- Records of Eminence
    ROE_COMPLETE            = 690,  -- You have completed the following Records of Eminence objective: <record>.
    ROE_REPEAT_OR_CANCEL    = 691,  -- This objective may be repeated, and can be cancelled from the menu.
    ROE_RECEIVE_SPARKS      = 692,  -- You receive <amount> sparks of eminence, and now possess a total of <amount>.
    ROE_BONUS_ITEM          = 693,  -- As a special bonus for your valiant efforts, you have been awarded <item>!
    ROE_BONUS_SPARKS        = 694,  -- As a special bonus for your valiant efforts, you have been awarded <amount> sparks of eminence!
    ROE_UNABLE_BONUS_ITEM   = 695,  -- Unable to receive special bonus. Make room in your inventory and receive your reward from the Records of Eminence menu.
    ROE_YET_TO_RECEIVE      = 696,  -- You have yet to receive certain special bonuses from the objectives you have completed. Make room in your inventory and receive your reward from the Records of Eminence menu.
    ROE_RECORD              = 697,  -- Records of Eminence: <record>.
    ROE_PROGRESS            = 698,  -- Progress: <amount>/<amount>.
    ROE_NEW_OBJECTIVE       = 699,  -- A new objective has been added!
    ROE_OBTAINED_KEY_ITEM   = 706,  -- You have obtained <key item> as a special reward!
    ROE_FIRST_TIME_SPARKS   = 707,  -- As a first-time bonus, you receive <amount> sparks of eminence for a total of <amount>!
    ROE_BONUS_ITEM_PLURAL   = 709,  -- As a special bonus for your valiant efforts, you have been awarded the following: <itemid> x<amount>!

    -- TRUST & ALTER EGO
<<<<<<< HEAD
    TRUST_NO_CAST_TRUST    = 700,  -- You are unable to use Trust magic at this time.
    TRUST_NO_CALL_AE       = 717,  -- You cannot call forth alter egos here.
=======
    TRUST_NO_CAST_TRUST     = 700,  -- You are unable to use Trust magic at this time.
    TRUST_NO_CALL_AE        = 717,  -- You cannot call forth alter egos here.
>>>>>>> 1e63855f
}

------------------------------------
-- System Messages
------------------------------------

tpz.msg.system =
{
    GLOBAL_TRUST_OFFSET          = 0,
    TRUST_NO_SEEKING_PARTY       = 296, -- You cannot use Trust magic while seeking a party.
    TRUST_DELAY_NEW_PARTY_MEMBER = 297, -- While inviting a party member, you must wait a while before using Trust magic.
    TRUST_MAXIMUM_NUMBER         = 298, -- You have called forth your maximum number of alter egos.
    TRUST_ALREADY_CALLED         = 299, -- That alter ego has already been called forth.
    TRUST_NO_ENMITY              = 300, -- You cannot use Trust magic while having gained enmity.
    TRUST_SOLO_OR_LEADER         = 301, -- You cannot use Trust magic unless you are solo or the party leader.
}<|MERGE_RESOLUTION|>--- conflicted
+++ resolved
@@ -330,13 +330,8 @@
     ROE_BONUS_ITEM_PLURAL   = 709,  -- As a special bonus for your valiant efforts, you have been awarded the following: <itemid> x<amount>!
 
     -- TRUST & ALTER EGO
-<<<<<<< HEAD
-    TRUST_NO_CAST_TRUST    = 700,  -- You are unable to use Trust magic at this time.
-    TRUST_NO_CALL_AE       = 717,  -- You cannot call forth alter egos here.
-=======
     TRUST_NO_CAST_TRUST     = 700,  -- You are unable to use Trust magic at this time.
     TRUST_NO_CALL_AE        = 717,  -- You cannot call forth alter egos here.
->>>>>>> 1e63855f
 }
 
 ------------------------------------
