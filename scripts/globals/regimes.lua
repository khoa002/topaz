------------------------------------
-- Fields and Grounds of Valor
--
-- https://www.bg-wiki.com/bg/Fields_of_Valor
-- https://www.bg-wiki.com/bg/Grounds_of_Valor
-- http://ffxiclopedia.wikia.com/wiki/Category:Fields_of_Valor
-- http://ffxiclopedia.wikia.com/wiki/Grounds_of_Valor
-- http://ffxiclopedia.wikia.com/wiki/Field_Manual
-- http://ffxiclopedia.wikia.com/wiki/Grounds_Tome
------------------------------------
require("scripts/globals/teleports")
require("scripts/globals/settings")
require("scripts/globals/status")
require("scripts/globals/utils")
require("scripts/globals/zone")
require("scripts/globals/msg")
require("scripts/globals/keyitems")
------------------------------------

tpz = tpz or {}
tpz.regime = tpz.regime or {}

tpz.regime.type =
{
    FIELDS  = 1,
    GROUNDS = 2,
}

-------------------------------------------------
-- FoV/GoV training regime information
-- {n1, n2, n3, n4, low, high, reward, regimeId},
-- n1, n2, n3, n4 = number of monsters needed
-- low, high are the level range
-- reward is the gil/tabs you get for completing
-------------------------------------------------

local regimeInfo = {

    -------------------------------------------------
    -- Fields of Valor information
    -------------------------------------------------

    [tpz.regime.type.FIELDS] =
    {
        sharedOptions =
        {
            [18] = {page = 1},
            [34] = {page = 2},
            [50] = {page = 3},
            [66] = {page = 4},
            [82] = {page = 5},
        },
        updateOptions =
        {
            [ 1] = {review = true},
            [ 6] = {details = true},
        },
        finishOptions =
        {
            [  3] = {act = "CANCEL_REGIME",   cost =  0, discounted =  0},
            [ 21] = {act = "REPATRIATION",    cost = 50, discounted = 10},
            [ 37] = {act = "RERAISE",         cost = 10, discounted =  5},
            [ 53] = {act = "REGEN",           cost = 20, discounted = 10},
            [ 69] = {act = "REFRESH",         cost = 20, discounted = 10},
            [ 85] = {act = "PROTECT",         cost = 15, discounted =  5},
            [101] = {act = "SHELL",           cost = 15, discounted =  5},
            [117] = {act = "DRIED_MEAT",      cost = 50, discounted = 25, food = true},
            [133] = {act = "SALTED_FISH",     cost = 50, discounted = 25, food = true},
            [149] = {act = "HARD_COOKIE",     cost = 50, discounted = 25, food = true},
            [165] = {act = "INSTANT_NOODLES", cost = 50, discounted = 25, food = true},

            -- TODO: implement elite training
            -- ELITE_INTRO     =  36,
            -- ELITE_CHAP1     =  52,
            -- ELITE_CHAP2     =  68,
            -- ELITE_CHAP3     =  84,
            -- ELITE_CHAP4     = 100,
            -- ELITE_CHAP5     = 116,
            -- ELITE_CHAP6     = 132,
            -- ELITE_CHAP7     = 148,

            -- TODO: implement Trust: Sakura and Trust: Koru-Moru (Alter Ego Extravaganza)
        },
        zone =
        {
            [tpz.zone.WEST_RONFAURE] =
            {
                event = 61,
                page =
                {
                    { 6, 0, 0, 0, 1, 6, 270,  1},
                    { 6, 0, 0, 0, 2, 6, 285,  2},
                    { 5, 1, 0, 0, 4, 7, 300,  3},
                    { 4, 2, 0, 0, 4, 8, 315,  4},
                    { 6, 1, 0, 0, 4, 8, 330, 56},
                },
            },
            [tpz.zone.EAST_RONFAURE] =
            {
                event = 61,
                page =
                {
                    { 6, 0, 0, 0, 1, 5, 270, 64},
                    { 6, 0, 0, 0, 2, 5, 285, 65},
                    { 7, 0, 0, 0, 2, 6, 300, 66},
                    { 4, 2, 0, 0, 3, 6, 315, 67},
                    { 4, 2, 0, 0, 4, 8, 330, 68},
                },
            },
            [tpz.zone.LA_THEINE_PLATEAU] =
            {
                event = 61,
                page =
                {
                    { 3, 3, 0, 0, 8, 12, 330,  5},
                    { 3, 5, 0, 0, 11, 13, 360, 69},
                    { 8, 0, 0, 0, 12, 13, 390,  6},
                    { 5, 3, 0, 0, 11, 14, 420, 70},
                    { 5, 3, 0, 0, 10, 15, 450, 71},
                },
            },
            [tpz.zone.VALKURM_DUNES] =
            {
                event = 47,
                page =
                {
                    { 7, 1, 0, 0, 15, 19, 475,  7},
                    { 6, 2, 0, 0, 15, 22, 500,  8},
                    { 5, 3, 0, 0, 18, 23, 525,  9},
                    { 4, 4, 0, 0, 20, 23, 550, 10},
                    { 4, 2, 0, 0, 22, 25, 575, 57},
                },
            },
            [tpz.zone.JUGNER_FOREST] =
            {
                event = 32,
                page =
                {
                    { 8, 2, 0, 0, 15, 18, 480, 58},
                    { 9, 0, 0, 0, 21, 22, 540, 11},
                    { 8, 1, 0, 0, 21, 23, 570, 12},
                    { 7, 2, 0, 0, 22, 25, 600, 13},
                    { 6, 3, 0, 0, 24, 25, 630, 14},
                },
            },
            [tpz.zone.BATALLIA_DOWNS] =
            {
                event = 61,
                page =
                {
                    { 5, 2, 0, 0, 23, 26, 630, 72},
                    { 5, 2, 0, 0, 23, 28, 650, 73},
                    { 4, 3, 0, 0, 25, 28, 670, 15},
                    { 5, 2, 2, 0, 26, 32, 700, 74},
                    { 9, 0, 0, 0, 31, 32, 730, 75},
                },
            },
            [tpz.zone.NORTH_GUSTABERG] =
            {
                event = 266,
                page =
                {
                    { 6, 0, 0, 0, 1, 6, 270, 16},
                    { 6, 0, 0, 0, 3, 6, 285, 17},
                    { 5, 1, 0, 0, 3, 7, 300, 18},
                    { 4, 2, 0, 0, 3, 8, 315, 19},
                    { 3, 4, 0, 0, 3, 8, 330, 59},
                },
            },
            [tpz.zone.SOUTH_GUSTABERG] =
            {
                event = 61,
                page =
                {
                    { 6, 0, 0, 0, 1, 6, 270, 76},
                    { 7, 0, 0, 0, 2, 5, 285, 77},
                    { 3, 3, 0, 0, 3, 6, 300, 78},
                    { 7, 0, 0, 0, 3, 6, 315, 79},
                    { 5, 2, 0, 0, 4, 8, 330, 80},
                },
            },
            [tpz.zone.KONSCHTAT_HIGHLANDS] =
            {
                event = 61,
                page =
                {
                    { 4, 2, 0, 0, 8, 11, 340, 81},
                    { 4, 2, 0, 0, 9, 12, 360, 82},
                    { 3, 3, 0, 0, 10, 12, 330, 20},
                    { 6, 0, 0, 0, 9, 15, 380, 83},
                    { 2, 2, 2, 0, 12, 14, 400, 84},
                },
            },
            [tpz.zone.PASHHOW_MARSHLANDS] =
            {
                event = 28,
                page =
                {
                    { 9, 0, 0, 0, 20, 21, 540, 21},
                    { 8, 1, 0, 0, 20, 22, 570, 22},
                    { 7, 2, 0, 0, 21, 23, 600, 23},
                    { 6, 3, 0, 0, 22, 25, 630, 24},
                    { 5, 4, 1, 0, 22, 25, 660, 60},
                },
            },
            [tpz.zone.ROLANBERRY_FIELDS] =
            {
                event = 61,
                page =
                {
                    { 5, 2, 0, 0, 25, 26, 670, 85},
                    { 4, 3, 0, 0, 25, 28, 690, 25},
                    { 6, 2, 0, 0, 26, 32, 710, 86},
                    { 6, 2, 0, 0, 27, 33, 740, 87},
                    { 5, 0, 0, 0, 36, 37, 800, 88},
                },
            },
            [tpz.zone.BEAUCEDINE_GLACIER] =
            {
                event = 218,
                page =
                {
                    { 9, 2, 0, 0, 34, 38, 810, 46},
                    { 8, 3, 0, 0, 34, 39, 855, 47},
                    { 7, 4, 0, 0, 37, 42, 900, 48},
                    { 6, 4, 1, 0, 37, 43, 945, 49},
                    { 5, 4, 2, 0, 40, 43, 990, 50},
                },
            },
            [tpz.zone.XARCABARD] =
            {
                event = 48,
                page =
                {
                    { 9, 3, 0, 0, 42, 46, 900, 51},
                    { 8, 4, 0, 0, 42, 45, 950, 52},
                    { 7, 4, 1, 0, 42, 48, 1000, 53},
                    { 6, 4, 2, 0, 42, 48, 1050, 54},
                    { 5, 4, 3, 0, 45, 52, 1100, 55},
                },
            },
            [tpz.zone.CAPE_TERIGGAN] =
            {
                event = 61,
                page =
                {
                    { 4, 4, 0, 0, 62, 66, 1300, 104},
                    { 4, 5, 0, 0, 64, 68, 1320, 105},
                    { 4, 5, 0, 0, 64, 69, 1340, 106},
                    { 7, 3, 0, 0, 66, 74, 1390, 107},
                    { 4, 5, 0, 0, 71, 79, 1450, 108},
                },
            },
            [tpz.zone.EASTERN_ALTEPA_DESERT] =
            {
                event = 61,
                page =
                {
                    {10, 0, 0, 0, 30, 34, 810, 109},
                    { 3, 1, 7, 0, 35, 40, 830, 110},
                    { 3, 1, 7, 0, 35, 44, 870, 111},
                    { 5, 2, 2, 1, 44, 49, 950, 112},
                    { 3, 3, 2, 1, 45, 49, 970, 113},
                },
            },
            [tpz.zone.WEST_SARUTABARUTA] =
            {
                event = 52,
                page =
                {
                    { 6, 0, 0, 0, 1, 5, 270, 26},
                    { 6, 0, 0, 0, 2, 5, 285, 27},
                    { 5, 1, 0, 0, 3, 8, 300, 28},
                    { 4, 2, 0, 0, 4, 8, 315, 29},
                    { 4, 2, 0, 0, 4, 8, 330, 61},
                },
            },
            [tpz.zone.EAST_SARUTABARUTA] =
            {
                event = 61,
                page =
                {
                    { 6, 0, 0, 0, 1, 6, 270, 89},
                    { 6, 0, 0, 0, 1, 8, 285, 90},
                    { 6, 0, 0, 0, 2, 6, 300, 91},
                    { 4, 2, 0, 0, 3, 6, 315, 92},
                    { 4, 3, 0, 0, 3, 6, 330, 93},
                },
            },
            [tpz.zone.TAHRONGI_CANYON] =
            {
                event = 61,
                page =
                {
                    { 3, 3, 0, 0, 7, 12, 330, 30},
                    { 8, 0, 0, 0, 11, 13, 450, 31},
                    { 4, 2, 0, 0, 7, 11, 315, 94},
                    { 3, 3, 0, 0, 8, 12, 370, 95},
                    { 3, 4, 0, 0, 12, 16, 475, 96},
                },
            },
            [tpz.zone.BUBURIMU_PENINSULA] =
            {
                event = 51,
                page =
                {
                    { 7, 1, 0, 0, 15, 19, 475, 32},
                    { 6, 2, 0, 0, 15, 23, 500, 33},
                    { 5, 3, 0, 0, 20, 24, 525, 34},
                    { 4, 4, 0, 0, 21, 24, 550, 35},
                    { 4, 3, 0, 0, 22, 27, 575, 62},
                },
            },
            [tpz.zone.MERIPHATAUD_MOUNTAINS] =
            {
                event = 46,
                page =
                {
                    { 9, 0, 0, 0, 20, 21, 540, 36},
                    { 8, 1, 0, 0, 20, 22, 570, 37},
                    { 7, 2, 0, 0, 21, 23, 600, 38},
                    { 6, 3, 0, 0, 22, 25, 630, 39},
                    { 3, 5, 0, 0, 25, 27, 660, 63},
                },
            },
            [tpz.zone.SAUROMUGUE_CHAMPAIGN] =
            {
                event = 61,
                page =
                {
                    { 4, 3, 0, 0, 25, 28, 690, 40},
                    { 4, 4, 0, 0, 26, 32, 710, 97},
                    { 2, 5, 0, 0, 26, 34, 710, 98},
                    { 3, 5, 0, 0, 27, 33, 730, 99},
                    { 5, 3, 0, 0, 36, 38, 770, 100},
                },
            },
            [tpz.zone.THE_SANCTUARY_OF_ZITAH] =
            {
                event = 61,
                page =
                {
                    { 7, 2, 0, 0, 40, 44, 900, 114},
                    { 7, 3, 0, 0, 41, 46, 940, 115},
                    { 7, 3, 0, 0, 41, 46, 980, 116},
                    { 7, 3, 0, 0, 42, 47, 1020, 117},
                    { 3, 5, 0, 0, 44, 50, 1100, 118},
                },
            },
            [tpz.zone.ROMAEVE] =
            {
                event = 61,
                page =
                {
                    { 3, 3, 0, 0, 60, 65, 1300, 119},
                    { 7, 0, 0, 0, 64, 69, 1330, 120},
                    { 7, 0, 0, 0, 65, 69, 1360, 121},
                    { 6, 1, 0, 0, 78, 82, 1540, 122},
                    { 6, 1, 0, 0, 79, 82, 1570, 123},
                },
            },
            [tpz.zone.YUHTUNGA_JUNGLE] =
            {
                event = 61,
                page =
                {
                    { 4, 5, 0, 0, 30, 35, 820, 124},
                    { 7, 4, 0, 0, 32, 37, 840, 125},
                    {10, 0, 0, 0, 34, 36, 860, 126},
                    { 4, 6, 0, 0, 34, 38, 880, 127},
                    { 4, 6, 0, 0, 34, 41, 920, 128},
                },
            },
            [tpz.zone.YHOATOR_JUNGLE] =
            {
                event = 61,
                page =
                {
                    { 3, 6, 0, 0, 35, 39, 840, 129},
                    { 3, 6, 0, 0, 35, 40, 880, 130},
                    {10, 0, 0, 0, 40, 44, 920, 131},
                    { 7, 3, 0, 0, 40, 46, 940, 132},
                    {10, 0, 0, 0, 45, 49, 1000, 133},
                },
            },
            [tpz.zone.WESTERN_ALTEPA_DESERT] =
            {
                event = 61,
                page =
                {
                    { 7, 3, 0, 0, 40, 45, 920, 134},
                    { 5, 1, 4, 0, 44, 49, 980, 135},
                    {10, 1, 0, 0, 47, 53, 1020, 136},
                    { 2, 8, 0, 0, 51, 56, 1080, 137},
                    { 4, 6, 0, 0, 54, 58, 1140, 138},
                },
            },
            [tpz.zone.QUFIM_ISLAND] =
            {
                event = 33,
                page =
                {
                    { 9, 1, 0, 0, 26, 29, 630, 41},
                    { 8, 2, 0, 0, 26, 29, 665, 42},
                    { 7, 3, 0, 0, 28, 29, 700, 43},
                    { 6, 4, 0, 0, 28, 30, 735, 44},
                    { 5, 4, 1, 0, 28, 34, 770, 45},
                },
            },
            [tpz.zone.BEHEMOTHS_DOMINION] =
            {
                event = 61,
                page =
                {
                    { 3, 2, 0, 0, 41, 44, 350, 101},
                    { 3, 2, 0, 0, 41, 46, 400, 102},
                    { 3, 2, 0, 0, 43, 47, 450, 103},
                },
            },
            [tpz.zone.VALLEY_OF_SORROWS] =
            {
                event = 61,
                page =
                {
                    { 5, 2, 0, 0, 66, 72, 1220, 139},
                    { 5, 1, 0, 0, 66, 74, 1260, 140},
                    { 4, 1, 0, 0, 69, 74, 1300, 141},
                },
            },
            [tpz.zone.RUAUN_GARDENS] =
            {
                event = 73,
                page =
                {
                    { 8, 3, 0, 0, 72, 76, 1450, 142},
                    { 8, 3, 0, 0, 73, 78, 1500, 143},
                    {11, 0, 0, 0, 75, 78, 1550, 144},
                    { 2, 2, 2, 0, 78, 79, 1600, 145},
                    { 2, 2, 2, 0, 78, 79, 1600, 146},
                },
            },
        },
    },

    -------------------------------------------------
    -- Grounds of Valor information
    -------------------------------------------------

    [tpz.regime.type.GROUNDS] =
    {
        sharedOptions =
        {
            [ 18] = {page = 1},
            [ 34] = {page = 2},
            [ 50] = {page = 3},
            [ 66] = {page = 4},
            [ 82] = {page = 5},
            [ 98] = {page = 6},
            [114] = {page = 7},
            [130] = {page = 8},
            [146] = {page = 9},
            [162] = {page = 10},
        },
        updateOptions =
        {
            [  1] = {review = true},
            [  5] = {details = true},
            [  7] = {prowess = true},
        },
        finishOptions =
        {
            [  3] = {act = "CANCEL_REGIME",   cost =  0, discounted =  0},
            [ 20] = {act = "REPATRIATION",    cost = 50, discounted = 10},
            [ 36] = {act = "CIRCUMSPECTION",  cost =  5, discounted =  5},
            [ 52] = {act = "HOMING_INSTINCT", cost = 50, discounted = 25},
            [ 68] = {act = "RERAISE",         cost = 10, discounted =  5},
            [ 84] = {act = "RERAISE_II",      cost = 20, discounted = 10},
            [100] = {act = "RERAISE_III",     cost = 30, discounted = 15},
            [116] = {act = "REGEN",           cost = 20, discounted = 10},
            [132] = {act = "REFRESH",         cost = 20, discounted = 10},
            [148] = {act = "PROTECT",         cost = 15, discounted =  5},
            [164] = {act = "SHELL",           cost = 15, discounted =  5},
            [180] = {act = "HASTE",           cost = 20, discounted = 10},
            [196] = {act = "DRIED_MEAT",      cost = 50, discounted = 25, food = true},
            [212] = {act = "SALTED_FISH",     cost = 50, discounted = 25, food = true},
            [228] = {act = "HARD_COOKIE",     cost = 50, discounted = 25, food = true},
            [244] = {act = "INSTANT_NOODLES", cost = 50, discounted = 25, food = true},
            [260] = {act = "DRIED_AGARICUS",  cost = 50, discounted = 25, food = true},
            [276] = {act = "INSTANT_RICE",    cost = 50, discounted = 25, food = true},

            -- TODO: implement Trust: Sakura and Trust: Koru-Moru (Alter Ego Extravaganza)
            -- CIPHER_SAKURA   = 292,
        },
        zone =
        {
            [tpz.zone.THE_BOYAHDA_TREE] =
            {
                event = 17,
                page =
                {
                    { 3, 3, 0, 0, 60, 63, 1470, 719},
                    { 4, 3, 0, 0, 62, 66, 1720, 720},
                    { 4, 3, 0, 0, 62, 67, 1760, 721},
                    { 4, 2, 0, 0, 72, 75, 1770, 722},
                    { 3, 4, 0, 0, 72, 76, 1830, 723},
                    { 4, 3, 0, 0, 72, 78, 1900, 724},
                    { 3, 3, 0, 0, 74, 78, 1640, 725},
                    { 2, 2, 2, 0, 102, 105, 2040, 726},
                },
            },
            [tpz.zone.MIDDLE_DELKFUTTS_TOWER] =
            {
                event = 18,
                page =
                {
                    { 4, 3, 0, 0, 25, 34, 1090, 782},
                    { 4, 3, 0, 0, 25, 34, 1090, 783},
                    { 4, 4, 0, 0, 30, 34, 1290, 784},
                },
            },
            [tpz.zone.UPPER_DELKFUTTS_TOWER] =
            {
                event = 20,
                page =
                {
                    { 6, 0, 0, 0, 34, 35, 1010, 785},
                    { 2, 2, 2, 0, 62, 69, 1520, 786},
                    { 2, 2, 2, 0, 62, 69, 1520, 787},
                    { 2, 2, 2, 0, 65, 69, 1540, 788},
                    { 2, 2, 2, 0, 65, 69, 1540, 789},
                },
            },
            [tpz.zone.TEMPLE_OF_UGGALEPIH] =
            {
                event = 83,
                page =
                {
                    { 3, 3, 0, 0, 51, 57, 1450, 790},
                    { 4, 2, 0, 0, 51, 57, 1450, 791},
                    { 4, 2, 0, 0, 51, 57, 1450, 792},
                    { 3, 3, 0, 0, 61, 63, 1630, 793},
                    { 3, 3, 0, 0, 61, 67, 1650, 794},
                    { 3, 3, 0, 0, 61, 68, 1660, 795},
                },
            },
            [tpz.zone.DEN_OF_RANCOR] =
            {
                event = 13,
                page =
                {
                    { 3, 3, 0, 0, 60, 64, 1370, 796},
                    { 4, 2, 0, 0, 60, 67, 1500, 797},
                    { 6, 0, 0, 0, 62, 69, 1820, 798},
                    { 4, 2, 0, 0, 62, 69, 1640, 799},
                    { 4, 2, 0, 0, 62, 76, 1650, 800},
                    { 5, 1, 0, 0, 73, 81, 1690, 801},
                    { 3, 3, 0, 0, 74, 79, 1640, 802},
                    { 4, 2, 0, 0, 75, 80, 1790, 803},
                },
            },
            [tpz.zone.RANGUEMONT_PASS] =
            {
                event = 24,
                page =
                {
                    { 4, 1, 0, 0,  3,  5, 270, 602},
                    { 5, 1, 0, 0, 25, 30, 930, 603},
                    { 4, 2, 0, 0, 26, 30, 860, 604},
                    { 4, 2, 0, 0, 26, 30, 860, 605},
                    { 4, 2, 0, 0, 30, 34, 970, 606},
                    { 5, 2, 0, 0, 87, 92, 2260, 607},
                    { 3, 3, 0, 0, 88, 90, 2260, 608},
                    { 3, 3, 0, 0, 88, 90, 1850, 609},
                },
            },
            [tpz.zone.BOSTAUNIEUX_OUBLIETTE] =
            {
                event = 114,
                page =
                {
                    { 5, 0, 0, 0, 52, 54, 1110, 610},
                    { 4, 2, 0, 0, 52, 59, 1320, 611},
                    { 5, 1, 0, 0, 56, 63, 1430, 612},
                    { 9, 0, 0, 0, 65, 68, 2050, 613},
                    { 6, 1, 0, 0, 94, 97, 2300, 614},
                    { 6, 1, 0, 0, 95, 97, 2300, 615},
                    { 6, 0, 0, 0, 96, 97, 1960, 616},
                    { 2, 5, 0, 0, 95, 99, 2480, 617},
                },
            },
            [tpz.zone.TORAIMARAI_CANAL] =
            {
                event = 100,
                page =
                {
                    { 3, 3, 0, 0, 47, 52, 1260, 618},
                    { 2, 2, 2, 0, 52, 57, 1410, 619},
                    { 3, 3, 0, 0, 53, 57, 1500, 620},
                    { 3, 4, 0, 0, 60, 65, 1690, 621},
                    { 4, 3, 0, 0, 95, 97, 2240, 622},
                    { 5, 2, 0, 0, 95, 98, 2170, 623},
                    { 5, 2, 0, 0, 96, 98, 2250, 624},
                    { 8, 2, 0, 0, 94, 99, 2050, 625},
                },
            },
            [tpz.zone.ZERUHN_MINES] =
            {
                event = 210,
                page =
                {
                    { 3, 0, 0, 0,  1,  3,  90, 626},
                    { 3, 0, 0, 0,  2,  4, 110, 627},
                    { 5, 2, 0, 0, 75, 78, 1640, 628},
                    { 5, 2, 0, 0, 75, 79, 1600, 629},
                    { 5, 2, 0, 0, 75, 80, 1700, 630},
                },
            },
            [tpz.zone.KORROLOKA_TUNNEL] =
            {
                event = 4,
                page =
                {
                    { 2, 4, 0, 0, 20, 26, 780, 727},
                    { 3, 3, 0, 0, 22, 30, 870, 728},
                    { 4, 2, 0, 0, 23, 31, 950, 729},
                    { 6, 0, 0, 0, 28, 31, 980, 730},
                    { 3, 3, 0, 0, 29, 33, 930, 731},
                    { 4, 0, 0, 0, 30, 33, 770, 732},
                    { 6, 0, 0, 0, 35, 37, 1030, 733},
                    { 4, 3, 0, 0, 87, 91, 2140, 734},
                },
            },
            [tpz.zone.KUFTAL_TUNNEL] =
            {
                event = 29,
                page =
                {
                    { 3, 3, 0, 0, 60, 64, 1440, 735},
                    { 5, 1, 0, 0, 60, 66, 1480, 736},
                    { 3, 3, 0, 0, 60, 66, 1380, 737},
                    { 4, 2, 0, 0, 60, 67, 1550, 738},
                    { 3, 3, 0, 0, 63, 69, 1410, 739},
                    { 3, 3, 0, 0, 65, 69, 1540, 740},
                    { 3, 3, 0, 0, 77, 80, 1660, 741},
                    { 3, 3, 0, 0, 99, 103, 1900, 742},
                },
            },
            [tpz.zone.SEA_SERPENT_GROTTO] =
            {
                event = 24,
                page =
                {
                    { 3, 3, 0, 0, 35, 39, 1040, 804},
                    { 2, 4, 0, 0, 37, 41, 1050, 805},
                    { 5, 1, 0, 0, 41, 45, 1180, 806},
                    { 4, 2, 0, 0, 43, 48, 1190, 807},
                    { 4, 2, 0, 0, 44, 48, 1220, 808},
                    { 3, 3, 0, 0, 62, 67, 1470, 809},
                    { 3, 3, 0, 0, 62, 69, 1480, 810},
                    { 3, 3, 0, 0, 66, 69, 1500, 811},
                },
            },
            [tpz.zone.VELUGANNON_PALACE] =
            {
                event = 4,
                page =
                {
                    {10, 0, 0, 0, 72, 72, 2390, 743},
                    { 7, 0, 0, 0, 74, 77, 1900, 744},
                    { 7, 0, 0, 0, 75, 78, 1920, 745},
                    { 7, 0, 0, 0, 76, 79, 2120, 746},
                    { 7, 0, 0, 0, 77, 80, 2230, 747},
                    { 6, 0, 0, 0, 79, 80, 2180, 748},
                },
            },
            [tpz.zone.THE_SHRINE_OF_RUAVITAU] =
            {
                event = 61,
                page =
                {
                    {10, 0, 0, 0, 71, 71, 2370, 749},
                    { 6, 0, 0, 0, 71, 74, 2080, 750},
                    { 7, 0, 0, 0, 75, 80, 1930, 751},
                    { 7, 0, 0, 0, 77, 82, 2150, 752},
                    { 7, 0, 0, 0, 79, 82, 2050, 753},
                    { 7, 0, 0, 0, 81, 84, 2390, 754},
                },
            },
            [tpz.zone.LOWER_DELKFUTTS_TOWER] =
            {
                event = 40,
                page =
                {
                    { 3, 3, 0, 0, 25, 30, 900, 777},
                    { 3, 3, 0, 0, 25, 30, 900, 778},
                    { 3, 3, 0, 0, 25, 30, 930, 779},
                    { 4, 2, 0, 0, 25, 32, 980, 780},
                    { 4, 2, 0, 0, 25, 35, 940, 781},
                },
            },
            [tpz.zone.KING_RANPERRES_TOMB] =
            {
                event = 100,
                page =
                {
                    { 3, 3, 0, 0,  3,  8, 380, 631},
                    { 4, 2, 0, 0,  5, 11, 420, 632},
                    { 2, 2, 2, 0, 12, 16, 610, 633},
                    { 3, 3, 0, 0, 14, 17, 590, 634},
                    { 2, 2, 2, 0, 21, 23, 864, 635},
                    { 6, 1, 0, 0, 78, 80, 1520, 636},
                    { 5, 2, 0, 0, 77, 80, 1690, 637},
                    { 5, 2, 0, 0, 80, 83, 1720, 638},
                },
            },
            [tpz.zone.DANGRUF_WADI] =
            {
                event = 160,
                page =
                {
                    { 4, 1, 0, 0,  3,  8, 280, 639},
                    { 3, 2, 0, 0,  5,  9, 350, 640},
                    { 3, 2, 0, 0, 11, 14, 490, 641},
                    { 4, 2, 0, 0, 86, 89, 1830, 642},
                    { 5, 2, 0, 0, 86, 90, 1650, 643},
                    { 5, 2, 0, 0, 86, 90, 1840, 644},
                    { 2, 2, 2, 0, 90, 91, 1860, 645},
                    { 5, 2, 0, 0, 90, 93, 2260, 646},
                },
            },
            [tpz.zone.INNER_HORUTOTO_RUINS] =
            {
                event = 100,
                page =
                {
                    { 2, 3, 0, 0,  1,  6, 250, 647},
                    { 2, 3, 0, 0,  1,  7, 270, 648},
                    { 3, 2, 0, 0, 15, 20, 610, 649},
                    { 4, 2, 0, 0, 22, 26, 840, 650},
                    { 3, 3, 0, 0, 78, 82, 1750, 651},
                    { 3, 3, 0, 0, 79, 82, 1760, 652},
                    { 2, 4, 0, 0, 81, 83, 1770, 653},
                    { 2, 4, 0, 0, 81, 84, 1780, 654},
                },
            },
            [tpz.zone.ORDELLES_CAVES] =
            {
                event = 100,
                page =
                {
                    { 3, 3, 0, 0, 18, 21, 730, 655},
                    { 4, 2, 0, 0, 21, 27, 840, 656},
                    { 5, 1, 0, 0, 17, 26, 800, 657},
                    { 3, 3, 0, 0, 23, 26, 850, 658},
                    { 4, 2, 0, 0, 26, 28, 950, 659},
                    { 4, 1, 0, 0, 29, 34, 830, 660},
                    { 3, 3, 0, 0, 84, 86, 1810, 661},
                    { 3, 3, 0, 0, 86, 88, 1890, 662},
                },
            },
            [tpz.zone.OUTER_HORUTOTO_RUINS] =
            {
                event = 110,
                page =
                {
                    { 1, 1, 1, 1, 10, 14, 340, 663},
                    { 1, 1, 1, 1, 15, 19, 450, 664},
                    { 1, 1, 1, 1, 20, 24, 540, 665},
                    { 1, 1, 1, 1, 25, 29, 590, 666},
                    { 1, 1, 1, 1, 30, 34, 650, 667},
                    { 1, 1, 1, 1, 35, 39, 700, 668},
                    { 5, 1, 0, 0, 81, 85, 1840, 669},
                    { 5, 1, 0, 0, 82, 85, 1850, 670},
                },
            },
            [tpz.zone.THE_ELDIEME_NECROPOLIS] =
            {
                event = 100,
                page =
                {
                    { 6, 0, 0, 0, 42, 46, 950, 671},
                    { 6, 0, 0, 0, 46, 49, 1030, 672},
                    { 4, 2, 0, 0, 51, 54, 1300, 673},
                    { 5, 1, 0, 0, 50, 55, 1340, 674},
                    { 3, 3, 0, 0, 53, 56, 1330, 675},
                    { 3, 3, 0, 0, 60, 63, 1470, 676},
                    { 3, 3, 0, 0, 91, 95, 1890, 677},
                    { 3, 3, 0, 0, 91, 95, 1890, 678},
                },
            },
            [tpz.zone.GUSGEN_MINES] =
            {
                event = 100,
                page =
                {
                    { 6, 0, 0, 0, 20, 27, 660, 679},
                    { 2, 4, 0, 0, 20, 24, 800, 680},
                    { 2, 4, 0, 0, 21, 26, 790, 681},
                    { 2, 2, 2, 0, 28, 31, 1050, 682},
                    { 3, 3, 0, 0, 30, 34, 970, 683},
                    { 3, 3, 0, 0, 32, 36, 1000, 684},
                    { 2, 5, 0, 0, 85, 87, 1890, 685},
                    { 2, 5, 0, 0, 85, 89, 2180, 686},
                },
            },
            [tpz.zone.CRAWLERS_NEST] =
            {
                event = 100,
                page =
                {
                    { 3, 3, 0, 0, 40, 44, 1160, 687},
                    { 3, 3, 0, 0, 45, 49, 1230, 688},
                    { 3, 3, 0, 0, 49, 52, 1280, 689},
                    { 4, 2, 0, 0, 50, 54, 1300, 690},
                    { 2, 2, 2, 0, 53, 58, 1340, 691},
                    { 3, 3, 0, 0, 59, 63, 1470, 692},
                    { 4, 3, 0, 0, 91, 93, 2190, 693},
                    { 4, 3, 0, 0, 92, 96, 2220, 694},
                },
            },
            [tpz.zone.MAZE_OF_SHAKHRAMI] =
            {
                event = 100,
                page =
                {
                    { 3, 2, 0, 0, 15, 18, 550, 695},
                    { 4, 2, 0, 0, 18, 23, 700, 696},
                    { 2, 4, 0, 0, 22, 26, 840, 697},
                    { 2, 4, 0, 0, 26, 31, 920, 698},
                    { 4, 2, 0, 0, 26, 31, 820, 699},
                    { 5, 1, 0, 0, 27, 33, 840, 700},
                    { 3, 3, 0, 0, 83, 85, 1840, 701},
                    { 3, 3, 0, 0, 86, 88, 1830, 702},
                },
            },
            [tpz.zone.GARLAIGE_CITADEL] =
            {
                event = 110,
                page =
                {
                    { 4, 2, 0, 0, 40, 43, 1160, 703},
                    { 4, 2, 0, 0, 40, 44, 1160, 704},
                    { 2, 4, 0, 0, 46, 49, 1240, 705},
                    { 4, 2, 0, 0, 51, 55, 1310, 706},
                    { 3, 3, 0, 0, 52, 58, 1330, 707},
                    { 2, 2, 1, 0, 59, 62, 1270, 708},
                    { 5, 2, 0, 0, 91, 96, 1840, 709},
                    { 4, 3, 0, 0, 92, 96, 2220, 710},
                },
            },
            [tpz.zone.FEIYIN] =
            {
                event = 100,
                page =
                {
                    { 4, 2, 0, 0, 40, 43, 1180, 711},
                    { 4, 2, 0, 0, 43, 46, 1240, 712},
                    { 5, 1, 0, 0, 50, 55, 1310, 713},
                    { 4, 2, 0, 0, 50, 56, 1310, 714},
                    { 5, 1, 0, 0, 50, 58, 1340, 715},
                    { 3, 3, 0, 0, 59, 63, 1470, 716},
                    { 4, 2, 0, 0, 95, 99, 2060, 717},
                    { 4, 3, 0, 0, 95, 99, 2250, 718},
                },
            },
            [tpz.zone.IFRITS_CAULDRON] =
            {
                event = 51,
                page =
                {
                    { 4, 1, 0, 0, 61, 68, 1270, 755},
                    { 4, 1, 0, 0, 61, 68, 1570, 756},
                    { 4, 1, 0, 0, 62, 69, 1280, 757},
                    { 3, 2, 0, 0, 62, 73, 1310, 758},
                    { 3, 2, 0, 0, 62, 73, 1380, 759},
                    { 4, 2, 0, 0, 69, 74, 1610, 760},
                    { 4, 2, 0, 0, 71, 78, 1650, 761},
                    { 4, 2, 0, 0, 71, 78, 1760, 762},
                },
            },
            [tpz.zone.QUICKSAND_CAVES] =
            {
                event = 15,
                page =
                {
                    { 3, 3, 0, 0, 51, 55, 1310, 812},
                    { 3, 3, 0, 0, 51, 58, 1360, 813},
                    { 3, 3, 0, 0, 51, 59, 1230, 814},
                    { 7, 0, 0, 0, 52, 59, 1480, 815},
                    { 3, 3, 0, 0, 52, 59, 1470, 816},
                    { 3, 3, 0, 0, 56, 59, 1360, 817},
                    { 3, 3, 0, 0, 62, 65, 1570, 818},
                    { 3, 3, 0, 0, 65, 69, 1540, 819},
                },
            },
            [tpz.zone.GUSTAV_TUNNEL] =
            {
                event = 17,
                page =
                {
                    { 2, 2, 1, 0, 44, 49, 1040, 763},
                    { 2, 2, 2, 0, 45, 49, 1230, 764},
                    { 3, 2, 1, 0, 65, 68, 1490, 765},
                    { 3, 3, 0, 0, 73, 76, 1620, 766},
                    { 5, 1, 0, 0, 75, 78, 1700, 767},
                    { 5, 1, 0, 0, 75, 79, 1680, 768},
                    { 4, 2, 0, 0, 76, 80, 1710, 769},
                    { 5, 2, 0, 0, 100, 103, 2310, 770},
                },
            },
            [tpz.zone.LABYRINTH_OF_ONZOZO] =
            {
                event = 3,
                page =
                {
                    { 2, 3, 0, 0, 45, 49, 1050, 771},
                    { 3, 2, 0, 0, 50, 53, 1070, 772},
                    { 3, 2, 0, 0, 50, 54, 1140, 773},
                    { 3, 2, 0, 0, 55, 59, 1130, 774},
                    { 4, 1, 0, 0, 70, 74, 1350, 775},
                    { 4, 2, 0, 0, 95, 98, 1920, 776},
                },
            },
        },
    },
}

local function getPageByRegimeId(regimeType, zoneId, regimeId)
    local info = regimeInfo[regimeType]
    if not info then return nil end

    info = info.zone[zoneId]
    if not info then return nil end

    info = info.page
    if not info then return nil end

    for _, v in pairs(info) do
        if v[8] == regimeId then
            return v
        end
    end

    return nil
end

local function getPageByNum(regimeType, zoneId, pageNum)
    local info = regimeInfo[regimeType]
    if not info then return nil end

    info = info.zone[zoneId]
    if not info then return nil end

    info = info.page
    return info[pageNum]
end

local function getUpdateOpts(regimeType)
    local out = {}
    for k, v in pairs(regimeInfo[regimeType].updateOptions) do
        out[k] = v
    end
    for k, v in pairs(regimeInfo[regimeType].sharedOptions) do
        out[k] = v
    end
    return out
end

local function getFinishOpts(regimeType)
    local out = {}
    for k, v in pairs(regimeInfo[regimeType].finishOptions) do
        out[k] = v
    end
    for k, v in pairs(regimeInfo[regimeType].sharedOptions) do
        out[k] = v
    end
    return out
end
-- function made global to be called by hunts.lua
tpz.regime.clearRegimeVars = function(player)
    player:setCharVar("[regime]type", 0)
    player:setCharVar("[regime]zone", 0)
    player:setCharVar("[regime]id", 0)
    player:setCharVar("[regime]repeat", 0)
    player:setCharVar("[regime]lastReward", 0)

    for i = 1, 4 do
        player:setCharVar("[regime]needed" .. i, 0)
        player:setCharVar("[regime]killed" .. i, 0)
    end
end

tpz.regime.bookOnTrigger = function(player, regimeType)
     -- checks if hunt is active, if so prompts player to cancel
  if player:getCharVar("[hunt]status") >= 1 then
<<<<<<< HEAD
     player:startEvent(info.event,0,0,3,1,0,0,player:getCurrency("valor_point"),player:getCharVar("[hunt]page"))
=======
     player:startEvent(info.event, 0, 0, 3, 1, 0, 0, player:getCurrency("valor_point"), player:getCharVar("[hunt]page"))
>>>>>>> 3f45ba7b

  elseif (regimeType == tpz.regime.type.FIELDS and ENABLE_FIELD_MANUALS == 1) or (regimeType == tpz.regime.type.GROUNDS and ENABLE_GROUNDS_TOMES == 1) then
        local info = regimeInfo[regimeType].zone[player:getZoneID()]

        -- arg2 is a bitmask that controls which pages appear for examination
        -- here, we only show pages that have regime info
        -- arg4 reduces prices of field suppord
        local pages = table.getn(info.page)
        local arg2 = 0
        local arg4 = 0
        for i = 1, 10 do
            if i > pages then
                arg2 = arg2 + 2^i
            end
        end
        if player:hasKeyItem(tpz.ki.RHAPSODY_IN_WHITE) then
            arg4 = 1
        end

        player:startEvent(info.event, 0, arg2, 0, arg4, 0, 0, player:getCurrency("valor_point"), player:getCharVar("[regime]id"))
    else
        player:PrintToPlayer("Disabled.")
    end
end

tpz.regime.bookOnEventUpdate = function(player, option, regimeType)
    local page = getPageByRegimeId(player:getCharVar("[regime]type"), player:getCharVar("[regime]zone"), player:getCharVar("[regime]id"))

    -- check valid option
    local opts = getUpdateOpts(regimeType)
    local opt = opts[option]

    if not opt then
        return
    end

    -- review current training regime: progress on mobs
    if opt.review and page then
        local n1 = (page[1] ~= 0) and player:getCharVar("[regime]killed1") or 0
        local n2 = (page[2] ~= 0) and player:getCharVar("[regime]killed2") or 0
        local n3 = (page[3] ~= 0) and player:getCharVar("[regime]killed3") or 0
        local n4 = (page[4] ~= 0) and player:getCharVar("[regime]killed4") or 0
        player:updateEvent(page[1], page[2], page[3], page[4], n1, n2, n3, n4)

    -- review current training regime: level range and training area
    elseif opt.details and page then
        player:updateEvent(0, 0, 0, 0, 0, page[5], page[6], 0)

    -- TO DO: read about prowesses
    elseif opt.prowess then
        player:updateEvent(0, 0, 0, 0, 0, 0, 0, 0)

    -- select a regime
    elseif opt.page then
        local page = getPageByNum(regimeType, player:getZoneID(), opt.page)
        if page then
            player:updateEvent(page[1], page[2], page[3], page[4], 0, page[5], page[6], page[8])
        end
    end
end

tpz.regime.bookOnEventFinish = function(player, option, regimeType)
    local zoneId = player:getZoneID()
    local msgOffset = zones[zoneId].text.REGIME_REGISTERED
    local tabs = player:getCurrency("valor_point")
    local regimeRepeat = bit.band(option, 0x80000000)
    local hasKI  = player:hasKeyItem(tpz.ki.RHAPSODY_IN_WHITE)

    option = bit.band(option, 0x7FFFFFFF)

    -- check valid option
    local opts = getFinishOpts(regimeType)
    local opt = opts[option]

    if not opt then
        return
    end

    if option == 7 then
<<<<<<< HEAD
        tpz.hunts.clearHuntVars(player)
        return
    end

    local cost = opt.cost

    -- charges player differently if they hold RoV KeyItem
    if cost and hasKI then
        cost = opt.discounted
=======
      tpz.hunts.clearHuntVars(player)
>>>>>>> 3f45ba7b
    end

    -- check player has enough tabs
    if cost and cost > tabs then
        player:showText(player, msgOffset + 1032) -- You do not have enough tabs.
        return
    end

    -- check player can eat
    if opt.food and (player:hasStatusEffect(tpz.effect.FOOD) or player:hasStatusEffect(tpz.effect.FIELD_SUPPORT_FOOD)) then
        player:messageBasic(tpz.msg.basic.IS_FULL)
        return
    end

    -- purchase a service
    if opt.act then
        local act = opt.act
        player:delCurrency("valor_point", cost)

        if act == "CANCEL_REGIME" then
            tpz.regime.clearRegimeVars(player)
            player:showText(player, msgOffset + 2) -- Training regime canceled.

        elseif act == "REPATRIATION" then
            player:addStatusEffectEx(tpz.effect.TELEPORT, 0, tpz.teleport.id.HOME_NATION, 0, 1)

        elseif act == "CIRCUMSPECTION" then
            player:delStatusEffectSilent(tpz.effect.SNEAK)
            player:addStatusEffect(tpz.effect.SNEAK, 0, 10, 900 * SNEAK_INVIS_DURATION_MULTIPLIER)
            player:delStatusEffectSilent(tpz.effect.INVISIBLE)
            player:addStatusEffect(tpz.effect.INVISIBLE, 0, 10, 900 * SNEAK_INVIS_DURATION_MULTIPLIER)

        elseif act == "HOMING_INSTINCT" then
            player:addStatusEffectEx(tpz.effect.TELEPORT, 0, tpz.teleport.id.WARP, 0, 1)

        elseif act == "RERAISE" then
            player:delStatusEffectSilent(tpz.effect.RERAISE)
            player:addStatusEffect(tpz.effect.RERAISE, 1, 0, 7200)

        elseif act == "RERAISE_II" then
            player:delStatusEffectSilent(tpz.effect.RERAISE)
            player:addStatusEffect(tpz.effect.RERAISE, 2, 0, 7200)

        elseif act == "RERAISE_III" then
            player:delStatusEffectSilent(tpz.effect.RERAISE)
            player:addStatusEffect(tpz.effect.RERAISE, 3, 0, 7200)

        elseif act == "REGEN" then
            player:delStatusEffectSilent(tpz.effect.REGEN)
            player:addStatusEffect(tpz.effect.REGEN, 1, 3, 3600)

        elseif act == "REFRESH" then
            player:delStatusEffectSilent(tpz.effect.REFRESH)
            player:delStatusEffect(tpz.effect.SUBLIMATION_COMPLETE)
            player:delStatusEffect(tpz.effect.SUBLIMATION_ACTIVATED)
            player:addStatusEffect(tpz.effect.REFRESH, 1, 3, 3600, 0, 3)

        elseif act == "PROTECT" then
            local mLvl = player:getMainLvl()
            local power = 0

            if mLvl < 27 then
                power = 15
            elseif mLvl < 47 then
                power = 40
            elseif mLvl < 63 then
                power = 75
            else
                power = 120
            end

            player:delStatusEffectSilent(tpz.effect.PROTECT)
            player:addStatusEffect(tpz.effect.PROTECT, power, 0, 1800)

        elseif act == "SHELL" then
            local mLvl = player:getMainLvl()
            local power = 0

            if mLvl < 37 then
                power = 9
            elseif mLvl < 57 then
                power = 14
            elseif mLvl < 68 then
                power = 19
            else
                power = 22
            end
            player:delStatusEffectSilent(tpz.effect.SHELL)
            player:addStatusEffect(tpz.effect.SHELL, power, 0, 1800)

        elseif act == "HASTE" then
            player:delStatusEffectSilent(tpz.effect.HASTE)
            player:addStatusEffect(tpz.effect.HASTE, 1000, 0, 600)

        elseif act == "DRIED_MEAT" then
            player:addStatusEffectEx(tpz.effect.FIELD_SUPPORT_FOOD, 251, 1, 0, 1800)

        elseif act == "SALTED_FISH" then
            player:addStatusEffectEx(tpz.effect.FIELD_SUPPORT_FOOD, 251, 2, 0, 1800)

        elseif act == "HARD_COOKIE" then
            player:addStatusEffectEx(tpz.effect.FIELD_SUPPORT_FOOD, 251, 3, 0, 1800)

        elseif act == "INSTANT_NOODLES" then
            player:addStatusEffectEx(tpz.effect.FIELD_SUPPORT_FOOD, 251, 4, 0, 1800)

        elseif act == "DRIED_AGARICUS" then
            player:addStatusEffectEx(tpz.effect.FIELD_SUPPORT_FOOD, 251, 5, 0, 1800)

        elseif act == "INSTANT_RICE" then
            player:addStatusEffectEx(tpz.effect.FIELD_SUPPORT_FOOD, 251, 6, 0, 1800)

        end

    -- select a training regime
    elseif opt.page then
        local page = getPageByNum(regimeType, zoneId, opt.page)

        if page then
            if regimeRepeat ~= 0 then
                regimeRepeat = 1
            end

            player:setCharVar("[regime]type", regimeType)
            player:setCharVar("[regime]zone", zoneId)
            player:setCharVar("[regime]id", page[8])
            player:setCharVar("[regime]repeat", regimeRepeat)

            for i = 1, 4 do
                player:setCharVar("[regime]killed" .. i, 0)
                player:setCharVar("[regime]needed" .. i, page[i])
            end

            player:showText(player, msgOffset)
            player:showText(player, msgOffset + 1)
        end
    end
end

tpz.regime.checkRegime = function(player, mob, regimeId, index, regimeType)

    -- dead players, or players not on this training regime, get no credit
    if not player or player:getHP() == 0 or player:getCharVar("[regime]id") ~= regimeId then
        return
    end

    -- people in alliance get no Fields credit unless fov_allow_alliance is 1 in map.conf
    if regimeType == tpz.regime.type.FIELDS and player:checkSoloPartyAlliance() == 2 and not player:checkFovAllianceAllowed() == 1 then
        return
    end

    -- mobs that give no XP give no credit
    if not player:checkKillCredit(mob) then
        return
    end

    -- get number of this mob needed, and killed so far
    local needed = player:getCharVar("[regime]needed" .. index)
    local killed = player:getCharVar("[regime]killed" .. index)

    -- already finished with this mob
    if killed == needed then
        return
    end

    -- increment number killed
    killed = killed + 1
    player:messageBasic(tpz.msg.basic.FOV_DEFEATED_TARGET, killed, needed)
    player:setCharVar("[regime]killed" .. index, killed)

    -- this mob is not yet finished
    if needed > killed then
        return
    end

    -- get page information
    local page = getPageByRegimeId(player:getCharVar("[regime]type"), player:getCharVar("[regime]zone"), player:getCharVar("[regime]id"))
    if not page then
        return
    end

    -- this page is not yet finished
    for i = 1, 4 do
        if player:getCharVar("[regime]killed" .. i) < page[i] then
            return
        end
    end

    -- get base reward
    player:messageBasic(tpz.msg.basic.FOV_COMPLETED_REGIME)
    local reward = page[7]

    -- adjust reward down if regime is higher than server mob level cap
    -- example: if you have mobs capped at level 80, and the regime is level 100, you will only get 80% of the reward
    if NORMAL_MOB_MAX_LEVEL_RANGE_MAX > 0 and page[6] > NORMAL_MOB_MAX_LEVEL_RANGE_MAX then
        local avgCapLevel = (NORMAL_MOB_MAX_LEVEL_RANGE_MIN + NORMAL_MOB_MAX_LEVEL_RANGE_MAX) / 2
        local avgMobLevel = (page[5] + page[6]) / 2
        reward = math.floor(reward * avgCapLevel / avgMobLevel)
    end

    -- prowess buffs from completing Grounds regimes
    if regimeType == tpz.regime.type.GROUNDS then
        local prowess = math.random(tpz.effect.PROWESS_CASKET_RATE, tpz.effect.PROWESS_KILLER)
        local power = 0

        -- existing buff
        if player:hasStatusEffect(prowess) then

            -- stack up to 11 times
            if prowess == tpz.effect.PROWESS_TH then
                power = utils.clamp(player:getStatusEffect(prowess):getPower() + 1, 0, 11)
            elseif prowess == tpz.effect.PROWESS_ATTACK_SPEED then
                power = 400
            elseif prowess == tpz.effect.PROWESS_HP_MP then
                power = utils.clamp(player:getStatusEffect(prowess):getPower() + 1, 0, 14)
            elseif prowess == tpz.effect.PROWESS_WS_DMG then
                power = utils.clamp(player:getStatusEffect(prowess):getPower() + 2, 0, 22)
            else
                power = utils.clamp(player:getStatusEffect(prowess):getPower() + 4, 0, 44)
            end

            -- reapply buff
            player:delStatusEffectSilent(prowess)
            player:addStatusEffectEx(prowess, 0, power, 0, 0)

            -- message (prowess boosted)
            player:messageBasic(prowess - 152)

        -- new buff
        else
            if prowess == tpz.effect.PROWESS_TH then
                power = 1
            elseif prowess == tpz.effect.PROWESS_ATTACK_SPEED then
                power = 400
            elseif prowess == tpz.effect.PROWESS_HP_MP then
                power = 3
            elseif prowess == tpz.effect.PROWESS_WS_DMG then
                power = 2
            else
                power = 4
            end

            -- apply buff
            player:addStatusEffectEx(prowess, 0, power, 0, 0)

            -- message (prowess attained)
            player:messageBasic(prowess - 168)
        end

        -- repeat clears bonus
        if player:hasStatusEffect(tpz.effect.PROWESS) then
            -- increase reward based on number of clears. hard caps at 2x base reward.
            local govClears = player:getStatusEffect(tpz.effect.PROWESS):getPower()
            local baseReward = reward
            reward = reward * (100 + (govClears * 4)) / 100
            reward = utils.clamp(reward, 0, baseReward * 2)

            -- increment clears
            player:delStatusEffectSilent(tpz.effect.PROWESS)
            player:addStatusEffect(tpz.effect.PROWESS, govClears + 1, 0, 0)

        else
            -- keep track of number of clears
            player:addStatusEffect(tpz.effect.PROWESS, 1, 0, 0)
        end

    end
    -- done with prowess buffs

    -- award gil and tabs once per day, or at every page completion if REGIME_WAIT is 0 in settings.lua
    local vanadielEpoch = vanaDay()
    if REGIME_WAIT == 0 or player:getCharVar("[regime]lastReward") < vanadielEpoch then
        -- gil
        player:addGil(reward)
        player:messageBasic(tpz.msg.basic.FOV_OBTAINS_GIL, reward)

        -- tabs
        local tabs = math.floor(reward / 10) * TABS_RATE
        tabs = utils.clamp(tabs, 0, 50000 - player:getCurrency("valor_point")) -- Retail caps players at 50000 tabs
        player:addCurrency("valor_point", tabs)
        player:messageBasic(tpz.msg.basic.FOV_OBTAINS_TABS, tabs, player:getCurrency("valor_point"))

        player:setCharVar("[regime]lastReward", vanadielEpoch)
    end

    -- award XP every page completion
    player:addExp(reward)

    -- repeating regimes
    if player:getCharVar("[regime]repeat") == 1 then
        for i = 1, 4 do
            player:setCharVar("[regime]killed" .. i, 0)
        end

        player:messageBasic(tpz.msg.basic.FOV_REGIME_BEGINS_ANEW)
    else
        tpz.regime.clearRegimeVars(player)
    end
end<|MERGE_RESOLUTION|>--- conflicted
+++ resolved
@@ -993,11 +993,7 @@
 tpz.regime.bookOnTrigger = function(player, regimeType)
      -- checks if hunt is active, if so prompts player to cancel
   if player:getCharVar("[hunt]status") >= 1 then
-<<<<<<< HEAD
-     player:startEvent(info.event,0,0,3,1,0,0,player:getCurrency("valor_point"),player:getCharVar("[hunt]page"))
-=======
      player:startEvent(info.event, 0, 0, 3, 1, 0, 0, player:getCurrency("valor_point"), player:getCharVar("[hunt]page"))
->>>>>>> 3f45ba7b
 
   elseif (regimeType == tpz.regime.type.FIELDS and ENABLE_FIELD_MANUALS == 1) or (regimeType == tpz.regime.type.GROUNDS and ENABLE_GROUNDS_TOMES == 1) then
         local info = regimeInfo[regimeType].zone[player:getZoneID()]
@@ -1077,7 +1073,6 @@
     end
 
     if option == 7 then
-<<<<<<< HEAD
         tpz.hunts.clearHuntVars(player)
         return
     end
@@ -1087,9 +1082,6 @@
     -- charges player differently if they hold RoV KeyItem
     if cost and hasKI then
         cost = opt.discounted
-=======
-      tpz.hunts.clearHuntVars(player)
->>>>>>> 3f45ba7b
     end
 
     -- check player has enough tabs
