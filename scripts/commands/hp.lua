---------------------------------------------------------------------------------------------------
-- func: hp <amount> <player>
-- desc: Sets the GM or target players health.
---------------------------------------------------------------------------------------------------

cmdprops =
{
    permission = 1,
    parameters = "is"
}

function error(player, msg)
    player:PrintToPlayer(msg)
    player:PrintToPlayer("!hp <amount> {player}")
end

function onTrigger(player, hp, target)
    -- validate amount
    if (hp == nil or tonumber(hp) == nil) then
        error(player, "You must provide an amount.")
        return
    elseif (hp < 0) then
        error(player, "Invalid amount.")
        return
    end

    -- validate target
    local targ
    local cursor_target = player:getCursorTarget()
<<<<<<< HEAD
    if cursor_target ~= nil then
        targ = cursor_target
    elseif target == nil then
=======
    if (not target) and (not cursor_target) then
>>>>>>> 9c990b90
        targ = player
    elseif target then
        targ = GetPlayerByName(target)
        if (targ == nil) then
            error(player, string.format( "Player named '%s' not found!", target ) )
            return
        end
    elseif cursor_target
        targ = cursor_target
    end

    -- set hp
    if (targ:getHP() > 0) then
        targ:setHP(hp)
        if(targ:getID() ~= player:getID()) then
            player:PrintToPlayer(string.format("Set %s's HP to %i.", targ:getName(), targ:getHP()))
        end
    else
        player:PrintToPlayer(string.format("%s is currently dead.", targ:getName()))
    end
end<|MERGE_RESOLUTION|>--- conflicted
+++ resolved
@@ -27,13 +27,7 @@
     -- validate target
     local targ
     local cursor_target = player:getCursorTarget()
-<<<<<<< HEAD
-    if cursor_target ~= nil then
-        targ = cursor_target
-    elseif target == nil then
-=======
     if (not target) and (not cursor_target) then
->>>>>>> 9c990b90
         targ = player
     elseif target then
         targ = GetPlayerByName(target)
