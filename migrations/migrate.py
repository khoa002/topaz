--- conflicted
+++ resolved
@@ -82,12 +82,9 @@
     run_migration(HP_masks_to_blobs)
     run_migration(crystal_storage)
     run_migration(broken_linkshells)
-<<<<<<< HEAD
     run_migration(add_daily_tally_column)
     run_migration(add_timecreated_column)
-=======
     run_migration(spell_family_column)
->>>>>>> a3d86151
     close()
 
     print("Finished running all migrations")
