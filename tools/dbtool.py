--- conflicted
+++ resolved
@@ -22,13 +22,9 @@
 from migrations import add_daily_tally_column
 from migrations import add_timecreated_column
 from migrations import extend_mission_log
-<<<<<<< HEAD
 from migrations import add_daily_tally_column
 from migrations import add_timecreated_column
 from migrations import eminence_blob
-=======
-
->>>>>>> badff02f
 # Append new migrations to this list and import above
 migrations = [
     unnamed_flags,
@@ -43,10 +39,7 @@
     cop_mission_ids,
     add_daily_tally_column,
     add_timecreated_column,
-<<<<<<< HEAD
     eminence_blob,
-=======
->>>>>>> badff02f
 ]
 # These are the default 'protected' files
 player_data = [
