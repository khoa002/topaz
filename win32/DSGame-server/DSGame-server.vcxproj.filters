--- conflicted
+++ resolved
@@ -1,1635 +1,1630 @@
-﻿<?xml version="1.0" encoding="utf-8"?>
-<Project ToolsVersion="4.0" xmlns="http://schemas.microsoft.com/developer/msbuild/2003">
-  <ItemGroup>
-    <Filter Include="Source Files">
-      <UniqueIdentifier>{4FC737F1-C7A5-4376-A066-2A32D752A2FF}</UniqueIdentifier>
-      <Extensions>cpp;c;cc;cxx;def;odl;idl;hpj;bat;asm;asmx</Extensions>
-    </Filter>
-    <Filter Include="Source Files\common">
-      <UniqueIdentifier>{b7f1cd91-07f2-4d5b-b629-2e943af34926}</UniqueIdentifier>
-    </Filter>
-    <Filter Include="Source Files\items">
-      <UniqueIdentifier>{5653d645-023e-4eee-908d-9460223c5020}</UniqueIdentifier>
-    </Filter>
-    <Filter Include="Source Files\lua">
-      <UniqueIdentifier>{f6d1297b-d842-464e-af36-4aa6692accb6}</UniqueIdentifier>
-    </Filter>
-    <Filter Include="Source Files\packets">
-      <UniqueIdentifier>{9b800002-417f-48b2-a9eb-351c54a36a1f}</UniqueIdentifier>
-    </Filter>
-    <Filter Include="Source Files\ai">
-      <UniqueIdentifier>{7dc3a605-64d1-4d29-9ff1-6f6b1eafb226}</UniqueIdentifier>
-    </Filter>
-    <Filter Include="Header Files">
-      <UniqueIdentifier>{93995380-89BD-4b04-88EB-625FBE52EBFB}</UniqueIdentifier>
-      <Extensions>h;hpp;hxx;hm;inl;inc;xsd</Extensions>
-    </Filter>
-    <Filter Include="Header Files\common">
-      <UniqueIdentifier>{7edae262-9916-4e49-8a5c-acfa437f4fe9}</UniqueIdentifier>
-    </Filter>
-    <Filter Include="Header Files\common\lua">
-      <UniqueIdentifier>{564bebd8-a706-4fc9-a8dd-d62ddbc1c279}</UniqueIdentifier>
-    </Filter>
-    <Filter Include="Header Files\items">
-      <UniqueIdentifier>{dc3c3cd5-ef81-42f7-b8e2-4e6ab5c1447a}</UniqueIdentifier>
-    </Filter>
-    <Filter Include="Header Files\lua">
-      <UniqueIdentifier>{838ef418-3ed3-4cbb-87a7-3bb87ea11c11}</UniqueIdentifier>
-    </Filter>
-    <Filter Include="Header Files\packets">
-      <UniqueIdentifier>{4cc38c75-682a-4da2-8bda-6dfacbde921b}</UniqueIdentifier>
-    </Filter>
-    <Filter Include="Header Files\ai">
-      <UniqueIdentifier>{82530adb-59c4-485f-978f-c4c849f45947}</UniqueIdentifier>
-    </Filter>
-    <Filter Include="Resource Files">
-      <UniqueIdentifier>{c199594e-8e4b-40cf-9541-5ca33be82bfe}</UniqueIdentifier>
-    </Filter>
-    <Filter Include="Header Files\common\detour">
-      <UniqueIdentifier>{89075007-3807-4b5f-9df2-cb2ac2b308cf}</UniqueIdentifier>
-    </Filter>
-    <Filter Include="Header Files\common\recast">
-      <UniqueIdentifier>{af804228-61a0-45d3-97c2-9a18681a347a}</UniqueIdentifier>
-    </Filter>
-    <Filter Include="Source Files\common\detour">
-      <UniqueIdentifier>{99c3c980-7b14-412b-a585-84bbee3f3fdc}</UniqueIdentifier>
-    </Filter>
-    <Filter Include="Source Files\ai\helpers">
-      <UniqueIdentifier>{556ece7c-5f18-47dc-aa93-6bd3e6225c69}</UniqueIdentifier>
-    </Filter>
-    <Filter Include="Source Files\ai\states">
-      <UniqueIdentifier>{8db3e752-e6d6-4c05-b46e-d0536d7fd12a}</UniqueIdentifier>
-    </Filter>
-    <Filter Include="Header Files\ai\helpers">
-      <UniqueIdentifier>{7c17288c-6809-4a52-a845-38ebebf68ccd}</UniqueIdentifier>
-    </Filter>
-    <Filter Include="Header Files\ai\states">
-      <UniqueIdentifier>{fdb481b8-fdae-46b8-b9dd-43817c653c5a}</UniqueIdentifier>
-    </Filter>
-    <Filter Include="Header Files\entities">
-      <UniqueIdentifier>{93413ffb-8f9a-409e-8c55-6b14935a15d3}</UniqueIdentifier>
-    </Filter>
-    <Filter Include="Source Files\utils">
-      <UniqueIdentifier>{4f11b8a9-6e51-4eba-872a-969709b3f41a}</UniqueIdentifier>
-    </Filter>
-    <Filter Include="Source Files\entities">
-      <UniqueIdentifier>{250c67bd-9d39-4846-a96d-48410fa927c9}</UniqueIdentifier>
-    </Filter>
-    <Filter Include="Header Files\utils">
-      <UniqueIdentifier>{4809b9f1-e6f6-4976-a83b-e246e6dc5671}</UniqueIdentifier>
-    </Filter>
-    <Filter Include="Header Files\common\marshal">
-      <UniqueIdentifier>{e12005cb-3c26-42a1-9752-8898f7492816}</UniqueIdentifier>
-    </Filter>
-    <Filter Include="Header Files\ai\controllers">
-      <UniqueIdentifier>{dadf369a-26a2-4af4-9a1e-d99d2739b7d5}</UniqueIdentifier>
-    </Filter>
-    <Filter Include="Source Files\ai\controllers">
-      <UniqueIdentifier>{f581ed5f-506f-47f2-8ef0-4bc43b6467e4}</UniqueIdentifier>
-    </Filter>
-  </ItemGroup>
-  <ItemGroup>
-    <ClInclude Include="..\..\src\map\ability.h">
-      <Filter>Header Files</Filter>
-    </ClInclude>
-    <ClInclude Include="..\..\src\map\commandhandler.h">
-      <Filter>Header Files</Filter>
-    </ClInclude>
-    <ClInclude Include="..\..\src\map\conquest_system.h">
-      <Filter>Header Files</Filter>
-    </ClInclude>
-    <ClInclude Include="..\..\src\map\enmity_container.h">
-      <Filter>Header Files</Filter>
-    </ClInclude>
-    <ClInclude Include="..\..\src\map\grades.h">
-      <Filter>Header Files</Filter>
-    </ClInclude>
-    <ClInclude Include="..\..\src\map\item_container.h">
-      <Filter>Header Files</Filter>
-    </ClInclude>
-    <ClInclude Include="..\..\src\map\map.h">
-      <Filter>Header Files</Filter>
-    </ClInclude>
-    <ClInclude Include="..\..\src\map\modifier.h">
-      <Filter>Header Files</Filter>
-    </ClInclude>
-    <ClInclude Include="..\..\src\map\mob_modifier.h">
-      <Filter>Header Files</Filter>
-    </ClInclude>
-    <ClInclude Include="..\..\src\map\packet_system.h">
-      <Filter>Header Files</Filter>
-    </ClInclude>
-    <ClInclude Include="..\..\src\map\region.h">
-      <Filter>Header Files</Filter>
-    </ClInclude>
-    <ClInclude Include="..\..\src\map\spell.h">
-      <Filter>Header Files</Filter>
-    </ClInclude>
-    <ClInclude Include="..\..\src\map\status_effect.h">
-      <Filter>Header Files</Filter>
-    </ClInclude>
-    <ClInclude Include="..\..\src\map\status_effect_container.h">
-      <Filter>Header Files</Filter>
-    </ClInclude>
-    <ClInclude Include="..\..\src\map\time_server.h">
-      <Filter>Header Files</Filter>
-    </ClInclude>
-    <ClInclude Include="..\..\src\map\trade_container.h">
-      <Filter>Header Files</Filter>
-    </ClInclude>
-    <ClInclude Include="..\..\src\map\transport.h">
-      <Filter>Header Files</Filter>
-    </ClInclude>
-    <ClInclude Include="..\..\src\map\treasure_pool.h">
-      <Filter>Header Files</Filter>
-    </ClInclude>
-    <ClInclude Include="..\..\src\map\vana_time.h">
-      <Filter>Header Files</Filter>
-    </ClInclude>
-    <ClInclude Include="..\..\src\map\zone.h">
-      <Filter>Header Files</Filter>
-    </ClInclude>
-    <ClInclude Include="..\..\src\map\ai\ai_char_gm.h">
-      <Filter>Header Files\ai</Filter>
-    </ClInclude>
-    <ClInclude Include="..\..\src\map\ai\ai_char_normal.h">
-      <Filter>Header Files\ai</Filter>
-    </ClInclude>
-    <ClInclude Include="..\..\src\map\ai\ai_general.h">
-      <Filter>Header Files\ai</Filter>
-    </ClInclude>
-    <ClInclude Include="..\..\src\map\ai\ai_mob_dummy.h">
-      <Filter>Header Files\ai</Filter>
-    </ClInclude>
-    <ClInclude Include="..\..\src\map\ai\ai_pet_dummy.h">
-      <Filter>Header Files\ai</Filter>
-    </ClInclude>
-    <ClInclude Include="..\..\src\common\blowfish.h">
-      <Filter>Header Files\common</Filter>
-    </ClInclude>
-    <ClInclude Include="..\..\src\common\cbasetypes.h">
-      <Filter>Header Files\common</Filter>
-    </ClInclude>
-    <ClInclude Include="..\..\src\common\kernel.h">
-      <Filter>Header Files\common</Filter>
-    </ClInclude>
-    <ClInclude Include="..\..\src\common\malloc.h">
-      <Filter>Header Files\common</Filter>
-    </ClInclude>
-    <ClInclude Include="..\..\src\common\md52.h">
-      <Filter>Header Files\common</Filter>
-    </ClInclude>
-    <ClInclude Include="..\..\src\common\mmo.h">
-      <Filter>Header Files\common</Filter>
-    </ClInclude>
-    <ClInclude Include="..\..\src\common\showmsg.h">
-      <Filter>Header Files\common</Filter>
-    </ClInclude>
-    <ClInclude Include="..\..\src\common\socket.h">
-      <Filter>Header Files\common</Filter>
-    </ClInclude>
-    <ClInclude Include="..\..\src\common\sql.h">
-      <Filter>Header Files\common</Filter>
-    </ClInclude>
-    <ClInclude Include="..\..\src\common\strlib.h">
-      <Filter>Header Files\common</Filter>
-    </ClInclude>
-    <ClInclude Include="..\..\src\common\taskmgr.h">
-      <Filter>Header Files\common</Filter>
-    </ClInclude>
-    <ClInclude Include="..\..\src\common\timer.h">
-      <Filter>Header Files\common</Filter>
-    </ClInclude>
-    <ClInclude Include="..\..\src\common\utils.h">
-      <Filter>Header Files\common</Filter>
-    </ClInclude>
-    <ClInclude Include="..\..\src\common\version.h">
-      <Filter>Header Files\common</Filter>
-    </ClInclude>
-    <ClInclude Include="..\..\src\common\zlib.h">
-      <Filter>Header Files\common</Filter>
-    </ClInclude>
-    <ClInclude Include="..\..\src\common\lua\lua.h">
-      <Filter>Header Files\common\lua</Filter>
-    </ClInclude>
-    <ClInclude Include="..\..\src\common\lua\lua.hpp">
-      <Filter>Header Files\common\lua</Filter>
-    </ClInclude>
-    <ClInclude Include="..\..\src\common\lua\luaconf.h">
-      <Filter>Header Files\common\lua</Filter>
-    </ClInclude>
-    <ClInclude Include="..\..\src\common\lua\lualib.h">
-      <Filter>Header Files\common\lua</Filter>
-    </ClInclude>
-    <ClInclude Include="..\..\src\common\lua\luaxlib.h">
-      <Filter>Header Files\common\lua</Filter>
-    </ClInclude>
-    <ClInclude Include="..\..\src\common\lua\lunar.h">
-      <Filter>Header Files\common\lua</Filter>
-    </ClInclude>
-    <ClInclude Include="..\..\src\map\items\item.h">
-      <Filter>Header Files\items</Filter>
-    </ClInclude>
-    <ClInclude Include="..\..\src\map\items\item_armor.h">
-      <Filter>Header Files\items</Filter>
-    </ClInclude>
-    <ClInclude Include="..\..\src\map\items\item_currency.h">
-      <Filter>Header Files\items</Filter>
-    </ClInclude>
-    <ClInclude Include="..\..\src\map\items\item_furnishing.h">
-      <Filter>Header Files\items</Filter>
-    </ClInclude>
-    <ClInclude Include="..\..\src\map\items\item_general.h">
-      <Filter>Header Files\items</Filter>
-    </ClInclude>
-    <ClInclude Include="..\..\src\map\items\item_linkshell.h">
-      <Filter>Header Files\items</Filter>
-    </ClInclude>
-    <ClInclude Include="..\..\src\map\items\item_puppet.h">
-      <Filter>Header Files\items</Filter>
-    </ClInclude>
-    <ClInclude Include="..\..\src\map\items\item_usable.h">
-      <Filter>Header Files\items</Filter>
-    </ClInclude>
-    <ClInclude Include="..\..\src\map\items\item_weapon.h">
-      <Filter>Header Files\items</Filter>
-    </ClInclude>
-    <ClInclude Include="..\..\src\map\lua\lua_baseentity.h">
-      <Filter>Header Files\lua</Filter>
-    </ClInclude>
-    <ClInclude Include="..\..\src\map\lua\lua_spell.h">
-      <Filter>Header Files\lua</Filter>
-    </ClInclude>
-    <ClInclude Include="..\..\src\map\lua\lua_statuseffect.h">
-      <Filter>Header Files\lua</Filter>
-    </ClInclude>
-    <ClInclude Include="..\..\src\map\lua\lua_trade_container.h">
-      <Filter>Header Files\lua</Filter>
-    </ClInclude>
-    <ClInclude Include="..\..\src\map\lua\lua_zone.h">
-      <Filter>Header Files\lua</Filter>
-    </ClInclude>
-    <ClInclude Include="..\..\src\map\lua\luautils.h">
-      <Filter>Header Files\lua</Filter>
-    </ClInclude>
-    <ClInclude Include="..\..\src\map\packets\action.h">
-      <Filter>Header Files\packets</Filter>
-    </ClInclude>
-    <ClInclude Include="..\..\src\map\packets\basic.h">
-      <Filter>Header Files\packets</Filter>
-    </ClInclude>
-    <ClInclude Include="..\..\src\map\packets\bazaar_check.h">
-      <Filter>Header Files\packets</Filter>
-    </ClInclude>
-    <ClInclude Include="..\..\src\map\packets\bazaar_close.h">
-      <Filter>Header Files\packets</Filter>
-    </ClInclude>
-    <ClInclude Include="..\..\src\map\packets\bazaar_item.h">
-      <Filter>Header Files\packets</Filter>
-    </ClInclude>
-    <ClInclude Include="..\..\src\map\packets\bazaar_message.h">
-      <Filter>Header Files\packets</Filter>
-    </ClInclude>
-    <ClInclude Include="..\..\src\map\packets\campaing_map.h">
-      <Filter>Header Files\packets</Filter>
-    </ClInclude>
-    <ClInclude Include="..\..\src\map\packets\char.h">
-      <Filter>Header Files\packets</Filter>
-    </ClInclude>
-    <ClInclude Include="..\..\src\map\packets\char_abilities.h">
-      <Filter>Header Files\packets</Filter>
-    </ClInclude>
-    <ClInclude Include="..\..\src\map\packets\char_appearance.h">
-      <Filter>Header Files\packets</Filter>
-    </ClInclude>
-    <ClInclude Include="..\..\src\map\packets\char_check.h">
-      <Filter>Header Files\packets</Filter>
-    </ClInclude>
-    <ClInclude Include="..\..\src\map\packets\char_emotion.h">
-      <Filter>Header Files\packets</Filter>
-    </ClInclude>
-    <ClInclude Include="..\..\src\map\packets\char_equip.h">
-      <Filter>Header Files\packets</Filter>
-    </ClInclude>
-    <ClInclude Include="..\..\src\map\packets\char_health.h">
-      <Filter>Header Files\packets</Filter>
-    </ClInclude>
-    <ClInclude Include="..\..\src\map\packets\char_jobs.h">
-      <Filter>Header Files\packets</Filter>
-    </ClInclude>
-    <ClInclude Include="..\..\src\map\packets\char_skills.h">
-      <Filter>Header Files\packets</Filter>
-    </ClInclude>
-    <ClInclude Include="..\..\src\map\packets\char_spells.h">
-      <Filter>Header Files\packets</Filter>
-    </ClInclude>
-    <ClInclude Include="..\..\src\map\packets\char_stats.h">
-      <Filter>Header Files\packets</Filter>
-    </ClInclude>
-    <ClInclude Include="..\..\src\map\packets\char_sync.h">
-      <Filter>Header Files\packets</Filter>
-    </ClInclude>
-    <ClInclude Include="..\..\src\map\packets\char_update.h">
-      <Filter>Header Files\packets</Filter>
-    </ClInclude>
-    <ClInclude Include="..\..\src\map\packets\chat_message.h">
-      <Filter>Header Files\packets</Filter>
-    </ClInclude>
-    <ClInclude Include="..\..\src\map\packets\chocobo_digging.h">
-      <Filter>Header Files\packets</Filter>
-    </ClInclude>
-    <ClInclude Include="..\..\src\map\packets\change_music.h">
-      <Filter>Header Files\packets</Filter>
-    </ClInclude>
-    <ClInclude Include="..\..\src\map\packets\conquest_map.h">
-      <Filter>Header Files\packets</Filter>
-    </ClInclude>
-    <ClInclude Include="..\..\src\map\packets\cs_position.h">
-      <Filter>Header Files\packets</Filter>
-    </ClInclude>
-    <ClInclude Include="..\..\src\map\packets\delivery_box.h">
-      <Filter>Header Files\packets</Filter>
-    </ClInclude>
-    <ClInclude Include="..\..\src\map\packets\downloading_data.h">
-      <Filter>Header Files\packets</Filter>
-    </ClInclude>
-    <ClInclude Include="..\..\src\map\packets\entity_update.h">
-      <Filter>Header Files\packets</Filter>
-    </ClInclude>
-    <ClInclude Include="..\..\src\map\packets\event.h">
-      <Filter>Header Files\packets</Filter>
-    </ClInclude>
-    <ClInclude Include="..\..\src\map\packets\event_update.h">
-      <Filter>Header Files\packets</Filter>
-    </ClInclude>
-    <ClInclude Include="..\..\src\map\packets\fishing.h">
-      <Filter>Header Files\packets</Filter>
-    </ClInclude>
-    <ClInclude Include="..\..\src\map\packets\inventory_assign.h">
-      <Filter>Header Files\packets</Filter>
-    </ClInclude>
-    <ClInclude Include="..\..\src\map\packets\inventory_finish.h">
-      <Filter>Header Files\packets</Filter>
-    </ClInclude>
-    <ClInclude Include="..\..\src\map\packets\inventory_item.h">
-      <Filter>Header Files\packets</Filter>
-    </ClInclude>
-    <ClInclude Include="..\..\src\map\packets\inventory_modify.h">
-      <Filter>Header Files\packets</Filter>
-    </ClInclude>
-    <ClInclude Include="..\..\src\map\packets\inventory_size.h">
-      <Filter>Header Files\packets</Filter>
-    </ClInclude>
-    <ClInclude Include="..\..\src\map\packets\key_items.h">
-      <Filter>Header Files\packets</Filter>
-    </ClInclude>
-    <ClInclude Include="..\..\src\map\packets\lock_on.h">
-      <Filter>Header Files\packets</Filter>
-    </ClInclude>
-    <ClInclude Include="..\..\src\map\packets\menu_config.h">
-      <Filter>Header Files\packets</Filter>
-    </ClInclude>
-    <ClInclude Include="..\..\src\map\packets\menu_merit.h">
-      <Filter>Header Files\packets</Filter>
-    </ClInclude>
-    <ClInclude Include="..\..\src\map\packets\menu_mog.h">
-      <Filter>Header Files\packets</Filter>
-    </ClInclude>
-    <ClInclude Include="..\..\src\map\packets\menu_raisetractor.h">
-      <Filter>Header Files\packets</Filter>
-    </ClInclude>
-    <ClInclude Include="..\..\src\map\packets\merit_points_categories.h">
-      <Filter>Header Files\packets</Filter>
-    </ClInclude>
-    <ClInclude Include="..\..\src\map\packets\message_basic.h">
-      <Filter>Header Files\packets</Filter>
-    </ClInclude>
-    <ClInclude Include="..\..\src\map\packets\message_debug.h">
-      <Filter>Header Files\packets</Filter>
-    </ClInclude>
-    <ClInclude Include="..\..\src\map\packets\message_special.h">
-      <Filter>Header Files\packets</Filter>
-    </ClInclude>
-    <ClInclude Include="..\..\src\map\packets\message_standard.h">
-      <Filter>Header Files\packets</Filter>
-    </ClInclude>
-    <ClInclude Include="..\..\src\map\packets\message_system.h">
-      <Filter>Header Files\packets</Filter>
-    </ClInclude>
-    <ClInclude Include="..\..\src\map\packets\message_text.h">
-      <Filter>Header Files\packets</Filter>
-    </ClInclude>
-    <ClInclude Include="..\..\src\map\packets\pet_sync.h">
-      <Filter>Header Files\packets</Filter>
-    </ClInclude>
-    <ClInclude Include="..\..\src\map\packets\position.h">
-      <Filter>Header Files\packets</Filter>
-    </ClInclude>
-    <ClInclude Include="..\..\src\map\packets\quest_mission_log.h">
-      <Filter>Header Files\packets</Filter>
-    </ClInclude>
-    <ClInclude Include="..\..\src\map\packets\release.h">
-      <Filter>Header Files\packets</Filter>
-    </ClInclude>
-    <ClInclude Include="..\..\src\map\packets\server_ip.h">
-      <Filter>Header Files\packets</Filter>
-    </ClInclude>
-    <ClInclude Include="..\..\src\map\packets\server_message.h">
-      <Filter>Header Files\packets</Filter>
-    </ClInclude>
-    <ClInclude Include="..\..\src\map\packets\shop_appraise.h">
-      <Filter>Header Files\packets</Filter>
-    </ClInclude>
-    <ClInclude Include="..\..\src\map\packets\shop_buy.h">
-      <Filter>Header Files\packets</Filter>
-    </ClInclude>
-    <ClInclude Include="..\..\src\map\packets\shop_items.h">
-      <Filter>Header Files\packets</Filter>
-    </ClInclude>
-    <ClInclude Include="..\..\src\map\packets\shop_menu.h">
-      <Filter>Header Files\packets</Filter>
-    </ClInclude>
-    <ClInclude Include="..\..\src\map\packets\stop_downloading.h">
-      <Filter>Header Files\packets</Filter>
-    </ClInclude>
-    <ClInclude Include="..\..\src\map\packets\synth_animation.h">
-      <Filter>Header Files\packets</Filter>
-    </ClInclude>
-    <ClInclude Include="..\..\src\map\packets\synth_message.h">
-      <Filter>Header Files\packets</Filter>
-    </ClInclude>
-    <ClInclude Include="..\..\src\map\packets\treasure_find_item.h">
-      <Filter>Header Files\packets</Filter>
-    </ClInclude>
-    <ClInclude Include="..\..\src\map\packets\treasure_lot_item.h">
-      <Filter>Header Files\packets</Filter>
-    </ClInclude>
-    <ClInclude Include="..\..\src\map\packets\weather.h">
-      <Filter>Header Files\packets</Filter>
-    </ClInclude>
-    <ClInclude Include="..\..\src\map\packets\wide_scan.h">
-      <Filter>Header Files\packets</Filter>
-    </ClInclude>
-    <ClInclude Include="..\..\src\map\packets\wide_scan_track.h">
-      <Filter>Header Files\packets</Filter>
-    </ClInclude>
-    <ClInclude Include="..\..\src\map\packets\zone_in.h">
-      <Filter>Header Files\packets</Filter>
-    </ClInclude>
-    <ClInclude Include="..\..\src\map\packets\zone_visited.h">
-      <Filter>Header Files\packets</Filter>
-    </ClInclude>
-    <ClInclude Include="..\..\src\map\universal_container.h">
-      <Filter>Header Files</Filter>
-    </ClInclude>
-    <ClInclude Include="..\..\src\map\party.h">
-      <Filter>Header Files</Filter>
-    </ClInclude>
-    <ClInclude Include="..\..\src\map\packets\caught_fish.h">
-      <Filter>Header Files\packets</Filter>
-    </ClInclude>
-    <ClInclude Include="..\..\src\map\alliance.h">
-      <Filter>Header Files</Filter>
-    </ClInclude>
-    <ClInclude Include="..\..\src\map\packets\party_invite.h">
-      <Filter>Header Files\packets</Filter>
-    </ClInclude>
-    <ClInclude Include="..\..\src\map\packets\party_define.h">
-      <Filter>Header Files\packets</Filter>
-    </ClInclude>
-    <ClInclude Include="..\..\src\map\packets\party_map.h">
-      <Filter>Header Files\packets</Filter>
-    </ClInclude>
-    <ClInclude Include="..\..\src\map\packets\party_search.h">
-      <Filter>Header Files\packets</Filter>
-    </ClInclude>
-    <ClInclude Include="..\..\src\map\packets\party_member_update.h">
-      <Filter>Header Files\packets</Filter>
-    </ClInclude>
-    <ClInclude Include="..\..\src\map\packets\guild_menu.h">
-      <Filter>Header Files\packets</Filter>
-    </ClInclude>
-    <ClInclude Include="resource.h">
-      <Filter>Header Files</Filter>
-    </ClInclude>
-    <ClInclude Include="..\..\src\map\weapon_skill.h">
-      <Filter>Header Files</Filter>
-    </ClInclude>
-    <ClInclude Include="..\..\src\map\items\item_shop.h">
-      <Filter>Header Files\items</Filter>
-    </ClInclude>
-    <ClInclude Include="..\..\src\map\packets\guild_menu_buy.h">
-      <Filter>Header Files\packets</Filter>
-    </ClInclude>
-    <ClInclude Include="..\..\src\map\packets\guild_menu_sell.h">
-      <Filter>Header Files\packets</Filter>
-    </ClInclude>
-    <ClInclude Include="..\..\src\map\trait.h">
-      <Filter>Header Files</Filter>
-    </ClInclude>
-    <ClInclude Include="..\..\src\map\packets\auction_house.h">
-      <Filter>Header Files\packets</Filter>
-    </ClInclude>
-    <ClInclude Include="..\..\src\map\mobskill.h">
-      <Filter>Header Files</Filter>
-    </ClInclude>
-    <ClInclude Include="..\..\src\map\lua\lua_region.h">
-      <Filter>Header Files\lua</Filter>
-    </ClInclude>
-    <ClInclude Include="..\..\src\map\packets\world_pass.h">
-      <Filter>Header Files\packets</Filter>
-    </ClInclude>
-    <ClInclude Include="..\..\src\map\packets\trade_action.h">
-      <Filter>Header Files\packets</Filter>
-    </ClInclude>
-    <ClInclude Include="..\..\src\map\packets\trade_item.h">
-      <Filter>Header Files\packets</Filter>
-    </ClInclude>
-    <ClInclude Include="..\..\src\map\packets\trade_request.h">
-      <Filter>Header Files\packets</Filter>
-    </ClInclude>
-    <ClInclude Include="..\..\src\map\packets\trade_update.h">
-      <Filter>Header Files\packets</Filter>
-    </ClInclude>
-    <ClInclude Include="..\..\src\map\linkshell.h">
-      <Filter>Header Files</Filter>
-    </ClInclude>
-    <ClInclude Include="..\..\src\map\packets\linkshell_message.h">
-      <Filter>Header Files\packets</Filter>
-    </ClInclude>
-    <ClInclude Include="..\..\src\map\packets\linkshell_equip.h">
-      <Filter>Header Files\packets</Filter>
-    </ClInclude>
-    <ClInclude Include="..\..\src\map\packets\bazaar_purchase.h">
-      <Filter>Header Files\packets</Filter>
-    </ClInclude>
-    <ClInclude Include="..\..\src\map\packets\bazaar_confirmation.h">
-      <Filter>Header Files\packets</Filter>
-    </ClInclude>
-    <ClInclude Include="..\..\src\map\lua\lua_mobskill.h">
-      <Filter>Header Files\lua</Filter>
-    </ClInclude>
-    <ClInclude Include="..\..\src\map\ai\ai_char_prisoner.h">
-      <Filter>Header Files\ai</Filter>
-    </ClInclude>
-    <ClInclude Include="..\..\src\map\lua\lua_ability.h">
-      <Filter>Header Files\lua</Filter>
-    </ClInclude>
-    <ClInclude Include="..\..\src\map\lua\lua_action.h">
-      <Filter>Header Files\lua</Filter>
-    </ClInclude>
-    <ClInclude Include="..\..\src\map\recast_container.h">
-      <Filter>Header Files</Filter>
-    </ClInclude>
-    <ClInclude Include="..\..\src\map\merit.h">
-      <Filter>Header Files</Filter>
-    </ClInclude>
-    <ClInclude Include="..\..\src\map\latent_effect.h">
-      <Filter>Header Files</Filter>
-    </ClInclude>
-    <ClInclude Include="..\..\src\map\latent_effect_container.h">
-      <Filter>Header Files</Filter>
-    </ClInclude>
-    <ClInclude Include="..\..\src\map\mob_spell_list.h">
-      <Filter>Header Files</Filter>
-    </ClInclude>
-    <ClInclude Include="..\..\src\map\mob_spell_container.h">
-      <Filter>Header Files</Filter>
-    </ClInclude>
-    <ClInclude Include="..\..\src\map\items\item_fish.h">
-      <Filter>Header Files\items</Filter>
-    </ClInclude>
-    <ClInclude Include="..\..\src\map\packets\guild_menu_buy_update.h">
-      <Filter>Header Files\packets</Filter>
-    </ClInclude>
-    <ClInclude Include="..\..\src\map\packets\guild_menu_sell_update.h">
-      <Filter>Header Files\packets</Filter>
-    </ClInclude>
-    <ClInclude Include="..\..\src\common\detour\DetourAlloc.h">
-      <Filter>Header Files\common\detour</Filter>
-    </ClInclude>
-    <ClInclude Include="..\..\src\common\detour\DetourAssert.h">
-      <Filter>Header Files\common\detour</Filter>
-    </ClInclude>
-    <ClInclude Include="..\..\src\common\detour\DetourCommon.h">
-      <Filter>Header Files\common\detour</Filter>
-    </ClInclude>
-    <ClInclude Include="..\..\src\common\detour\DetourNavMesh.h">
-      <Filter>Header Files\common\detour</Filter>
-    </ClInclude>
-    <ClInclude Include="..\..\src\common\detour\DetourNavMeshBuilder.h">
-      <Filter>Header Files\common\detour</Filter>
-    </ClInclude>
-    <ClInclude Include="..\..\src\common\detour\DetourNavMeshQuery.h">
-      <Filter>Header Files\common\detour</Filter>
-    </ClInclude>
-    <ClInclude Include="..\..\src\common\detour\DetourNode.h">
-      <Filter>Header Files\common\detour</Filter>
-    </ClInclude>
-    <ClInclude Include="..\..\src\common\detour\DetourStatus.h">
-      <Filter>Header Files\common\detour</Filter>
-    </ClInclude>
-    <ClInclude Include="..\..\src\common\recast\Recast.h">
-      <Filter>Header Files\common\recast</Filter>
-    </ClInclude>
-    <ClInclude Include="..\..\src\common\recast\RecastAlloc.h">
-      <Filter>Header Files\common\recast</Filter>
-    </ClInclude>
-    <ClInclude Include="..\..\src\common\recast\RecastAssert.h">
-      <Filter>Header Files\common\recast</Filter>
-    </ClInclude>
-    <ClInclude Include="..\..\src\map\navmesh.h">
-      <Filter>Header Files</Filter>
-    </ClInclude>
-    <ClInclude Include="..\..\src\map\ai\ai_npc_dummy.h">
-      <Filter>Header Files\ai</Filter>
-    </ClInclude>
-    <ClInclude Include="..\..\src\map\blue_spell.h">
-      <Filter>Header Files</Filter>
-    </ClInclude>
-    <ClInclude Include="..\..\src\map\ai\helpers\pathfind.h">
-      <Filter>Header Files\ai\helpers</Filter>
-    </ClInclude>
-    <ClInclude Include="..\..\src\map\ai\helpers\targetfind.h">
-      <Filter>Header Files\ai\helpers</Filter>
-    </ClInclude>
-    <ClInclude Include="..\..\src\map\entities\baseentity.h">
-      <Filter>Header Files\entities</Filter>
-    </ClInclude>
-    <ClInclude Include="..\..\src\map\entities\battleentity.h">
-      <Filter>Header Files\entities</Filter>
-    </ClInclude>
-    <ClInclude Include="..\..\src\map\entities\charentity.h">
-      <Filter>Header Files\entities</Filter>
-    </ClInclude>
-    <ClInclude Include="..\..\src\map\entities\npcentity.h">
-      <Filter>Header Files\entities</Filter>
-    </ClInclude>
-    <ClInclude Include="..\..\src\map\entities\petentity.h">
-      <Filter>Header Files\entities</Filter>
-    </ClInclude>
-    <ClInclude Include="..\..\src\map\entities\mobentity.h">
-      <Filter>Header Files\entities</Filter>
-    </ClInclude>
-    <ClInclude Include="..\..\src\map\utils\battleutils.h">
-      <Filter>Header Files\utils</Filter>
-    </ClInclude>
-    <ClInclude Include="..\..\src\map\utils\attackutils.h">
-      <Filter>Header Files\utils</Filter>
-    </ClInclude>
-    <ClInclude Include="..\..\src\map\utils\blueutils.h">
-      <Filter>Header Files\utils</Filter>
-    </ClInclude>
-    <ClInclude Include="..\..\src\map\utils\charutils.h">
-      <Filter>Header Files\utils</Filter>
-    </ClInclude>
-    <ClInclude Include="..\..\src\map\utils\fishingutils.h">
-      <Filter>Header Files\utils</Filter>
-    </ClInclude>
-    <ClInclude Include="..\..\src\map\utils\guildutils.h">
-      <Filter>Header Files\utils</Filter>
-    </ClInclude>
-    <ClInclude Include="..\..\src\map\utils\itemutils.h">
-      <Filter>Header Files\utils</Filter>
-    </ClInclude>
-    <ClInclude Include="..\..\src\map\utils\jailutils.h">
-      <Filter>Header Files\utils</Filter>
-    </ClInclude>
-    <ClInclude Include="..\..\src\map\utils\mobutils.h">
-      <Filter>Header Files\utils</Filter>
-    </ClInclude>
-    <ClInclude Include="..\..\src\map\utils\petutils.h">
-      <Filter>Header Files\utils</Filter>
-    </ClInclude>
-    <ClInclude Include="..\..\src\map\utils\synthutils.h">
-      <Filter>Header Files\utils</Filter>
-    </ClInclude>
-    <ClInclude Include="..\..\src\map\utils\zoneutils.h">
-      <Filter>Header Files\utils</Filter>
-    </ClInclude>
-    <ClInclude Include="..\..\src\map\ai\states\magic_state.h">
-      <Filter>Header Files\ai\states</Filter>
-    </ClInclude>
-    <ClInclude Include="..\..\src\map\ai\states\state.h">
-      <Filter>Header Files\ai\states</Filter>
-    </ClInclude>
-    <ClInclude Include="..\..\src\map\blue_trait.h">
-      <Filter>Header Files</Filter>
-    </ClInclude>
-    <ClInclude Include="..\..\src\map\ai\states\ability_state.h">
-      <Filter>Header Files\ai\states</Filter>
-    </ClInclude>
-    <ClInclude Include="..\..\src\map\ai\states\attack_state.h">
-      <Filter>Header Files\ai\states</Filter>
-    </ClInclude>
-    <ClInclude Include="..\..\src\map\ai\states\item_state.h">
-      <Filter>Header Files\ai\states</Filter>
-    </ClInclude>
-    <ClInclude Include="..\..\src\map\ai\states\mobskill_state.h">
-      <Filter>Header Files\ai\states</Filter>
-    </ClInclude>
-    <ClInclude Include="..\..\src\map\ai\states\range_state.h">
-      <Filter>Header Files\ai\states</Filter>
-    </ClInclude>
-    <ClInclude Include="..\..\src\map\ai\states\weaponskill_state.h">
-      <Filter>Header Files\ai\states</Filter>
-    </ClInclude>
-    <ClInclude Include="..\..\src\map\packets\char_job_extra.h">
-      <Filter>Header Files\packets</Filter>
-    </ClInclude>
-    <ClInclude Include="..\..\src\map\packets\event_string.h">
-      <Filter>Header Files\packets</Filter>
-    </ClInclude>
-    <ClInclude Include="..\..\src\map\entities\automatonentity.h">
-      <Filter>Header Files\entities</Filter>
-    </ClInclude>
-    <ClInclude Include="..\..\src\map\utils\puppetutils.h">
-      <Filter>Header Files\utils</Filter>
-    </ClInclude>
-    <ClInclude Include="..\..\src\map\packets\entity_visual.h">
-      <Filter>Header Files\packets</Filter>
-    </ClInclude>
-    <ClInclude Include="..\..\src\map\attack.h">
-      <Filter>Header Files</Filter>
-    </ClInclude>
-    <ClInclude Include="..\..\src\map\attackround.h">
-      <Filter>Header Files</Filter>
-    </ClInclude>
-    <ClInclude Include="..\..\src\map\utils\blacklistutils.h">
-      <Filter>Header Files\utils</Filter>
-    </ClInclude>
-    <ClInclude Include="..\..\src\map\packets\blacklist.h">
-      <Filter>Header Files\packets</Filter>
-    </ClInclude>
-    <ClInclude Include="..\..\src\map\ai\ai_ultimate_summon.h">
-      <Filter>Header Files\ai</Filter>
-    </ClInclude>
-    <ClInclude Include="..\..\src\common\dsprand.h">
-      <Filter>Header Files</Filter>
-    </ClInclude>
-    <ClInclude Include="..\..\src\map\packets\synth_suggestion.h">
-      <Filter>Header Files\packets</Filter>
-    </ClInclude>
-    <ClInclude Include="..\..\src\map\packets\synth_result.h">
-      <Filter>Header Files\packets</Filter>
-    </ClInclude>
-    <ClInclude Include="..\..\src\map\zone_instance.h">
-      <Filter>Header Files</Filter>
-    </ClInclude>
-    <ClInclude Include="..\..\src\map\utils\battlefieldutils.h">
-      <Filter>Header Files\utils</Filter>
-    </ClInclude>
-    <ClInclude Include="..\..\src\map\battlefield_handler.h">
-      <Filter>Header Files</Filter>
-    </ClInclude>
-    <ClInclude Include="..\..\src\map\battlefield.h">
-      <Filter>Header Files</Filter>
-    </ClInclude>
-    <ClInclude Include="..\..\src\map\lua\lua_battlefield.h">
-      <Filter>Header Files\lua</Filter>
-    </ClInclude>
-    <ClInclude Include="..\..\src\map\instance.h">
-      <Filter>Header Files</Filter>
-    </ClInclude>
-    <ClInclude Include="..\..\src\map\zone_entities.h">
-      <Filter>Header Files</Filter>
-    </ClInclude>
-    <ClInclude Include="..\..\src\map\lua\lua_instance.h">
-      <Filter>Header Files\lua</Filter>
-    </ClInclude>
-    <ClInclude Include="..\..\src\map\packets\instance_entry.h">
-      <Filter>Header Files\packets</Filter>
-    </ClInclude>
-    <ClInclude Include="..\..\src\map\instance_loader.h">
-      <Filter>Header Files</Filter>
-    </ClInclude>
-    <ClInclude Include="..\..\src\map\utils\instanceutils.h">
-      <Filter>Header Files\utils</Filter>
-    </ClInclude>
-    <ClInclude Include="..\..\src\map\packets\entity_animation.h">
-      <Filter>Header Files\packets</Filter>
-    </ClInclude>
-    <ClInclude Include="..\..\src\map\packets\macroequipset.h">
-      <Filter>Header Files\packets</Filter>
-    </ClInclude>
-    <ClInclude Include="..\..\src\map\ai\ai_char_charm.h">
-      <Filter>Header Files\ai</Filter>
-    </ClInclude>
-    <ClInclude Include="..\..\src\map\message.h">
-      <Filter>Header Files</Filter>
-    </ClInclude>
-    <ClInclude Include="..\..\src\map\lua\lua_item.h">
-      <Filter>Header Files\lua</Filter>
-    </ClInclude>
-    <ClInclude Include="..\..\src\map\packets\currency1.h">
-      <Filter>Header Files\packets</Filter>
-    </ClInclude>
-    <ClInclude Include="..\..\src\map\packets\currency2.h">
-      <Filter>Header Files\packets</Filter>
-    </ClInclude>
-    <ClInclude Include="..\..\src\map\ai\ai_automaton_dummy.h">
-      <Filter>Header Files\ai</Filter>
-    </ClInclude>
-    <ClInclude Include="..\..\src\map\packets\char_recast.h">
-      <Filter>Header Files\packets</Filter>
-    </ClInclude>
-    <ClInclude Include="..\..\src\map\guild.h">
-      <Filter>Header Files</Filter>
-    </ClInclude>
-    <ClInclude Include="..\..\src\common\marshal\string.h">
-      <Filter>Header Files\common\marshal</Filter>
-    </ClInclude>
-<<<<<<< HEAD
-    <ClInclude Include="..\..\src\map\ai\ai_base.h">
-      <Filter>Header Files\ai</Filter>
-    </ClInclude>
-    <ClInclude Include="..\..\src\map\ai\helpers\event_handler.h">
-      <Filter>Header Files\ai\helpers</Filter>
-    </ClInclude>
-    <ClInclude Include="..\..\src\map\ai\ai_npc.h">
-      <Filter>Header Files\ai</Filter>
-    </ClInclude>
-    <ClInclude Include="..\..\src\map\ai\helpers\action_queue.h">
-      <Filter>Header Files\ai\helpers</Filter>
-    </ClInclude>
-    <ClInclude Include="..\..\src\map\ai\ai_common.h">
-      <Filter>Header Files\ai</Filter>
-    </ClInclude>
-    <ClInclude Include="..\..\src\map\ai\ai_battle.h">
-      <Filter>Header Files\ai</Filter>
-    </ClInclude>
-    <ClInclude Include="..\..\src\map\ai\ai_char.h">
-      <Filter>Header Files\ai</Filter>
-    </ClInclude>
-    <ClInclude Include="..\..\src\map\ai\ai_mob.h">
-      <Filter>Header Files\ai</Filter>
-    </ClInclude>
-    <ClInclude Include="..\..\src\map\ai\states\trigger_state.h">
-      <Filter>Header Files\ai\states</Filter>
-    </ClInclude>
-    <ClInclude Include="..\..\src\map\ai\controllers\controller.h">
-      <Filter>Header Files\ai\controllers</Filter>
-    </ClInclude>
-    <ClInclude Include="..\..\src\map\ai\controllers\player_controller.h">
-      <Filter>Header Files\ai\controllers</Filter>
-    </ClInclude>
-    <ClInclude Include="..\..\src\map\ai\controllers\ai_controller.h">
-      <Filter>Header Files\ai\controllers</Filter>
-=======
-    <ClInclude Include="..\..\src\map\packets\status_effects.h">
-      <Filter>Header Files\packets</Filter>
->>>>>>> a136c2b0
-    </ClInclude>
-  </ItemGroup>
-  <ItemGroup>
-    <ClCompile Include="..\..\src\map\ability.cpp">
-      <Filter>Source Files</Filter>
-    </ClCompile>
-    <ClCompile Include="..\..\src\map\commandhandler.cpp">
-      <Filter>Source Files</Filter>
-    </ClCompile>
-    <ClCompile Include="..\..\src\map\conquest_system.cpp">
-      <Filter>Source Files</Filter>
-    </ClCompile>
-    <ClCompile Include="..\..\src\map\enmity_container.cpp">
-      <Filter>Source Files</Filter>
-    </ClCompile>
-    <ClCompile Include="..\..\src\map\grades.cpp">
-      <Filter>Source Files</Filter>
-    </ClCompile>
-    <ClCompile Include="..\..\src\map\item_container.cpp">
-      <Filter>Source Files</Filter>
-    </ClCompile>
-    <ClCompile Include="..\..\src\map\map.cpp">
-      <Filter>Source Files</Filter>
-    </ClCompile>
-    <ClCompile Include="..\..\src\map\modifier.cpp">
-      <Filter>Source Files</Filter>
-    </ClCompile>
-    <ClCompile Include="..\..\src\map\packet_system.cpp">
-      <Filter>Source Files</Filter>
-    </ClCompile>
-    <ClCompile Include="..\..\src\map\region.cpp">
-      <Filter>Source Files</Filter>
-    </ClCompile>
-    <ClCompile Include="..\..\src\map\spell.cpp">
-      <Filter>Source Files</Filter>
-    </ClCompile>
-    <ClCompile Include="..\..\src\map\status_effect.cpp">
-      <Filter>Source Files</Filter>
-    </ClCompile>
-    <ClCompile Include="..\..\src\map\status_effect_container.cpp">
-      <Filter>Source Files</Filter>
-    </ClCompile>
-    <ClCompile Include="..\..\src\map\time_server.cpp">
-      <Filter>Source Files</Filter>
-    </ClCompile>
-    <ClCompile Include="..\..\src\map\trade_container.cpp">
-      <Filter>Source Files</Filter>
-    </ClCompile>
-    <ClCompile Include="..\..\src\map\transport.cpp">
-      <Filter>Source Files</Filter>
-    </ClCompile>
-    <ClCompile Include="..\..\src\map\treasure_pool.cpp">
-      <Filter>Source Files</Filter>
-    </ClCompile>
-    <ClCompile Include="..\..\src\map\vana_time.cpp">
-      <Filter>Source Files</Filter>
-    </ClCompile>
-    <ClCompile Include="..\..\src\map\zone.cpp">
-      <Filter>Source Files</Filter>
-    </ClCompile>
-    <ClCompile Include="..\..\src\map\ai\ai_char_gm.cpp">
-      <Filter>Source Files\ai</Filter>
-    </ClCompile>
-    <ClCompile Include="..\..\src\map\ai\ai_general.cpp">
-      <Filter>Source Files\ai</Filter>
-    </ClCompile>
-    <ClCompile Include="..\..\src\map\ai\ai_mob_dummy.cpp">
-      <Filter>Source Files\ai</Filter>
-    </ClCompile>
-    <ClCompile Include="..\..\src\map\ai\ai_pet_dummy.cpp">
-      <Filter>Source Files\ai</Filter>
-    </ClCompile>
-    <ClCompile Include="..\..\src\common\blowfish.cpp">
-      <Filter>Source Files\common</Filter>
-    </ClCompile>
-    <ClCompile Include="..\..\src\common\kernel.cpp">
-      <Filter>Source Files\common</Filter>
-    </ClCompile>
-    <ClCompile Include="..\..\src\common\malloc.cpp">
-      <Filter>Source Files\common</Filter>
-    </ClCompile>
-    <ClCompile Include="..\..\src\common\md52.cpp">
-      <Filter>Source Files\common</Filter>
-    </ClCompile>
-    <ClCompile Include="..\..\src\common\showmsg.cpp">
-      <Filter>Source Files\common</Filter>
-    </ClCompile>
-    <ClCompile Include="..\..\src\common\socket.cpp">
-      <Filter>Source Files\common</Filter>
-    </ClCompile>
-    <ClCompile Include="..\..\src\common\sql.cpp">
-      <Filter>Source Files\common</Filter>
-    </ClCompile>
-    <ClCompile Include="..\..\src\common\strlib.cpp">
-      <Filter>Source Files\common</Filter>
-    </ClCompile>
-    <ClCompile Include="..\..\src\common\taskmgr.cpp">
-      <Filter>Source Files\common</Filter>
-    </ClCompile>
-    <ClCompile Include="..\..\src\common\timer.cpp">
-      <Filter>Source Files\common</Filter>
-    </ClCompile>
-    <ClCompile Include="..\..\src\common\utils.cpp">
-      <Filter>Source Files\common</Filter>
-    </ClCompile>
-    <ClCompile Include="..\..\src\common\zlib.cpp">
-      <Filter>Source Files\common</Filter>
-    </ClCompile>
-    <ClCompile Include="..\..\src\map\items\item.cpp">
-      <Filter>Source Files\items</Filter>
-    </ClCompile>
-    <ClCompile Include="..\..\src\map\items\item_armor.cpp">
-      <Filter>Source Files\items</Filter>
-    </ClCompile>
-    <ClCompile Include="..\..\src\map\items\item_currency.cpp">
-      <Filter>Source Files\items</Filter>
-    </ClCompile>
-    <ClCompile Include="..\..\src\map\items\item_furnishing.cpp">
-      <Filter>Source Files\items</Filter>
-    </ClCompile>
-    <ClCompile Include="..\..\src\map\items\item_general.cpp">
-      <Filter>Source Files\items</Filter>
-    </ClCompile>
-    <ClCompile Include="..\..\src\map\items\item_linkshell.cpp">
-      <Filter>Source Files\items</Filter>
-    </ClCompile>
-    <ClCompile Include="..\..\src\map\items\item_puppet.cpp">
-      <Filter>Source Files\items</Filter>
-    </ClCompile>
-    <ClCompile Include="..\..\src\map\items\item_usable.cpp">
-      <Filter>Source Files\items</Filter>
-    </ClCompile>
-    <ClCompile Include="..\..\src\map\items\item_weapon.cpp">
-      <Filter>Source Files\items</Filter>
-    </ClCompile>
-    <ClCompile Include="..\..\src\map\lua\lua_baseentity.cpp">
-      <Filter>Source Files\lua</Filter>
-    </ClCompile>
-    <ClCompile Include="..\..\src\map\lua\lua_spell.cpp">
-      <Filter>Source Files\lua</Filter>
-    </ClCompile>
-    <ClCompile Include="..\..\src\map\lua\lua_statuseffect.cpp">
-      <Filter>Source Files\lua</Filter>
-    </ClCompile>
-    <ClCompile Include="..\..\src\map\lua\lua_trade_container.cpp">
-      <Filter>Source Files\lua</Filter>
-    </ClCompile>
-    <ClCompile Include="..\..\src\map\lua\lua_zone.cpp">
-      <Filter>Source Files\lua</Filter>
-    </ClCompile>
-    <ClCompile Include="..\..\src\map\lua\luautils.cpp">
-      <Filter>Source Files\lua</Filter>
-    </ClCompile>
-    <ClCompile Include="..\..\src\map\packets\action.cpp">
-      <Filter>Source Files\packets</Filter>
-    </ClCompile>
-    <ClCompile Include="..\..\src\map\packets\bazaar_check.cpp">
-      <Filter>Source Files\packets</Filter>
-    </ClCompile>
-    <ClCompile Include="..\..\src\map\packets\bazaar_close.cpp">
-      <Filter>Source Files\packets</Filter>
-    </ClCompile>
-    <ClCompile Include="..\..\src\map\packets\bazaar_item.cpp">
-      <Filter>Source Files\packets</Filter>
-    </ClCompile>
-    <ClCompile Include="..\..\src\map\packets\bazaar_message.cpp">
-      <Filter>Source Files\packets</Filter>
-    </ClCompile>
-    <ClCompile Include="..\..\src\map\packets\campaing_map.cpp">
-      <Filter>Source Files\packets</Filter>
-    </ClCompile>
-    <ClCompile Include="..\..\src\map\packets\char.cpp">
-      <Filter>Source Files\packets</Filter>
-    </ClCompile>
-    <ClCompile Include="..\..\src\map\packets\char_abilities.cpp">
-      <Filter>Source Files\packets</Filter>
-    </ClCompile>
-    <ClCompile Include="..\..\src\map\packets\char_appearance.cpp">
-      <Filter>Source Files\packets</Filter>
-    </ClCompile>
-    <ClCompile Include="..\..\src\map\packets\char_check.cpp">
-      <Filter>Source Files\packets</Filter>
-    </ClCompile>
-    <ClCompile Include="..\..\src\map\packets\char_emotion.cpp">
-      <Filter>Source Files\packets</Filter>
-    </ClCompile>
-    <ClCompile Include="..\..\src\map\packets\char_equip.cpp">
-      <Filter>Source Files\packets</Filter>
-    </ClCompile>
-    <ClCompile Include="..\..\src\map\packets\char_health.cpp">
-      <Filter>Source Files\packets</Filter>
-    </ClCompile>
-    <ClCompile Include="..\..\src\map\packets\char_jobs.cpp">
-      <Filter>Source Files\packets</Filter>
-    </ClCompile>
-    <ClCompile Include="..\..\src\map\packets\char_skills.cpp">
-      <Filter>Source Files\packets</Filter>
-    </ClCompile>
-    <ClCompile Include="..\..\src\map\packets\char_spells.cpp">
-      <Filter>Source Files\packets</Filter>
-    </ClCompile>
-    <ClCompile Include="..\..\src\map\packets\char_stats.cpp">
-      <Filter>Source Files\packets</Filter>
-    </ClCompile>
-    <ClCompile Include="..\..\src\map\packets\char_sync.cpp">
-      <Filter>Source Files\packets</Filter>
-    </ClCompile>
-    <ClCompile Include="..\..\src\map\packets\char_update.cpp">
-      <Filter>Source Files\packets</Filter>
-    </ClCompile>
-    <ClCompile Include="..\..\src\map\packets\chat_message.cpp">
-      <Filter>Source Files\packets</Filter>
-    </ClCompile>
-    <ClCompile Include="..\..\src\map\packets\chocobo_digging.cpp">
-      <Filter>Source Files\packets</Filter>
-    </ClCompile>
-    <ClCompile Include="..\..\src\map\packets\change_music.cpp">
-      <Filter>Source Files\packets</Filter>
-    </ClCompile>
-    <ClCompile Include="..\..\src\map\packets\conquest_map.cpp">
-      <Filter>Source Files\packets</Filter>
-    </ClCompile>
-    <ClCompile Include="..\..\src\map\packets\cs_position.cpp">
-      <Filter>Source Files\packets</Filter>
-    </ClCompile>
-    <ClCompile Include="..\..\src\map\packets\delivery_box.cpp">
-      <Filter>Source Files\packets</Filter>
-    </ClCompile>
-    <ClCompile Include="..\..\src\map\packets\downloading_data.cpp">
-      <Filter>Source Files\packets</Filter>
-    </ClCompile>
-    <ClCompile Include="..\..\src\map\packets\entity_update.cpp">
-      <Filter>Source Files\packets</Filter>
-    </ClCompile>
-    <ClCompile Include="..\..\src\map\packets\event.cpp">
-      <Filter>Source Files\packets</Filter>
-    </ClCompile>
-    <ClCompile Include="..\..\src\map\packets\event_update.cpp">
-      <Filter>Source Files\packets</Filter>
-    </ClCompile>
-    <ClCompile Include="..\..\src\map\packets\fishing.cpp">
-      <Filter>Source Files\packets</Filter>
-    </ClCompile>
-    <ClCompile Include="..\..\src\map\packets\inventory_assign.cpp">
-      <Filter>Source Files\packets</Filter>
-    </ClCompile>
-    <ClCompile Include="..\..\src\map\packets\inventory_finish.cpp">
-      <Filter>Source Files\packets</Filter>
-    </ClCompile>
-    <ClCompile Include="..\..\src\map\packets\inventory_item.cpp">
-      <Filter>Source Files\packets</Filter>
-    </ClCompile>
-    <ClCompile Include="..\..\src\map\packets\inventory_modify.cpp">
-      <Filter>Source Files\packets</Filter>
-    </ClCompile>
-    <ClCompile Include="..\..\src\map\packets\inventory_size.cpp">
-      <Filter>Source Files\packets</Filter>
-    </ClCompile>
-    <ClCompile Include="..\..\src\map\packets\key_items.cpp">
-      <Filter>Source Files\packets</Filter>
-    </ClCompile>
-    <ClCompile Include="..\..\src\map\packets\lock_on.cpp">
-      <Filter>Source Files\packets</Filter>
-    </ClCompile>
-    <ClCompile Include="..\..\src\map\packets\menu_config.cpp">
-      <Filter>Source Files\packets</Filter>
-    </ClCompile>
-    <ClCompile Include="..\..\src\map\packets\menu_merit.cpp">
-      <Filter>Source Files\packets</Filter>
-    </ClCompile>
-    <ClCompile Include="..\..\src\map\packets\menu_mog.cpp">
-      <Filter>Source Files\packets</Filter>
-    </ClCompile>
-    <ClCompile Include="..\..\src\map\packets\menu_raisetractor.cpp">
-      <Filter>Source Files\packets</Filter>
-    </ClCompile>
-    <ClCompile Include="..\..\src\map\packets\merit_points_categories.cpp">
-      <Filter>Source Files\packets</Filter>
-    </ClCompile>
-    <ClCompile Include="..\..\src\map\packets\message_basic.cpp">
-      <Filter>Source Files\packets</Filter>
-    </ClCompile>
-    <ClCompile Include="..\..\src\map\packets\message_debug.cpp">
-      <Filter>Source Files\packets</Filter>
-    </ClCompile>
-    <ClCompile Include="..\..\src\map\packets\message_special.cpp">
-      <Filter>Source Files\packets</Filter>
-    </ClCompile>
-    <ClCompile Include="..\..\src\map\packets\message_standard.cpp">
-      <Filter>Source Files\packets</Filter>
-    </ClCompile>
-    <ClCompile Include="..\..\src\map\packets\message_system.cpp">
-      <Filter>Source Files\packets</Filter>
-    </ClCompile>
-    <ClCompile Include="..\..\src\map\packets\message_text.cpp">
-      <Filter>Source Files\packets</Filter>
-    </ClCompile>
-    <ClCompile Include="..\..\src\map\packets\pet_sync.cpp">
-      <Filter>Source Files\packets</Filter>
-    </ClCompile>
-    <ClCompile Include="..\..\src\map\packets\position.cpp">
-      <Filter>Source Files\packets</Filter>
-    </ClCompile>
-    <ClCompile Include="..\..\src\map\packets\quest_mission_log.cpp">
-      <Filter>Source Files\packets</Filter>
-    </ClCompile>
-    <ClCompile Include="..\..\src\map\packets\release.cpp">
-      <Filter>Source Files\packets</Filter>
-    </ClCompile>
-    <ClCompile Include="..\..\src\map\packets\server_ip.cpp">
-      <Filter>Source Files\packets</Filter>
-    </ClCompile>
-    <ClCompile Include="..\..\src\map\packets\server_message.cpp">
-      <Filter>Source Files\packets</Filter>
-    </ClCompile>
-    <ClCompile Include="..\..\src\map\packets\shop_appraise.cpp">
-      <Filter>Source Files\packets</Filter>
-    </ClCompile>
-    <ClCompile Include="..\..\src\map\packets\shop_buy.cpp">
-      <Filter>Source Files\packets</Filter>
-    </ClCompile>
-    <ClCompile Include="..\..\src\map\packets\shop_items.cpp">
-      <Filter>Source Files\packets</Filter>
-    </ClCompile>
-    <ClCompile Include="..\..\src\map\packets\shop_menu.cpp">
-      <Filter>Source Files\packets</Filter>
-    </ClCompile>
-    <ClCompile Include="..\..\src\map\packets\stop_downloading.cpp">
-      <Filter>Source Files\packets</Filter>
-    </ClCompile>
-    <ClCompile Include="..\..\src\map\packets\synth_animation.cpp">
-      <Filter>Source Files\packets</Filter>
-    </ClCompile>
-    <ClCompile Include="..\..\src\map\packets\synth_message.cpp">
-      <Filter>Source Files\packets</Filter>
-    </ClCompile>
-    <ClCompile Include="..\..\src\map\packets\treasure_find_item.cpp">
-      <Filter>Source Files\packets</Filter>
-    </ClCompile>
-    <ClCompile Include="..\..\src\map\packets\treasure_lot_item.cpp">
-      <Filter>Source Files\packets</Filter>
-    </ClCompile>
-    <ClCompile Include="..\..\src\map\packets\weather.cpp">
-      <Filter>Source Files\packets</Filter>
-    </ClCompile>
-    <ClCompile Include="..\..\src\map\packets\wide_scan.cpp">
-      <Filter>Source Files\packets</Filter>
-    </ClCompile>
-    <ClCompile Include="..\..\src\map\packets\wide_scan_track.cpp">
-      <Filter>Source Files\packets</Filter>
-    </ClCompile>
-    <ClCompile Include="..\..\src\map\packets\zone_in.cpp">
-      <Filter>Source Files\packets</Filter>
-    </ClCompile>
-    <ClCompile Include="..\..\src\map\packets\zone_visited.cpp">
-      <Filter>Source Files\packets</Filter>
-    </ClCompile>
-    <ClCompile Include="..\..\src\map\universal_container.cpp">
-      <Filter>Source Files</Filter>
-    </ClCompile>
-    <ClCompile Include="..\..\src\map\party.cpp">
-      <Filter>Source Files</Filter>
-    </ClCompile>
-    <ClCompile Include="..\..\src\map\packets\caught_fish.cpp">
-      <Filter>Source Files\packets</Filter>
-    </ClCompile>
-    <ClCompile Include="..\..\src\map\alliance.cpp">
-      <Filter>Source Files</Filter>
-    </ClCompile>
-    <ClCompile Include="..\..\src\map\packets\party_invite.cpp">
-      <Filter>Source Files\packets</Filter>
-    </ClCompile>
-    <ClCompile Include="..\..\src\map\packets\party_define.cpp">
-      <Filter>Source Files\packets</Filter>
-    </ClCompile>
-    <ClCompile Include="..\..\src\map\packets\party_map.cpp">
-      <Filter>Source Files\packets</Filter>
-    </ClCompile>
-    <ClCompile Include="..\..\src\map\packets\party_search.cpp">
-      <Filter>Source Files\packets</Filter>
-    </ClCompile>
-    <ClCompile Include="..\..\src\map\packets\party_member_update.cpp">
-      <Filter>Source Files\packets</Filter>
-    </ClCompile>
-    <ClCompile Include="..\..\src\map\packets\guild_menu.cpp">
-      <Filter>Source Files\packets</Filter>
-    </ClCompile>
-    <ClCompile Include="..\..\src\map\weapon_skill.cpp">
-      <Filter>Source Files</Filter>
-    </ClCompile>
-    <ClCompile Include="..\..\src\map\items\item_shop.cpp">
-      <Filter>Source Files\items</Filter>
-    </ClCompile>
-    <ClCompile Include="..\..\src\map\packets\guild_menu_buy.cpp">
-      <Filter>Source Files\packets</Filter>
-    </ClCompile>
-    <ClCompile Include="..\..\src\map\packets\guild_menu_sell.cpp">
-      <Filter>Source Files\packets</Filter>
-    </ClCompile>
-    <ClCompile Include="..\..\src\map\trait.cpp">
-      <Filter>Source Files</Filter>
-    </ClCompile>
-    <ClCompile Include="..\..\src\map\packets\auction_house.cpp">
-      <Filter>Source Files\packets</Filter>
-    </ClCompile>
-    <ClCompile Include="..\..\src\map\ai\ai_char_normal.cpp">
-      <Filter>Source Files\ai</Filter>
-    </ClCompile>
-    <ClCompile Include="..\..\src\map\mobskill.cpp">
-      <Filter>Source Files</Filter>
-    </ClCompile>
-    <ClCompile Include="..\..\src\map\lua\lua_region.cpp">
-      <Filter>Source Files\lua</Filter>
-    </ClCompile>
-    <ClCompile Include="..\..\src\map\packets\world_pass.cpp">
-      <Filter>Source Files\packets</Filter>
-    </ClCompile>
-    <ClCompile Include="..\..\src\map\packets\trade_action.cpp">
-      <Filter>Source Files\packets</Filter>
-    </ClCompile>
-    <ClCompile Include="..\..\src\map\packets\trade_item.cpp">
-      <Filter>Source Files\packets</Filter>
-    </ClCompile>
-    <ClCompile Include="..\..\src\map\packets\trade_request.cpp">
-      <Filter>Source Files\packets</Filter>
-    </ClCompile>
-    <ClCompile Include="..\..\src\map\packets\trade_update.cpp">
-      <Filter>Source Files\packets</Filter>
-    </ClCompile>
-    <ClCompile Include="..\..\src\map\linkshell.cpp">
-      <Filter>Source Files</Filter>
-    </ClCompile>
-    <ClCompile Include="..\..\src\map\packets\linkshell_message.cpp">
-      <Filter>Source Files\packets</Filter>
-    </ClCompile>
-    <ClCompile Include="..\..\src\map\packets\linkshell_equip.cpp">
-      <Filter>Source Files\packets</Filter>
-    </ClCompile>
-    <ClCompile Include="..\..\src\map\packets\bazaar_purchase.cpp">
-      <Filter>Source Files\packets</Filter>
-    </ClCompile>
-    <ClCompile Include="..\..\src\map\packets\bazaar_confirmation.cpp">
-      <Filter>Source Files\packets</Filter>
-    </ClCompile>
-    <ClCompile Include="..\..\src\map\lua\lua_mobskill.cpp">
-      <Filter>Source Files\lua</Filter>
-    </ClCompile>
-    <ClCompile Include="..\..\src\map\ai\ai_char_prisoner.cpp">
-      <Filter>Source Files\ai</Filter>
-    </ClCompile>
-    <ClCompile Include="..\..\src\map\lua\lua_ability.cpp">
-      <Filter>Source Files\lua</Filter>
-    </ClCompile>
-    <ClCompile Include="..\..\src\map\lua\lua_action.cpp">
-      <Filter>Source Files\lua</Filter>
-    </ClCompile>
-    <ClCompile Include="..\..\src\map\recast_container.cpp">
-      <Filter>Source Files</Filter>
-    </ClCompile>
-    <ClCompile Include="..\..\src\map\merit.cpp">
-      <Filter>Source Files</Filter>
-    </ClCompile>
-    <ClCompile Include="..\..\src\map\latent_effect_container.cpp">
-      <Filter>Source Files</Filter>
-    </ClCompile>
-    <ClCompile Include="..\..\src\map\latent_effect.cpp">
-      <Filter>Source Files</Filter>
-    </ClCompile>
-    <ClCompile Include="..\..\src\map\mob_spell_list.cpp">
-      <Filter>Source Files</Filter>
-    </ClCompile>
-    <ClCompile Include="..\..\src\map\mob_spell_container.cpp">
-      <Filter>Source Files</Filter>
-    </ClCompile>
-    <ClCompile Include="..\..\src\map\items\item_fish.cpp">
-      <Filter>Source Files\items</Filter>
-    </ClCompile>
-    <ClCompile Include="..\..\src\map\packets\guild_menu_buy_update.cpp">
-      <Filter>Source Files\packets</Filter>
-    </ClCompile>
-    <ClCompile Include="..\..\src\map\packets\guild_menu_sell_update.cpp">
-      <Filter>Source Files\packets</Filter>
-    </ClCompile>
-    <ClCompile Include="..\..\src\common\detour\DetourAlloc.cpp">
-      <Filter>Source Files\common\detour</Filter>
-    </ClCompile>
-    <ClCompile Include="..\..\src\common\detour\DetourCommon.cpp">
-      <Filter>Source Files\common\detour</Filter>
-    </ClCompile>
-    <ClCompile Include="..\..\src\common\detour\DetourNavMesh.cpp">
-      <Filter>Source Files\common\detour</Filter>
-    </ClCompile>
-    <ClCompile Include="..\..\src\common\detour\DetourNavMeshBuilder.cpp">
-      <Filter>Source Files\common\detour</Filter>
-    </ClCompile>
-    <ClCompile Include="..\..\src\common\detour\DetourNavMeshQuery.cpp">
-      <Filter>Source Files\common\detour</Filter>
-    </ClCompile>
-    <ClCompile Include="..\..\src\common\detour\DetourNode.cpp">
-      <Filter>Source Files\common\detour</Filter>
-    </ClCompile>
-    <ClCompile Include="..\..\src\map\navmesh.cpp">
-      <Filter>Source Files</Filter>
-    </ClCompile>
-    <ClCompile Include="..\..\src\map\ai\ai_npc_dummy.cpp">
-      <Filter>Source Files\ai</Filter>
-    </ClCompile>
-    <ClCompile Include="..\..\src\map\blue_spell.cpp">
-      <Filter>Source Files</Filter>
-    </ClCompile>
-    <ClCompile Include="..\..\src\map\ai\helpers\pathfind.cpp">
-      <Filter>Source Files\ai\helpers</Filter>
-    </ClCompile>
-    <ClCompile Include="..\..\src\map\ai\helpers\targetfind.cpp">
-      <Filter>Source Files\ai\helpers</Filter>
-    </ClCompile>
-    <ClCompile Include="..\..\src\map\entities\baseentity.cpp">
-      <Filter>Source Files\entities</Filter>
-    </ClCompile>
-    <ClCompile Include="..\..\src\map\entities\battleentity.cpp">
-      <Filter>Source Files\entities</Filter>
-    </ClCompile>
-    <ClCompile Include="..\..\src\map\entities\charentity.cpp">
-      <Filter>Source Files\entities</Filter>
-    </ClCompile>
-    <ClCompile Include="..\..\src\map\entities\npcentity.cpp">
-      <Filter>Source Files\entities</Filter>
-    </ClCompile>
-    <ClCompile Include="..\..\src\map\entities\petentity.cpp">
-      <Filter>Source Files\entities</Filter>
-    </ClCompile>
-    <ClCompile Include="..\..\src\map\entities\mobentity.cpp">
-      <Filter>Source Files\entities</Filter>
-    </ClCompile>
-    <ClCompile Include="..\..\src\map\utils\battleutils.cpp">
-      <Filter>Source Files\utils</Filter>
-    </ClCompile>
-    <ClCompile Include="..\..\src\map\utils\charutils.cpp">
-      <Filter>Source Files\utils</Filter>
-    </ClCompile>
-    <ClCompile Include="..\..\src\map\utils\zoneutils.cpp">
-      <Filter>Source Files\utils</Filter>
-    </ClCompile>
-    <ClCompile Include="..\..\src\map\utils\itemutils.cpp">
-      <Filter>Source Files\utils</Filter>
-    </ClCompile>
-    <ClCompile Include="..\..\src\map\utils\jailutils.cpp">
-      <Filter>Source Files\utils</Filter>
-    </ClCompile>
-    <ClCompile Include="..\..\src\map\utils\petutils.cpp">
-      <Filter>Source Files\utils</Filter>
-    </ClCompile>
-    <ClCompile Include="..\..\src\map\utils\blueutils.cpp">
-      <Filter>Source Files\utils</Filter>
-    </ClCompile>
-    <ClCompile Include="..\..\src\map\utils\attackutils.cpp">
-      <Filter>Source Files\utils</Filter>
-    </ClCompile>
-    <ClCompile Include="..\..\src\map\utils\mobutils.cpp">
-      <Filter>Source Files\utils</Filter>
-    </ClCompile>
-    <ClCompile Include="..\..\src\map\utils\synthutils.cpp">
-      <Filter>Source Files\utils</Filter>
-    </ClCompile>
-    <ClCompile Include="..\..\src\map\utils\fishingutils.cpp">
-      <Filter>Source Files\utils</Filter>
-    </ClCompile>
-    <ClCompile Include="..\..\src\map\utils\guildutils.cpp">
-      <Filter>Source Files\utils</Filter>
-    </ClCompile>
-    <ClCompile Include="..\..\src\map\ai\states\magic_state.cpp">
-      <Filter>Source Files\ai\states</Filter>
-    </ClCompile>
-    <ClCompile Include="..\..\src\map\blue_trait.cpp">
-      <Filter>Source Files</Filter>
-    </ClCompile>
-    <ClCompile Include="..\..\src\map\ai\states\ability_state.cpp">
-      <Filter>Source Files\ai\states</Filter>
-    </ClCompile>
-    <ClCompile Include="..\..\src\map\ai\states\attack_state.cpp">
-      <Filter>Source Files\ai\states</Filter>
-    </ClCompile>
-    <ClCompile Include="..\..\src\map\ai\states\item_state.cpp">
-      <Filter>Source Files\ai\states</Filter>
-    </ClCompile>
-    <ClCompile Include="..\..\src\map\ai\states\mobskill_state.cpp">
-      <Filter>Source Files\ai\states</Filter>
-    </ClCompile>
-    <ClCompile Include="..\..\src\map\ai\states\range_state.cpp">
-      <Filter>Source Files\ai\states</Filter>
-    </ClCompile>
-    <ClCompile Include="..\..\src\map\ai\states\weaponskill_state.cpp">
-      <Filter>Source Files\ai\states</Filter>
-    </ClCompile>
-    <ClCompile Include="..\..\src\map\packets\char_job_extra.cpp">
-      <Filter>Source Files\packets</Filter>
-    </ClCompile>
-    <ClCompile Include="..\..\src\map\packets\event_string.cpp">
-      <Filter>Source Files\packets</Filter>
-    </ClCompile>
-    <ClCompile Include="..\..\src\map\utils\puppetutils.cpp">
-      <Filter>Source Files\utils</Filter>
-    </ClCompile>
-    <ClCompile Include="..\..\src\map\entities\automatonentity.cpp">
-      <Filter>Source Files\entities</Filter>
-    </ClCompile>
-    <ClCompile Include="..\..\src\map\packets\entity_visual.cpp">
-      <Filter>Source Files\packets</Filter>
-    </ClCompile>
-    <ClCompile Include="..\..\src\map\attack.cpp">
-      <Filter>Source Files</Filter>
-    </ClCompile>
-    <ClCompile Include="..\..\src\map\attackround.cpp">
-      <Filter>Source Files</Filter>
-    </ClCompile>
-    <ClCompile Include="..\..\src\map\utils\blacklistutils.cpp">
-      <Filter>Source Files\utils</Filter>
-    </ClCompile>
-    <ClCompile Include="..\..\src\map\packets\blacklist.cpp">
-      <Filter>Source Files\packets</Filter>
-    </ClCompile>
-    <ClCompile Include="..\..\src\map\ai\ai_ultimate_summon.cpp">
-      <Filter>Source Files\ai</Filter>
-    </ClCompile>
-    <ClCompile Include="..\..\src\map\packets\synth_suggestion.cpp">
-      <Filter>Source Files\packets</Filter>
-    </ClCompile>
-    <ClCompile Include="..\..\src\map\packets\synth_result.cpp">
-      <Filter>Source Files\packets</Filter>
-    </ClCompile>
-    <ClCompile Include="..\..\src\map\zone_instance.cpp">
-      <Filter>Source Files</Filter>
-    </ClCompile>
-    <ClCompile Include="..\..\src\map\utils\battlefieldutils.cpp">
-      <Filter>Source Files\utils</Filter>
-    </ClCompile>
-    <ClCompile Include="..\..\src\map\battlefield.cpp">
-      <Filter>Source Files</Filter>
-    </ClCompile>
-    <ClCompile Include="..\..\src\map\battlefield_handler.cpp">
-      <Filter>Source Files</Filter>
-    </ClCompile>
-    <ClCompile Include="..\..\src\map\lua\lua_battlefield.cpp">
-      <Filter>Source Files\lua</Filter>
-    </ClCompile>
-    <ClCompile Include="..\..\src\map\instance.cpp">
-      <Filter>Source Files</Filter>
-    </ClCompile>
-    <ClCompile Include="..\..\src\map\zone_entities.cpp">
-      <Filter>Source Files</Filter>
-    </ClCompile>
-    <ClCompile Include="..\..\src\map\lua\lua_instance.cpp">
-      <Filter>Source Files\lua</Filter>
-    </ClCompile>
-    <ClCompile Include="..\..\src\map\packets\instance_entry.cpp">
-      <Filter>Source Files\packets</Filter>
-    </ClCompile>
-    <ClCompile Include="..\..\src\map\instance_loader.cpp">
-      <Filter>Source Files</Filter>
-    </ClCompile>
-    <ClCompile Include="..\..\src\map\utils\instanceutils.cpp">
-      <Filter>Source Files\utils</Filter>
-    </ClCompile>
-    <ClCompile Include="..\..\src\map\packets\entity_animation.cpp">
-      <Filter>Source Files\packets</Filter>
-    </ClCompile>
-    <ClCompile Include="..\..\src\map\packets\macroequipset.cpp">
-      <Filter>Source Files\packets</Filter>
-    </ClCompile>
-    <ClCompile Include="..\..\src\map\ai\ai_char_charm.cpp">
-      <Filter>Source Files\ai</Filter>
-    </ClCompile>
-    <ClCompile Include="..\..\src\map\message.cpp">
-      <Filter>Source Files</Filter>
-    </ClCompile>
-    <ClCompile Include="..\..\src\map\lua\lua_item.cpp">
-      <Filter>Source Files\lua</Filter>
-    </ClCompile>
-    <ClCompile Include="..\..\src\map\packets\currency1.cpp">
-      <Filter>Source Files\packets</Filter>
-    </ClCompile>
-    <ClCompile Include="..\..\src\map\packets\currency2.cpp">
-      <Filter>Source Files\packets</Filter>
-    </ClCompile>
-    <ClCompile Include="..\..\src\map\ai\ai_automaton_dummy.cpp">
-      <Filter>Source Files\ai</Filter>
-    </ClCompile>
-    <ClCompile Include="..\..\src\map\packets\char_recast.cpp">
-      <Filter>Source Files\packets</Filter>
-    </ClCompile>
-    <ClCompile Include="..\..\src\map\guild.cpp">
-      <Filter>Source Files</Filter>
-    </ClCompile>
-<<<<<<< HEAD
-    <ClCompile Include="..\..\src\map\ai\ai_base.cpp">
-      <Filter>Source Files</Filter>
-    </ClCompile>
-    <ClCompile Include="..\..\src\map\ai\helpers\event_handler.cpp">
-      <Filter>Source Files\ai\helpers</Filter>
-    </ClCompile>
-    <ClCompile Include="..\..\src\map\ai\ai_npc.cpp">
-      <Filter>Source Files\ai</Filter>
-    </ClCompile>
-    <ClCompile Include="..\..\src\map\ai\helpers\action_queue.cpp">
-      <Filter>Source Files\ai\helpers</Filter>
-    </ClCompile>
-    <ClCompile Include="..\..\src\map\ai\ai_battle.cpp">
-      <Filter>Source Files\ai</Filter>
-    </ClCompile>
-    <ClCompile Include="..\..\src\map\ai\ai_char.cpp">
-      <Filter>Source Files\ai</Filter>
-    </ClCompile>
-    <ClCompile Include="..\..\src\map\ai\ai_mob.cpp">
-      <Filter>Source Files\ai</Filter>
-    </ClCompile>
-    <ClCompile Include="..\..\src\map\ai\states\trigger_state.cpp">
-      <Filter>Source Files\ai\states</Filter>
-    </ClCompile>
-    <ClCompile Include="..\..\src\map\ai\states\state.cpp">
-      <Filter>Source Files\ai\states</Filter>
-    </ClCompile>
-    <ClCompile Include="..\..\src\map\ai\controllers\ai_controller.cpp">
-      <Filter>Source Files\ai\controllers</Filter>
-    </ClCompile>
-    <ClCompile Include="..\..\src\map\ai\controllers\player_controller.cpp">
-      <Filter>Source Files\ai\controllers</Filter>
-    </ClCompile>
-    <ClCompile Include="..\..\src\map\ai\controllers\controller.cpp">
-      <Filter>Source Files\ai\controllers</Filter>
-    </ClCompile>
-=======
-    <ClCompile Include="..\..\src\map\packets\status_effects.cpp">
-      <Filter>Source Files</Filter>
-    </ClCompile>
->>>>>>> a136c2b0
-  </ItemGroup>
-  <ItemGroup>
-    <None Include="..\..\documentation\message.log">
-      <Filter>Resource Files</Filter>
-    </None>
-    <None Include="..\..\documentation\MessageSystemIDs.log">
-      <Filter>Resource Files</Filter>
-    </None>
-    <None Include="..\..\documentation\ZoneIDs.txt">
-      <Filter>Resource Files</Filter>
-    </None>
-    <None Include="..\..\icons\gameserver.ico">
-      <Filter>Resource Files</Filter>
-    </None>
-  </ItemGroup>
-  <ItemGroup>
-    <ResourceCompile Include="resource.rc" />
-  </ItemGroup>
+﻿<?xml version="1.0" encoding="utf-8"?>
+<Project ToolsVersion="4.0" xmlns="http://schemas.microsoft.com/developer/msbuild/2003">
+  <ItemGroup>
+    <Filter Include="Source Files">
+      <UniqueIdentifier>{4FC737F1-C7A5-4376-A066-2A32D752A2FF}</UniqueIdentifier>
+      <Extensions>cpp;c;cc;cxx;def;odl;idl;hpj;bat;asm;asmx</Extensions>
+    </Filter>
+    <Filter Include="Source Files\common">
+      <UniqueIdentifier>{b7f1cd91-07f2-4d5b-b629-2e943af34926}</UniqueIdentifier>
+    </Filter>
+    <Filter Include="Source Files\items">
+      <UniqueIdentifier>{5653d645-023e-4eee-908d-9460223c5020}</UniqueIdentifier>
+    </Filter>
+    <Filter Include="Source Files\lua">
+      <UniqueIdentifier>{f6d1297b-d842-464e-af36-4aa6692accb6}</UniqueIdentifier>
+    </Filter>
+    <Filter Include="Source Files\packets">
+      <UniqueIdentifier>{9b800002-417f-48b2-a9eb-351c54a36a1f}</UniqueIdentifier>
+    </Filter>
+    <Filter Include="Source Files\ai">
+      <UniqueIdentifier>{7dc3a605-64d1-4d29-9ff1-6f6b1eafb226}</UniqueIdentifier>
+    </Filter>
+    <Filter Include="Header Files">
+      <UniqueIdentifier>{93995380-89BD-4b04-88EB-625FBE52EBFB}</UniqueIdentifier>
+      <Extensions>h;hpp;hxx;hm;inl;inc;xsd</Extensions>
+    </Filter>
+    <Filter Include="Header Files\common">
+      <UniqueIdentifier>{7edae262-9916-4e49-8a5c-acfa437f4fe9}</UniqueIdentifier>
+    </Filter>
+    <Filter Include="Header Files\common\lua">
+      <UniqueIdentifier>{564bebd8-a706-4fc9-a8dd-d62ddbc1c279}</UniqueIdentifier>
+    </Filter>
+    <Filter Include="Header Files\items">
+      <UniqueIdentifier>{dc3c3cd5-ef81-42f7-b8e2-4e6ab5c1447a}</UniqueIdentifier>
+    </Filter>
+    <Filter Include="Header Files\lua">
+      <UniqueIdentifier>{838ef418-3ed3-4cbb-87a7-3bb87ea11c11}</UniqueIdentifier>
+    </Filter>
+    <Filter Include="Header Files\packets">
+      <UniqueIdentifier>{4cc38c75-682a-4da2-8bda-6dfacbde921b}</UniqueIdentifier>
+    </Filter>
+    <Filter Include="Header Files\ai">
+      <UniqueIdentifier>{82530adb-59c4-485f-978f-c4c849f45947}</UniqueIdentifier>
+    </Filter>
+    <Filter Include="Resource Files">
+      <UniqueIdentifier>{c199594e-8e4b-40cf-9541-5ca33be82bfe}</UniqueIdentifier>
+    </Filter>
+    <Filter Include="Header Files\common\detour">
+      <UniqueIdentifier>{89075007-3807-4b5f-9df2-cb2ac2b308cf}</UniqueIdentifier>
+    </Filter>
+    <Filter Include="Header Files\common\recast">
+      <UniqueIdentifier>{af804228-61a0-45d3-97c2-9a18681a347a}</UniqueIdentifier>
+    </Filter>
+    <Filter Include="Source Files\common\detour">
+      <UniqueIdentifier>{99c3c980-7b14-412b-a585-84bbee3f3fdc}</UniqueIdentifier>
+    </Filter>
+    <Filter Include="Source Files\ai\helpers">
+      <UniqueIdentifier>{556ece7c-5f18-47dc-aa93-6bd3e6225c69}</UniqueIdentifier>
+    </Filter>
+    <Filter Include="Source Files\ai\states">
+      <UniqueIdentifier>{8db3e752-e6d6-4c05-b46e-d0536d7fd12a}</UniqueIdentifier>
+    </Filter>
+    <Filter Include="Header Files\ai\helpers">
+      <UniqueIdentifier>{7c17288c-6809-4a52-a845-38ebebf68ccd}</UniqueIdentifier>
+    </Filter>
+    <Filter Include="Header Files\ai\states">
+      <UniqueIdentifier>{fdb481b8-fdae-46b8-b9dd-43817c653c5a}</UniqueIdentifier>
+    </Filter>
+    <Filter Include="Header Files\entities">
+      <UniqueIdentifier>{93413ffb-8f9a-409e-8c55-6b14935a15d3}</UniqueIdentifier>
+    </Filter>
+    <Filter Include="Source Files\utils">
+      <UniqueIdentifier>{4f11b8a9-6e51-4eba-872a-969709b3f41a}</UniqueIdentifier>
+    </Filter>
+    <Filter Include="Source Files\entities">
+      <UniqueIdentifier>{250c67bd-9d39-4846-a96d-48410fa927c9}</UniqueIdentifier>
+    </Filter>
+    <Filter Include="Header Files\utils">
+      <UniqueIdentifier>{4809b9f1-e6f6-4976-a83b-e246e6dc5671}</UniqueIdentifier>
+    </Filter>
+    <Filter Include="Header Files\common\marshal">
+      <UniqueIdentifier>{e12005cb-3c26-42a1-9752-8898f7492816}</UniqueIdentifier>
+    </Filter>
+    <Filter Include="Header Files\ai\controllers">
+      <UniqueIdentifier>{dadf369a-26a2-4af4-9a1e-d99d2739b7d5}</UniqueIdentifier>
+    </Filter>
+    <Filter Include="Source Files\ai\controllers">
+      <UniqueIdentifier>{f581ed5f-506f-47f2-8ef0-4bc43b6467e4}</UniqueIdentifier>
+    </Filter>
+  </ItemGroup>
+  <ItemGroup>
+    <ClInclude Include="..\..\src\map\ability.h">
+      <Filter>Header Files</Filter>
+    </ClInclude>
+    <ClInclude Include="..\..\src\map\commandhandler.h">
+      <Filter>Header Files</Filter>
+    </ClInclude>
+    <ClInclude Include="..\..\src\map\conquest_system.h">
+      <Filter>Header Files</Filter>
+    </ClInclude>
+    <ClInclude Include="..\..\src\map\enmity_container.h">
+      <Filter>Header Files</Filter>
+    </ClInclude>
+    <ClInclude Include="..\..\src\map\grades.h">
+      <Filter>Header Files</Filter>
+    </ClInclude>
+    <ClInclude Include="..\..\src\map\item_container.h">
+      <Filter>Header Files</Filter>
+    </ClInclude>
+    <ClInclude Include="..\..\src\map\map.h">
+      <Filter>Header Files</Filter>
+    </ClInclude>
+    <ClInclude Include="..\..\src\map\modifier.h">
+      <Filter>Header Files</Filter>
+    </ClInclude>
+    <ClInclude Include="..\..\src\map\mob_modifier.h">
+      <Filter>Header Files</Filter>
+    </ClInclude>
+    <ClInclude Include="..\..\src\map\packet_system.h">
+      <Filter>Header Files</Filter>
+    </ClInclude>
+    <ClInclude Include="..\..\src\map\region.h">
+      <Filter>Header Files</Filter>
+    </ClInclude>
+    <ClInclude Include="..\..\src\map\spell.h">
+      <Filter>Header Files</Filter>
+    </ClInclude>
+    <ClInclude Include="..\..\src\map\status_effect.h">
+      <Filter>Header Files</Filter>
+    </ClInclude>
+    <ClInclude Include="..\..\src\map\status_effect_container.h">
+      <Filter>Header Files</Filter>
+    </ClInclude>
+    <ClInclude Include="..\..\src\map\time_server.h">
+      <Filter>Header Files</Filter>
+    </ClInclude>
+    <ClInclude Include="..\..\src\map\trade_container.h">
+      <Filter>Header Files</Filter>
+    </ClInclude>
+    <ClInclude Include="..\..\src\map\transport.h">
+      <Filter>Header Files</Filter>
+    </ClInclude>
+    <ClInclude Include="..\..\src\map\treasure_pool.h">
+      <Filter>Header Files</Filter>
+    </ClInclude>
+    <ClInclude Include="..\..\src\map\vana_time.h">
+      <Filter>Header Files</Filter>
+    </ClInclude>
+    <ClInclude Include="..\..\src\map\zone.h">
+      <Filter>Header Files</Filter>
+    </ClInclude>
+    <ClInclude Include="..\..\src\map\ai\ai_char_gm.h">
+      <Filter>Header Files\ai</Filter>
+    </ClInclude>
+    <ClInclude Include="..\..\src\map\ai\ai_char_normal.h">
+      <Filter>Header Files\ai</Filter>
+    </ClInclude>
+    <ClInclude Include="..\..\src\map\ai\ai_general.h">
+      <Filter>Header Files\ai</Filter>
+    </ClInclude>
+    <ClInclude Include="..\..\src\map\ai\ai_mob_dummy.h">
+      <Filter>Header Files\ai</Filter>
+    </ClInclude>
+    <ClInclude Include="..\..\src\map\ai\ai_pet_dummy.h">
+      <Filter>Header Files\ai</Filter>
+    </ClInclude>
+    <ClInclude Include="..\..\src\common\blowfish.h">
+      <Filter>Header Files\common</Filter>
+    </ClInclude>
+    <ClInclude Include="..\..\src\common\cbasetypes.h">
+      <Filter>Header Files\common</Filter>
+    </ClInclude>
+    <ClInclude Include="..\..\src\common\kernel.h">
+      <Filter>Header Files\common</Filter>
+    </ClInclude>
+    <ClInclude Include="..\..\src\common\malloc.h">
+      <Filter>Header Files\common</Filter>
+    </ClInclude>
+    <ClInclude Include="..\..\src\common\md52.h">
+      <Filter>Header Files\common</Filter>
+    </ClInclude>
+    <ClInclude Include="..\..\src\common\mmo.h">
+      <Filter>Header Files\common</Filter>
+    </ClInclude>
+    <ClInclude Include="..\..\src\common\showmsg.h">
+      <Filter>Header Files\common</Filter>
+    </ClInclude>
+    <ClInclude Include="..\..\src\common\socket.h">
+      <Filter>Header Files\common</Filter>
+    </ClInclude>
+    <ClInclude Include="..\..\src\common\sql.h">
+      <Filter>Header Files\common</Filter>
+    </ClInclude>
+    <ClInclude Include="..\..\src\common\strlib.h">
+      <Filter>Header Files\common</Filter>
+    </ClInclude>
+    <ClInclude Include="..\..\src\common\taskmgr.h">
+      <Filter>Header Files\common</Filter>
+    </ClInclude>
+    <ClInclude Include="..\..\src\common\timer.h">
+      <Filter>Header Files\common</Filter>
+    </ClInclude>
+    <ClInclude Include="..\..\src\common\utils.h">
+      <Filter>Header Files\common</Filter>
+    </ClInclude>
+    <ClInclude Include="..\..\src\common\version.h">
+      <Filter>Header Files\common</Filter>
+    </ClInclude>
+    <ClInclude Include="..\..\src\common\zlib.h">
+      <Filter>Header Files\common</Filter>
+    </ClInclude>
+    <ClInclude Include="..\..\src\common\lua\lua.h">
+      <Filter>Header Files\common\lua</Filter>
+    </ClInclude>
+    <ClInclude Include="..\..\src\common\lua\lua.hpp">
+      <Filter>Header Files\common\lua</Filter>
+    </ClInclude>
+    <ClInclude Include="..\..\src\common\lua\luaconf.h">
+      <Filter>Header Files\common\lua</Filter>
+    </ClInclude>
+    <ClInclude Include="..\..\src\common\lua\lualib.h">
+      <Filter>Header Files\common\lua</Filter>
+    </ClInclude>
+    <ClInclude Include="..\..\src\common\lua\luaxlib.h">
+      <Filter>Header Files\common\lua</Filter>
+    </ClInclude>
+    <ClInclude Include="..\..\src\common\lua\lunar.h">
+      <Filter>Header Files\common\lua</Filter>
+    </ClInclude>
+    <ClInclude Include="..\..\src\map\items\item.h">
+      <Filter>Header Files\items</Filter>
+    </ClInclude>
+    <ClInclude Include="..\..\src\map\items\item_armor.h">
+      <Filter>Header Files\items</Filter>
+    </ClInclude>
+    <ClInclude Include="..\..\src\map\items\item_currency.h">
+      <Filter>Header Files\items</Filter>
+    </ClInclude>
+    <ClInclude Include="..\..\src\map\items\item_furnishing.h">
+      <Filter>Header Files\items</Filter>
+    </ClInclude>
+    <ClInclude Include="..\..\src\map\items\item_general.h">
+      <Filter>Header Files\items</Filter>
+    </ClInclude>
+    <ClInclude Include="..\..\src\map\items\item_linkshell.h">
+      <Filter>Header Files\items</Filter>
+    </ClInclude>
+    <ClInclude Include="..\..\src\map\items\item_puppet.h">
+      <Filter>Header Files\items</Filter>
+    </ClInclude>
+    <ClInclude Include="..\..\src\map\items\item_usable.h">
+      <Filter>Header Files\items</Filter>
+    </ClInclude>
+    <ClInclude Include="..\..\src\map\items\item_weapon.h">
+      <Filter>Header Files\items</Filter>
+    </ClInclude>
+    <ClInclude Include="..\..\src\map\lua\lua_baseentity.h">
+      <Filter>Header Files\lua</Filter>
+    </ClInclude>
+    <ClInclude Include="..\..\src\map\lua\lua_spell.h">
+      <Filter>Header Files\lua</Filter>
+    </ClInclude>
+    <ClInclude Include="..\..\src\map\lua\lua_statuseffect.h">
+      <Filter>Header Files\lua</Filter>
+    </ClInclude>
+    <ClInclude Include="..\..\src\map\lua\lua_trade_container.h">
+      <Filter>Header Files\lua</Filter>
+    </ClInclude>
+    <ClInclude Include="..\..\src\map\lua\lua_zone.h">
+      <Filter>Header Files\lua</Filter>
+    </ClInclude>
+    <ClInclude Include="..\..\src\map\lua\luautils.h">
+      <Filter>Header Files\lua</Filter>
+    </ClInclude>
+    <ClInclude Include="..\..\src\map\packets\action.h">
+      <Filter>Header Files\packets</Filter>
+    </ClInclude>
+    <ClInclude Include="..\..\src\map\packets\basic.h">
+      <Filter>Header Files\packets</Filter>
+    </ClInclude>
+    <ClInclude Include="..\..\src\map\packets\bazaar_check.h">
+      <Filter>Header Files\packets</Filter>
+    </ClInclude>
+    <ClInclude Include="..\..\src\map\packets\bazaar_close.h">
+      <Filter>Header Files\packets</Filter>
+    </ClInclude>
+    <ClInclude Include="..\..\src\map\packets\bazaar_item.h">
+      <Filter>Header Files\packets</Filter>
+    </ClInclude>
+    <ClInclude Include="..\..\src\map\packets\bazaar_message.h">
+      <Filter>Header Files\packets</Filter>
+    </ClInclude>
+    <ClInclude Include="..\..\src\map\packets\campaing_map.h">
+      <Filter>Header Files\packets</Filter>
+    </ClInclude>
+    <ClInclude Include="..\..\src\map\packets\char.h">
+      <Filter>Header Files\packets</Filter>
+    </ClInclude>
+    <ClInclude Include="..\..\src\map\packets\char_abilities.h">
+      <Filter>Header Files\packets</Filter>
+    </ClInclude>
+    <ClInclude Include="..\..\src\map\packets\char_appearance.h">
+      <Filter>Header Files\packets</Filter>
+    </ClInclude>
+    <ClInclude Include="..\..\src\map\packets\char_check.h">
+      <Filter>Header Files\packets</Filter>
+    </ClInclude>
+    <ClInclude Include="..\..\src\map\packets\char_emotion.h">
+      <Filter>Header Files\packets</Filter>
+    </ClInclude>
+    <ClInclude Include="..\..\src\map\packets\char_equip.h">
+      <Filter>Header Files\packets</Filter>
+    </ClInclude>
+    <ClInclude Include="..\..\src\map\packets\char_health.h">
+      <Filter>Header Files\packets</Filter>
+    </ClInclude>
+    <ClInclude Include="..\..\src\map\packets\char_jobs.h">
+      <Filter>Header Files\packets</Filter>
+    </ClInclude>
+    <ClInclude Include="..\..\src\map\packets\char_skills.h">
+      <Filter>Header Files\packets</Filter>
+    </ClInclude>
+    <ClInclude Include="..\..\src\map\packets\char_spells.h">
+      <Filter>Header Files\packets</Filter>
+    </ClInclude>
+    <ClInclude Include="..\..\src\map\packets\char_stats.h">
+      <Filter>Header Files\packets</Filter>
+    </ClInclude>
+    <ClInclude Include="..\..\src\map\packets\char_sync.h">
+      <Filter>Header Files\packets</Filter>
+    </ClInclude>
+    <ClInclude Include="..\..\src\map\packets\char_update.h">
+      <Filter>Header Files\packets</Filter>
+    </ClInclude>
+    <ClInclude Include="..\..\src\map\packets\chat_message.h">
+      <Filter>Header Files\packets</Filter>
+    </ClInclude>
+    <ClInclude Include="..\..\src\map\packets\chocobo_digging.h">
+      <Filter>Header Files\packets</Filter>
+    </ClInclude>
+    <ClInclude Include="..\..\src\map\packets\change_music.h">
+      <Filter>Header Files\packets</Filter>
+    </ClInclude>
+    <ClInclude Include="..\..\src\map\packets\conquest_map.h">
+      <Filter>Header Files\packets</Filter>
+    </ClInclude>
+    <ClInclude Include="..\..\src\map\packets\cs_position.h">
+      <Filter>Header Files\packets</Filter>
+    </ClInclude>
+    <ClInclude Include="..\..\src\map\packets\delivery_box.h">
+      <Filter>Header Files\packets</Filter>
+    </ClInclude>
+    <ClInclude Include="..\..\src\map\packets\downloading_data.h">
+      <Filter>Header Files\packets</Filter>
+    </ClInclude>
+    <ClInclude Include="..\..\src\map\packets\entity_update.h">
+      <Filter>Header Files\packets</Filter>
+    </ClInclude>
+    <ClInclude Include="..\..\src\map\packets\event.h">
+      <Filter>Header Files\packets</Filter>
+    </ClInclude>
+    <ClInclude Include="..\..\src\map\packets\event_update.h">
+      <Filter>Header Files\packets</Filter>
+    </ClInclude>
+    <ClInclude Include="..\..\src\map\packets\fishing.h">
+      <Filter>Header Files\packets</Filter>
+    </ClInclude>
+    <ClInclude Include="..\..\src\map\packets\inventory_assign.h">
+      <Filter>Header Files\packets</Filter>
+    </ClInclude>
+    <ClInclude Include="..\..\src\map\packets\inventory_finish.h">
+      <Filter>Header Files\packets</Filter>
+    </ClInclude>
+    <ClInclude Include="..\..\src\map\packets\inventory_item.h">
+      <Filter>Header Files\packets</Filter>
+    </ClInclude>
+    <ClInclude Include="..\..\src\map\packets\inventory_modify.h">
+      <Filter>Header Files\packets</Filter>
+    </ClInclude>
+    <ClInclude Include="..\..\src\map\packets\inventory_size.h">
+      <Filter>Header Files\packets</Filter>
+    </ClInclude>
+    <ClInclude Include="..\..\src\map\packets\key_items.h">
+      <Filter>Header Files\packets</Filter>
+    </ClInclude>
+    <ClInclude Include="..\..\src\map\packets\lock_on.h">
+      <Filter>Header Files\packets</Filter>
+    </ClInclude>
+    <ClInclude Include="..\..\src\map\packets\menu_config.h">
+      <Filter>Header Files\packets</Filter>
+    </ClInclude>
+    <ClInclude Include="..\..\src\map\packets\menu_merit.h">
+      <Filter>Header Files\packets</Filter>
+    </ClInclude>
+    <ClInclude Include="..\..\src\map\packets\menu_mog.h">
+      <Filter>Header Files\packets</Filter>
+    </ClInclude>
+    <ClInclude Include="..\..\src\map\packets\menu_raisetractor.h">
+      <Filter>Header Files\packets</Filter>
+    </ClInclude>
+    <ClInclude Include="..\..\src\map\packets\merit_points_categories.h">
+      <Filter>Header Files\packets</Filter>
+    </ClInclude>
+    <ClInclude Include="..\..\src\map\packets\message_basic.h">
+      <Filter>Header Files\packets</Filter>
+    </ClInclude>
+    <ClInclude Include="..\..\src\map\packets\message_debug.h">
+      <Filter>Header Files\packets</Filter>
+    </ClInclude>
+    <ClInclude Include="..\..\src\map\packets\message_special.h">
+      <Filter>Header Files\packets</Filter>
+    </ClInclude>
+    <ClInclude Include="..\..\src\map\packets\message_standard.h">
+      <Filter>Header Files\packets</Filter>
+    </ClInclude>
+    <ClInclude Include="..\..\src\map\packets\message_system.h">
+      <Filter>Header Files\packets</Filter>
+    </ClInclude>
+    <ClInclude Include="..\..\src\map\packets\message_text.h">
+      <Filter>Header Files\packets</Filter>
+    </ClInclude>
+    <ClInclude Include="..\..\src\map\packets\pet_sync.h">
+      <Filter>Header Files\packets</Filter>
+    </ClInclude>
+    <ClInclude Include="..\..\src\map\packets\position.h">
+      <Filter>Header Files\packets</Filter>
+    </ClInclude>
+    <ClInclude Include="..\..\src\map\packets\quest_mission_log.h">
+      <Filter>Header Files\packets</Filter>
+    </ClInclude>
+    <ClInclude Include="..\..\src\map\packets\release.h">
+      <Filter>Header Files\packets</Filter>
+    </ClInclude>
+    <ClInclude Include="..\..\src\map\packets\server_ip.h">
+      <Filter>Header Files\packets</Filter>
+    </ClInclude>
+    <ClInclude Include="..\..\src\map\packets\server_message.h">
+      <Filter>Header Files\packets</Filter>
+    </ClInclude>
+    <ClInclude Include="..\..\src\map\packets\shop_appraise.h">
+      <Filter>Header Files\packets</Filter>
+    </ClInclude>
+    <ClInclude Include="..\..\src\map\packets\shop_buy.h">
+      <Filter>Header Files\packets</Filter>
+    </ClInclude>
+    <ClInclude Include="..\..\src\map\packets\shop_items.h">
+      <Filter>Header Files\packets</Filter>
+    </ClInclude>
+    <ClInclude Include="..\..\src\map\packets\shop_menu.h">
+      <Filter>Header Files\packets</Filter>
+    </ClInclude>
+    <ClInclude Include="..\..\src\map\packets\stop_downloading.h">
+      <Filter>Header Files\packets</Filter>
+    </ClInclude>
+    <ClInclude Include="..\..\src\map\packets\synth_animation.h">
+      <Filter>Header Files\packets</Filter>
+    </ClInclude>
+    <ClInclude Include="..\..\src\map\packets\synth_message.h">
+      <Filter>Header Files\packets</Filter>
+    </ClInclude>
+    <ClInclude Include="..\..\src\map\packets\treasure_find_item.h">
+      <Filter>Header Files\packets</Filter>
+    </ClInclude>
+    <ClInclude Include="..\..\src\map\packets\treasure_lot_item.h">
+      <Filter>Header Files\packets</Filter>
+    </ClInclude>
+    <ClInclude Include="..\..\src\map\packets\weather.h">
+      <Filter>Header Files\packets</Filter>
+    </ClInclude>
+    <ClInclude Include="..\..\src\map\packets\wide_scan.h">
+      <Filter>Header Files\packets</Filter>
+    </ClInclude>
+    <ClInclude Include="..\..\src\map\packets\wide_scan_track.h">
+      <Filter>Header Files\packets</Filter>
+    </ClInclude>
+    <ClInclude Include="..\..\src\map\packets\zone_in.h">
+      <Filter>Header Files\packets</Filter>
+    </ClInclude>
+    <ClInclude Include="..\..\src\map\packets\zone_visited.h">
+      <Filter>Header Files\packets</Filter>
+    </ClInclude>
+    <ClInclude Include="..\..\src\map\universal_container.h">
+      <Filter>Header Files</Filter>
+    </ClInclude>
+    <ClInclude Include="..\..\src\map\party.h">
+      <Filter>Header Files</Filter>
+    </ClInclude>
+    <ClInclude Include="..\..\src\map\packets\caught_fish.h">
+      <Filter>Header Files\packets</Filter>
+    </ClInclude>
+    <ClInclude Include="..\..\src\map\alliance.h">
+      <Filter>Header Files</Filter>
+    </ClInclude>
+    <ClInclude Include="..\..\src\map\packets\party_invite.h">
+      <Filter>Header Files\packets</Filter>
+    </ClInclude>
+    <ClInclude Include="..\..\src\map\packets\party_define.h">
+      <Filter>Header Files\packets</Filter>
+    </ClInclude>
+    <ClInclude Include="..\..\src\map\packets\party_map.h">
+      <Filter>Header Files\packets</Filter>
+    </ClInclude>
+    <ClInclude Include="..\..\src\map\packets\party_search.h">
+      <Filter>Header Files\packets</Filter>
+    </ClInclude>
+    <ClInclude Include="..\..\src\map\packets\party_member_update.h">
+      <Filter>Header Files\packets</Filter>
+    </ClInclude>
+    <ClInclude Include="..\..\src\map\packets\guild_menu.h">
+      <Filter>Header Files\packets</Filter>
+    </ClInclude>
+    <ClInclude Include="resource.h">
+      <Filter>Header Files</Filter>
+    </ClInclude>
+    <ClInclude Include="..\..\src\map\weapon_skill.h">
+      <Filter>Header Files</Filter>
+    </ClInclude>
+    <ClInclude Include="..\..\src\map\items\item_shop.h">
+      <Filter>Header Files\items</Filter>
+    </ClInclude>
+    <ClInclude Include="..\..\src\map\packets\guild_menu_buy.h">
+      <Filter>Header Files\packets</Filter>
+    </ClInclude>
+    <ClInclude Include="..\..\src\map\packets\guild_menu_sell.h">
+      <Filter>Header Files\packets</Filter>
+    </ClInclude>
+    <ClInclude Include="..\..\src\map\trait.h">
+      <Filter>Header Files</Filter>
+    </ClInclude>
+    <ClInclude Include="..\..\src\map\packets\auction_house.h">
+      <Filter>Header Files\packets</Filter>
+    </ClInclude>
+    <ClInclude Include="..\..\src\map\mobskill.h">
+      <Filter>Header Files</Filter>
+    </ClInclude>
+    <ClInclude Include="..\..\src\map\lua\lua_region.h">
+      <Filter>Header Files\lua</Filter>
+    </ClInclude>
+    <ClInclude Include="..\..\src\map\packets\world_pass.h">
+      <Filter>Header Files\packets</Filter>
+    </ClInclude>
+    <ClInclude Include="..\..\src\map\packets\trade_action.h">
+      <Filter>Header Files\packets</Filter>
+    </ClInclude>
+    <ClInclude Include="..\..\src\map\packets\trade_item.h">
+      <Filter>Header Files\packets</Filter>
+    </ClInclude>
+    <ClInclude Include="..\..\src\map\packets\trade_request.h">
+      <Filter>Header Files\packets</Filter>
+    </ClInclude>
+    <ClInclude Include="..\..\src\map\packets\trade_update.h">
+      <Filter>Header Files\packets</Filter>
+    </ClInclude>
+    <ClInclude Include="..\..\src\map\linkshell.h">
+      <Filter>Header Files</Filter>
+    </ClInclude>
+    <ClInclude Include="..\..\src\map\packets\linkshell_message.h">
+      <Filter>Header Files\packets</Filter>
+    </ClInclude>
+    <ClInclude Include="..\..\src\map\packets\linkshell_equip.h">
+      <Filter>Header Files\packets</Filter>
+    </ClInclude>
+    <ClInclude Include="..\..\src\map\packets\bazaar_purchase.h">
+      <Filter>Header Files\packets</Filter>
+    </ClInclude>
+    <ClInclude Include="..\..\src\map\packets\bazaar_confirmation.h">
+      <Filter>Header Files\packets</Filter>
+    </ClInclude>
+    <ClInclude Include="..\..\src\map\lua\lua_mobskill.h">
+      <Filter>Header Files\lua</Filter>
+    </ClInclude>
+    <ClInclude Include="..\..\src\map\ai\ai_char_prisoner.h">
+      <Filter>Header Files\ai</Filter>
+    </ClInclude>
+    <ClInclude Include="..\..\src\map\lua\lua_ability.h">
+      <Filter>Header Files\lua</Filter>
+    </ClInclude>
+    <ClInclude Include="..\..\src\map\lua\lua_action.h">
+      <Filter>Header Files\lua</Filter>
+    </ClInclude>
+    <ClInclude Include="..\..\src\map\recast_container.h">
+      <Filter>Header Files</Filter>
+    </ClInclude>
+    <ClInclude Include="..\..\src\map\merit.h">
+      <Filter>Header Files</Filter>
+    </ClInclude>
+    <ClInclude Include="..\..\src\map\latent_effect.h">
+      <Filter>Header Files</Filter>
+    </ClInclude>
+    <ClInclude Include="..\..\src\map\latent_effect_container.h">
+      <Filter>Header Files</Filter>
+    </ClInclude>
+    <ClInclude Include="..\..\src\map\mob_spell_list.h">
+      <Filter>Header Files</Filter>
+    </ClInclude>
+    <ClInclude Include="..\..\src\map\mob_spell_container.h">
+      <Filter>Header Files</Filter>
+    </ClInclude>
+    <ClInclude Include="..\..\src\map\items\item_fish.h">
+      <Filter>Header Files\items</Filter>
+    </ClInclude>
+    <ClInclude Include="..\..\src\map\packets\guild_menu_buy_update.h">
+      <Filter>Header Files\packets</Filter>
+    </ClInclude>
+    <ClInclude Include="..\..\src\map\packets\guild_menu_sell_update.h">
+      <Filter>Header Files\packets</Filter>
+    </ClInclude>
+    <ClInclude Include="..\..\src\common\detour\DetourAlloc.h">
+      <Filter>Header Files\common\detour</Filter>
+    </ClInclude>
+    <ClInclude Include="..\..\src\common\detour\DetourAssert.h">
+      <Filter>Header Files\common\detour</Filter>
+    </ClInclude>
+    <ClInclude Include="..\..\src\common\detour\DetourCommon.h">
+      <Filter>Header Files\common\detour</Filter>
+    </ClInclude>
+    <ClInclude Include="..\..\src\common\detour\DetourNavMesh.h">
+      <Filter>Header Files\common\detour</Filter>
+    </ClInclude>
+    <ClInclude Include="..\..\src\common\detour\DetourNavMeshBuilder.h">
+      <Filter>Header Files\common\detour</Filter>
+    </ClInclude>
+    <ClInclude Include="..\..\src\common\detour\DetourNavMeshQuery.h">
+      <Filter>Header Files\common\detour</Filter>
+    </ClInclude>
+    <ClInclude Include="..\..\src\common\detour\DetourNode.h">
+      <Filter>Header Files\common\detour</Filter>
+    </ClInclude>
+    <ClInclude Include="..\..\src\common\detour\DetourStatus.h">
+      <Filter>Header Files\common\detour</Filter>
+    </ClInclude>
+    <ClInclude Include="..\..\src\common\recast\Recast.h">
+      <Filter>Header Files\common\recast</Filter>
+    </ClInclude>
+    <ClInclude Include="..\..\src\common\recast\RecastAlloc.h">
+      <Filter>Header Files\common\recast</Filter>
+    </ClInclude>
+    <ClInclude Include="..\..\src\common\recast\RecastAssert.h">
+      <Filter>Header Files\common\recast</Filter>
+    </ClInclude>
+    <ClInclude Include="..\..\src\map\navmesh.h">
+      <Filter>Header Files</Filter>
+    </ClInclude>
+    <ClInclude Include="..\..\src\map\ai\ai_npc_dummy.h">
+      <Filter>Header Files\ai</Filter>
+    </ClInclude>
+    <ClInclude Include="..\..\src\map\blue_spell.h">
+      <Filter>Header Files</Filter>
+    </ClInclude>
+    <ClInclude Include="..\..\src\map\ai\helpers\pathfind.h">
+      <Filter>Header Files\ai\helpers</Filter>
+    </ClInclude>
+    <ClInclude Include="..\..\src\map\ai\helpers\targetfind.h">
+      <Filter>Header Files\ai\helpers</Filter>
+    </ClInclude>
+    <ClInclude Include="..\..\src\map\entities\baseentity.h">
+      <Filter>Header Files\entities</Filter>
+    </ClInclude>
+    <ClInclude Include="..\..\src\map\entities\battleentity.h">
+      <Filter>Header Files\entities</Filter>
+    </ClInclude>
+    <ClInclude Include="..\..\src\map\entities\charentity.h">
+      <Filter>Header Files\entities</Filter>
+    </ClInclude>
+    <ClInclude Include="..\..\src\map\entities\npcentity.h">
+      <Filter>Header Files\entities</Filter>
+    </ClInclude>
+    <ClInclude Include="..\..\src\map\entities\petentity.h">
+      <Filter>Header Files\entities</Filter>
+    </ClInclude>
+    <ClInclude Include="..\..\src\map\entities\mobentity.h">
+      <Filter>Header Files\entities</Filter>
+    </ClInclude>
+    <ClInclude Include="..\..\src\map\utils\battleutils.h">
+      <Filter>Header Files\utils</Filter>
+    </ClInclude>
+    <ClInclude Include="..\..\src\map\utils\attackutils.h">
+      <Filter>Header Files\utils</Filter>
+    </ClInclude>
+    <ClInclude Include="..\..\src\map\utils\blueutils.h">
+      <Filter>Header Files\utils</Filter>
+    </ClInclude>
+    <ClInclude Include="..\..\src\map\utils\charutils.h">
+      <Filter>Header Files\utils</Filter>
+    </ClInclude>
+    <ClInclude Include="..\..\src\map\utils\fishingutils.h">
+      <Filter>Header Files\utils</Filter>
+    </ClInclude>
+    <ClInclude Include="..\..\src\map\utils\guildutils.h">
+      <Filter>Header Files\utils</Filter>
+    </ClInclude>
+    <ClInclude Include="..\..\src\map\utils\itemutils.h">
+      <Filter>Header Files\utils</Filter>
+    </ClInclude>
+    <ClInclude Include="..\..\src\map\utils\jailutils.h">
+      <Filter>Header Files\utils</Filter>
+    </ClInclude>
+    <ClInclude Include="..\..\src\map\utils\mobutils.h">
+      <Filter>Header Files\utils</Filter>
+    </ClInclude>
+    <ClInclude Include="..\..\src\map\utils\petutils.h">
+      <Filter>Header Files\utils</Filter>
+    </ClInclude>
+    <ClInclude Include="..\..\src\map\utils\synthutils.h">
+      <Filter>Header Files\utils</Filter>
+    </ClInclude>
+    <ClInclude Include="..\..\src\map\utils\zoneutils.h">
+      <Filter>Header Files\utils</Filter>
+    </ClInclude>
+    <ClInclude Include="..\..\src\map\ai\states\magic_state.h">
+      <Filter>Header Files\ai\states</Filter>
+    </ClInclude>
+    <ClInclude Include="..\..\src\map\ai\states\state.h">
+      <Filter>Header Files\ai\states</Filter>
+    </ClInclude>
+    <ClInclude Include="..\..\src\map\blue_trait.h">
+      <Filter>Header Files</Filter>
+    </ClInclude>
+    <ClInclude Include="..\..\src\map\ai\states\ability_state.h">
+      <Filter>Header Files\ai\states</Filter>
+    </ClInclude>
+    <ClInclude Include="..\..\src\map\ai\states\attack_state.h">
+      <Filter>Header Files\ai\states</Filter>
+    </ClInclude>
+    <ClInclude Include="..\..\src\map\ai\states\item_state.h">
+      <Filter>Header Files\ai\states</Filter>
+    </ClInclude>
+    <ClInclude Include="..\..\src\map\ai\states\mobskill_state.h">
+      <Filter>Header Files\ai\states</Filter>
+    </ClInclude>
+    <ClInclude Include="..\..\src\map\ai\states\range_state.h">
+      <Filter>Header Files\ai\states</Filter>
+    </ClInclude>
+    <ClInclude Include="..\..\src\map\ai\states\weaponskill_state.h">
+      <Filter>Header Files\ai\states</Filter>
+    </ClInclude>
+    <ClInclude Include="..\..\src\map\packets\char_job_extra.h">
+      <Filter>Header Files\packets</Filter>
+    </ClInclude>
+    <ClInclude Include="..\..\src\map\packets\event_string.h">
+      <Filter>Header Files\packets</Filter>
+    </ClInclude>
+    <ClInclude Include="..\..\src\map\entities\automatonentity.h">
+      <Filter>Header Files\entities</Filter>
+    </ClInclude>
+    <ClInclude Include="..\..\src\map\utils\puppetutils.h">
+      <Filter>Header Files\utils</Filter>
+    </ClInclude>
+    <ClInclude Include="..\..\src\map\packets\entity_visual.h">
+      <Filter>Header Files\packets</Filter>
+    </ClInclude>
+    <ClInclude Include="..\..\src\map\attack.h">
+      <Filter>Header Files</Filter>
+    </ClInclude>
+    <ClInclude Include="..\..\src\map\attackround.h">
+      <Filter>Header Files</Filter>
+    </ClInclude>
+    <ClInclude Include="..\..\src\map\utils\blacklistutils.h">
+      <Filter>Header Files\utils</Filter>
+    </ClInclude>
+    <ClInclude Include="..\..\src\map\packets\blacklist.h">
+      <Filter>Header Files\packets</Filter>
+    </ClInclude>
+    <ClInclude Include="..\..\src\map\ai\ai_ultimate_summon.h">
+      <Filter>Header Files\ai</Filter>
+    </ClInclude>
+    <ClInclude Include="..\..\src\common\dsprand.h">
+      <Filter>Header Files</Filter>
+    </ClInclude>
+    <ClInclude Include="..\..\src\map\packets\synth_suggestion.h">
+      <Filter>Header Files\packets</Filter>
+    </ClInclude>
+    <ClInclude Include="..\..\src\map\packets\synth_result.h">
+      <Filter>Header Files\packets</Filter>
+    </ClInclude>
+    <ClInclude Include="..\..\src\map\zone_instance.h">
+      <Filter>Header Files</Filter>
+    </ClInclude>
+    <ClInclude Include="..\..\src\map\utils\battlefieldutils.h">
+      <Filter>Header Files\utils</Filter>
+    </ClInclude>
+    <ClInclude Include="..\..\src\map\battlefield_handler.h">
+      <Filter>Header Files</Filter>
+    </ClInclude>
+    <ClInclude Include="..\..\src\map\battlefield.h">
+      <Filter>Header Files</Filter>
+    </ClInclude>
+    <ClInclude Include="..\..\src\map\lua\lua_battlefield.h">
+      <Filter>Header Files\lua</Filter>
+    </ClInclude>
+    <ClInclude Include="..\..\src\map\instance.h">
+      <Filter>Header Files</Filter>
+    </ClInclude>
+    <ClInclude Include="..\..\src\map\zone_entities.h">
+      <Filter>Header Files</Filter>
+    </ClInclude>
+    <ClInclude Include="..\..\src\map\lua\lua_instance.h">
+      <Filter>Header Files\lua</Filter>
+    </ClInclude>
+    <ClInclude Include="..\..\src\map\packets\instance_entry.h">
+      <Filter>Header Files\packets</Filter>
+    </ClInclude>
+    <ClInclude Include="..\..\src\map\instance_loader.h">
+      <Filter>Header Files</Filter>
+    </ClInclude>
+    <ClInclude Include="..\..\src\map\utils\instanceutils.h">
+      <Filter>Header Files\utils</Filter>
+    </ClInclude>
+    <ClInclude Include="..\..\src\map\packets\entity_animation.h">
+      <Filter>Header Files\packets</Filter>
+    </ClInclude>
+    <ClInclude Include="..\..\src\map\packets\macroequipset.h">
+      <Filter>Header Files\packets</Filter>
+    </ClInclude>
+    <ClInclude Include="..\..\src\map\ai\ai_char_charm.h">
+      <Filter>Header Files\ai</Filter>
+    </ClInclude>
+    <ClInclude Include="..\..\src\map\message.h">
+      <Filter>Header Files</Filter>
+    </ClInclude>
+    <ClInclude Include="..\..\src\map\lua\lua_item.h">
+      <Filter>Header Files\lua</Filter>
+    </ClInclude>
+    <ClInclude Include="..\..\src\map\packets\currency1.h">
+      <Filter>Header Files\packets</Filter>
+    </ClInclude>
+    <ClInclude Include="..\..\src\map\packets\currency2.h">
+      <Filter>Header Files\packets</Filter>
+    </ClInclude>
+    <ClInclude Include="..\..\src\map\ai\ai_automaton_dummy.h">
+      <Filter>Header Files\ai</Filter>
+    </ClInclude>
+    <ClInclude Include="..\..\src\map\packets\char_recast.h">
+      <Filter>Header Files\packets</Filter>
+    </ClInclude>
+    <ClInclude Include="..\..\src\map\guild.h">
+      <Filter>Header Files</Filter>
+    </ClInclude>
+    <ClInclude Include="..\..\src\common\marshal\string.h">
+      <Filter>Header Files\common\marshal</Filter>
+    </ClInclude>
+    <ClInclude Include="..\..\src\map\packets\status_effects.h">
+      <Filter>Header Files\packets</Filter>
+    </ClInclude>
+    <ClInclude Include="..\..\src\map\ai\ai_base.h">
+      <Filter>Header Files\ai</Filter>
+    </ClInclude>
+    <ClInclude Include="..\..\src\map\ai\helpers\event_handler.h">
+      <Filter>Header Files\ai\helpers</Filter>
+    </ClInclude>
+    <ClInclude Include="..\..\src\map\ai\ai_npc.h">
+      <Filter>Header Files\ai</Filter>
+    </ClInclude>
+    <ClInclude Include="..\..\src\map\ai\helpers\action_queue.h">
+      <Filter>Header Files\ai\helpers</Filter>
+    </ClInclude>
+    <ClInclude Include="..\..\src\map\ai\ai_common.h">
+      <Filter>Header Files\ai</Filter>
+    </ClInclude>
+    <ClInclude Include="..\..\src\map\ai\ai_battle.h">
+      <Filter>Header Files\ai</Filter>
+    </ClInclude>
+    <ClInclude Include="..\..\src\map\ai\ai_char.h">
+      <Filter>Header Files\ai</Filter>
+    </ClInclude>
+    <ClInclude Include="..\..\src\map\ai\ai_mob.h">
+      <Filter>Header Files\ai</Filter>
+    </ClInclude>
+    <ClInclude Include="..\..\src\map\ai\states\trigger_state.h">
+      <Filter>Header Files\ai\states</Filter>
+    </ClInclude>
+    <ClInclude Include="..\..\src\map\ai\controllers\controller.h">
+      <Filter>Header Files\ai\controllers</Filter>
+    </ClInclude>
+    <ClInclude Include="..\..\src\map\ai\controllers\player_controller.h">
+      <Filter>Header Files\ai\controllers</Filter>
+    </ClInclude>
+    <ClInclude Include="..\..\src\map\ai\controllers\ai_controller.h">
+      <Filter>Header Files\ai\controllers</Filter>
+    </ClInclude>
+  </ItemGroup>
+  <ItemGroup>
+    <ClCompile Include="..\..\src\map\ability.cpp">
+      <Filter>Source Files</Filter>
+    </ClCompile>
+    <ClCompile Include="..\..\src\map\commandhandler.cpp">
+      <Filter>Source Files</Filter>
+    </ClCompile>
+    <ClCompile Include="..\..\src\map\conquest_system.cpp">
+      <Filter>Source Files</Filter>
+    </ClCompile>
+    <ClCompile Include="..\..\src\map\enmity_container.cpp">
+      <Filter>Source Files</Filter>
+    </ClCompile>
+    <ClCompile Include="..\..\src\map\grades.cpp">
+      <Filter>Source Files</Filter>
+    </ClCompile>
+    <ClCompile Include="..\..\src\map\item_container.cpp">
+      <Filter>Source Files</Filter>
+    </ClCompile>
+    <ClCompile Include="..\..\src\map\map.cpp">
+      <Filter>Source Files</Filter>
+    </ClCompile>
+    <ClCompile Include="..\..\src\map\modifier.cpp">
+      <Filter>Source Files</Filter>
+    </ClCompile>
+    <ClCompile Include="..\..\src\map\packet_system.cpp">
+      <Filter>Source Files</Filter>
+    </ClCompile>
+    <ClCompile Include="..\..\src\map\region.cpp">
+      <Filter>Source Files</Filter>
+    </ClCompile>
+    <ClCompile Include="..\..\src\map\spell.cpp">
+      <Filter>Source Files</Filter>
+    </ClCompile>
+    <ClCompile Include="..\..\src\map\status_effect.cpp">
+      <Filter>Source Files</Filter>
+    </ClCompile>
+    <ClCompile Include="..\..\src\map\status_effect_container.cpp">
+      <Filter>Source Files</Filter>
+    </ClCompile>
+    <ClCompile Include="..\..\src\map\time_server.cpp">
+      <Filter>Source Files</Filter>
+    </ClCompile>
+    <ClCompile Include="..\..\src\map\trade_container.cpp">
+      <Filter>Source Files</Filter>
+    </ClCompile>
+    <ClCompile Include="..\..\src\map\transport.cpp">
+      <Filter>Source Files</Filter>
+    </ClCompile>
+    <ClCompile Include="..\..\src\map\treasure_pool.cpp">
+      <Filter>Source Files</Filter>
+    </ClCompile>
+    <ClCompile Include="..\..\src\map\vana_time.cpp">
+      <Filter>Source Files</Filter>
+    </ClCompile>
+    <ClCompile Include="..\..\src\map\zone.cpp">
+      <Filter>Source Files</Filter>
+    </ClCompile>
+    <ClCompile Include="..\..\src\map\ai\ai_char_gm.cpp">
+      <Filter>Source Files\ai</Filter>
+    </ClCompile>
+    <ClCompile Include="..\..\src\map\ai\ai_general.cpp">
+      <Filter>Source Files\ai</Filter>
+    </ClCompile>
+    <ClCompile Include="..\..\src\map\ai\ai_mob_dummy.cpp">
+      <Filter>Source Files\ai</Filter>
+    </ClCompile>
+    <ClCompile Include="..\..\src\map\ai\ai_pet_dummy.cpp">
+      <Filter>Source Files\ai</Filter>
+    </ClCompile>
+    <ClCompile Include="..\..\src\common\blowfish.cpp">
+      <Filter>Source Files\common</Filter>
+    </ClCompile>
+    <ClCompile Include="..\..\src\common\kernel.cpp">
+      <Filter>Source Files\common</Filter>
+    </ClCompile>
+    <ClCompile Include="..\..\src\common\malloc.cpp">
+      <Filter>Source Files\common</Filter>
+    </ClCompile>
+    <ClCompile Include="..\..\src\common\md52.cpp">
+      <Filter>Source Files\common</Filter>
+    </ClCompile>
+    <ClCompile Include="..\..\src\common\showmsg.cpp">
+      <Filter>Source Files\common</Filter>
+    </ClCompile>
+    <ClCompile Include="..\..\src\common\socket.cpp">
+      <Filter>Source Files\common</Filter>
+    </ClCompile>
+    <ClCompile Include="..\..\src\common\sql.cpp">
+      <Filter>Source Files\common</Filter>
+    </ClCompile>
+    <ClCompile Include="..\..\src\common\strlib.cpp">
+      <Filter>Source Files\common</Filter>
+    </ClCompile>
+    <ClCompile Include="..\..\src\common\taskmgr.cpp">
+      <Filter>Source Files\common</Filter>
+    </ClCompile>
+    <ClCompile Include="..\..\src\common\timer.cpp">
+      <Filter>Source Files\common</Filter>
+    </ClCompile>
+    <ClCompile Include="..\..\src\common\utils.cpp">
+      <Filter>Source Files\common</Filter>
+    </ClCompile>
+    <ClCompile Include="..\..\src\common\zlib.cpp">
+      <Filter>Source Files\common</Filter>
+    </ClCompile>
+    <ClCompile Include="..\..\src\map\items\item.cpp">
+      <Filter>Source Files\items</Filter>
+    </ClCompile>
+    <ClCompile Include="..\..\src\map\items\item_armor.cpp">
+      <Filter>Source Files\items</Filter>
+    </ClCompile>
+    <ClCompile Include="..\..\src\map\items\item_currency.cpp">
+      <Filter>Source Files\items</Filter>
+    </ClCompile>
+    <ClCompile Include="..\..\src\map\items\item_furnishing.cpp">
+      <Filter>Source Files\items</Filter>
+    </ClCompile>
+    <ClCompile Include="..\..\src\map\items\item_general.cpp">
+      <Filter>Source Files\items</Filter>
+    </ClCompile>
+    <ClCompile Include="..\..\src\map\items\item_linkshell.cpp">
+      <Filter>Source Files\items</Filter>
+    </ClCompile>
+    <ClCompile Include="..\..\src\map\items\item_puppet.cpp">
+      <Filter>Source Files\items</Filter>
+    </ClCompile>
+    <ClCompile Include="..\..\src\map\items\item_usable.cpp">
+      <Filter>Source Files\items</Filter>
+    </ClCompile>
+    <ClCompile Include="..\..\src\map\items\item_weapon.cpp">
+      <Filter>Source Files\items</Filter>
+    </ClCompile>
+    <ClCompile Include="..\..\src\map\lua\lua_baseentity.cpp">
+      <Filter>Source Files\lua</Filter>
+    </ClCompile>
+    <ClCompile Include="..\..\src\map\lua\lua_spell.cpp">
+      <Filter>Source Files\lua</Filter>
+    </ClCompile>
+    <ClCompile Include="..\..\src\map\lua\lua_statuseffect.cpp">
+      <Filter>Source Files\lua</Filter>
+    </ClCompile>
+    <ClCompile Include="..\..\src\map\lua\lua_trade_container.cpp">
+      <Filter>Source Files\lua</Filter>
+    </ClCompile>
+    <ClCompile Include="..\..\src\map\lua\lua_zone.cpp">
+      <Filter>Source Files\lua</Filter>
+    </ClCompile>
+    <ClCompile Include="..\..\src\map\lua\luautils.cpp">
+      <Filter>Source Files\lua</Filter>
+    </ClCompile>
+    <ClCompile Include="..\..\src\map\packets\action.cpp">
+      <Filter>Source Files\packets</Filter>
+    </ClCompile>
+    <ClCompile Include="..\..\src\map\packets\bazaar_check.cpp">
+      <Filter>Source Files\packets</Filter>
+    </ClCompile>
+    <ClCompile Include="..\..\src\map\packets\bazaar_close.cpp">
+      <Filter>Source Files\packets</Filter>
+    </ClCompile>
+    <ClCompile Include="..\..\src\map\packets\bazaar_item.cpp">
+      <Filter>Source Files\packets</Filter>
+    </ClCompile>
+    <ClCompile Include="..\..\src\map\packets\bazaar_message.cpp">
+      <Filter>Source Files\packets</Filter>
+    </ClCompile>
+    <ClCompile Include="..\..\src\map\packets\campaing_map.cpp">
+      <Filter>Source Files\packets</Filter>
+    </ClCompile>
+    <ClCompile Include="..\..\src\map\packets\char.cpp">
+      <Filter>Source Files\packets</Filter>
+    </ClCompile>
+    <ClCompile Include="..\..\src\map\packets\char_abilities.cpp">
+      <Filter>Source Files\packets</Filter>
+    </ClCompile>
+    <ClCompile Include="..\..\src\map\packets\char_appearance.cpp">
+      <Filter>Source Files\packets</Filter>
+    </ClCompile>
+    <ClCompile Include="..\..\src\map\packets\char_check.cpp">
+      <Filter>Source Files\packets</Filter>
+    </ClCompile>
+    <ClCompile Include="..\..\src\map\packets\char_emotion.cpp">
+      <Filter>Source Files\packets</Filter>
+    </ClCompile>
+    <ClCompile Include="..\..\src\map\packets\char_equip.cpp">
+      <Filter>Source Files\packets</Filter>
+    </ClCompile>
+    <ClCompile Include="..\..\src\map\packets\char_health.cpp">
+      <Filter>Source Files\packets</Filter>
+    </ClCompile>
+    <ClCompile Include="..\..\src\map\packets\char_jobs.cpp">
+      <Filter>Source Files\packets</Filter>
+    </ClCompile>
+    <ClCompile Include="..\..\src\map\packets\char_skills.cpp">
+      <Filter>Source Files\packets</Filter>
+    </ClCompile>
+    <ClCompile Include="..\..\src\map\packets\char_spells.cpp">
+      <Filter>Source Files\packets</Filter>
+    </ClCompile>
+    <ClCompile Include="..\..\src\map\packets\char_stats.cpp">
+      <Filter>Source Files\packets</Filter>
+    </ClCompile>
+    <ClCompile Include="..\..\src\map\packets\char_sync.cpp">
+      <Filter>Source Files\packets</Filter>
+    </ClCompile>
+    <ClCompile Include="..\..\src\map\packets\char_update.cpp">
+      <Filter>Source Files\packets</Filter>
+    </ClCompile>
+    <ClCompile Include="..\..\src\map\packets\chat_message.cpp">
+      <Filter>Source Files\packets</Filter>
+    </ClCompile>
+    <ClCompile Include="..\..\src\map\packets\chocobo_digging.cpp">
+      <Filter>Source Files\packets</Filter>
+    </ClCompile>
+    <ClCompile Include="..\..\src\map\packets\change_music.cpp">
+      <Filter>Source Files\packets</Filter>
+    </ClCompile>
+    <ClCompile Include="..\..\src\map\packets\conquest_map.cpp">
+      <Filter>Source Files\packets</Filter>
+    </ClCompile>
+    <ClCompile Include="..\..\src\map\packets\cs_position.cpp">
+      <Filter>Source Files\packets</Filter>
+    </ClCompile>
+    <ClCompile Include="..\..\src\map\packets\delivery_box.cpp">
+      <Filter>Source Files\packets</Filter>
+    </ClCompile>
+    <ClCompile Include="..\..\src\map\packets\downloading_data.cpp">
+      <Filter>Source Files\packets</Filter>
+    </ClCompile>
+    <ClCompile Include="..\..\src\map\packets\entity_update.cpp">
+      <Filter>Source Files\packets</Filter>
+    </ClCompile>
+    <ClCompile Include="..\..\src\map\packets\event.cpp">
+      <Filter>Source Files\packets</Filter>
+    </ClCompile>
+    <ClCompile Include="..\..\src\map\packets\event_update.cpp">
+      <Filter>Source Files\packets</Filter>
+    </ClCompile>
+    <ClCompile Include="..\..\src\map\packets\fishing.cpp">
+      <Filter>Source Files\packets</Filter>
+    </ClCompile>
+    <ClCompile Include="..\..\src\map\packets\inventory_assign.cpp">
+      <Filter>Source Files\packets</Filter>
+    </ClCompile>
+    <ClCompile Include="..\..\src\map\packets\inventory_finish.cpp">
+      <Filter>Source Files\packets</Filter>
+    </ClCompile>
+    <ClCompile Include="..\..\src\map\packets\inventory_item.cpp">
+      <Filter>Source Files\packets</Filter>
+    </ClCompile>
+    <ClCompile Include="..\..\src\map\packets\inventory_modify.cpp">
+      <Filter>Source Files\packets</Filter>
+    </ClCompile>
+    <ClCompile Include="..\..\src\map\packets\inventory_size.cpp">
+      <Filter>Source Files\packets</Filter>
+    </ClCompile>
+    <ClCompile Include="..\..\src\map\packets\key_items.cpp">
+      <Filter>Source Files\packets</Filter>
+    </ClCompile>
+    <ClCompile Include="..\..\src\map\packets\lock_on.cpp">
+      <Filter>Source Files\packets</Filter>
+    </ClCompile>
+    <ClCompile Include="..\..\src\map\packets\menu_config.cpp">
+      <Filter>Source Files\packets</Filter>
+    </ClCompile>
+    <ClCompile Include="..\..\src\map\packets\menu_merit.cpp">
+      <Filter>Source Files\packets</Filter>
+    </ClCompile>
+    <ClCompile Include="..\..\src\map\packets\menu_mog.cpp">
+      <Filter>Source Files\packets</Filter>
+    </ClCompile>
+    <ClCompile Include="..\..\src\map\packets\menu_raisetractor.cpp">
+      <Filter>Source Files\packets</Filter>
+    </ClCompile>
+    <ClCompile Include="..\..\src\map\packets\merit_points_categories.cpp">
+      <Filter>Source Files\packets</Filter>
+    </ClCompile>
+    <ClCompile Include="..\..\src\map\packets\message_basic.cpp">
+      <Filter>Source Files\packets</Filter>
+    </ClCompile>
+    <ClCompile Include="..\..\src\map\packets\message_debug.cpp">
+      <Filter>Source Files\packets</Filter>
+    </ClCompile>
+    <ClCompile Include="..\..\src\map\packets\message_special.cpp">
+      <Filter>Source Files\packets</Filter>
+    </ClCompile>
+    <ClCompile Include="..\..\src\map\packets\message_standard.cpp">
+      <Filter>Source Files\packets</Filter>
+    </ClCompile>
+    <ClCompile Include="..\..\src\map\packets\message_system.cpp">
+      <Filter>Source Files\packets</Filter>
+    </ClCompile>
+    <ClCompile Include="..\..\src\map\packets\message_text.cpp">
+      <Filter>Source Files\packets</Filter>
+    </ClCompile>
+    <ClCompile Include="..\..\src\map\packets\pet_sync.cpp">
+      <Filter>Source Files\packets</Filter>
+    </ClCompile>
+    <ClCompile Include="..\..\src\map\packets\position.cpp">
+      <Filter>Source Files\packets</Filter>
+    </ClCompile>
+    <ClCompile Include="..\..\src\map\packets\quest_mission_log.cpp">
+      <Filter>Source Files\packets</Filter>
+    </ClCompile>
+    <ClCompile Include="..\..\src\map\packets\release.cpp">
+      <Filter>Source Files\packets</Filter>
+    </ClCompile>
+    <ClCompile Include="..\..\src\map\packets\server_ip.cpp">
+      <Filter>Source Files\packets</Filter>
+    </ClCompile>
+    <ClCompile Include="..\..\src\map\packets\server_message.cpp">
+      <Filter>Source Files\packets</Filter>
+    </ClCompile>
+    <ClCompile Include="..\..\src\map\packets\shop_appraise.cpp">
+      <Filter>Source Files\packets</Filter>
+    </ClCompile>
+    <ClCompile Include="..\..\src\map\packets\shop_buy.cpp">
+      <Filter>Source Files\packets</Filter>
+    </ClCompile>
+    <ClCompile Include="..\..\src\map\packets\shop_items.cpp">
+      <Filter>Source Files\packets</Filter>
+    </ClCompile>
+    <ClCompile Include="..\..\src\map\packets\shop_menu.cpp">
+      <Filter>Source Files\packets</Filter>
+    </ClCompile>
+    <ClCompile Include="..\..\src\map\packets\stop_downloading.cpp">
+      <Filter>Source Files\packets</Filter>
+    </ClCompile>
+    <ClCompile Include="..\..\src\map\packets\synth_animation.cpp">
+      <Filter>Source Files\packets</Filter>
+    </ClCompile>
+    <ClCompile Include="..\..\src\map\packets\synth_message.cpp">
+      <Filter>Source Files\packets</Filter>
+    </ClCompile>
+    <ClCompile Include="..\..\src\map\packets\treasure_find_item.cpp">
+      <Filter>Source Files\packets</Filter>
+    </ClCompile>
+    <ClCompile Include="..\..\src\map\packets\treasure_lot_item.cpp">
+      <Filter>Source Files\packets</Filter>
+    </ClCompile>
+    <ClCompile Include="..\..\src\map\packets\weather.cpp">
+      <Filter>Source Files\packets</Filter>
+    </ClCompile>
+    <ClCompile Include="..\..\src\map\packets\wide_scan.cpp">
+      <Filter>Source Files\packets</Filter>
+    </ClCompile>
+    <ClCompile Include="..\..\src\map\packets\wide_scan_track.cpp">
+      <Filter>Source Files\packets</Filter>
+    </ClCompile>
+    <ClCompile Include="..\..\src\map\packets\zone_in.cpp">
+      <Filter>Source Files\packets</Filter>
+    </ClCompile>
+    <ClCompile Include="..\..\src\map\packets\zone_visited.cpp">
+      <Filter>Source Files\packets</Filter>
+    </ClCompile>
+    <ClCompile Include="..\..\src\map\universal_container.cpp">
+      <Filter>Source Files</Filter>
+    </ClCompile>
+    <ClCompile Include="..\..\src\map\party.cpp">
+      <Filter>Source Files</Filter>
+    </ClCompile>
+    <ClCompile Include="..\..\src\map\packets\caught_fish.cpp">
+      <Filter>Source Files\packets</Filter>
+    </ClCompile>
+    <ClCompile Include="..\..\src\map\alliance.cpp">
+      <Filter>Source Files</Filter>
+    </ClCompile>
+    <ClCompile Include="..\..\src\map\packets\party_invite.cpp">
+      <Filter>Source Files\packets</Filter>
+    </ClCompile>
+    <ClCompile Include="..\..\src\map\packets\party_define.cpp">
+      <Filter>Source Files\packets</Filter>
+    </ClCompile>
+    <ClCompile Include="..\..\src\map\packets\party_map.cpp">
+      <Filter>Source Files\packets</Filter>
+    </ClCompile>
+    <ClCompile Include="..\..\src\map\packets\party_search.cpp">
+      <Filter>Source Files\packets</Filter>
+    </ClCompile>
+    <ClCompile Include="..\..\src\map\packets\party_member_update.cpp">
+      <Filter>Source Files\packets</Filter>
+    </ClCompile>
+    <ClCompile Include="..\..\src\map\packets\guild_menu.cpp">
+      <Filter>Source Files\packets</Filter>
+    </ClCompile>
+    <ClCompile Include="..\..\src\map\weapon_skill.cpp">
+      <Filter>Source Files</Filter>
+    </ClCompile>
+    <ClCompile Include="..\..\src\map\items\item_shop.cpp">
+      <Filter>Source Files\items</Filter>
+    </ClCompile>
+    <ClCompile Include="..\..\src\map\packets\guild_menu_buy.cpp">
+      <Filter>Source Files\packets</Filter>
+    </ClCompile>
+    <ClCompile Include="..\..\src\map\packets\guild_menu_sell.cpp">
+      <Filter>Source Files\packets</Filter>
+    </ClCompile>
+    <ClCompile Include="..\..\src\map\trait.cpp">
+      <Filter>Source Files</Filter>
+    </ClCompile>
+    <ClCompile Include="..\..\src\map\packets\auction_house.cpp">
+      <Filter>Source Files\packets</Filter>
+    </ClCompile>
+    <ClCompile Include="..\..\src\map\ai\ai_char_normal.cpp">
+      <Filter>Source Files\ai</Filter>
+    </ClCompile>
+    <ClCompile Include="..\..\src\map\mobskill.cpp">
+      <Filter>Source Files</Filter>
+    </ClCompile>
+    <ClCompile Include="..\..\src\map\lua\lua_region.cpp">
+      <Filter>Source Files\lua</Filter>
+    </ClCompile>
+    <ClCompile Include="..\..\src\map\packets\world_pass.cpp">
+      <Filter>Source Files\packets</Filter>
+    </ClCompile>
+    <ClCompile Include="..\..\src\map\packets\trade_action.cpp">
+      <Filter>Source Files\packets</Filter>
+    </ClCompile>
+    <ClCompile Include="..\..\src\map\packets\trade_item.cpp">
+      <Filter>Source Files\packets</Filter>
+    </ClCompile>
+    <ClCompile Include="..\..\src\map\packets\trade_request.cpp">
+      <Filter>Source Files\packets</Filter>
+    </ClCompile>
+    <ClCompile Include="..\..\src\map\packets\trade_update.cpp">
+      <Filter>Source Files\packets</Filter>
+    </ClCompile>
+    <ClCompile Include="..\..\src\map\linkshell.cpp">
+      <Filter>Source Files</Filter>
+    </ClCompile>
+    <ClCompile Include="..\..\src\map\packets\linkshell_message.cpp">
+      <Filter>Source Files\packets</Filter>
+    </ClCompile>
+    <ClCompile Include="..\..\src\map\packets\linkshell_equip.cpp">
+      <Filter>Source Files\packets</Filter>
+    </ClCompile>
+    <ClCompile Include="..\..\src\map\packets\bazaar_purchase.cpp">
+      <Filter>Source Files\packets</Filter>
+    </ClCompile>
+    <ClCompile Include="..\..\src\map\packets\bazaar_confirmation.cpp">
+      <Filter>Source Files\packets</Filter>
+    </ClCompile>
+    <ClCompile Include="..\..\src\map\lua\lua_mobskill.cpp">
+      <Filter>Source Files\lua</Filter>
+    </ClCompile>
+    <ClCompile Include="..\..\src\map\ai\ai_char_prisoner.cpp">
+      <Filter>Source Files\ai</Filter>
+    </ClCompile>
+    <ClCompile Include="..\..\src\map\lua\lua_ability.cpp">
+      <Filter>Source Files\lua</Filter>
+    </ClCompile>
+    <ClCompile Include="..\..\src\map\lua\lua_action.cpp">
+      <Filter>Source Files\lua</Filter>
+    </ClCompile>
+    <ClCompile Include="..\..\src\map\recast_container.cpp">
+      <Filter>Source Files</Filter>
+    </ClCompile>
+    <ClCompile Include="..\..\src\map\merit.cpp">
+      <Filter>Source Files</Filter>
+    </ClCompile>
+    <ClCompile Include="..\..\src\map\latent_effect_container.cpp">
+      <Filter>Source Files</Filter>
+    </ClCompile>
+    <ClCompile Include="..\..\src\map\latent_effect.cpp">
+      <Filter>Source Files</Filter>
+    </ClCompile>
+    <ClCompile Include="..\..\src\map\mob_spell_list.cpp">
+      <Filter>Source Files</Filter>
+    </ClCompile>
+    <ClCompile Include="..\..\src\map\mob_spell_container.cpp">
+      <Filter>Source Files</Filter>
+    </ClCompile>
+    <ClCompile Include="..\..\src\map\items\item_fish.cpp">
+      <Filter>Source Files\items</Filter>
+    </ClCompile>
+    <ClCompile Include="..\..\src\map\packets\guild_menu_buy_update.cpp">
+      <Filter>Source Files\packets</Filter>
+    </ClCompile>
+    <ClCompile Include="..\..\src\map\packets\guild_menu_sell_update.cpp">
+      <Filter>Source Files\packets</Filter>
+    </ClCompile>
+    <ClCompile Include="..\..\src\common\detour\DetourAlloc.cpp">
+      <Filter>Source Files\common\detour</Filter>
+    </ClCompile>
+    <ClCompile Include="..\..\src\common\detour\DetourCommon.cpp">
+      <Filter>Source Files\common\detour</Filter>
+    </ClCompile>
+    <ClCompile Include="..\..\src\common\detour\DetourNavMesh.cpp">
+      <Filter>Source Files\common\detour</Filter>
+    </ClCompile>
+    <ClCompile Include="..\..\src\common\detour\DetourNavMeshBuilder.cpp">
+      <Filter>Source Files\common\detour</Filter>
+    </ClCompile>
+    <ClCompile Include="..\..\src\common\detour\DetourNavMeshQuery.cpp">
+      <Filter>Source Files\common\detour</Filter>
+    </ClCompile>
+    <ClCompile Include="..\..\src\common\detour\DetourNode.cpp">
+      <Filter>Source Files\common\detour</Filter>
+    </ClCompile>
+    <ClCompile Include="..\..\src\map\navmesh.cpp">
+      <Filter>Source Files</Filter>
+    </ClCompile>
+    <ClCompile Include="..\..\src\map\ai\ai_npc_dummy.cpp">
+      <Filter>Source Files\ai</Filter>
+    </ClCompile>
+    <ClCompile Include="..\..\src\map\blue_spell.cpp">
+      <Filter>Source Files</Filter>
+    </ClCompile>
+    <ClCompile Include="..\..\src\map\ai\helpers\pathfind.cpp">
+      <Filter>Source Files\ai\helpers</Filter>
+    </ClCompile>
+    <ClCompile Include="..\..\src\map\ai\helpers\targetfind.cpp">
+      <Filter>Source Files\ai\helpers</Filter>
+    </ClCompile>
+    <ClCompile Include="..\..\src\map\entities\baseentity.cpp">
+      <Filter>Source Files\entities</Filter>
+    </ClCompile>
+    <ClCompile Include="..\..\src\map\entities\battleentity.cpp">
+      <Filter>Source Files\entities</Filter>
+    </ClCompile>
+    <ClCompile Include="..\..\src\map\entities\charentity.cpp">
+      <Filter>Source Files\entities</Filter>
+    </ClCompile>
+    <ClCompile Include="..\..\src\map\entities\npcentity.cpp">
+      <Filter>Source Files\entities</Filter>
+    </ClCompile>
+    <ClCompile Include="..\..\src\map\entities\petentity.cpp">
+      <Filter>Source Files\entities</Filter>
+    </ClCompile>
+    <ClCompile Include="..\..\src\map\entities\mobentity.cpp">
+      <Filter>Source Files\entities</Filter>
+    </ClCompile>
+    <ClCompile Include="..\..\src\map\utils\battleutils.cpp">
+      <Filter>Source Files\utils</Filter>
+    </ClCompile>
+    <ClCompile Include="..\..\src\map\utils\charutils.cpp">
+      <Filter>Source Files\utils</Filter>
+    </ClCompile>
+    <ClCompile Include="..\..\src\map\utils\zoneutils.cpp">
+      <Filter>Source Files\utils</Filter>
+    </ClCompile>
+    <ClCompile Include="..\..\src\map\utils\itemutils.cpp">
+      <Filter>Source Files\utils</Filter>
+    </ClCompile>
+    <ClCompile Include="..\..\src\map\utils\jailutils.cpp">
+      <Filter>Source Files\utils</Filter>
+    </ClCompile>
+    <ClCompile Include="..\..\src\map\utils\petutils.cpp">
+      <Filter>Source Files\utils</Filter>
+    </ClCompile>
+    <ClCompile Include="..\..\src\map\utils\blueutils.cpp">
+      <Filter>Source Files\utils</Filter>
+    </ClCompile>
+    <ClCompile Include="..\..\src\map\utils\attackutils.cpp">
+      <Filter>Source Files\utils</Filter>
+    </ClCompile>
+    <ClCompile Include="..\..\src\map\utils\mobutils.cpp">
+      <Filter>Source Files\utils</Filter>
+    </ClCompile>
+    <ClCompile Include="..\..\src\map\utils\synthutils.cpp">
+      <Filter>Source Files\utils</Filter>
+    </ClCompile>
+    <ClCompile Include="..\..\src\map\utils\fishingutils.cpp">
+      <Filter>Source Files\utils</Filter>
+    </ClCompile>
+    <ClCompile Include="..\..\src\map\utils\guildutils.cpp">
+      <Filter>Source Files\utils</Filter>
+    </ClCompile>
+    <ClCompile Include="..\..\src\map\ai\states\magic_state.cpp">
+      <Filter>Source Files\ai\states</Filter>
+    </ClCompile>
+    <ClCompile Include="..\..\src\map\blue_trait.cpp">
+      <Filter>Source Files</Filter>
+    </ClCompile>
+    <ClCompile Include="..\..\src\map\ai\states\ability_state.cpp">
+      <Filter>Source Files\ai\states</Filter>
+    </ClCompile>
+    <ClCompile Include="..\..\src\map\ai\states\attack_state.cpp">
+      <Filter>Source Files\ai\states</Filter>
+    </ClCompile>
+    <ClCompile Include="..\..\src\map\ai\states\item_state.cpp">
+      <Filter>Source Files\ai\states</Filter>
+    </ClCompile>
+    <ClCompile Include="..\..\src\map\ai\states\mobskill_state.cpp">
+      <Filter>Source Files\ai\states</Filter>
+    </ClCompile>
+    <ClCompile Include="..\..\src\map\ai\states\range_state.cpp">
+      <Filter>Source Files\ai\states</Filter>
+    </ClCompile>
+    <ClCompile Include="..\..\src\map\ai\states\weaponskill_state.cpp">
+      <Filter>Source Files\ai\states</Filter>
+    </ClCompile>
+    <ClCompile Include="..\..\src\map\packets\char_job_extra.cpp">
+      <Filter>Source Files\packets</Filter>
+    </ClCompile>
+    <ClCompile Include="..\..\src\map\packets\event_string.cpp">
+      <Filter>Source Files\packets</Filter>
+    </ClCompile>
+    <ClCompile Include="..\..\src\map\utils\puppetutils.cpp">
+      <Filter>Source Files\utils</Filter>
+    </ClCompile>
+    <ClCompile Include="..\..\src\map\entities\automatonentity.cpp">
+      <Filter>Source Files\entities</Filter>
+    </ClCompile>
+    <ClCompile Include="..\..\src\map\packets\entity_visual.cpp">
+      <Filter>Source Files\packets</Filter>
+    </ClCompile>
+    <ClCompile Include="..\..\src\map\attack.cpp">
+      <Filter>Source Files</Filter>
+    </ClCompile>
+    <ClCompile Include="..\..\src\map\attackround.cpp">
+      <Filter>Source Files</Filter>
+    </ClCompile>
+    <ClCompile Include="..\..\src\map\utils\blacklistutils.cpp">
+      <Filter>Source Files\utils</Filter>
+    </ClCompile>
+    <ClCompile Include="..\..\src\map\packets\blacklist.cpp">
+      <Filter>Source Files\packets</Filter>
+    </ClCompile>
+    <ClCompile Include="..\..\src\map\ai\ai_ultimate_summon.cpp">
+      <Filter>Source Files\ai</Filter>
+    </ClCompile>
+    <ClCompile Include="..\..\src\map\packets\synth_suggestion.cpp">
+      <Filter>Source Files\packets</Filter>
+    </ClCompile>
+    <ClCompile Include="..\..\src\map\packets\synth_result.cpp">
+      <Filter>Source Files\packets</Filter>
+    </ClCompile>
+    <ClCompile Include="..\..\src\map\zone_instance.cpp">
+      <Filter>Source Files</Filter>
+    </ClCompile>
+    <ClCompile Include="..\..\src\map\utils\battlefieldutils.cpp">
+      <Filter>Source Files\utils</Filter>
+    </ClCompile>
+    <ClCompile Include="..\..\src\map\battlefield.cpp">
+      <Filter>Source Files</Filter>
+    </ClCompile>
+    <ClCompile Include="..\..\src\map\battlefield_handler.cpp">
+      <Filter>Source Files</Filter>
+    </ClCompile>
+    <ClCompile Include="..\..\src\map\lua\lua_battlefield.cpp">
+      <Filter>Source Files\lua</Filter>
+    </ClCompile>
+    <ClCompile Include="..\..\src\map\instance.cpp">
+      <Filter>Source Files</Filter>
+    </ClCompile>
+    <ClCompile Include="..\..\src\map\zone_entities.cpp">
+      <Filter>Source Files</Filter>
+    </ClCompile>
+    <ClCompile Include="..\..\src\map\lua\lua_instance.cpp">
+      <Filter>Source Files\lua</Filter>
+    </ClCompile>
+    <ClCompile Include="..\..\src\map\packets\instance_entry.cpp">
+      <Filter>Source Files\packets</Filter>
+    </ClCompile>
+    <ClCompile Include="..\..\src\map\instance_loader.cpp">
+      <Filter>Source Files</Filter>
+    </ClCompile>
+    <ClCompile Include="..\..\src\map\utils\instanceutils.cpp">
+      <Filter>Source Files\utils</Filter>
+    </ClCompile>
+    <ClCompile Include="..\..\src\map\packets\entity_animation.cpp">
+      <Filter>Source Files\packets</Filter>
+    </ClCompile>
+    <ClCompile Include="..\..\src\map\packets\macroequipset.cpp">
+      <Filter>Source Files\packets</Filter>
+    </ClCompile>
+    <ClCompile Include="..\..\src\map\ai\ai_char_charm.cpp">
+      <Filter>Source Files\ai</Filter>
+    </ClCompile>
+    <ClCompile Include="..\..\src\map\message.cpp">
+      <Filter>Source Files</Filter>
+    </ClCompile>
+    <ClCompile Include="..\..\src\map\lua\lua_item.cpp">
+      <Filter>Source Files\lua</Filter>
+    </ClCompile>
+    <ClCompile Include="..\..\src\map\packets\currency1.cpp">
+      <Filter>Source Files\packets</Filter>
+    </ClCompile>
+    <ClCompile Include="..\..\src\map\packets\currency2.cpp">
+      <Filter>Source Files\packets</Filter>
+    </ClCompile>
+    <ClCompile Include="..\..\src\map\ai\ai_automaton_dummy.cpp">
+      <Filter>Source Files\ai</Filter>
+    </ClCompile>
+    <ClCompile Include="..\..\src\map\packets\char_recast.cpp">
+      <Filter>Source Files\packets</Filter>
+    </ClCompile>
+    <ClCompile Include="..\..\src\map\guild.cpp">
+      <Filter>Source Files</Filter>
+    </ClCompile>
+    <ClCompile Include="..\..\src\map\packets\status_effects.cpp">
+      <Filter>Source Files</Filter>
+    </ClCompile>
+    <ClCompile Include="..\..\src\map\ai\ai_base.cpp">
+      <Filter>Source Files</Filter>
+    </ClCompile>
+    <ClCompile Include="..\..\src\map\ai\helpers\event_handler.cpp">
+      <Filter>Source Files\ai\helpers</Filter>
+    </ClCompile>
+    <ClCompile Include="..\..\src\map\ai\ai_npc.cpp">
+      <Filter>Source Files\ai</Filter>
+    </ClCompile>
+    <ClCompile Include="..\..\src\map\ai\helpers\action_queue.cpp">
+      <Filter>Source Files\ai\helpers</Filter>
+    </ClCompile>
+    <ClCompile Include="..\..\src\map\ai\ai_battle.cpp">
+      <Filter>Source Files\ai</Filter>
+    </ClCompile>
+    <ClCompile Include="..\..\src\map\ai\ai_char.cpp">
+      <Filter>Source Files\ai</Filter>
+    </ClCompile>
+    <ClCompile Include="..\..\src\map\ai\ai_mob.cpp">
+      <Filter>Source Files\ai</Filter>
+    </ClCompile>
+    <ClCompile Include="..\..\src\map\ai\states\trigger_state.cpp">
+      <Filter>Source Files\ai\states</Filter>
+    </ClCompile>
+    <ClCompile Include="..\..\src\map\ai\states\state.cpp">
+      <Filter>Source Files\ai\states</Filter>
+    </ClCompile>
+    <ClCompile Include="..\..\src\map\ai\controllers\ai_controller.cpp">
+      <Filter>Source Files\ai\controllers</Filter>
+    </ClCompile>
+    <ClCompile Include="..\..\src\map\ai\controllers\player_controller.cpp">
+      <Filter>Source Files\ai\controllers</Filter>
+    </ClCompile>
+    <ClCompile Include="..\..\src\map\ai\controllers\controller.cpp">
+      <Filter>Source Files\ai\controllers</Filter>
+    </ClCompile>
+  </ItemGroup>
+  <ItemGroup>
+    <None Include="..\..\documentation\message.log">
+      <Filter>Resource Files</Filter>
+    </None>
+    <None Include="..\..\documentation\MessageSystemIDs.log">
+      <Filter>Resource Files</Filter>
+    </None>
+    <None Include="..\..\documentation\ZoneIDs.txt">
+      <Filter>Resource Files</Filter>
+    </None>
+    <None Include="..\..\icons\gameserver.ico">
+      <Filter>Resource Files</Filter>
+    </None>
+  </ItemGroup>
+  <ItemGroup>
+    <ResourceCompile Include="resource.rc" />
+  </ItemGroup>
 </Project>