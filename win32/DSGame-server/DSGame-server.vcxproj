--- conflicted
+++ resolved
@@ -1,4 +1,3 @@
-<<<<<<< HEAD
 ﻿<?xml version="1.0" encoding="utf-8"?>
 <Project DefaultTargets="Build" ToolsVersion="12.0" xmlns="http://schemas.microsoft.com/developer/msbuild/2003">
   <ItemGroup Label="ProjectConfigurations">
@@ -234,674 +233,6 @@
     <ClInclude Include="..\..\src\map\blue_spell.h" />
     <ClInclude Include="..\..\src\map\blue_trait.h" />
     <ClInclude Include="..\..\src\map\message.h" />
-    <ClInclude Include="..\..\src\map\commandhandler.h" />
-    <ClInclude Include="..\..\src\map\conquest_system.h" />
-    <ClInclude Include="..\..\src\map\enmity_container.h" />
-    <ClInclude Include="..\..\src\map\entities\automatonentity.h" />
-    <ClInclude Include="..\..\src\map\entities\baseentity.h" />
-    <ClInclude Include="..\..\src\map\entities\battleentity.h" />
-    <ClInclude Include="..\..\src\map\entities\charentity.h" />
-    <ClInclude Include="..\..\src\map\entities\mobentity.h" />
-    <ClInclude Include="..\..\src\map\entities\npcentity.h" />
-    <ClInclude Include="..\..\src\map\entities\petentity.h" />
-    <ClInclude Include="..\..\src\map\fishingutils.h" />
-    <ClInclude Include="..\..\src\map\grades.h" />
-    <ClInclude Include="..\..\src\map\battlefield.h" />
-    <ClInclude Include="..\..\src\map\battlefield_handler.h" />
-    <ClInclude Include="..\..\src\map\instance.h" />
-    <ClInclude Include="..\..\src\map\instance_loader.h" />
-    <ClInclude Include="..\..\src\map\items\item.h" />
-    <ClInclude Include="..\..\src\map\items\item_armor.h" />
-    <ClInclude Include="..\..\src\map\items\item_currency.h" />
-    <ClInclude Include="..\..\src\map\items\item_fish.h" />
-    <ClInclude Include="..\..\src\map\items\item_furnishing.h" />
-    <ClInclude Include="..\..\src\map\items\item_general.h" />
-    <ClInclude Include="..\..\src\map\items\item_linkshell.h" />
-    <ClInclude Include="..\..\src\map\items\item_puppet.h" />
-    <ClInclude Include="..\..\src\map\items\item_shop.h" />
-    <ClInclude Include="..\..\src\map\items\item_usable.h" />
-    <ClInclude Include="..\..\src\map\items\item_weapon.h" />
-    <ClInclude Include="..\..\src\map\item_container.h" />
-    <ClInclude Include="..\..\src\map\jailutils.h" />
-    <ClInclude Include="..\..\src\map\latent_effect.h" />
-    <ClInclude Include="..\..\src\map\latent_effect_container.h" />
-    <ClInclude Include="..\..\src\map\linkshell.h" />
-    <ClInclude Include="..\..\src\map\lua\luautils.h" />
-    <ClInclude Include="..\..\src\map\lua\lua_ability.h" />
-    <ClInclude Include="..\..\src\map\lua\lua_baseentity.h" />
-    <ClInclude Include="..\..\src\map\lua\lua_battlefield.h" />
-    <ClInclude Include="..\..\src\map\lua\lua_instance.h" />
-    <ClInclude Include="..\..\src\map\lua\lua_mobskill.h" />
-    <ClInclude Include="..\..\src\map\lua\lua_region.h" />
-    <ClInclude Include="..\..\src\map\lua\lua_spell.h" />
-    <ClInclude Include="..\..\src\map\lua\lua_statuseffect.h" />
-    <ClInclude Include="..\..\src\map\lua\lua_trade_container.h" />
-    <ClInclude Include="..\..\src\map\lua\lua_zone.h" />
-    <ClInclude Include="..\..\src\map\map.h" />
-    <ClInclude Include="..\..\src\map\merit.h" />
-    <ClInclude Include="..\..\src\map\mobskill.h" />
-    <ClInclude Include="..\..\src\map\mob_spell_container.h" />
-    <ClInclude Include="..\..\src\map\mob_spell_list.h" />
-    <ClInclude Include="..\..\src\map\modifier.h" />
-    <ClInclude Include="..\..\src\map\mob_modifier.h" />
-    <ClInclude Include="..\..\src\map\navmesh.h" />
-    <ClInclude Include="..\..\src\map\npcentity.h" />
-    <ClInclude Include="..\..\src\map\packets\action.h" />
-    <ClInclude Include="..\..\src\map\packets\auction_house.h" />
-    <ClInclude Include="..\..\src\map\packets\basic.h" />
-    <ClInclude Include="..\..\src\map\packets\bazaar_confirmation.h" />
-    <ClInclude Include="..\..\src\map\packets\bazaar_purchase.h" />
-    <ClInclude Include="..\..\src\map\packets\bazaar_check.h" />
-    <ClInclude Include="..\..\src\map\packets\bazaar_close.h" />
-    <ClInclude Include="..\..\src\map\packets\bazaar_item.h" />
-    <ClInclude Include="..\..\src\map\packets\bazaar_message.h" />
-    <ClInclude Include="..\..\src\map\packets\blacklist.h" />
-    <ClInclude Include="..\..\src\map\packets\campaing_map.h" />
-    <ClInclude Include="..\..\src\map\packets\caught_fish.h" />
-    <ClInclude Include="..\..\src\map\packets\char.h" />
-    <ClInclude Include="..\..\src\map\packets\char_abilities.h" />
-    <ClInclude Include="..\..\src\map\packets\char_appearance.h" />
-    <ClInclude Include="..\..\src\map\packets\char_check.h" />
-    <ClInclude Include="..\..\src\map\packets\char_emotion.h" />
-    <ClInclude Include="..\..\src\map\packets\char_equip.h" />
-    <ClInclude Include="..\..\src\map\packets\char_health.h" />
-    <ClInclude Include="..\..\src\map\packets\char_job_extra.h" />
-    <ClInclude Include="..\..\src\map\packets\char_jobs.h" />
-    <ClInclude Include="..\..\src\map\packets\char_skills.h" />
-    <ClInclude Include="..\..\src\map\packets\char_spells.h" />
-    <ClInclude Include="..\..\src\map\packets\char_stats.h" />
-    <ClInclude Include="..\..\src\map\packets\char_sync.h" />
-    <ClInclude Include="..\..\src\map\packets\char_update.h" />
-    <ClInclude Include="..\..\src\map\packets\chat_message.h" />
-    <ClInclude Include="..\..\src\map\packets\chocobo_digging.h" />
-    <ClInclude Include="..\..\src\map\packets\change_music.h" />
-    <ClInclude Include="..\..\src\map\packets\conquest_map.h" />
-    <ClInclude Include="..\..\src\map\packets\cs_position.h" />
-    <ClInclude Include="..\..\src\map\packets\currency.h" />
-    <ClInclude Include="..\..\src\map\packets\delivery_box.h" />
-    <ClInclude Include="..\..\src\map\packets\downloading_data.h" />
-    <ClInclude Include="..\..\src\map\packets\entity_update.h" />
-    <ClInclude Include="..\..\src\map\packets\event.h" />
-    <ClInclude Include="..\..\src\map\packets\event_string.h" />
-    <ClInclude Include="..\..\src\map\packets\event_update.h" />
-    <ClInclude Include="..\..\src\map\packets\entity_animation.h" />
-    <ClInclude Include="..\..\src\map\packets\fishing.h" />
-    <ClInclude Include="..\..\src\map\packets\guild_menu.h" />
-    <ClInclude Include="..\..\src\map\packets\guild_menu_buy.h" />
-    <ClInclude Include="..\..\src\map\packets\guild_menu_sell.h" />
-    <ClInclude Include="..\..\src\map\packets\guild_menu_buy_update.h" />
-    <ClInclude Include="..\..\src\map\packets\guild_menu_sell_update.h" />
-    <ClInclude Include="..\..\src\map\packets\instance_entry.h" />
-    <ClInclude Include="..\..\src\map\packets\inventory_assign.h" />
-    <ClInclude Include="..\..\src\map\packets\inventory_finish.h" />
-    <ClInclude Include="..\..\src\map\packets\inventory_item.h" />
-    <ClInclude Include="..\..\src\map\packets\inventory_modify.h" />
-    <ClInclude Include="..\..\src\map\packets\inventory_size.h" />
-    <ClInclude Include="..\..\src\map\packets\key_items.h" />
-    <ClInclude Include="..\..\src\map\packets\linkshell_message.h" />
-    <ClInclude Include="..\..\src\map\packets\linkshell_equip.h" />
-    <ClInclude Include="..\..\src\map\packets\lock_on.h" />
-    <ClInclude Include="..\..\src\map\packets\macroequipset.h" />
-    <ClInclude Include="..\..\src\map\packets\menu_config.h" />
-    <ClInclude Include="..\..\src\map\packets\menu_merit.h" />
-    <ClInclude Include="..\..\src\map\packets\menu_mog.h" />
-    <ClInclude Include="..\..\src\map\packets\menu_raisetractor.h" />
-    <ClInclude Include="..\..\src\map\packets\merit_points_categories.h" />
-    <ClInclude Include="..\..\src\map\packets\message_basic.h" />
-    <ClInclude Include="..\..\src\map\packets\message_debug.h" />
-    <ClInclude Include="..\..\src\map\packets\message_special.h" />
-    <ClInclude Include="..\..\src\map\packets\message_standard.h" />
-    <ClInclude Include="..\..\src\map\packets\message_system.h" />
-    <ClInclude Include="..\..\src\map\packets\message_text.h" />
-    <ClInclude Include="..\..\src\map\packets\synth_result.h" />
-    <ClInclude Include="..\..\src\map\packets\synth_suggestion.h" />
-    <ClInclude Include="..\..\src\map\packets\send_box.h" />
-    <ClInclude Include="..\..\src\map\packets\trade_action.h" />
-    <ClInclude Include="..\..\src\map\packets\trade_item.h" />
-    <ClInclude Include="..\..\src\map\packets\trade_request.h" />
-    <ClInclude Include="..\..\src\map\packets\trade_update.h" />
-    <ClInclude Include="..\..\src\map\packets\world_pass.h" />
-    <ClInclude Include="..\..\src\map\packets\party_define.h" />
-    <ClInclude Include="..\..\src\map\packets\party_invite.h" />
-    <ClInclude Include="..\..\src\map\packets\party_map.h" />
-    <ClInclude Include="..\..\src\map\packets\party_member_update.h" />
-    <ClInclude Include="..\..\src\map\packets\party_search.h" />
-    <ClInclude Include="..\..\src\map\packets\pet_sync.h" />
-    <ClInclude Include="..\..\src\map\packets\position.h" />
-    <ClInclude Include="..\..\src\map\packets\quest_mission_log.h" />
-    <ClInclude Include="..\..\src\map\packets\release.h" />
-    <ClInclude Include="..\..\src\map\packets\server_ip.h" />
-    <ClInclude Include="..\..\src\map\packets\server_message.h" />
-    <ClInclude Include="..\..\src\map\packets\shop_appraise.h" />
-    <ClInclude Include="..\..\src\map\packets\shop_buy.h" />
-    <ClInclude Include="..\..\src\map\packets\shop_items.h" />
-    <ClInclude Include="..\..\src\map\packets\shop_menu.h" />
-    <ClInclude Include="..\..\src\map\packets\stop_downloading.h" />
-    <ClInclude Include="..\..\src\map\packets\synth_animation.h" />
-    <ClInclude Include="..\..\src\map\packets\synth_message.h" />
-    <ClInclude Include="..\..\src\map\packets\treasure_find_item.h" />
-    <ClInclude Include="..\..\src\map\packets\treasure_lot_item.h" />
-    <ClInclude Include="..\..\src\map\packets\entity_visual.h" />
-    <ClInclude Include="..\..\src\map\packets\weather.h" />
-    <ClInclude Include="..\..\src\map\packets\wide_scan.h" />
-    <ClInclude Include="..\..\src\map\packets\wide_scan_track.h" />
-    <ClInclude Include="..\..\src\map\packets\zone_in.h" />
-    <ClInclude Include="..\..\src\map\packets\zone_visited.h" />
-    <ClInclude Include="..\..\src\map\packet_system.h" />
-    <ClInclude Include="..\..\src\map\party.h" />
-    <ClInclude Include="..\..\src\map\recast_container.h" />
-    <ClInclude Include="..\..\src\map\region.h" />
-    <ClInclude Include="..\..\src\map\spell.h" />
-    <ClInclude Include="..\..\src\map\status_effect.h" />
-    <ClInclude Include="..\..\src\map\status_effect_container.h" />
-    <ClInclude Include="..\..\src\map\time_server.h" />
-    <ClInclude Include="..\..\src\map\trade_container.h" />
-    <ClInclude Include="..\..\src\map\trait.h" />
-    <ClInclude Include="..\..\src\map\transport.h" />
-    <ClInclude Include="..\..\src\map\treasure_pool.h" />
-    <ClInclude Include="..\..\src\map\universal_container.h" />
-    <ClInclude Include="..\..\src\map\utils\battleutils.h" />
-    <ClInclude Include="..\..\src\map\utils\attackutils.h" />
-    <ClInclude Include="..\..\src\map\utils\blacklistutils.h" />
-    <ClInclude Include="..\..\src\map\utils\blueutils.h" />
-    <ClInclude Include="..\..\src\map\utils\charutils.h" />
-    <ClInclude Include="..\..\src\map\utils\fishingutils.h" />
-    <ClInclude Include="..\..\src\map\utils\guildutils.h" />
-    <ClInclude Include="..\..\src\map\utils\battlefieldutils.h" />
-    <ClInclude Include="..\..\src\map\utils\instanceutils.h" />
-    <ClInclude Include="..\..\src\map\utils\itemutils.h" />
-    <ClInclude Include="..\..\src\map\utils\jailutils.h" />
-    <ClInclude Include="..\..\src\map\utils\mobutils.h" />
-    <ClInclude Include="..\..\src\map\utils\petutils.h" />
-    <ClInclude Include="..\..\src\map\utils\puppetutils.h" />
-    <ClInclude Include="..\..\src\map\utils\synthutils.h" />
-    <ClInclude Include="..\..\src\map\utils\zoneutils.h" />
-    <ClInclude Include="..\..\src\map\vana_time.h" />
-    <ClInclude Include="..\..\src\map\weapon_skill.h" />
-    <ClInclude Include="..\..\src\map\zone.h" />
-    <ClInclude Include="..\..\src\map\attack.h" />
-    <ClInclude Include="..\..\src\map\attackround.h" />
-    <ClInclude Include="..\..\src\map\zone_entities.h" />
-    <ClInclude Include="..\..\src\map\zone_instance.h" />
-    <ClInclude Include="resource.h" />
-  </ItemGroup>
-  <ItemGroup>
-    <ClCompile Include="..\..\src\common\blowfish.cpp" />
-    <ClCompile Include="..\..\src\common\detour\DetourAlloc.cpp" />
-    <ClCompile Include="..\..\src\common\detour\DetourCommon.cpp" />
-    <ClCompile Include="..\..\src\common\detour\DetourNavMesh.cpp" />
-    <ClCompile Include="..\..\src\common\detour\DetourNavMeshBuilder.cpp" />
-    <ClCompile Include="..\..\src\common\detour\DetourNavMeshQuery.cpp" />
-    <ClCompile Include="..\..\src\common\detour\DetourNode.cpp" />
-    <ClCompile Include="..\..\src\common\dsprand.cpp" />
-    <ClCompile Include="..\..\src\common\kernel.cpp" />
-    <ClCompile Include="..\..\src\common\malloc.cpp" />
-    <ClCompile Include="..\..\src\common\md52.cpp" />
-    <ClCompile Include="..\..\src\common\showmsg.cpp" />
-    <ClCompile Include="..\..\src\common\socket.cpp" />
-    <ClCompile Include="..\..\src\common\sql.cpp" />
-    <ClCompile Include="..\..\src\common\strlib.cpp" />
-    <ClCompile Include="..\..\src\common\taskmgr.cpp" />
-    <ClCompile Include="..\..\src\common\timer.cpp" />
-    <ClCompile Include="..\..\src\common\utils.cpp" />
-    <ClCompile Include="..\..\src\common\zlib.cpp" />
-    <ClCompile Include="..\..\src\map\ability.cpp" />
-    <ClCompile Include="..\..\src\map\ai\ai_char_charm.cpp" />
-    <ClCompile Include="..\..\src\map\ai\ai_char_gm.cpp" />
-    <ClCompile Include="..\..\src\map\ai\ai_char_normal.cpp" />
-    <ClCompile Include="..\..\src\map\ai\ai_char_prisoner.cpp" />
-    <ClCompile Include="..\..\src\map\ai\ai_general.cpp" />
-    <ClCompile Include="..\..\src\map\ai\ai_mob_dummy.cpp" />
-    <ClCompile Include="..\..\src\map\ai\ai_npc_dummy.cpp" />
-    <ClCompile Include="..\..\src\map\ai\ai_pet_dummy.cpp" />
-    <ClCompile Include="..\..\src\map\ai\ai_ultimate_summon.cpp" />
-    <ClCompile Include="..\..\src\map\ai\helpers\pathfind.cpp" />
-    <ClCompile Include="..\..\src\map\ai\helpers\targetfind.cpp" />
-    <ClCompile Include="..\..\src\map\ai\states\ability_state.cpp" />
-    <ClCompile Include="..\..\src\map\ai\states\attack_state.cpp" />
-    <ClCompile Include="..\..\src\map\ai\states\item_state.cpp" />
-    <ClCompile Include="..\..\src\map\ai\states\magic_state.cpp" />
-    <ClCompile Include="..\..\src\map\ai\states\mobskill_state.cpp" />
-    <ClCompile Include="..\..\src\map\ai\states\range_state.cpp" />
-    <ClCompile Include="..\..\src\map\ai\states\state.cpp" />
-    <ClCompile Include="..\..\src\map\ai\states\weaponskill_state.cpp" />
-    <ClCompile Include="..\..\src\map\alliance.cpp" />
-    <ClCompile Include="..\..\src\map\blue_spell.cpp" />
-    <ClCompile Include="..\..\src\map\blue_trait.cpp" />
-    <ClCompile Include="..\..\src\map\message.cpp" />
-    <ClCompile Include="..\..\src\map\commandhandler.cpp" />
-    <ClCompile Include="..\..\src\map\conquest_system.cpp" />
-    <ClCompile Include="..\..\src\map\enmity_container.cpp" />
-    <ClCompile Include="..\..\src\map\entities\automatonentity.cpp" />
-    <ClCompile Include="..\..\src\map\entities\baseentity.cpp" />
-    <ClCompile Include="..\..\src\map\entities\battleentity.cpp" />
-    <ClCompile Include="..\..\src\map\entities\charentity.cpp" />
-    <ClCompile Include="..\..\src\map\entities\mobentity.cpp" />
-    <ClCompile Include="..\..\src\map\entities\npcentity.cpp" />
-    <ClCompile Include="..\..\src\map\entities\petentity.cpp" />
-    <ClCompile Include="..\..\src\map\grades.cpp" />
-    <ClCompile Include="..\..\src\map\battlefield.cpp" />
-    <ClCompile Include="..\..\src\map\battlefield_handler.cpp" />
-    <ClCompile Include="..\..\src\map\instance.cpp" />
-    <ClCompile Include="..\..\src\map\instance_loader.cpp" />
-    <ClCompile Include="..\..\src\map\items\item.cpp" />
-    <ClCompile Include="..\..\src\map\items\item_armor.cpp" />
-    <ClCompile Include="..\..\src\map\items\item_currency.cpp" />
-    <ClCompile Include="..\..\src\map\items\item_fish.cpp" />
-    <ClCompile Include="..\..\src\map\items\item_furnishing.cpp" />
-    <ClCompile Include="..\..\src\map\items\item_general.cpp" />
-    <ClCompile Include="..\..\src\map\items\item_linkshell.cpp" />
-    <ClCompile Include="..\..\src\map\items\item_puppet.cpp" />
-    <ClCompile Include="..\..\src\map\items\item_shop.cpp" />
-    <ClCompile Include="..\..\src\map\items\item_usable.cpp" />
-    <ClCompile Include="..\..\src\map\items\item_weapon.cpp" />
-    <ClCompile Include="..\..\src\map\item_container.cpp" />
-    <ClCompile Include="..\..\src\map\latent_effect.cpp" />
-    <ClCompile Include="..\..\src\map\latent_effect_container.cpp" />
-    <ClCompile Include="..\..\src\map\linkshell.cpp" />
-    <ClCompile Include="..\..\src\map\lua\luautils.cpp" />
-    <ClCompile Include="..\..\src\map\lua\lua_ability.cpp" />
-    <ClCompile Include="..\..\src\map\lua\lua_baseentity.cpp" />
-    <ClCompile Include="..\..\src\map\lua\lua_battlefield.cpp" />
-    <ClCompile Include="..\..\src\map\lua\lua_instance.cpp" />
-    <ClCompile Include="..\..\src\map\lua\lua_mobskill.cpp" />
-    <ClCompile Include="..\..\src\map\lua\lua_region.cpp" />
-    <ClCompile Include="..\..\src\map\lua\lua_spell.cpp" />
-    <ClCompile Include="..\..\src\map\lua\lua_statuseffect.cpp" />
-    <ClCompile Include="..\..\src\map\lua\lua_trade_container.cpp" />
-    <ClCompile Include="..\..\src\map\lua\lua_zone.cpp" />
-    <ClCompile Include="..\..\src\map\map.cpp" />
-    <ClCompile Include="..\..\src\map\merit.cpp" />
-    <ClCompile Include="..\..\src\map\mobskill.cpp" />
-    <ClCompile Include="..\..\src\map\mob_spell_container.cpp" />
-    <ClCompile Include="..\..\src\map\mob_spell_list.cpp" />
-    <ClCompile Include="..\..\src\map\modifier.cpp" />
-    <ClCompile Include="..\..\src\map\navmesh.cpp" />
-    <ClCompile Include="..\..\src\map\packets\action.cpp" />
-    <ClCompile Include="..\..\src\map\packets\auction_house.cpp" />
-    <ClCompile Include="..\..\src\map\packets\basic.cpp" />
-    <ClCompile Include="..\..\src\map\packets\bazaar_confirmation.cpp" />
-    <ClCompile Include="..\..\src\map\packets\bazaar_purchase.cpp" />
-    <ClCompile Include="..\..\src\map\packets\bazaar_check.cpp" />
-    <ClCompile Include="..\..\src\map\packets\bazaar_close.cpp" />
-    <ClCompile Include="..\..\src\map\packets\bazaar_item.cpp" />
-    <ClCompile Include="..\..\src\map\packets\bazaar_message.cpp" />
-    <ClCompile Include="..\..\src\map\packets\blacklist.cpp" />
-    <ClCompile Include="..\..\src\map\packets\campaing_map.cpp" />
-    <ClCompile Include="..\..\src\map\packets\caught_fish.cpp" />
-    <ClCompile Include="..\..\src\map\packets\char.cpp" />
-    <ClCompile Include="..\..\src\map\packets\char_abilities.cpp" />
-    <ClCompile Include="..\..\src\map\packets\char_appearance.cpp" />
-    <ClCompile Include="..\..\src\map\packets\char_check.cpp" />
-    <ClCompile Include="..\..\src\map\packets\char_emotion.cpp" />
-    <ClCompile Include="..\..\src\map\packets\char_equip.cpp" />
-    <ClCompile Include="..\..\src\map\packets\char_health.cpp" />
-    <ClCompile Include="..\..\src\map\packets\char_job_extra.cpp" />
-    <ClCompile Include="..\..\src\map\packets\char_jobs.cpp" />
-    <ClCompile Include="..\..\src\map\packets\char_skills.cpp" />
-    <ClCompile Include="..\..\src\map\packets\char_spells.cpp" />
-    <ClCompile Include="..\..\src\map\packets\char_stats.cpp" />
-    <ClCompile Include="..\..\src\map\packets\char_sync.cpp" />
-    <ClCompile Include="..\..\src\map\packets\char_update.cpp" />
-    <ClCompile Include="..\..\src\map\packets\chat_message.cpp" />
-    <ClCompile Include="..\..\src\map\packets\chocobo_digging.cpp" />
-    <ClCompile Include="..\..\src\map\packets\change_music.cpp" />
-    <ClCompile Include="..\..\src\map\packets\conquest_map.cpp" />
-    <ClCompile Include="..\..\src\map\packets\cs_position.cpp" />
-    <ClCompile Include="..\..\src\map\packets\currency.cpp" />
-    <ClCompile Include="..\..\src\map\packets\delivery_box.cpp" />
-    <ClCompile Include="..\..\src\map\packets\downloading_data.cpp" />
-    <ClCompile Include="..\..\src\map\packets\entity_update.cpp" />
-    <ClCompile Include="..\..\src\map\packets\event.cpp" />
-    <ClCompile Include="..\..\src\map\packets\event_string.cpp" />
-    <ClCompile Include="..\..\src\map\packets\event_update.cpp" />
-    <ClCompile Include="..\..\src\map\packets\entity_animation.cpp" />
-    <ClCompile Include="..\..\src\map\packets\fishing.cpp" />
-    <ClCompile Include="..\..\src\map\packets\guild_menu.cpp" />
-    <ClCompile Include="..\..\src\map\packets\guild_menu_buy.cpp" />
-    <ClCompile Include="..\..\src\map\packets\guild_menu_sell.cpp" />
-    <ClCompile Include="..\..\src\map\packets\guild_menu_buy_update.cpp" />
-    <ClCompile Include="..\..\src\map\packets\guild_menu_sell_update.cpp" />
-    <ClCompile Include="..\..\src\map\packets\instance_entry.cpp" />
-    <ClCompile Include="..\..\src\map\packets\inventory_assign.cpp" />
-    <ClCompile Include="..\..\src\map\packets\inventory_finish.cpp" />
-    <ClCompile Include="..\..\src\map\packets\inventory_item.cpp" />
-    <ClCompile Include="..\..\src\map\packets\inventory_modify.cpp" />
-    <ClCompile Include="..\..\src\map\packets\inventory_size.cpp" />
-    <ClCompile Include="..\..\src\map\packets\key_items.cpp" />
-    <ClCompile Include="..\..\src\map\packets\linkshell_message.cpp" />
-    <ClCompile Include="..\..\src\map\packets\linkshell_equip.cpp" />
-    <ClCompile Include="..\..\src\map\packets\lock_on.cpp" />
-    <ClCompile Include="..\..\src\map\packets\macroequipset.cpp" />
-    <ClCompile Include="..\..\src\map\packets\menu_config.cpp" />
-    <ClCompile Include="..\..\src\map\packets\menu_merit.cpp" />
-    <ClCompile Include="..\..\src\map\packets\menu_mog.cpp" />
-    <ClCompile Include="..\..\src\map\packets\menu_raisetractor.cpp" />
-    <ClCompile Include="..\..\src\map\packets\merit_points_categories.cpp" />
-    <ClCompile Include="..\..\src\map\packets\message_basic.cpp" />
-    <ClCompile Include="..\..\src\map\packets\message_debug.cpp" />
-    <ClCompile Include="..\..\src\map\packets\message_special.cpp" />
-    <ClCompile Include="..\..\src\map\packets\message_standard.cpp" />
-    <ClCompile Include="..\..\src\map\packets\message_system.cpp" />
-    <ClCompile Include="..\..\src\map\packets\message_text.cpp" />
-    <ClCompile Include="..\..\src\map\packets\send_box.cpp" />
-    <ClCompile Include="..\..\src\map\packets\synth_result.cpp" />
-    <ClCompile Include="..\..\src\map\packets\synth_suggestion.cpp" />
-    <ClCompile Include="..\..\src\map\packets\trade_action.cpp" />
-    <ClCompile Include="..\..\src\map\packets\trade_item.cpp" />
-    <ClCompile Include="..\..\src\map\packets\trade_request.cpp" />
-    <ClCompile Include="..\..\src\map\packets\trade_update.cpp" />
-    <ClCompile Include="..\..\src\map\packets\world_pass.cpp" />
-    <ClCompile Include="..\..\src\map\packets\party_define.cpp" />
-    <ClCompile Include="..\..\src\map\packets\party_invite.cpp" />
-    <ClCompile Include="..\..\src\map\packets\party_map.cpp" />
-    <ClCompile Include="..\..\src\map\packets\party_member_update.cpp" />
-    <ClCompile Include="..\..\src\map\packets\party_search.cpp" />
-    <ClCompile Include="..\..\src\map\packets\pet_sync.cpp" />
-    <ClCompile Include="..\..\src\map\packets\position.cpp" />
-    <ClCompile Include="..\..\src\map\packets\quest_mission_log.cpp" />
-    <ClCompile Include="..\..\src\map\packets\release.cpp" />
-    <ClCompile Include="..\..\src\map\packets\server_ip.cpp" />
-    <ClCompile Include="..\..\src\map\packets\server_message.cpp" />
-    <ClCompile Include="..\..\src\map\packets\shop_appraise.cpp" />
-    <ClCompile Include="..\..\src\map\packets\shop_buy.cpp" />
-    <ClCompile Include="..\..\src\map\packets\shop_items.cpp" />
-    <ClCompile Include="..\..\src\map\packets\shop_menu.cpp" />
-    <ClCompile Include="..\..\src\map\packets\stop_downloading.cpp" />
-    <ClCompile Include="..\..\src\map\packets\synth_animation.cpp" />
-    <ClCompile Include="..\..\src\map\packets\synth_message.cpp" />
-    <ClCompile Include="..\..\src\map\packets\treasure_find_item.cpp" />
-    <ClCompile Include="..\..\src\map\packets\treasure_lot_item.cpp" />
-    <ClCompile Include="..\..\src\map\packets\entity_visual.cpp" />
-    <ClCompile Include="..\..\src\map\packets\weather.cpp" />
-    <ClCompile Include="..\..\src\map\packets\wide_scan.cpp" />
-    <ClCompile Include="..\..\src\map\packets\wide_scan_track.cpp" />
-    <ClCompile Include="..\..\src\map\packets\zone_in.cpp" />
-    <ClCompile Include="..\..\src\map\packets\zone_visited.cpp" />
-    <ClCompile Include="..\..\src\map\packet_system.cpp" />
-    <ClCompile Include="..\..\src\map\party.cpp" />
-    <ClCompile Include="..\..\src\map\recast_container.cpp" />
-    <ClCompile Include="..\..\src\map\region.cpp" />
-    <ClCompile Include="..\..\src\map\spell.cpp" />
-    <ClCompile Include="..\..\src\map\status_effect.cpp" />
-    <ClCompile Include="..\..\src\map\status_effect_container.cpp" />
-    <ClCompile Include="..\..\src\map\time_server.cpp" />
-    <ClCompile Include="..\..\src\map\trade_container.cpp" />
-    <ClCompile Include="..\..\src\map\trait.cpp" />
-    <ClCompile Include="..\..\src\map\transport.cpp" />
-    <ClCompile Include="..\..\src\map\treasure_pool.cpp" />
-    <ClCompile Include="..\..\src\map\universal_container.cpp" />
-    <ClCompile Include="..\..\src\map\utils\attackutils.cpp" />
-    <ClCompile Include="..\..\src\map\utils\battleutils.cpp" />
-    <ClCompile Include="..\..\src\map\utils\blacklistutils.cpp" />
-    <ClCompile Include="..\..\src\map\utils\blueutils.cpp" />
-    <ClCompile Include="..\..\src\map\utils\charutils.cpp" />
-    <ClCompile Include="..\..\src\map\utils\fishingutils.cpp" />
-    <ClCompile Include="..\..\src\map\utils\guildutils.cpp" />
-    <ClCompile Include="..\..\src\map\utils\battlefieldutils.cpp" />
-    <ClCompile Include="..\..\src\map\utils\instanceutils.cpp" />
-    <ClCompile Include="..\..\src\map\utils\itemutils.cpp" />
-    <ClCompile Include="..\..\src\map\utils\jailutils.cpp" />
-    <ClCompile Include="..\..\src\map\utils\mobutils.cpp" />
-    <ClCompile Include="..\..\src\map\utils\petutils.cpp" />
-    <ClCompile Include="..\..\src\map\utils\puppetutils.cpp" />
-    <ClCompile Include="..\..\src\map\utils\synthutils.cpp" />
-    <ClCompile Include="..\..\src\map\utils\zoneutils.cpp" />
-    <ClCompile Include="..\..\src\map\vana_time.cpp" />
-    <ClCompile Include="..\..\src\map\weapon_skill.cpp" />
-    <ClCompile Include="..\..\src\map\zone.cpp" />
-    <ClCompile Include="..\..\src\map\attack.cpp" />
-    <ClCompile Include="..\..\src\map\attackround.cpp" />
-    <ClCompile Include="..\..\src\map\zone_entities.cpp" />
-    <ClCompile Include="..\..\src\map\zone_instance.cpp" />
-  </ItemGroup>
-  <ItemGroup>
-    <None Include="..\..\documentation\message.log" />
-    <None Include="..\..\documentation\MessageSystemIDs.log" />
-    <None Include="..\..\documentation\ZoneIDs.txt" />
-    <None Include="..\..\icons\gameserver.ico" />
-  </ItemGroup>
-  <ItemGroup>
-    <ResourceCompile Include="resource.rc" />
-  </ItemGroup>
-  <Import Project="$(VCTargetsPath)\Microsoft.Cpp.targets" />
-  <ImportGroup Label="ExtensionTargets">
-  </ImportGroup>
-=======
-﻿<?xml version="1.0" encoding="utf-8"?>
-<Project DefaultTargets="Build" ToolsVersion="12.0" xmlns="http://schemas.microsoft.com/developer/msbuild/2003">
-  <ItemGroup Label="ProjectConfigurations">
-    <ProjectConfiguration Include="Debug|Win32">
-      <Configuration>Debug</Configuration>
-      <Platform>Win32</Platform>
-    </ProjectConfiguration>
-    <ProjectConfiguration Include="Debug|x64">
-      <Configuration>Debug</Configuration>
-      <Platform>x64</Platform>
-    </ProjectConfiguration>
-    <ProjectConfiguration Include="Release|Win32">
-      <Configuration>Release</Configuration>
-      <Platform>Win32</Platform>
-    </ProjectConfiguration>
-    <ProjectConfiguration Include="Release|x64">
-      <Configuration>Release</Configuration>
-      <Platform>x64</Platform>
-    </ProjectConfiguration>
-  </ItemGroup>
-  <PropertyGroup Label="Globals">
-    <ProjectName>DSGame-server</ProjectName>
-    <ProjectGuid>{89A19910-84DB-454D-9C7F-0A47A293867B}</ProjectGuid>
-    <RootNamespace>DSGameserver</RootNamespace>
-    <Keyword>Win32Proj</Keyword>
-  </PropertyGroup>
-  <Import Project="$(VCTargetsPath)\Microsoft.Cpp.Default.props" />
-  <PropertyGroup Condition="'$(Configuration)|$(Platform)'=='Release|Win32'" Label="Configuration">
-    <ConfigurationType>Application</ConfigurationType>
-    <CharacterSet>MultiByte</CharacterSet>
-    <WholeProgramOptimization>true</WholeProgramOptimization>
-    <PlatformToolset>v120</PlatformToolset>
-  </PropertyGroup>
-  <PropertyGroup Condition="'$(Configuration)|$(Platform)'=='Release|x64'" Label="Configuration">
-    <ConfigurationType>Application</ConfigurationType>
-    <CharacterSet>MultiByte</CharacterSet>
-    <WholeProgramOptimization>true</WholeProgramOptimization>
-    <PlatformToolset>v120</PlatformToolset>
-  </PropertyGroup>
-  <PropertyGroup Condition="'$(Configuration)|$(Platform)'=='Debug|Win32'" Label="Configuration">
-    <ConfigurationType>Application</ConfigurationType>
-    <CharacterSet>MultiByte</CharacterSet>
-    <PlatformToolset>v120</PlatformToolset>
-  </PropertyGroup>
-  <PropertyGroup Condition="'$(Configuration)|$(Platform)'=='Debug|x64'" Label="Configuration">
-    <ConfigurationType>Application</ConfigurationType>
-    <CharacterSet>MultiByte</CharacterSet>
-    <PlatformToolset>v120</PlatformToolset>
-  </PropertyGroup>
-  <Import Project="$(VCTargetsPath)\Microsoft.Cpp.props" />
-  <ImportGroup Label="ExtensionSettings">
-  </ImportGroup>
-  <ImportGroup Condition="'$(Configuration)|$(Platform)'=='Release|Win32'" Label="PropertySheets">
-    <Import Project="$(UserRootDir)\Microsoft.Cpp.$(Platform).user.props" Condition="exists('$(UserRootDir)\Microsoft.Cpp.$(Platform).user.props')" Label="LocalAppDataPlatform" />
-  </ImportGroup>
-  <ImportGroup Condition="'$(Configuration)|$(Platform)'=='Release|x64'" Label="PropertySheets">
-    <Import Project="$(UserRootDir)\Microsoft.Cpp.$(Platform).user.props" Condition="exists('$(UserRootDir)\Microsoft.Cpp.$(Platform).user.props')" Label="LocalAppDataPlatform" />
-  </ImportGroup>
-  <ImportGroup Condition="'$(Configuration)|$(Platform)'=='Debug|Win32'" Label="PropertySheets">
-    <Import Project="$(UserRootDir)\Microsoft.Cpp.$(Platform).user.props" Condition="exists('$(UserRootDir)\Microsoft.Cpp.$(Platform).user.props')" Label="LocalAppDataPlatform" />
-  </ImportGroup>
-  <ImportGroup Condition="'$(Configuration)|$(Platform)'=='Debug|x64'" Label="PropertySheets">
-    <Import Project="$(UserRootDir)\Microsoft.Cpp.$(Platform).user.props" Condition="exists('$(UserRootDir)\Microsoft.Cpp.$(Platform).user.props')" Label="LocalAppDataPlatform" />
-  </ImportGroup>
-  <PropertyGroup Label="UserMacros" />
-  <PropertyGroup>
-    <_ProjectFileVersion>10.0.30319.1</_ProjectFileVersion>
-    <OutDir Condition="'$(Configuration)|$(Platform)'=='Debug|Win32'">..\..\</OutDir>
-    <IntDir Condition="'$(Configuration)|$(Platform)'=='Debug|Win32'">$(Configuration)\</IntDir>
-    <LinkIncremental Condition="'$(Configuration)|$(Platform)'=='Debug|Win32'">true</LinkIncremental>
-    <LinkIncremental Condition="'$(Configuration)|$(Platform)'=='Debug|x64'">true</LinkIncremental>
-    <OutDir Condition="'$(Configuration)|$(Platform)'=='Release|Win32'">$(SolutionDir)$(Configuration)\</OutDir>
-    <IntDir Condition="'$(Configuration)|$(Platform)'=='Release|Win32'">$(Configuration)\</IntDir>
-    <LinkIncremental Condition="'$(Configuration)|$(Platform)'=='Release|Win32'">false</LinkIncremental>
-    <LinkIncremental Condition="'$(Configuration)|$(Platform)'=='Release|x64'">false</LinkIncremental>
-  </PropertyGroup>
-  <PropertyGroup Condition="'$(Configuration)|$(Platform)'=='Debug|x64'">
-    <OutDir>..\..\</OutDir>
-    <TargetName>$(ProjectName)_64</TargetName>
-  </PropertyGroup>
-  <PropertyGroup Condition="'$(Configuration)|$(Platform)'=='Release|x64'">
-    <OutDir>..\..\</OutDir>
-    <TargetName>$(ProjectName)_64</TargetName>
-  </PropertyGroup>
-  <ItemDefinitionGroup Condition="'$(Configuration)|$(Platform)'=='Debug|Win32'">
-    <ClCompile>
-      <Optimization>Disabled</Optimization>
-      <AdditionalIncludeDirectories>$(ProjectDir)..\external;$(ProjectDir)..\external\mysql;%(AdditionalIncludeDirectories)</AdditionalIncludeDirectories>
-      <PreprocessorDefinitions>WIN32;_DEBUG;_CONSOLE;dsUDPSERV;DEBUGLOGMAP;_CRT_SECURE_NO_WARNINGS;NOMINMAX;%(PreprocessorDefinitions)</PreprocessorDefinitions>
-      <MinimalRebuild>true</MinimalRebuild>
-      <BasicRuntimeChecks>EnableFastChecks</BasicRuntimeChecks>
-      <RuntimeLibrary>MultiThreadedDebugDLL</RuntimeLibrary>
-      <PrecompiledHeader>
-      </PrecompiledHeader>
-      <WarningLevel>Level1</WarningLevel>
-      <DebugInformationFormat>EditAndContinue</DebugInformationFormat>
-      <ExceptionHandling>Async</ExceptionHandling>
-    </ClCompile>
-    <Link>
-      <AdditionalDependencies>libmariadb.lib;lua51.lib;WS2_32.lib;%(AdditionalDependencies)</AdditionalDependencies>
-      <OutputFile>$(OutDir)$(ProjectName)$(TargetExt)</OutputFile>
-      <AdditionalLibraryDirectories>..\..\lib;%(AdditionalLibraryDirectories)</AdditionalLibraryDirectories>
-      <GenerateDebugInformation>true</GenerateDebugInformation>
-      <SubSystem>Console</SubSystem>
-      <TargetMachine>MachineX86</TargetMachine>
-      <ProgramDatabaseFile>$(TargetDir)$(TargetName).pdb</ProgramDatabaseFile>
-      <ImageHasSafeExceptionHandlers>false</ImageHasSafeExceptionHandlers>
-    </Link>
-  </ItemDefinitionGroup>
-  <ItemDefinitionGroup Condition="'$(Configuration)|$(Platform)'=='Debug|x64'">
-    <ClCompile>
-      <Optimization>Disabled</Optimization>
-      <AdditionalIncludeDirectories>$(ProjectDir)..\external;$(ProjectDir)..\external\mysql;%(AdditionalIncludeDirectories)</AdditionalIncludeDirectories>
-      <PreprocessorDefinitions>WIN32;_DEBUG;_CONSOLE;dsUDPSERV;DEBUGLOGMAP;_CRT_SECURE_NO_WARNINGS;NOMINMAX;%(PreprocessorDefinitions)</PreprocessorDefinitions>
-      <BasicRuntimeChecks>EnableFastChecks</BasicRuntimeChecks>
-      <RuntimeLibrary>MultiThreadedDebugDLL</RuntimeLibrary>
-      <PrecompiledHeader>
-      </PrecompiledHeader>
-      <WarningLevel>Level1</WarningLevel>
-      <DebugInformationFormat>ProgramDatabase</DebugInformationFormat>
-    </ClCompile>
-    <Link>
-      <AdditionalDependencies>libmariadb64.lib;lua51_64.lib;WS2_32.Lib;%(AdditionalDependencies)</AdditionalDependencies>
-      <OutputFile>$(OutDir)$(ProjectName)_64$(TargetExt)</OutputFile>
-      <AdditionalLibraryDirectories>..\..\lib64;%(AdditionalLibraryDirectories)</AdditionalLibraryDirectories>
-      <GenerateDebugInformation>true</GenerateDebugInformation>
-      <SubSystem>Console</SubSystem>
-      <ProgramDatabaseFile>$(TargetDir)$(TargetName).pdb</ProgramDatabaseFile>
-    </Link>
-  </ItemDefinitionGroup>
-  <ItemDefinitionGroup Condition="'$(Configuration)|$(Platform)'=='Release|Win32'">
-    <ClCompile>
-      <Optimization>MaxSpeed</Optimization>
-      <IntrinsicFunctions>true</IntrinsicFunctions>
-      <PreprocessorDefinitions>WIN32;NDEBUG;_CONSOLE;_CRT_SECURE_NO_WARNINGS;dsUDPSERV;DEBUGLOGMAP;%(PreprocessorDefinitions)</PreprocessorDefinitions>
-      <RuntimeLibrary>MultiThreadedDLL</RuntimeLibrary>
-      <FunctionLevelLinking>true</FunctionLevelLinking>
-      <PrecompiledHeader>
-      </PrecompiledHeader>
-      <WarningLevel>Level3</WarningLevel>
-      <DebugInformationFormat>ProgramDatabase</DebugInformationFormat>
-      <AdditionalIncludeDirectories>$(ProjectDir)..\external;$(ProjectDir)..\external\mysql;</AdditionalIncludeDirectories>
-    </ClCompile>
-    <Link>
-      <AdditionalDependencies>libmariadb.lib;lua51.lib;WS2_32.Lib;%(AdditionalDependencies)</AdditionalDependencies>
-      <OutputFile>$(OutDir)$(ProjectName)$(TargetExt)</OutputFile>
-      <AdditionalLibraryDirectories>..\..\lib;%(AdditionalLibraryDirectories)</AdditionalLibraryDirectories>
-      <GenerateDebugInformation>true</GenerateDebugInformation>
-      <SubSystem>Console</SubSystem>
-      <OptimizeReferences>true</OptimizeReferences>
-      <EnableCOMDATFolding>true</EnableCOMDATFolding>
-      <TargetMachine>MachineX86</TargetMachine>
-    </Link>
-  </ItemDefinitionGroup>
-  <ItemDefinitionGroup Condition="'$(Configuration)|$(Platform)'=='Release|x64'">
-    <ClCompile>
-      <Optimization>MaxSpeed</Optimization>
-      <IntrinsicFunctions>true</IntrinsicFunctions>
-      <PreprocessorDefinitions>WIN32;NDEBUG;_CONSOLE;_CRT_SECURE_NO_WARNINGS;dsUDPSERV;DEBUGLOGMAP;%(PreprocessorDefinitions)</PreprocessorDefinitions>
-      <RuntimeLibrary>MultiThreadedDLL</RuntimeLibrary>
-      <FunctionLevelLinking>true</FunctionLevelLinking>
-      <PrecompiledHeader>
-      </PrecompiledHeader>
-      <WarningLevel>Level3</WarningLevel>
-      <DebugInformationFormat>ProgramDatabase</DebugInformationFormat>
-      <AdditionalIncludeDirectories>$(ProjectDir)..\external;$(ProjectDir)..\external\mysql;</AdditionalIncludeDirectories>
-    </ClCompile>
-    <Link>
-      <AdditionalDependencies>libmariadb64.lib;lua51_64.lib;WS2_32.Lib;%(AdditionalDependencies)</AdditionalDependencies>
-      <OutputFile>$(OutDir)$(ProjectName)_64$(TargetExt)</OutputFile>
-      <AdditionalLibraryDirectories>..\..\lib64;%(AdditionalLibraryDirectories)</AdditionalLibraryDirectories>
-      <GenerateDebugInformation>true</GenerateDebugInformation>
-      <SubSystem>Console</SubSystem>
-      <OptimizeReferences>true</OptimizeReferences>
-      <EnableCOMDATFolding>true</EnableCOMDATFolding>
-    </Link>
-  </ItemDefinitionGroup>
-  <ItemGroup>
-    <ClInclude Include="..\..\src\common\blowfish.h" />
-    <ClInclude Include="..\..\src\common\cbasetypes.h" />
-    <ClInclude Include="..\..\src\common\detour\DetourAlloc.h" />
-    <ClInclude Include="..\..\src\common\detour\DetourAssert.h" />
-    <ClInclude Include="..\..\src\common\detour\DetourCommon.h" />
-    <ClInclude Include="..\..\src\common\detour\DetourNavMesh.h" />
-    <ClInclude Include="..\..\src\common\detour\DetourNavMeshBuilder.h" />
-    <ClInclude Include="..\..\src\common\detour\DetourNavMeshQuery.h" />
-    <ClInclude Include="..\..\src\common\detour\DetourNode.h" />
-    <ClInclude Include="..\..\src\common\detour\DetourStatus.h" />
-    <ClInclude Include="..\..\src\common\dsprand.h" />
-    <ClInclude Include="..\..\src\common\kernel.h" />
-    <ClInclude Include="..\..\src\common\lua\lua.h" />
-    <ClInclude Include="..\..\src\common\lua\lua.hpp" />
-    <ClInclude Include="..\..\src\common\lua\luaconf.h" />
-    <ClInclude Include="..\..\src\common\lua\lualib.h" />
-    <ClInclude Include="..\..\src\common\lua\luaxlib.h" />
-    <ClInclude Include="..\..\src\common\lua\lunar.h" />
-    <ClInclude Include="..\..\src\common\malloc.h" />
-    <ClInclude Include="..\..\src\common\md52.h" />
-    <ClInclude Include="..\..\src\common\mmo.h" />
-    <ClInclude Include="..\..\src\common\recast\Recast.h" />
-    <ClInclude Include="..\..\src\common\recast\RecastAlloc.h" />
-    <ClInclude Include="..\..\src\common\recast\RecastAssert.h" />
-    <ClInclude Include="..\..\src\common\showmsg.h" />
-    <ClInclude Include="..\..\src\common\socket.h" />
-    <ClInclude Include="..\..\src\common\sql.h" />
-    <ClInclude Include="..\..\src\common\strlib.h" />
-    <ClInclude Include="..\..\src\common\taskmgr.h" />
-    <ClInclude Include="..\..\src\common\timer.h" />
-    <ClInclude Include="..\..\src\common\utils.h" />
-    <ClInclude Include="..\..\src\common\version.h" />
-    <ClInclude Include="..\..\src\common\zlib.h" />
-    <ClInclude Include="..\..\src\map\ability.h" />
-    <ClInclude Include="..\..\src\map\ai\ai_char_charm.h" />
-    <ClInclude Include="..\..\src\map\ai\ai_char_gm.h" />
-    <ClInclude Include="..\..\src\map\ai\ai_char_normal.h" />
-    <ClInclude Include="..\..\src\map\ai\ai_char_prisoner.h" />
-    <ClInclude Include="..\..\src\map\ai\ai_general.h" />
-    <ClInclude Include="..\..\src\map\ai\ai_mob_dummy.h" />
-    <ClInclude Include="..\..\src\map\ai\ai_npc_dummy.h" />
-    <ClInclude Include="..\..\src\map\ai\ai_pet_dummy.h" />
-    <ClInclude Include="..\..\src\map\ai\ai_ultimate_summon.h" />
-    <ClInclude Include="..\..\src\map\ai\helpers\pathfind.h" />
-    <ClInclude Include="..\..\src\map\ai\helpers\targetfind.h" />
-    <ClInclude Include="..\..\src\map\ai\states\ability_state.h" />
-    <ClInclude Include="..\..\src\map\ai\states\attack_state.h" />
-    <ClInclude Include="..\..\src\map\ai\states\item_state.h" />
-    <ClInclude Include="..\..\src\map\ai\states\magic_state.h" />
-    <ClInclude Include="..\..\src\map\ai\states\mobskill_state.h" />
-    <ClInclude Include="..\..\src\map\ai\states\range_state.h" />
-    <ClInclude Include="..\..\src\map\ai\states\state.h" />
-    <ClInclude Include="..\..\src\map\ai\states\weaponskill_state.h" />
-    <ClInclude Include="..\..\src\map\alliance.h" />
-    <ClInclude Include="..\..\src\map\blue_spell.h" />
-    <ClInclude Include="..\..\src\map\blue_trait.h" />
     <ClInclude Include="..\..\src\map\commandhandler.h" />
     <ClInclude Include="..\..\src\map\conquest_system.h" />
     <ClInclude Include="..\..\src\map\enmity_container.h" />
@@ -1137,6 +468,7 @@
     <ClCompile Include="..\..\src\map\alliance.cpp" />
     <ClCompile Include="..\..\src\map\blue_spell.cpp" />
     <ClCompile Include="..\..\src\map\blue_trait.cpp" />
+    <ClCompile Include="..\..\src\map\message.cpp" />
     <ClCompile Include="..\..\src\map\commandhandler.cpp" />
     <ClCompile Include="..\..\src\map\conquest_system.cpp" />
     <ClCompile Include="..\..\src\map\enmity_container.cpp" />
@@ -1336,5 +668,4 @@
   <Import Project="$(VCTargetsPath)\Microsoft.Cpp.targets" />
   <ImportGroup Label="ExtensionTargets">
   </ImportGroup>
->>>>>>> 9ddd76c9
 </Project>