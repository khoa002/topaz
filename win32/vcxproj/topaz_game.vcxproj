﻿<?xml version="1.0" encoding="utf-8"?>
<Project DefaultTargets="Build" ToolsVersion="15.0" xmlns="http://schemas.microsoft.com/developer/msbuild/2003">
  <ItemGroup Label="ProjectConfigurations">
    <ProjectConfiguration Include="Debug|Win32">
      <Configuration>Debug</Configuration>
      <Platform>Win32</Platform>
    </ProjectConfiguration>
    <ProjectConfiguration Include="Debug|x64">
      <Configuration>Debug</Configuration>
      <Platform>x64</Platform>
    </ProjectConfiguration>
    <ProjectConfiguration Include="Release|Win32">
      <Configuration>Release</Configuration>
      <Platform>Win32</Platform>
    </ProjectConfiguration>
    <ProjectConfiguration Include="Release|x64">
      <Configuration>Release</Configuration>
      <Platform>x64</Platform>
    </ProjectConfiguration>
  </ItemGroup>
  <PropertyGroup Label="Globals">
    <ProjectName>topaz_game</ProjectName>
    <ProjectGuid>{89A19910-84DB-454D-9C7F-0A47A293867B}</ProjectGuid>
    <RootNamespace>topaz_gameserver</RootNamespace>
    <Keyword>Win32Proj</Keyword>
    <WindowsTargetPlatformVersion>10.0</WindowsTargetPlatformVersion>
  </PropertyGroup>
  <Import Project="$(VCTargetsPath)\Microsoft.Cpp.Default.props" />
  <PropertyGroup Condition="'$(Configuration)|$(Platform)'=='Release|Win32'" Label="Configuration">
    <ConfigurationType>Application</ConfigurationType>
    <CharacterSet>MultiByte</CharacterSet>
    <WholeProgramOptimization>true</WholeProgramOptimization>
    <PlatformToolset>v142</PlatformToolset>
  </PropertyGroup>
  <PropertyGroup Condition="'$(Configuration)|$(Platform)'=='Release|x64'" Label="Configuration">
    <ConfigurationType>Application</ConfigurationType>
    <CharacterSet>MultiByte</CharacterSet>
    <WholeProgramOptimization>true</WholeProgramOptimization>
    <PlatformToolset>v142</PlatformToolset>
  </PropertyGroup>
  <PropertyGroup Condition="'$(Configuration)|$(Platform)'=='Debug|Win32'" Label="Configuration">
    <ConfigurationType>Application</ConfigurationType>
    <CharacterSet>MultiByte</CharacterSet>
    <PlatformToolset>v142</PlatformToolset>
  </PropertyGroup>
  <PropertyGroup Condition="'$(Configuration)|$(Platform)'=='Debug|x64'" Label="Configuration">
    <ConfigurationType>Application</ConfigurationType>
    <CharacterSet>MultiByte</CharacterSet>
    <PlatformToolset>v142</PlatformToolset>
  </PropertyGroup>
  <Import Project="$(VCTargetsPath)\Microsoft.Cpp.props" />
  <ImportGroup Label="ExtensionSettings">
  </ImportGroup>
  <ImportGroup Condition="'$(Configuration)|$(Platform)'=='Release|Win32'" Label="PropertySheets">
    <Import Project="Release.props" />
    <Import Project="$(UserRootDir)\Microsoft.Cpp.$(Platform).user.props" Condition="exists('$(UserRootDir)\Microsoft.Cpp.$(Platform).user.props')" Label="LocalAppDataPlatform" />
  </ImportGroup>
  <ImportGroup Condition="'$(Configuration)|$(Platform)'=='Release|x64'" Label="PropertySheets">
    <Import Project="Release.props" />
    <Import Project="$(UserRootDir)\Microsoft.Cpp.$(Platform).user.props" Condition="exists('$(UserRootDir)\Microsoft.Cpp.$(Platform).user.props')" Label="LocalAppDataPlatform" />
  </ImportGroup>
  <ImportGroup Condition="'$(Configuration)|$(Platform)'=='Debug|Win32'" Label="PropertySheets">
    <Import Project="Debug.props" />
    <Import Project="$(UserRootDir)\Microsoft.Cpp.$(Platform).user.props" Condition="exists('$(UserRootDir)\Microsoft.Cpp.$(Platform).user.props')" Label="LocalAppDataPlatform" />
  </ImportGroup>
  <ImportGroup Condition="'$(Configuration)|$(Platform)'=='Debug|x64'" Label="PropertySheets">
    <Import Project="Debug.props" />
    <Import Project="$(UserRootDir)\Microsoft.Cpp.$(Platform).user.props" Condition="exists('$(UserRootDir)\Microsoft.Cpp.$(Platform).user.props')" Label="LocalAppDataPlatform" />
  </ImportGroup>
  <PropertyGroup Label="UserMacros" />
  <PropertyGroup>
    <_ProjectFileVersion>10.0.30319.1</_ProjectFileVersion>
    <OutDir Condition="'$(Configuration)|$(Platform)'=='Debug|Win32'">..\..\</OutDir>
    <IntDir Condition="'$(Configuration)|$(Platform)'=='Debug|Win32'">$(ProjectName)_$(Platform)\$(Configuration)\</IntDir>
    <LinkIncremental Condition="'$(Configuration)|$(Platform)'=='Debug|Win32'">true</LinkIncremental>
    <LinkIncremental Condition="'$(Configuration)|$(Platform)'=='Debug|x64'">true</LinkIncremental>
    <OutDir Condition="'$(Configuration)|$(Platform)'=='Release|Win32'">..\..\</OutDir>
    <IntDir Condition="'$(Configuration)|$(Platform)'=='Release|Win32'">$(ProjectName)_$(Platform)\$(Configuration)\</IntDir>
    <LinkIncremental Condition="'$(Configuration)|$(Platform)'=='Release|Win32'">false</LinkIncremental>
    <LinkIncremental Condition="'$(Configuration)|$(Platform)'=='Release|x64'">false</LinkIncremental>
  </PropertyGroup>
  <PropertyGroup Condition="'$(Configuration)|$(Platform)'=='Debug|x64'">
    <OutDir>..\..\</OutDir>
    <TargetName>$(ProjectName)_64</TargetName>
    <IntDir>$(ProjectName)_$(Platform)\$(Configuration)\</IntDir>
  </PropertyGroup>
  <PropertyGroup Condition="'$(Configuration)|$(Platform)'=='Release|x64'">
    <OutDir>..\..\</OutDir>
    <TargetName>$(ProjectName)_64</TargetName>
    <IntDir>$(ProjectName)_$(Platform)\$(Configuration)\</IntDir>
  </PropertyGroup>
  <PropertyGroup Condition="'$(Configuration)|$(Platform)'=='Debug|Win32'">
    <IncludePath>$(WindowsSDK_IncludePath);$(VC_IncludePath)</IncludePath>
  </PropertyGroup>
  <ItemDefinitionGroup Condition="'$(Configuration)|$(Platform)'=='Debug|Win32'">
    <ClCompile>
      <Optimization>Disabled</Optimization>
      <AdditionalIncludeDirectories>$(ProjectDir)..\external;$(ProjectDir)..\external\mysql;$(ProjectDir)..\external\zmq;%(AdditionalIncludeDirectories)</AdditionalIncludeDirectories>
      <PreprocessorDefinitions>WIN32;NOMINMAX;FMT_HEADER_ONLY;FMT_USE_WINDOWS_H=0;_CRT_SECURE_NO_WARNINGS;_CRT_NONSTDC_NO_DEPRECATE;_DEBUG;_CONSOLE;DEBUGLOGMAP;_CRT_SECURE_NO_WARNINGS;NOMINMAX;%(PreprocessorDefinitions)</PreprocessorDefinitions>
      <MinimalRebuild>false</MinimalRebuild>
      <BasicRuntimeChecks>EnableFastChecks</BasicRuntimeChecks>
      <RuntimeLibrary>MultiThreadedDebugDLL</RuntimeLibrary>
      <PrecompiledHeader>
      </PrecompiledHeader>
      <DebugInformationFormat>EditAndContinue</DebugInformationFormat>
      <ExceptionHandling>Async</ExceptionHandling>
    </ClCompile>
    <Link>
      <AdditionalDependencies>libmariadb.lib;lua51.lib;libzmq-d.lib;WS2_32.lib;%(AdditionalDependencies)</AdditionalDependencies>
      <OutputFile>$(OutDir)$(ProjectName)$(TargetExt)</OutputFile>
      <AdditionalLibraryDirectories>..\..\lib;%(AdditionalLibraryDirectories)</AdditionalLibraryDirectories>
      <GenerateDebugInformation>true</GenerateDebugInformation>
      <SubSystem>Console</SubSystem>
      <TargetMachine>MachineX86</TargetMachine>
      <ProgramDatabaseFile>$(TargetDir)$(TargetName).pdb</ProgramDatabaseFile>
      <ImageHasSafeExceptionHandlers>false</ImageHasSafeExceptionHandlers>
    </Link>
  </ItemDefinitionGroup>
  <ItemDefinitionGroup Condition="'$(Configuration)|$(Platform)'=='Debug|x64'">
    <ClCompile>
      <Optimization>Disabled</Optimization>
      <AdditionalIncludeDirectories>$(ProjectDir)..\external;$(ProjectDir)..\external\mysql;$(ProjectDir)..\external\zmq;%(AdditionalIncludeDirectories)</AdditionalIncludeDirectories>
      <PreprocessorDefinitions>WIN32;NOMINMAX;FMT_HEADER_ONLY;FMT_USE_WINDOWS_H=0;_CRT_SECURE_NO_WARNINGS;_CRT_NONSTDC_NO_DEPRECATE;_DEBUG;_CONSOLE;DEBUGLOGMAP;_CRT_SECURE_NO_WARNINGS;NOMINMAX;%(PreprocessorDefinitions)</PreprocessorDefinitions>
      <BasicRuntimeChecks>EnableFastChecks</BasicRuntimeChecks>
      <RuntimeLibrary>MultiThreadedDebugDLL</RuntimeLibrary>
      <PrecompiledHeader>
      </PrecompiledHeader>
      <DebugInformationFormat>ProgramDatabase</DebugInformationFormat>
      <MinimalRebuild>false</MinimalRebuild>
    </ClCompile>
    <Link>
      <AdditionalDependencies>libmariadb64.lib;lua51_64.lib;libzmq-d_64.lib;WS2_32.lib;%(AdditionalDependencies)</AdditionalDependencies>
      <OutputFile>$(OutDir)$(ProjectName)_64$(TargetExt)</OutputFile>
      <AdditionalLibraryDirectories>..\..\lib64;%(AdditionalLibraryDirectories)</AdditionalLibraryDirectories>
      <GenerateDebugInformation>true</GenerateDebugInformation>
      <SubSystem>Console</SubSystem>
      <ProgramDatabaseFile>$(TargetDir)$(TargetName).pdb</ProgramDatabaseFile>
    </Link>
  </ItemDefinitionGroup>
  <ItemDefinitionGroup Condition="'$(Configuration)|$(Platform)'=='Release|Win32'">
    <ClCompile>
      <Optimization>MaxSpeed</Optimization>
      <IntrinsicFunctions>true</IntrinsicFunctions>
      <PreprocessorDefinitions>WIN32;NOMINMAX;FMT_HEADER_ONLY;FMT_USE_WINDOWS_H=0;_CRT_SECURE_NO_WARNINGS;_CRT_NONSTDC_NO_DEPRECATE;NDEBUG;_CONSOLE;_CRT_SECURE_NO_WARNINGS;DEBUGLOGMAP;NOMINMAX;%(PreprocessorDefinitions)</PreprocessorDefinitions>
      <RuntimeLibrary>MultiThreadedDLL</RuntimeLibrary>
      <FunctionLevelLinking>true</FunctionLevelLinking>
      <PrecompiledHeader>
      </PrecompiledHeader>
      <DebugInformationFormat>ProgramDatabase</DebugInformationFormat>
      <AdditionalIncludeDirectories>$(ProjectDir)..\external;$(ProjectDir)..\external\mysql;$(ProjectDir)..\external\zmq;</AdditionalIncludeDirectories>
      <AdditionalOptions>
      </AdditionalOptions>
      <WholeProgramOptimization>false</WholeProgramOptimization>
    </ClCompile>
    <Link>
      <AdditionalDependencies>libmariadb.lib;lua51.lib;libzmq.lib;WS2_32.Lib;%(AdditionalDependencies)</AdditionalDependencies>
      <OutputFile>$(OutDir)$(ProjectName)$(TargetExt)</OutputFile>
      <AdditionalLibraryDirectories>..\..\lib;%(AdditionalLibraryDirectories)</AdditionalLibraryDirectories>
      <GenerateDebugInformation>true</GenerateDebugInformation>
      <SubSystem>Console</SubSystem>
      <OptimizeReferences>true</OptimizeReferences>
      <EnableCOMDATFolding>true</EnableCOMDATFolding>
      <TargetMachine>MachineX86</TargetMachine>
      <LinkTimeCodeGeneration>UseLinkTimeCodeGeneration</LinkTimeCodeGeneration>
      <AdditionalOptions>/EDITANDCONTINUE /SAFESEH:NO %(AdditionalOptions)</AdditionalOptions>
    </Link>
    <CustomBuildStep>
      <Command>
      </Command>
    </CustomBuildStep>
  </ItemDefinitionGroup>
  <ItemDefinitionGroup Condition="'$(Configuration)|$(Platform)'=='Release|x64'">
    <ClCompile>
      <Optimization>MaxSpeed</Optimization>
      <IntrinsicFunctions>true</IntrinsicFunctions>
      <PreprocessorDefinitions>WIN32;NOMINMAX;FMT_HEADER_ONLY;FMT_USE_WINDOWS_H=0;_CRT_SECURE_NO_WARNINGS;_CRT_NONSTDC_NO_DEPRECATE;NDEBUG;_CONSOLE;_CRT_SECURE_NO_WARNINGS;DEBUGLOGMAP;NOMINMAX;%(PreprocessorDefinitions)</PreprocessorDefinitions>
      <RuntimeLibrary>MultiThreadedDLL</RuntimeLibrary>
      <FunctionLevelLinking>true</FunctionLevelLinking>
      <PrecompiledHeader>
      </PrecompiledHeader>
      <DebugInformationFormat>ProgramDatabase</DebugInformationFormat>
      <AdditionalIncludeDirectories>$(ProjectDir)..\external;$(ProjectDir)..\external\mysql;$(ProjectDir)..\external\zmq;%(AdditionalIncludeDirectories)</AdditionalIncludeDirectories>
      <AdditionalOptions>
      </AdditionalOptions>
      <WholeProgramOptimization>false</WholeProgramOptimization>
    </ClCompile>
    <Link>
      <AdditionalDependencies>libmariadb64.lib;lua51_64.lib;libzmq_64.lib;WS2_32.Lib;%(AdditionalDependencies)</AdditionalDependencies>
      <OutputFile>$(OutDir)$(ProjectName)_64$(TargetExt)</OutputFile>
      <AdditionalLibraryDirectories>..\..\lib64;%(AdditionalLibraryDirectories)</AdditionalLibraryDirectories>
      <GenerateDebugInformation>true</GenerateDebugInformation>
      <SubSystem>Console</SubSystem>
      <OptimizeReferences>true</OptimizeReferences>
      <EnableCOMDATFolding>true</EnableCOMDATFolding>
      <LinkTimeCodeGeneration>UseLinkTimeCodeGeneration</LinkTimeCodeGeneration>
      <AdditionalOptions>/EDITANDCONTINUE /SAFESEH:NO %(AdditionalOptions)</AdditionalOptions>
    </Link>
    <CustomBuildStep>
      <Command>
      </Command>
    </CustomBuildStep>
  </ItemDefinitionGroup>
  <ItemGroup>
    <ClInclude Include="..\..\src\common\blowfish.h" />
    <ClInclude Include="..\..\src\common\cbasetypes.h" />
    <ClInclude Include="..\..\src\common\detour\DetourAlloc.h" />
    <ClInclude Include="..\..\src\common\detour\DetourAssert.h" />
    <ClInclude Include="..\..\src\common\detour\DetourCommon.h" />
    <ClInclude Include="..\..\src\common\detour\DetourNavMesh.h" />
    <ClInclude Include="..\..\src\common\detour\DetourNavMeshBuilder.h" />
    <ClInclude Include="..\..\src\common\detour\DetourNavMeshQuery.h" />
    <ClInclude Include="..\..\src\common\detour\DetourNode.h" />
    <ClInclude Include="..\..\src\common\detour\DetourStatus.h" />
    <ClInclude Include="..\..\src\common\tpzrand.h" />
    <ClInclude Include="..\..\src\common\kernel.h" />
    <ClInclude Include="..\..\src\common\lua\lua.h" />
    <ClInclude Include="..\..\src\common\lua\lua.hpp" />
    <ClInclude Include="..\..\src\common\lua\luaconf.h" />
    <ClInclude Include="..\..\src\common\lua\lualib.h" />
    <ClInclude Include="..\..\src\common\lua\luaxlib.h" />
    <ClInclude Include="..\..\src\common\lua\lunar.h" />
    <ClInclude Include="..\..\src\common\marshal\string.h" />
    <ClInclude Include="..\..\src\common\md52.h" />
    <ClInclude Include="..\..\src\common\mmo.h" />
    <ClInclude Include="..\..\src\common\recast\Recast.h" />
    <ClInclude Include="..\..\src\common\recast\RecastAlloc.h" />
    <ClInclude Include="..\..\src\common\recast\RecastAssert.h" />
    <ClInclude Include="..\..\src\common\showmsg.h" />
    <ClInclude Include="..\..\src\common\socket.h" />
    <ClInclude Include="..\..\src\common\sql.h" />
    <ClInclude Include="..\..\src\common\taskmgr.h" />
    <ClInclude Include="..\..\src\common\timer.h" />
    <ClInclude Include="..\..\src\common\utils.h" />
    <ClInclude Include="..\..\src\common\version.h" />
    <ClInclude Include="..\..\src\common\zlib.h" />
    <ClInclude Include="..\..\src\map\ability.h" />
    <ClInclude Include="..\..\src\map\ai\ai_container.h" />
    <ClInclude Include="..\..\src\map\ai\controllers\automaton_controller.h" />
    <ClInclude Include="..\..\src\map\ai\controllers\mob_controller.h" />
    <ClInclude Include="..\..\src\map\ai\controllers\controller.h" />
    <ClInclude Include="..\..\src\map\ai\controllers\pet_controller.h" />
    <ClInclude Include="..\..\src\map\ai\controllers\player_charm_controller.h" />
    <ClInclude Include="..\..\src\map\ai\controllers\player_controller.h" />
    <ClInclude Include="..\..\src\map\ai\controllers\trust_controller.h" />
    <ClInclude Include="..\..\src\map\ai\helpers\action_queue.h" />
    <ClInclude Include="..\..\src\map\ai\helpers\event_handler.h" />
    <ClInclude Include="..\..\src\map\ai\helpers\pathfind.h" />
    <ClInclude Include="..\..\src\map\ai\helpers\targetfind.h" />
    <ClInclude Include="..\..\src\map\ai\states\ability_state.h" />
    <ClInclude Include="..\..\src\map\ai\states\attack_state.h" />
    <ClInclude Include="..\..\src\map\ai\states\respawn_state.h" />
    <ClInclude Include="..\..\src\map\ai\states\death_state.h" />
    <ClInclude Include="..\..\src\map\ai\states\inactive_state.h" />
    <ClInclude Include="..\..\src\map\ai\states\item_state.h" />
    <ClInclude Include="..\..\src\map\ai\states\magic_state.h" />
    <ClInclude Include="..\..\src\map\ai\states\mobskill_state.h" />
    <ClInclude Include="..\..\src\map\ai\states\raise_state.h" />
    <ClInclude Include="..\..\src\map\ai\states\range_state.h" />
    <ClInclude Include="..\..\src\map\ai\states\despawn_state.h" />
    <ClInclude Include="..\..\src\map\ai\states\state.h" />
    <ClInclude Include="..\..\src\map\ai\states\trigger_state.h" />
    <ClInclude Include="..\..\src\map\ai\states\weaponskill_state.h" />
    <ClInclude Include="..\..\src\map\alliance.h" />
    <ClInclude Include="..\..\src\map\anticheat.h" />
    <ClInclude Include="..\..\src\map\blue_spell.h" />
    <ClInclude Include="..\..\src\map\blue_trait.h" />
    <ClInclude Include="..\..\src\map\char_recast_container.h" />
    <ClInclude Include="..\..\src\map\guild.h" />
    <ClInclude Include="..\..\src\map\message.h" />
    <ClInclude Include="..\..\src\map\commandhandler.h" />
    <ClInclude Include="..\..\src\map\conquest_system.h" />
    <ClInclude Include="..\..\src\map\enmity_container.h" />
    <ClInclude Include="..\..\src\map\entities\automatonentity.h" />
    <ClInclude Include="..\..\src\map\entities\baseentity.h" />
    <ClInclude Include="..\..\src\map\entities\battleentity.h" />
    <ClInclude Include="..\..\src\map\entities\charentity.h" />
    <ClInclude Include="..\..\src\map\entities\mobentity.h" />
    <ClInclude Include="..\..\src\map\entities\npcentity.h" />
    <ClInclude Include="..\..\src\map\entities\petentity.h" />
    <ClInclude Include="..\..\src\map\entities\trustentity.h" />
    <ClInclude Include="..\..\src\map\grades.h" />
    <ClInclude Include="..\..\src\map\battlefield.h" />
    <ClInclude Include="..\..\src\map\battlefield_handler.h" />
    <ClInclude Include="..\..\src\map\instance.h" />
    <ClInclude Include="..\..\src\map\instance_loader.h" />
    <ClInclude Include="..\..\src\map\items\item.h" />
    <ClInclude Include="..\..\src\map\items\item_equipment.h" />
    <ClInclude Include="..\..\src\map\items\item_currency.h" />
    <ClInclude Include="..\..\src\map\items\item_fish.h" />
    <ClInclude Include="..\..\src\map\items\item_flowerpot.h" />
    <ClInclude Include="..\..\src\map\items\item_furnishing.h" />
    <ClInclude Include="..\..\src\map\items\item_general.h" />
    <ClInclude Include="..\..\src\map\items\item_linkshell.h" />
    <ClInclude Include="..\..\src\map\items\item_puppet.h" />
    <ClInclude Include="..\..\src\map\items\item_shop.h" />
    <ClInclude Include="..\..\src\map\items\item_usable.h" />
    <ClInclude Include="..\..\src\map\items\item_weapon.h" />
    <ClInclude Include="..\..\src\map\item_container.h" />
    <ClInclude Include="..\..\src\map\latent_effect.h" />
    <ClInclude Include="..\..\src\map\latent_effect_container.h" />
    <ClInclude Include="..\..\src\map\linkshell.h" />
    <ClInclude Include="..\..\src\map\lua\luautils.h" />
    <ClInclude Include="..\..\src\map\lua\lua_ability.h" />
    <ClInclude Include="..\..\src\map\lua\lua_action.h" />
    <ClInclude Include="..\..\src\map\lua\lua_baseentity.h" />
    <ClInclude Include="..\..\src\map\lua\lua_battlefield.h" />
    <ClInclude Include="..\..\src\map\lua\lua_instance.h" />
    <ClInclude Include="..\..\src\map\lua\lua_item.h" />
    <ClInclude Include="..\..\src\map\lua\lua_mobskill.h" />
    <ClInclude Include="..\..\src\map\lua\lua_region.h" />
    <ClInclude Include="..\..\src\map\lua\lua_spell.h" />
    <ClInclude Include="..\..\src\map\lua\lua_statuseffect.h" />
    <ClInclude Include="..\..\src\map\lua\lua_trade_container.h" />
    <ClInclude Include="..\..\src\map\lua\lua_zone.h" />
    <ClInclude Include="..\..\src\map\map.h" />
    <ClInclude Include="..\..\src\map\merit.h" />
    <ClInclude Include="..\..\src\map\mobskill.h" />
    <ClInclude Include="..\..\src\map\mob_spell_container.h" />
    <ClInclude Include="..\..\src\map\mob_spell_list.h" />
    <ClInclude Include="..\..\src\map\modifier.h" />
    <ClInclude Include="..\..\src\map\mob_modifier.h" />
    <ClInclude Include="..\..\src\map\navmesh.h" />
    <ClInclude Include="..\..\src\map\packets\action.h" />
    <ClInclude Include="..\..\src\map\packets\auction_house.h" />
    <ClInclude Include="..\..\src\map\packets\basic.h" />
    <ClInclude Include="..\..\src\map\packets\bazaar_confirmation.h" />
    <ClInclude Include="..\..\src\map\packets\bazaar_purchase.h" />
    <ClInclude Include="..\..\src\map\packets\bazaar_check.h" />
    <ClInclude Include="..\..\src\map\packets\bazaar_close.h" />
    <ClInclude Include="..\..\src\map\packets\bazaar_item.h" />
    <ClInclude Include="..\..\src\map\packets\bazaar_message.h" />
    <ClInclude Include="..\..\src\map\packets\blacklist.h" />
    <ClInclude Include="..\..\src\map\packets\campaign_map.h" />
    <ClInclude Include="..\..\src\map\packets\char.h" />
    <ClInclude Include="..\..\src\map\packets\char_abilities.h" />
    <ClInclude Include="..\..\src\map\packets\char_appearance.h" />
    <ClInclude Include="..\..\src\map\packets\char_check.h" />
    <ClInclude Include="..\..\src\map\packets\char_emotion.h" />
    <ClInclude Include="..\..\src\map\packets\char_equip.h" />
    <ClInclude Include="..\..\src\map\packets\char_health.h" />
    <ClInclude Include="..\..\src\map\packets\char_job_extra.h" />
    <ClInclude Include="..\..\src\map\packets\char_jobs.h" />
    <ClInclude Include="..\..\src\map\packets\char_mounts.h" />
    <ClInclude Include="..\..\src\map\packets\char_recast.h" />
    <ClInclude Include="..\..\src\map\packets\char_skills.h" />
    <ClInclude Include="..\..\src\map\packets\char_spells.h" />
    <ClInclude Include="..\..\src\map\packets\char_stats.h" />
    <ClInclude Include="..\..\src\map\packets\char_sync.h" />
    <ClInclude Include="..\..\src\map\packets\char_update.h" />
    <ClInclude Include="..\..\src\map\packets\chat_message.h" />
    <ClInclude Include="..\..\src\map\packets\chocobo_digging.h" />
    <ClInclude Include="..\..\src\map\packets\change_music.h" />
    <ClInclude Include="..\..\src\map\packets\conquest_map.h" />
    <ClInclude Include="..\..\src\map\packets\cs_position.h" />
    <ClInclude Include="..\..\src\map\packets\currency1.h" />
    <ClInclude Include="..\..\src\map\packets\currency2.h" />
    <ClInclude Include="..\..\src\map\packets\delivery_box.h" />
    <ClInclude Include="..\..\src\map\packets\downloading_data.h" />
    <ClInclude Include="..\..\src\map\packets\entity_update.h" />
    <ClInclude Include="..\..\src\map\packets\entity_enable_list.h" />
    <ClInclude Include="..\..\src\map\packets\event.h" />
    <ClInclude Include="..\..\src\map\packets\event_string.h" />
    <ClInclude Include="..\..\src\map\packets\event_update.h" />
    <ClInclude Include="..\..\src\map\packets\entity_animation.h" />
    <ClInclude Include="..\..\src\map\packets\event_update_string.h" />
    <ClInclude Include="..\..\src\map\packets\fishing.h" />
    <ClInclude Include="..\..\src\map\packets\furniture_interact.h" />
    <ClInclude Include="..\..\src\map\packets\guild_menu.h" />
    <ClInclude Include="..\..\src\map\packets\guild_menu_buy.h" />
    <ClInclude Include="..\..\src\map\packets\guild_menu_sell.h" />
    <ClInclude Include="..\..\src\map\packets\guild_menu_buy_update.h" />
    <ClInclude Include="..\..\src\map\packets\guild_menu_sell_update.h" />
    <ClInclude Include="..\..\src\map\packets\independant_animation.h" />
    <ClInclude Include="..\..\src\map\packets\instance_entry.h" />
    <ClInclude Include="..\..\src\map\packets\inventory_assign.h" />
    <ClInclude Include="..\..\src\map\packets\inventory_finish.h" />
    <ClInclude Include="..\..\src\map\packets\inventory_item.h" />
    <ClInclude Include="..\..\src\map\packets\inventory_modify.h" />
    <ClInclude Include="..\..\src\map\packets\inventory_size.h" />
    <ClInclude Include="..\..\src\map\packets\key_items.h" />
    <ClInclude Include="..\..\src\map\packets\linkshell_message.h" />
    <ClInclude Include="..\..\src\map\packets\linkshell_equip.h" />
    <ClInclude Include="..\..\src\map\packets\lock_on.h" />
    <ClInclude Include="..\..\src\map\packets\macroequipset.h" />
    <ClInclude Include="..\..\src\map\packets\map_marker.h" />
    <ClInclude Include="..\..\src\map\packets\menu_config.h" />
    <ClInclude Include="..\..\src\map\packets\menu_merit.h" />
    <ClInclude Include="..\..\src\map\packets\menu_mog.h" />
    <ClInclude Include="..\..\src\map\packets\menu_raisetractor.h" />
    <ClInclude Include="..\..\src\map\packets\merit_points_categories.h" />
    <ClInclude Include="..\..\src\map\packets\message_basic.h" />
    <ClInclude Include="..\..\src\map\packets\message_debug.h" />
    <ClInclude Include="..\..\src\map\packets\message_name.h" />
    <ClInclude Include="..\..\src\map\packets\message_special.h" />
    <ClInclude Include="..\..\src\map\packets\message_standard.h" />
    <ClInclude Include="..\..\src\map\packets\message_system.h" />
    <ClInclude Include="..\..\src\map\packets\message_text.h" />
    <ClInclude Include="..\..\src\map\packets\party_effects.h" />
    <ClInclude Include="..\..\src\map\packets\release_special.h" />
    <ClInclude Include="..\..\src\map\packets\status_effects.h" />
    <ClInclude Include="..\..\src\map\packets\synth_result.h" />
    <ClInclude Include="..\..\src\map\packets\synth_suggestion.h" />
    <ClInclude Include="..\..\src\map\packets\timer_bar_util.h" />
    <ClInclude Include="..\..\src\map\packets\trade_action.h" />
    <ClInclude Include="..\..\src\map\packets\trade_item.h" />
    <ClInclude Include="..\..\src\map\packets\trade_request.h" />
    <ClInclude Include="..\..\src\map\packets\trade_update.h" />
    <ClInclude Include="..\..\src\map\packets\trust_sync.h" />
    <ClInclude Include="..\..\src\map\packets\world_pass.h" />
    <ClInclude Include="..\..\src\map\packets\party_define.h" />
    <ClInclude Include="..\..\src\map\packets\party_invite.h" />
    <ClInclude Include="..\..\src\map\packets\party_map.h" />
    <ClInclude Include="..\..\src\map\packets\party_member_update.h" />
    <ClInclude Include="..\..\src\map\packets\party_search.h" />
    <ClInclude Include="..\..\src\map\packets\pet_sync.h" />
    <ClInclude Include="..\..\src\map\packets\position.h" />
    <ClInclude Include="..\..\src\map\packets\quest_mission_log.h" />
    <ClInclude Include="..\..\src\map\packets\release.h" />
    <ClInclude Include="..\..\src\map\packets\roe_sparkupdate.h" />
    <ClInclude Include="..\..\src\map\packets\roe_questlog.h" />
    <ClInclude Include="..\..\src\map\packets\roe_update.h" />
    <ClInclude Include="..\..\src\map\packets\server_ip.h" />
    <ClInclude Include="..\..\src\map\packets\server_message.h" />
    <ClInclude Include="..\..\src\map\packets\shop_appraise.h" />
    <ClInclude Include="..\..\src\map\packets\shop_buy.h" />
    <ClInclude Include="..\..\src\map\packets\shop_items.h" />
    <ClInclude Include="..\..\src\map\packets\shop_menu.h" />
    <ClInclude Include="..\..\src\map\packets\stop_downloading.h" />
    <ClInclude Include="..\..\src\map\packets\synth_animation.h" />
    <ClInclude Include="..\..\src\map\packets\synth_message.h" />
    <ClInclude Include="..\..\src\map\packets\treasure_find_item.h" />
    <ClInclude Include="..\..\src\map\packets\treasure_lot_item.h" />
    <ClInclude Include="..\..\src\map\packets\entity_visual.h" />
    <ClInclude Include="..\..\src\map\packets\weather.h" />
    <ClInclude Include="..\..\src\map\packets\wide_scan.h" />
    <ClInclude Include="..\..\src\map\packets\wide_scan_track.h" />
    <ClInclude Include="..\..\src\map\packets\zone_in.h" />
    <ClInclude Include="..\..\src\map\packets\zone_visited.h" />
    <ClInclude Include="..\..\src\map\packet_guard.h" />
    <ClInclude Include="..\..\src\map\packet_system.h" />
    <ClInclude Include="..\..\src\map\party.h" />
    <ClInclude Include="..\..\src\map\recast_container.h" />
    <ClInclude Include="..\..\src\map\region.h" />
<<<<<<< HEAD
    <ClInclude Include="..\..\src\map\notoriety_container.h" />
=======
    <ClInclude Include="..\..\src\map\roe.h" />
>>>>>>> d4bb5f4f
    <ClInclude Include="..\..\src\map\spell.h" />
    <ClInclude Include="..\..\src\map\status_effect.h" />
    <ClInclude Include="..\..\src\map\status_effect_container.h" />
    <ClInclude Include="..\..\src\map\timetriggers.h" />
    <ClInclude Include="..\..\src\map\time_server.h" />
    <ClInclude Include="..\..\src\map\trade_container.h" />
    <ClInclude Include="..\..\src\map\trait.h" />
    <ClInclude Include="..\..\src\map\transport.h" />
    <ClInclude Include="..\..\src\map\treasure_pool.h" />
    <ClInclude Include="..\..\src\map\universal_container.h" />
    <ClInclude Include="..\..\src\map\utils\battleutils.h" />
    <ClInclude Include="..\..\src\map\utils\attackutils.h" />
    <ClInclude Include="..\..\src\map\utils\blacklistutils.h" />
    <ClInclude Include="..\..\src\map\utils\blueutils.h" />
    <ClInclude Include="..\..\src\map\utils\charutils.h" />
    <ClInclude Include="..\..\src\map\utils\fishingutils.h" />
    <ClInclude Include="..\..\src\map\utils\gardenutils.h" />
    <ClInclude Include="..\..\src\map\utils\guildutils.h" />
    <ClInclude Include="..\..\src\map\utils\battlefieldutils.h" />
    <ClInclude Include="..\..\src\map\utils\instanceutils.h" />
    <ClInclude Include="..\..\src\map\utils\itemutils.h" />
    <ClInclude Include="..\..\src\map\utils\jailutils.h" />
    <ClInclude Include="..\..\src\map\utils\mobutils.h" />
    <ClInclude Include="..\..\src\map\utils\petutils.h" />
    <ClInclude Include="..\..\src\map\utils\puppetutils.h" />
    <ClInclude Include="..\..\src\map\utils\synthutils.h" />
    <ClInclude Include="..\..\src\map\utils\zoneutils.h" />
    <ClInclude Include="..\..\src\map\vana_time.h" />
    <ClInclude Include="..\..\src\map\weapon_skill.h" />
    <ClInclude Include="..\..\src\map\zone.h" />
    <ClInclude Include="..\..\src\map\attack.h" />
    <ClInclude Include="..\..\src\map\attackround.h" />
    <ClInclude Include="..\..\src\map\zone_entities.h" />
    <ClInclude Include="..\..\src\map\zone_instance.h" />
    <ClInclude Include="gameserver.h" />
    <ClInclude Include="timetriggers.h" />
  </ItemGroup>
  <ItemGroup>
    <ClCompile Include="..\..\src\common\blowfish.cpp" />
    <ClCompile Include="..\..\src\common\detour\DetourAlloc.cpp" />
    <ClCompile Include="..\..\src\common\detour\DetourCommon.cpp" />
    <ClCompile Include="..\..\src\common\detour\DetourNavMesh.cpp" />
    <ClCompile Include="..\..\src\common\detour\DetourNavMeshBuilder.cpp" />
    <ClCompile Include="..\..\src\common\detour\DetourNavMeshQuery.cpp" />
    <ClCompile Include="..\..\src\common\detour\DetourNode.cpp" />
    <ClCompile Include="..\..\src\common\kernel.cpp" />
    <ClCompile Include="..\..\src\common\md52.cpp" />
    <ClCompile Include="..\..\src\common\showmsg.cpp" />
    <ClCompile Include="..\..\src\common\socket.cpp" />
    <ClCompile Include="..\..\src\common\sql.cpp" />
    <ClCompile Include="..\..\src\common\taskmgr.cpp" />
    <ClCompile Include="..\..\src\common\timer.cpp" />
    <ClCompile Include="..\..\src\common\utils.cpp" />
    <ClCompile Include="..\..\src\common\zlib.cpp" />
    <ClCompile Include="..\..\src\map\ability.cpp" />
    <ClCompile Include="..\..\src\map\ai\ai_container.cpp" />
    <ClCompile Include="..\..\src\map\ai\controllers\automaton_controller.cpp" />
    <ClCompile Include="..\..\src\map\ai\controllers\mob_controller.cpp" />
    <ClCompile Include="..\..\src\map\ai\controllers\controller.cpp" />
    <ClCompile Include="..\..\src\map\ai\controllers\pet_controller.cpp" />
    <ClCompile Include="..\..\src\map\ai\controllers\player_charm_controller.cpp" />
    <ClCompile Include="..\..\src\map\ai\controllers\player_controller.cpp" />
    <ClCompile Include="..\..\src\map\ai\controllers\trust_controller.cpp" />
    <ClCompile Include="..\..\src\map\ai\helpers\action_queue.cpp" />
    <ClCompile Include="..\..\src\map\ai\helpers\event_handler.cpp" />
    <ClCompile Include="..\..\src\map\ai\helpers\pathfind.cpp" />
    <ClCompile Include="..\..\src\map\ai\helpers\targetfind.cpp" />
    <ClCompile Include="..\..\src\map\ai\states\ability_state.cpp" />
    <ClCompile Include="..\..\src\map\ai\states\attack_state.cpp" />
    <ClCompile Include="..\..\src\map\ai\states\respawn_state.cpp" />
    <ClCompile Include="..\..\src\map\ai\states\death_state.cpp" />
    <ClCompile Include="..\..\src\map\ai\states\inactive_state.cpp" />
    <ClCompile Include="..\..\src\map\ai\states\item_state.cpp" />
    <ClCompile Include="..\..\src\map\ai\states\magic_state.cpp" />
    <ClCompile Include="..\..\src\map\ai\states\mobskill_state.cpp" />
    <ClCompile Include="..\..\src\map\ai\states\raise_state.cpp" />
    <ClCompile Include="..\..\src\map\ai\states\range_state.cpp" />
    <ClCompile Include="..\..\src\map\ai\states\despawn_state.cpp" />
    <ClCompile Include="..\..\src\map\ai\states\state.cpp" />
    <ClCompile Include="..\..\src\map\ai\states\trigger_state.cpp" />
    <ClCompile Include="..\..\src\map\ai\states\weaponskill_state.cpp" />
    <ClCompile Include="..\..\src\map\alliance.cpp" />
    <ClCompile Include="..\..\src\map\anticheat.cpp" />
    <ClCompile Include="..\..\src\map\blue_spell.cpp" />
    <ClCompile Include="..\..\src\map\blue_trait.cpp" />
    <ClCompile Include="..\..\src\map\char_recast_container.cpp" />
    <ClCompile Include="..\..\src\map\guild.cpp" />
    <ClCompile Include="..\..\src\map\message.cpp" />
    <ClCompile Include="..\..\src\map\commandhandler.cpp" />
    <ClCompile Include="..\..\src\map\conquest_system.cpp" />
    <ClCompile Include="..\..\src\map\enmity_container.cpp" />
    <ClCompile Include="..\..\src\map\entities\automatonentity.cpp" />
    <ClCompile Include="..\..\src\map\entities\baseentity.cpp" />
    <ClCompile Include="..\..\src\map\entities\battleentity.cpp" />
    <ClCompile Include="..\..\src\map\entities\charentity.cpp" />
    <ClCompile Include="..\..\src\map\entities\mobentity.cpp" />
    <ClCompile Include="..\..\src\map\entities\npcentity.cpp" />
    <ClCompile Include="..\..\src\map\entities\petentity.cpp" />
    <ClCompile Include="..\..\src\map\entities\trustentity.cpp" />
    <ClCompile Include="..\..\src\map\grades.cpp" />
    <ClCompile Include="..\..\src\map\battlefield.cpp" />
    <ClCompile Include="..\..\src\map\battlefield_handler.cpp" />
    <ClCompile Include="..\..\src\map\instance.cpp" />
    <ClCompile Include="..\..\src\map\instance_loader.cpp" />
    <ClCompile Include="..\..\src\map\items\item.cpp" />
    <ClCompile Include="..\..\src\map\items\item_equipment.cpp" />
    <ClCompile Include="..\..\src\map\items\item_currency.cpp" />
    <ClCompile Include="..\..\src\map\items\item_fish.cpp" />
    <ClCompile Include="..\..\src\map\items\item_flowerpot.cpp" />
    <ClCompile Include="..\..\src\map\items\item_furnishing.cpp" />
    <ClCompile Include="..\..\src\map\items\item_general.cpp" />
    <ClCompile Include="..\..\src\map\items\item_linkshell.cpp" />
    <ClCompile Include="..\..\src\map\items\item_puppet.cpp" />
    <ClCompile Include="..\..\src\map\items\item_shop.cpp" />
    <ClCompile Include="..\..\src\map\items\item_usable.cpp" />
    <ClCompile Include="..\..\src\map\items\item_weapon.cpp" />
    <ClCompile Include="..\..\src\map\item_container.cpp" />
    <ClCompile Include="..\..\src\map\latent_effect.cpp" />
    <ClCompile Include="..\..\src\map\latent_effect_container.cpp" />
    <ClCompile Include="..\..\src\map\linkshell.cpp" />
    <ClCompile Include="..\..\src\map\lua\luautils.cpp" />
    <ClCompile Include="..\..\src\map\lua\lua_ability.cpp" />
    <ClCompile Include="..\..\src\map\lua\lua_action.cpp" />
    <ClCompile Include="..\..\src\map\lua\lua_baseentity.cpp" />
    <ClCompile Include="..\..\src\map\lua\lua_battlefield.cpp" />
    <ClCompile Include="..\..\src\map\lua\lua_instance.cpp" />
    <ClCompile Include="..\..\src\map\lua\lua_item.cpp" />
    <ClCompile Include="..\..\src\map\lua\lua_mobskill.cpp" />
    <ClCompile Include="..\..\src\map\lua\lua_region.cpp" />
    <ClCompile Include="..\..\src\map\lua\lua_spell.cpp" />
    <ClCompile Include="..\..\src\map\lua\lua_statuseffect.cpp" />
    <ClCompile Include="..\..\src\map\lua\lua_trade_container.cpp" />
    <ClCompile Include="..\..\src\map\lua\lua_zone.cpp" />
    <ClCompile Include="..\..\src\map\map.cpp" />
    <ClCompile Include="..\..\src\map\merit.cpp" />
    <ClCompile Include="..\..\src\map\mobskill.cpp" />
    <ClCompile Include="..\..\src\map\mob_spell_container.cpp" />
    <ClCompile Include="..\..\src\map\mob_spell_list.cpp" />
    <ClCompile Include="..\..\src\map\modifier.cpp" />
    <ClCompile Include="..\..\src\map\navmesh.cpp" />
    <ClCompile Include="..\..\src\map\packets\action.cpp" />
    <ClCompile Include="..\..\src\map\packets\auction_house.cpp" />
    <ClCompile Include="..\..\src\map\packets\bazaar_confirmation.cpp" />
    <ClCompile Include="..\..\src\map\packets\bazaar_purchase.cpp" />
    <ClCompile Include="..\..\src\map\packets\bazaar_check.cpp" />
    <ClCompile Include="..\..\src\map\packets\bazaar_close.cpp" />
    <ClCompile Include="..\..\src\map\packets\bazaar_item.cpp" />
    <ClCompile Include="..\..\src\map\packets\bazaar_message.cpp" />
    <ClCompile Include="..\..\src\map\packets\blacklist.cpp" />
    <ClCompile Include="..\..\src\map\packets\campaign_map.cpp" />
    <ClCompile Include="..\..\src\map\packets\char.cpp" />
    <ClCompile Include="..\..\src\map\packets\char_abilities.cpp" />
    <ClCompile Include="..\..\src\map\packets\char_appearance.cpp" />
    <ClCompile Include="..\..\src\map\packets\char_check.cpp" />
    <ClCompile Include="..\..\src\map\packets\char_emotion.cpp" />
    <ClCompile Include="..\..\src\map\packets\char_equip.cpp" />
    <ClCompile Include="..\..\src\map\packets\char_health.cpp" />
    <ClCompile Include="..\..\src\map\packets\char_job_extra.cpp" />
    <ClCompile Include="..\..\src\map\packets\char_jobs.cpp" />
    <ClCompile Include="..\..\src\map\packets\char_mounts.cpp" />
    <ClCompile Include="..\..\src\map\packets\char_recast.cpp" />
    <ClCompile Include="..\..\src\map\packets\char_skills.cpp" />
    <ClCompile Include="..\..\src\map\packets\char_spells.cpp" />
    <ClCompile Include="..\..\src\map\packets\char_stats.cpp" />
    <ClCompile Include="..\..\src\map\packets\char_sync.cpp" />
    <ClCompile Include="..\..\src\map\packets\char_update.cpp" />
    <ClCompile Include="..\..\src\map\packets\chat_message.cpp" />
    <ClCompile Include="..\..\src\map\packets\chocobo_digging.cpp" />
    <ClCompile Include="..\..\src\map\packets\change_music.cpp" />
    <ClCompile Include="..\..\src\map\packets\conquest_map.cpp" />
    <ClCompile Include="..\..\src\map\packets\cs_position.cpp" />
    <ClCompile Include="..\..\src\map\packets\currency1.cpp" />
    <ClCompile Include="..\..\src\map\packets\currency2.cpp" />
    <ClCompile Include="..\..\src\map\packets\delivery_box.cpp" />
    <ClCompile Include="..\..\src\map\packets\downloading_data.cpp" />
    <ClCompile Include="..\..\src\map\packets\entity_update.cpp" />
    <ClCompile Include="..\..\src\map\packets\entity_enable_list.cpp" />
    <ClCompile Include="..\..\src\map\packets\event.cpp" />
    <ClCompile Include="..\..\src\map\packets\event_string.cpp" />
    <ClCompile Include="..\..\src\map\packets\event_update.cpp" />
    <ClCompile Include="..\..\src\map\packets\entity_animation.cpp" />
    <ClCompile Include="..\..\src\map\packets\event_update_string.cpp" />
    <ClCompile Include="..\..\src\map\packets\fishing.cpp" />
    <ClCompile Include="..\..\src\map\packets\furniture_interact.cpp" />
    <ClCompile Include="..\..\src\map\packets\guild_menu.cpp" />
    <ClCompile Include="..\..\src\map\packets\guild_menu_buy.cpp" />
    <ClCompile Include="..\..\src\map\packets\guild_menu_sell.cpp" />
    <ClCompile Include="..\..\src\map\packets\guild_menu_buy_update.cpp" />
    <ClCompile Include="..\..\src\map\packets\guild_menu_sell_update.cpp" />
    <ClCompile Include="..\..\src\map\packets\independant_animation.cpp" />
    <ClCompile Include="..\..\src\map\packets\instance_entry.cpp" />
    <ClCompile Include="..\..\src\map\packets\inventory_assign.cpp" />
    <ClCompile Include="..\..\src\map\packets\inventory_finish.cpp" />
    <ClCompile Include="..\..\src\map\packets\inventory_item.cpp" />
    <ClCompile Include="..\..\src\map\packets\inventory_modify.cpp" />
    <ClCompile Include="..\..\src\map\packets\inventory_size.cpp" />
    <ClCompile Include="..\..\src\map\packets\key_items.cpp" />
    <ClCompile Include="..\..\src\map\packets\linkshell_message.cpp" />
    <ClCompile Include="..\..\src\map\packets\linkshell_equip.cpp" />
    <ClCompile Include="..\..\src\map\packets\lock_on.cpp" />
    <ClCompile Include="..\..\src\map\packets\macroequipset.cpp" />
    <ClCompile Include="..\..\src\map\packets\map_marker.cpp" />
    <ClCompile Include="..\..\src\map\packets\menu_config.cpp" />
    <ClCompile Include="..\..\src\map\packets\menu_merit.cpp" />
    <ClCompile Include="..\..\src\map\packets\menu_mog.cpp" />
    <ClCompile Include="..\..\src\map\packets\menu_raisetractor.cpp" />
    <ClCompile Include="..\..\src\map\packets\merit_points_categories.cpp" />
    <ClCompile Include="..\..\src\map\packets\message_basic.cpp" />
    <ClCompile Include="..\..\src\map\packets\message_debug.cpp" />
    <ClCompile Include="..\..\src\map\packets\message_name.cpp" />
    <ClCompile Include="..\..\src\map\packets\message_special.cpp" />
    <ClCompile Include="..\..\src\map\packets\message_standard.cpp" />
    <ClCompile Include="..\..\src\map\packets\message_system.cpp" />
    <ClCompile Include="..\..\src\map\packets\message_text.cpp" />
    <ClCompile Include="..\..\src\map\packets\party_effects.cpp" />
    <ClCompile Include="..\..\src\map\packets\release_special.cpp" />
    <ClCompile Include="..\..\src\map\packets\status_effects.cpp" />
    <ClCompile Include="..\..\src\map\packets\synth_result.cpp" />
    <ClCompile Include="..\..\src\map\packets\synth_suggestion.cpp" />
    <ClCompile Include="..\..\src\map\packets\timer_bar_util.cpp" />
    <ClCompile Include="..\..\src\map\packets\trade_action.cpp" />
    <ClCompile Include="..\..\src\map\packets\trade_item.cpp" />
    <ClCompile Include="..\..\src\map\packets\trade_request.cpp" />
    <ClCompile Include="..\..\src\map\packets\trade_update.cpp" />
    <ClCompile Include="..\..\src\map\packets\trust_sync.cpp" />
    <ClCompile Include="..\..\src\map\packets\world_pass.cpp" />
    <ClCompile Include="..\..\src\map\packets\party_define.cpp" />
    <ClCompile Include="..\..\src\map\packets\party_invite.cpp" />
    <ClCompile Include="..\..\src\map\packets\party_map.cpp" />
    <ClCompile Include="..\..\src\map\packets\party_member_update.cpp" />
    <ClCompile Include="..\..\src\map\packets\party_search.cpp" />
    <ClCompile Include="..\..\src\map\packets\pet_sync.cpp" />
    <ClCompile Include="..\..\src\map\packets\position.cpp" />
    <ClCompile Include="..\..\src\map\packets\quest_mission_log.cpp" />
    <ClCompile Include="..\..\src\map\packets\release.cpp" />
    <ClCompile Include="..\..\src\map\packets\roe_sparkupdate.cpp" />
    <ClCompile Include="..\..\src\map\packets\roe_questlog.cpp" />
    <ClCompile Include="..\..\src\map\packets\roe_update.cpp" />
    <ClCompile Include="..\..\src\map\packets\server_ip.cpp" />
    <ClCompile Include="..\..\src\map\packets\server_message.cpp" />
    <ClCompile Include="..\..\src\map\packets\shop_appraise.cpp" />
    <ClCompile Include="..\..\src\map\packets\shop_buy.cpp" />
    <ClCompile Include="..\..\src\map\packets\shop_items.cpp" />
    <ClCompile Include="..\..\src\map\packets\shop_menu.cpp" />
    <ClCompile Include="..\..\src\map\packets\stop_downloading.cpp" />
    <ClCompile Include="..\..\src\map\packets\synth_animation.cpp" />
    <ClCompile Include="..\..\src\map\packets\synth_message.cpp" />
    <ClCompile Include="..\..\src\map\packets\treasure_find_item.cpp" />
    <ClCompile Include="..\..\src\map\packets\treasure_lot_item.cpp" />
    <ClCompile Include="..\..\src\map\packets\entity_visual.cpp" />
    <ClCompile Include="..\..\src\map\packets\weather.cpp" />
    <ClCompile Include="..\..\src\map\packets\wide_scan.cpp" />
    <ClCompile Include="..\..\src\map\packets\wide_scan_track.cpp" />
    <ClCompile Include="..\..\src\map\packets\zone_in.cpp" />
    <ClCompile Include="..\..\src\map\packets\zone_visited.cpp" />
    <ClCompile Include="..\..\src\map\packet_guard.cpp" />
    <ClCompile Include="..\..\src\map\packet_system.cpp" />
    <ClCompile Include="..\..\src\map\party.cpp" />
    <ClCompile Include="..\..\src\map\recast_container.cpp" />
    <ClCompile Include="..\..\src\map\region.cpp" />
<<<<<<< HEAD
    <ClCompile Include="..\..\src\map\notoriety_container.cpp" />
=======
    <ClCompile Include="..\..\src\map\roe.cpp" />
>>>>>>> d4bb5f4f
    <ClCompile Include="..\..\src\map\spell.cpp" />
    <ClCompile Include="..\..\src\map\status_effect.cpp" />
    <ClCompile Include="..\..\src\map\status_effect_container.cpp" />
    <ClCompile Include="..\..\src\map\timetriggers.cpp" />
    <ClCompile Include="..\..\src\map\time_server.cpp" />
    <ClCompile Include="..\..\src\map\trade_container.cpp" />
    <ClCompile Include="..\..\src\map\trait.cpp" />
    <ClCompile Include="..\..\src\map\transport.cpp" />
    <ClCompile Include="..\..\src\map\treasure_pool.cpp" />
    <ClCompile Include="..\..\src\map\universal_container.cpp" />
    <ClCompile Include="..\..\src\map\utils\attackutils.cpp" />
    <ClCompile Include="..\..\src\map\utils\battleutils.cpp" />
    <ClCompile Include="..\..\src\map\utils\blacklistutils.cpp" />
    <ClCompile Include="..\..\src\map\utils\blueutils.cpp" />
    <ClCompile Include="..\..\src\map\utils\charutils.cpp" />
    <ClCompile Include="..\..\src\map\utils\fishingutils.cpp" />
    <ClCompile Include="..\..\src\map\utils\gardenutils.cpp" />
    <ClCompile Include="..\..\src\map\utils\guildutils.cpp" />
    <ClCompile Include="..\..\src\map\utils\battlefieldutils.cpp" />
    <ClCompile Include="..\..\src\map\utils\instanceutils.cpp" />
    <ClCompile Include="..\..\src\map\utils\itemutils.cpp" />
    <ClCompile Include="..\..\src\map\utils\jailutils.cpp" />
    <ClCompile Include="..\..\src\map\utils\mobutils.cpp" />
    <ClCompile Include="..\..\src\map\utils\petutils.cpp" />
    <ClCompile Include="..\..\src\map\utils\puppetutils.cpp" />
    <ClCompile Include="..\..\src\map\utils\synthutils.cpp" />
    <ClCompile Include="..\..\src\map\utils\zoneutils.cpp" />
    <ClCompile Include="..\..\src\map\vana_time.cpp" />
    <ClCompile Include="..\..\src\map\weapon_skill.cpp" />
    <ClCompile Include="..\..\src\map\zone.cpp" />
    <ClCompile Include="..\..\src\map\attack.cpp" />
    <ClCompile Include="..\..\src\map\attackround.cpp" />
    <ClCompile Include="..\..\src\map\zone_entities.cpp" />
    <ClCompile Include="..\..\src\map\zone_instance.cpp" />
  </ItemGroup>
  <ItemGroup>
    <None Include="..\..\documentation\message.log" />
    <None Include="..\..\documentation\MessageSystemIDs.log" />
    <None Include="..\..\documentation\ZoneIDs.txt" />
    <None Include="..\..\icons\gameserver.ico" />
  </ItemGroup>
  <ItemGroup>
    <ResourceCompile Include="gameserver.rc" />
  </ItemGroup>
  <Import Project="$(VCTargetsPath)\Microsoft.Cpp.targets" />
  <ImportGroup Label="ExtensionTargets">
  </ImportGroup>
</Project><|MERGE_RESOLUTION|>--- conflicted
+++ resolved
@@ -441,11 +441,8 @@
     <ClInclude Include="..\..\src\map\party.h" />
     <ClInclude Include="..\..\src\map\recast_container.h" />
     <ClInclude Include="..\..\src\map\region.h" />
-<<<<<<< HEAD
     <ClInclude Include="..\..\src\map\notoriety_container.h" />
-=======
     <ClInclude Include="..\..\src\map\roe.h" />
->>>>>>> d4bb5f4f
     <ClInclude Include="..\..\src\map\spell.h" />
     <ClInclude Include="..\..\src\map\status_effect.h" />
     <ClInclude Include="..\..\src\map\status_effect_container.h" />
@@ -706,11 +703,8 @@
     <ClCompile Include="..\..\src\map\party.cpp" />
     <ClCompile Include="..\..\src\map\recast_container.cpp" />
     <ClCompile Include="..\..\src\map\region.cpp" />
-<<<<<<< HEAD
     <ClCompile Include="..\..\src\map\notoriety_container.cpp" />
-=======
     <ClCompile Include="..\..\src\map\roe.cpp" />
->>>>>>> d4bb5f4f
     <ClCompile Include="..\..\src\map\spell.cpp" />
     <ClCompile Include="..\..\src\map\status_effect.cpp" />
     <ClCompile Include="..\..\src\map\status_effect_container.cpp" />
