--- conflicted
+++ resolved
@@ -911,13 +911,11 @@
     <ClInclude Include="..\..\src\map\packets\trust_sync.h">
       <Filter>Header Files\packets</Filter>
     </ClInclude>
-<<<<<<< HEAD
     <ClInclude Include="..\..\src\map\ai\helpers\gambits_container.h">
       <Filter>Header Files\ai\helpers</Filter>
-=======
+    </ClInclude>
     <ClInclude Include="..\..\src\map\notoriety_container.h">
       <Filter>Header Files</Filter>
->>>>>>> 934a6ca2
     </ClInclude>
   </ItemGroup>
   <ItemGroup>
@@ -1683,13 +1681,11 @@
     <ClCompile Include="..\..\src\map\timetriggers.cpp">
       <Filter>Source Files</Filter>
     </ClCompile>
-<<<<<<< HEAD
     <ClCompile Include="..\..\src\map\ai\helpers\gambits_container.cpp">
       <Filter>Source Files\ai\helpers</Filter>
-=======
+    </ClCompile>
     <ClCompile Include="..\..\src\map\notoriety_container.cpp">
       <Filter>Source Files</Filter>
->>>>>>> 934a6ca2
     </ClCompile>
   </ItemGroup>
   <ItemGroup>
