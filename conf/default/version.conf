#Topaz Version Info

#Expected Client version (wrong version cannot log in)
CLIENT_VER: 30200604_0

#WE STRONGLY ADVISE AGAINST LOCKING THE SERVER TO OLDER VERSIONS. IT IS A UNIVERSALLY BAD IDEA.

#0 - disabled (every version allowed)
#1 - enabled - strict (only exact CLIENT_VER allowed, default)
#2 - enabled - greater than or equal  (matching or greater than CLIENT_VER allowed)
VER_LOCK: 2

#Current Server Version.
<<<<<<< HEAD
#TOPAZ_VER: C202006-04
=======
#TOPAZ_VER: R202006-04
>>>>>>> 5bffda38
<|MERGE_RESOLUTION|>--- conflicted
+++ resolved
@@ -11,8 +11,4 @@
 VER_LOCK: 2
 
 #Current Server Version.
-<<<<<<< HEAD
-#TOPAZ_VER: C202006-04
-=======
-#TOPAZ_VER: R202006-04
->>>>>>> 5bffda38
+#TOPAZ_VER: C202006-04